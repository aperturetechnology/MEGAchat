--- conflicted
+++ resolved
@@ -2471,14 +2471,8 @@
 {
     unsigned int apiIndex = getMegaApiIndex(api);
 
-<<<<<<< HEAD
-    mNotTransferRunning = true;
-=======
     mNotTransferRunning[apiIndex] = true;
-
     mNodeUploadHandle[apiIndex] = transfer->getNodeHandle();
-
->>>>>>> 08cb6c3d
     lastErrorTransfer[apiIndex] = error->getErrorCode();
 }
 
