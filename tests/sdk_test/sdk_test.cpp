#include "sdk_test.h"

#include <megaapi.h>
#include "../../src/megachatapi.h"
#include "../../src/karereCommon.h" // for logging with karere facility

#include <signal.h>
#include <stdio.h>
#include <time.h>
#include <sys/stat.h>
#include <unistd.h>

using namespace mega;
using namespace megachat;
using namespace std;

const std::string MegaChatApiTest::DEFAULT_PATH = "../../tests/sdk_test/";
const std::string MegaChatApiTest::FILE_IMAGE_NAME = "logo.png";
const std::string MegaChatApiTest::PATH_IMAGE = "PATH_IMAGE";

const std::string MegaChatApiTest::LOCAL_PATH = "./tmp"; // no ending slash
const std::string MegaChatApiTest::REMOTE_PATH = "/";
const std::string MegaChatApiTest::DOWNLOAD_PATH = LOCAL_PATH + "/download/";

int main(int argc, char **argv)
{
    remove("test.log");

//    ::mega::MegaClient::APIURL = "https://staging.api.mega.co.nz/";
    MegaChatApiTest t;
    t.init();

    EXECUTE_TEST(t.TEST_SetOnlineStatus(0), "TEST Online status");
    EXECUTE_TEST(t.TEST_GetChatRoomsAndMessages(0), "TEST Load chatrooms & messages");
    EXECUTE_TEST(t.TEST_SwitchAccounts(0, 1), "TEST Switch accounts");
    EXECUTE_TEST(t.TEST_ClearHistory(0, 1), "TEST Clear history");
    EXECUTE_TEST(t.TEST_EditAndDeleteMessages(0, 1), "TEST Edit & delete messages");
    EXECUTE_TEST(t.TEST_GroupChatManagement(0, 1), "TEST Groupchat management");
    EXECUTE_TEST(t.TEST_ResumeSession(0), "TEST Resume session");
    EXECUTE_TEST(t.TEST_Attachment(0, 1), "TEST Attachments");
    EXECUTE_TEST(t.TEST_SendContact(0, 1), "TEST Send contact");
    EXECUTE_TEST(t.TEST_LastMessage(0, 1), "TEST Last message");
    EXECUTE_TEST(t.TEST_GroupLastMessage(0, 1), "TEST Last message (group)");
    EXECUTE_TEST(t.TEST_ChangeMyOwnName(0), "TEST Change my name");
    EXECUTE_TEST(t.TEST_RichLinkUserAttribute(0), "TEST Rich link user attributes");
    EXECUTE_TEST(t.TEST_SendRichLink(0, 1), "TEST Send Rich link");

#ifndef KARERE_DISABLE_WEBRTC
    EXECUTE_TEST(t.TEST_Calls(0, 1), "TEST Signalling calls");
#endif

    // The test below is a manual test. It requires call will be answered from webClient or similar
    //EXECUTE_TEST(t.TEST_ManualCalls(0, 1), "TEST Manual Calls");

    // The test below is a manual test. It requires to stop the intenet conection
//    EXECUTE_TEST(t.TEST_OfflineMode(0), "TEST Offline mode");

    t.terminate();

    return t.mFailedTests;
}

ChatTestException::ChatTestException(const std::string &file, int line, const std::string &msg)
    : mFile(file)
    , mLine(line)
    , mMsg(msg)
{
    mExceptionText = mFile + ":" + std::to_string(mLine) + ": Failure";
}

const char *ChatTestException::what() const throw()
{
    return mExceptionText.c_str();
}

const char *ChatTestException::msg() const throw()
{
    return !mMsg.empty() ? mMsg.c_str() : NULL;
}

Account::Account()
{
}

Account::Account(const std::string &email, const std::string &password)
    : mEmail(email)
    , mPassword(password)
{
}

std::string Account::getEmail() const
{
    return mEmail;
}

std::string Account::getPassword() const
{
    return mPassword;
}

MegaChatApiTest::MegaChatApiTest()
{
}

MegaChatApiTest::~MegaChatApiTest()
{
}

char *MegaChatApiTest::login(unsigned int accountIndex, const char *session, const char *email, const char *password)
{
    std::string mail;
    std::string pwd;
    if (email == NULL || password == NULL)
    {
        mail = mAccounts[accountIndex].getEmail();
        pwd = mAccounts[accountIndex].getPassword();
    }
    else
    {
        mail = email;
        pwd = password;
    }

    // 1. Initialize chat engine
    bool *flagInit = &initStateChanged[accountIndex]; *flagInit = false;
    int initializationState = megaChatApi[accountIndex]->init(session);
    ASSERT_CHAT_TEST(initializationState >= 0, "MegaChatApiImpl::init returns MegaChatApi::INIT_ERROR");
    MegaApi::removeLoggerObject(logger);
    ASSERT_CHAT_TEST(waitForResponse(flagInit), "Initialization failed");
    int initStateValue = initState[accountIndex];
    if (!session)
    {
        ASSERT_CHAT_TEST(initStateValue == MegaChatApi::INIT_WAITING_NEW_SESSION,
                         "Wrong chat initialization state. Expected: " + std::to_string(MegaChatApi::INIT_WAITING_NEW_SESSION) + "   Received: " + std::to_string(initStateValue));
    }
    else
    {
        ASSERT_CHAT_TEST(initStateValue == MegaChatApi::INIT_OFFLINE_SESSION,
                         "Wrong chat initialization state. Expected: " + std::to_string(MegaChatApi::INIT_OFFLINE_SESSION) + "   Received: " + std::to_string(initStateValue));
    }

    // 2. login
    bool *flagLogin = &requestFlags[accountIndex][MegaRequest::TYPE_LOGIN]; *flagLogin = false;
    session ? megaApi[accountIndex]->fastLogin(session) : megaApi[accountIndex]->login(mail.c_str(), pwd.c_str());
    ASSERT_CHAT_TEST(waitForResponse(flagLogin), "Login failed after" + std::to_string(maxTimeout) + " seconds");
    ASSERT_CHAT_TEST(!lastError[accountIndex], "Login failed. Error: " + std::to_string(lastError[accountIndex]));

    // 3. fetchnodes
    flagInit = &initStateChanged[accountIndex]; *flagInit = false;
    bool *flagRequestFectchNodes = &requestFlags[accountIndex][MegaRequest::TYPE_FETCH_NODES]; *flagRequestFectchNodes = false;
    megaApi[accountIndex]->fetchNodes();
    ASSERT_CHAT_TEST(waitForResponse(flagRequestFectchNodes), "Expired timeout for fetch nodes");
    ASSERT_CHAT_TEST(!lastError[accountIndex], "Error fetch nodes. Error: " + std::to_string(lastError[accountIndex]));
    // after fetchnodes, karere should be ready for offline, at least
    ASSERT_CHAT_TEST(waitForResponse(flagInit), "Expired timeout for change init state");
    initStateValue = initState[accountIndex];
    ASSERT_CHAT_TEST(initStateValue == MegaChatApi::INIT_ONLINE_SESSION,
                     "Wrong chat initialization state. Expected: " + std::to_string(MegaChatApi::INIT_ONLINE_SESSION) + "   Received: " + std::to_string(initStateValue));

    // 4. Connect to chat servers
    bool *flagRequestConnect = &requestFlagsChat[accountIndex][MegaChatRequest::TYPE_CONNECT]; *flagRequestConnect = false;
    mChatConnectionOnline[accountIndex] = false;
    megaChatApi[accountIndex]->connect();
    ASSERT_CHAT_TEST(waitForResponse(flagRequestConnect), "Expired timeout for connect request");
    ASSERT_CHAT_TEST(!lastErrorChat[accountIndex], "Error connect to chat. Error: " + std::to_string(lastErrorChat[accountIndex]));

    return megaApi[accountIndex]->dumpSession();
}

void MegaChatApiTest::logout(unsigned int accountIndex, bool closeSession)
{
    bool *flagRequestLogout = &requestFlags[accountIndex][MegaRequest::TYPE_LOGOUT]; *flagRequestLogout = false;
    bool *flagRequestLogoutChat = &requestFlagsChat[accountIndex][MegaChatRequest::TYPE_LOGOUT]; *flagRequestLogoutChat = false;
    closeSession ? megaApi[accountIndex]->logout() : megaApi[accountIndex]->localLogout();
    ASSERT_CHAT_TEST(waitForResponse(flagRequestLogout), "Expired timeout for logout from sdk");
    ASSERT_CHAT_TEST(!lastError[accountIndex] || lastError[accountIndex] == MegaError::API_ESID, "Error sdk logout. Error: " + std::to_string(lastError[accountIndex]));

    if (!closeSession)  // for closed session, karere automatically logs out itself
    {
        megaChatApi[accountIndex]->localLogout();

    }

    ASSERT_CHAT_TEST(waitForResponse(flagRequestLogoutChat), "Expired timeout for chat logout");
    ASSERT_CHAT_TEST(!lastErrorChat[accountIndex], "Error chat logout. Error: " + lastErrorMsgChat[accountIndex] + " (" + std::to_string(lastErrorChat[accountIndex]) + ")");
    MegaApi::addLoggerObject(logger);   // need to restore customized logger

}

void MegaChatApiTest::init()
{
    std::cout << "[========] Global test environment initialization" << endl;

    mOKTests = mFailedTests = 0;

    logger = new MegaLoggerTest("test.log");
    MegaApi::addLoggerObject(logger);
    MegaApi::setLogToConsole(false);    // already disabled by default
    MegaChatApi::setLoggerObject(logger);
    MegaChatApi::setLogToConsole(false);
    MegaChatApi::setCatchException(false);

    for (int i = 0; i < NUM_ACCOUNTS; i++)
    {
        // get credentials from environment variables
        std::string varName = "MEGA_EMAIL";
        varName += std::to_string(i);
        char *buf = getenv(varName.c_str());
        std::string email;
        if (buf)
        {
            email.assign(buf);
        }
        if (!email.length())
        {
            cout << "TEST - Set your username at the environment variable $" << varName << endl;
            exit(-1);
        }

        varName.assign("MEGA_PWD");
        varName += std::to_string(i);
        buf = getenv(varName.c_str());
        std::string pwd;
        if (buf)
        {
            pwd.assign(buf);
        }
        if (!pwd.length())
        {
            cout << "TEST - Set your password at the environment variable $" << varName << endl;
            exit(-1);
        }

        Account accountPrimary(email, pwd);
        mAccounts[i] = accountPrimary;
    }
}

void MegaChatApiTest::terminate()
{
    std::cout << "[==========] Global test environment termination" << endl; \

    std::cout << "[ PASSED ] " << mOKTests << " test/s." << endl;
    if (mFailedTests)
    {
        std::cout << "[ FAILED ] " << mFailedTests << " test/s, see above." << endl;
    }

    MegaApi::removeLoggerObject(logger);
    MegaChatApi::setLoggerObject(NULL);
    delete logger;  logger = NULL;
}

void MegaChatApiTest::SetUp()
{
    struct stat st = {0};
    if (stat(LOCAL_PATH.c_str(), &st) == -1)
    {
        mkdir(LOCAL_PATH.c_str(), 0700);
    }

    for (int i = 0; i < NUM_ACCOUNTS; i++)
    {
        char path[1024];
        getcwd(path, sizeof path);
        megaApi[i] = new MegaApi(APPLICATION_KEY.c_str(), path, USER_AGENT_DESCRIPTION.c_str());
        megaApi[i]->setLogLevel(MegaApi::LOG_LEVEL_DEBUG);
        megaApi[i]->addListener(this);
        megaApi[i]->addRequestListener(this);

        megaChatApi[i] = new MegaChatApi(megaApi[i]);
        megaChatApi[i]->setLogLevel(MegaChatApi::LOG_LEVEL_DEBUG);
        megaChatApi[i]->addChatRequestListener(this);
        megaChatApi[i]->addChatListener(this);

#ifndef KARERE_DISABLE_WEBRTC
        megaChatApi[i]->addChatCallListener(this);
#endif

        for (int j = 0; j < mega::MegaRequest::TOTAL_OF_REQUEST_TYPES; ++j)
        {
            requestFlags[i][j] = false;
        }

        for (int j = 0; j < megachat::MegaChatRequest::TOTAL_OF_REQUEST_TYPES; ++j)
        {
            requestFlagsChat[i][j] = false;
        }

        initStateChanged[i] = false;
        initState[i] = -1;
        mChatConnectionOnline[i] = false;
        lastError[i] = -1;
        lastErrorChat[i] = -1;
        lastErrorMsgChat[i].clear();
        lastErrorTransfer[i] = -1;

        chatid[i] = MEGACHAT_INVALID_HANDLE;  // chatroom id from request
        chatroom[i] = NULL;
        chatListItem[i] = NULL;
        chatUpdated[i] = false;
        chatItemUpdated[i] = false;
        chatItemClosed[i] = false;
        peersUpdated[i] = false;
        titleUpdated[i] = false;
        chatArchived[i] = false;

        mFirstname = "";
        mLastname = "";
        mEmail = "";
        nameReceived[i] = false;

        mNotTransferRunning[i] = true;
        mPresenceConfigUpdated[i] = false;

        mRichLinkFlag[i] = false;
        mCountRichLink[i] = 0;

#ifndef KARERE_DISABLE_WEBRTC
        mCallReceived[i] = false;
        mCallAnswered[i] = false;
        mCallDestroyed[i] = false;
        mChatIdRingInCall[i] = MEGACHAT_INVALID_HANDLE;
        mTerminationLocal[i]= false;
        mTerminationCode[i] = MegaChatCall::TERM_CODE_NOT_FINISHED;
        mChatIdInProgressCall[i] = MEGACHAT_INVALID_HANDLE;
        mCallIdRingIn[i] = MEGACHAT_INVALID_HANDLE;
        mCallIdRequestSent[i] = MEGACHAT_INVALID_HANDLE;
        mPeerIsRinging[i] = false;
        mVideoLocal[i] = false;
        mVideoRemote[i] = false;
        mLocalVideoListener[i] = NULL;
        mRemoteVideoListener[i] = NULL;
#endif

        mChatFirstname = "";
        mChatLastname = "";
        mChatEmail = "";
    }
}

void MegaChatApiTest::TearDown()
{
    for (int i = 0; i < NUM_ACCOUNTS; i++)
    {
        if (megaChatApi[i]->getInitState() == MegaChatApi::INIT_ONLINE_SESSION ||
                megaChatApi[i]->getInitState() == MegaChatApi::INIT_OFFLINE_SESSION )
        {
            int a2 = (i == 0) ? 1 : 0;  // FIXME: find solution for more than 2 accounts
            MegaChatHandle chatToSkip = MEGACHAT_INVALID_HANDLE;
            MegaChatHandle uh = megaChatApi[i]->getUserHandleByEmail(mAccounts[a2].getEmail().c_str());
            if (uh != MEGACHAT_INVALID_HANDLE)
            {
                MegaChatPeerList *peers = MegaChatPeerList::createInstance();
                peers->addPeer(uh, MegaChatPeerList::PRIV_STANDARD);
                chatToSkip = getGroupChatRoom(i, a2, peers, false);
                delete peers;
                peers = NULL;
            }

            clearAndLeaveChats(i, chatToSkip);

            bool *flagRequestLogout = &requestFlagsChat[i][MegaChatRequest::TYPE_LOGOUT]; *flagRequestLogout = false;
            megaChatApi[i]->logout();
            TEST_LOG_ERROR(waitForResponse(flagRequestLogout), "Time out MegaChatApi logout");
            TEST_LOG_ERROR(!lastErrorChat[i], "Failed to logout from Chat. Error: " + lastErrorMsgChat[i] + " (" + std::to_string(lastErrorChat[i]) + ")");
            MegaApi::addLoggerObject(logger);   // need to restore customized logger
        }

#ifndef KARERE_DISABLE_WEBRTC
        megaChatApi[i]->removeChatCallListener(this);
#endif
        megaChatApi[i]->removeChatRequestListener(this);
        megaChatApi[i]->removeChatListener(this);

        delete megaChatApi[i];
        megaChatApi[i] = NULL;

        if (megaApi[i]->isLoggedIn())
        {
            MegaNode* cloudNode = megaApi[i]->getRootNode();
            purgeCloudTree(i, cloudNode);
            delete cloudNode;
            cloudNode = NULL;
            MegaNode* rubbishNode = megaApi[i]->getRubbishNode();
            purgeCloudTree(i, rubbishNode);
            delete rubbishNode;
            rubbishNode = NULL;

            removePendingContactRequest(i);

            bool *flagRequestLogout = &requestFlags[i][MegaRequest::TYPE_LOGOUT]; *flagRequestLogout = false;
            megaApi[i]->logout();
            TEST_LOG_ERROR(waitForResponse(flagRequestLogout), "Time out MegaApi logout");
            TEST_LOG_ERROR(!lastError[i], "Failed to logout from SDK. Error: " + std::to_string(lastError[i]));
        }

        megaApi[i]->removeRequestListener(this);

        delete megaApi[i];
        megaApi[i] = NULL;
    }

    purgeLocalTree(LOCAL_PATH);
}

void MegaChatApiTest::logoutAccounts(bool closeSession)
{
    for (int i = 0; i < NUM_ACCOUNTS; i++)
    {
        if (megaApi[i]->isLoggedIn())
        {
            logout(i, closeSession);
        }
    }
}

const char* MegaChatApiTest::printChatRoomInfo(const MegaChatRoom *chat)
{
    if (!chat)
    {
        return MegaApi::strdup("");
    }

    char hstr[sizeof(handle) * 4 / 3 + 4];
    MegaChatHandle chatid = chat->getChatId();
    Base64::btoa((const byte *)&chatid, sizeof(handle), hstr);

    std::stringstream buffer;
    buffer << "Chat ID: " << hstr << " (" << chatid << ")" << endl;
    buffer << "\tOwn privilege level: " << MegaChatRoom::privToString(chat->getOwnPrivilege()) << endl;
    if (chat->isActive())
    {
        buffer << "\tActive: yes" << endl;
    }
    else
    {
        buffer << "\tActive: no" << endl;
    }
    if (chat->isGroup())
    {
        buffer << "\tGroup chat: yes" << endl;
    }
    else
    {
        buffer << "\tGroup chat: no" << endl;
    }
    if (chat->isArchived())
    {
        buffer << "\tArchived chat: yes" << endl;
    }
    else
    {
        buffer << "\tArchived chat: no" << endl;
    }
    buffer << "\tPeers:";

    if (chat->getPeerCount())
    {
        buffer << "\t\t(userhandle)\t(privilege)\t(firstname)\t(lastname)\t(fullname)" << endl;
        for (unsigned i = 0; i < chat->getPeerCount(); i++)
        {
            MegaChatHandle uh = chat->getPeerHandle(i);
            Base64::btoa((const byte *)&uh, sizeof(handle), hstr);
            buffer << "\t\t\t" << hstr;
            buffer << "\t" << MegaChatRoom::privToString(chat->getPeerPrivilege(i));
            buffer << "\t\t" << chat->getPeerFirstname(i);
            buffer << "\t" << chat->getPeerLastname(i);
            buffer << "\t" << chat->getPeerFullname(i) << endl;
        }
    }
    else
    {
        buffer << " no peers (only you as participant)" << endl;
    }
    if (chat->getTitle())
    {
        buffer << "\tTitle: " << chat->getTitle() << endl;
    }
    buffer << "\tUnread count: " << chat->getUnreadCount() << " message/s" << endl;
    buffer << "-------------------------------------------------" << endl;

    return MegaApi::strdup(buffer.str().c_str());
}

const char* MegaChatApiTest::printMessageInfo(const MegaChatMessage *msg)
{
    if (!msg)
    {
        return MegaApi::strdup("");
    }

    const char *content = msg->getContent() ? msg->getContent() : "<empty>";

    std::stringstream buffer;
    buffer << "id: " << msg->getMsgId() << ", content: " << content;
    buffer << ", tempId: " << msg->getTempId() << ", index:" << msg->getMsgIndex();
    buffer << ", status: " << msg->getStatus() << ", uh: " << msg->getUserHandle();
    buffer << ", type: " << msg->getType() << ", edited: " << msg->isEdited();
    buffer << ", deleted: " << msg->isDeleted() << ", changes: " << msg->getChanges();
    buffer << ", ts: " << msg->getTimestamp() << endl;

    return MegaApi::strdup(buffer.str().c_str());
}

const char* MegaChatApiTest::printChatListItemInfo(const MegaChatListItem *item)
{
    if (!item)
    {
        return MegaApi::strdup("");
    }

    const char *title = item->getTitle() ? item->getTitle() : "<empty>";

    std::stringstream buffer;
    buffer << "id: " << item->getChatId() << ", title: " << title;
    buffer << ", ownPriv: " << item->getOwnPrivilege();
    buffer << ", unread: " << item->getUnreadCount() << ", changes: " << item->getChanges();
    buffer << ", lastMsg: " << item->getLastMessage() << ", lastMsgType: " << item->getLastMessageType();
    buffer << ", lastTs: " << item->getLastTimestamp();

    return MegaApi::strdup(buffer.str().c_str());
}

void MegaChatApiTest::postLog(const std::string &msg)
{
    logger->postLog(msg.c_str());
}

bool MegaChatApiTest::waitForResponse(bool *responseReceived, unsigned int timeout) const
{
    timeout *= 1000000; // convert to micro-seconds
    unsigned int tWaited = 0;    // microseconds
    bool connRetried = false;
    while(!(*responseReceived))
    {
        usleep(pollingT);

        if (timeout)
        {
            tWaited += pollingT;
            if (tWaited >= timeout)
            {
                return false;   // timeout is expired
            }
            else if (!connRetried && tWaited > (pollingT * 10))
            {
                for (int i = 0; i < NUM_ACCOUNTS; i++)
                {
                    if (megaApi[i] && megaApi[i]->isLoggedIn())
                    {
                        megaApi[i]->retryPendingConnections();
                    }
                }
                connRetried = true;
            }
        }
    }

    return true;    // response is received
}


/**
 * @brief TEST_ResumeSession
 *
 * This test does the following:
 *
 * - Create a new session
 * - Resume with previous sesion
 * - Resume an existing session without karere cache
 * - Re-create Karere cache without login out from SDK
 * - Close session
 * - Login with chat enabled, transition to disabled and back to enabled
 * - Login with chat disabled, transition to enabled
 * - Go into background, sleep and back to foreground
 * - Disconnect from chat server and reconnect
 *
 */
bool MegaChatApiTest::TEST_ResumeSession(unsigned int accountIndex)
{
    // ___ Create a new session ___
    char *session = login(accountIndex);

    checkEmail(accountIndex);

    // Test for management of ESID:
    // (uncomment the following block)
//    {
//        bool *flag = &requestFlagsChat[0][MegaChatRequest::TYPE_LOGOUT]; *flag = false;
//        // ---> NOW close session remotely ---
//        sleep(30);
//        // and wait for forced logout of megachatapi due to ESID
//        ASSERT_CHAT_TEST(waitForResponse(flag), "");
//        session = login(0);
//    }

    // ___ Resume an existing session ___
    logout(accountIndex, false); // keeps session alive
    char *tmpSession = login(accountIndex, session);
    ASSERT_CHAT_TEST(!strcmp(session, tmpSession), "Bad session key");
    delete [] tmpSession;   tmpSession = NULL;

    checkEmail(accountIndex);

    // ___ Resume an existing session without karere cache ___
    // logout from SDK keeping cache
    bool *flagSdkLogout = &requestFlags[accountIndex][MegaRequest::TYPE_LOGOUT]; *flagSdkLogout = false;
    megaApi[accountIndex]->localLogout();
    ASSERT_CHAT_TEST(waitForResponse(flagSdkLogout), "Expired timeout for local sdk logout");
    ASSERT_CHAT_TEST(!lastError[accountIndex], "Error local sdk logout. Error: " + std::to_string(lastError[accountIndex]));
    // logout from Karere removing cache
    bool *flagChatLogout = &requestFlagsChat[accountIndex][MegaChatRequest::TYPE_LOGOUT]; *flagChatLogout = false;
    megaChatApi[accountIndex]->logout();
    ASSERT_CHAT_TEST(waitForResponse(flagChatLogout), "Expired timeout for chat logout");
    ASSERT_CHAT_TEST(!lastErrorChat[accountIndex], "Error chat logout. Error: " + lastErrorMsgChat[accountIndex] + " (" + std::to_string(lastErrorChat[accountIndex]) + ")");
    MegaApi::addLoggerObject(logger);   // need to restore customized logger
    // try to initialize chat engine with cache --> should fail
    ASSERT_CHAT_TEST(megaChatApi[accountIndex]->init(session) == MegaChatApi::INIT_NO_CACHE,
                     "Wrong chat initialization state. Expected " + std::to_string(MegaChatApi::INIT_NO_CACHE) + "   Received: " + std::to_string(megaChatApi[accountIndex]->init(session)));
    MegaApi::removeLoggerObject(logger);
    megaApi[accountIndex]->invalidateCache();

    // ___ Re-create Karere cache without login out from SDK___
    bool *flagInit = &initStateChanged[accountIndex]; *flagInit = false;
    // login in SDK
    bool *flagLogin = &requestFlags[accountIndex][MegaRequest::TYPE_LOGIN]; *flagLogin = false;
    session ? megaApi[accountIndex]->fastLogin(session) : megaApi[accountIndex]->login(mAccounts[accountIndex].getEmail().c_str(), mAccounts[accountIndex].getPassword().c_str());
    ASSERT_CHAT_TEST(waitForResponse(flagLogin), "Expired timeout for sdk fast login");
    ASSERT_CHAT_TEST(!lastError[accountIndex], "Error sdk fast login. Error: " + std::to_string(lastError[accountIndex]));
    // fetchnodes in SDK
    bool *flagFetchNodes = &requestFlags[accountIndex][MegaRequest::TYPE_FETCH_NODES]; *flagFetchNodes = false;
    megaApi[accountIndex]->fetchNodes();
    ASSERT_CHAT_TEST(waitForResponse(flagFetchNodes), "Expired timeout for fetch nodes");
    ASSERT_CHAT_TEST(!lastError[accountIndex], "Error fetch nodes. Error: " + std::to_string(lastError[accountIndex]));
    ASSERT_CHAT_TEST(waitForResponse(flagInit), "Expired timeout for change init state");
    int initStateValue = initState[accountIndex];
    ASSERT_CHAT_TEST(initStateValue == MegaChatApi::INIT_ONLINE_SESSION,
                     "Wrong chat initialization state. Expected: " + std::to_string(MegaChatApi::INIT_ONLINE_SESSION) + "   Received: " + std::to_string(initStateValue));

    // check there's a list of chats already available
    MegaChatListItemList *list = megaChatApi[accountIndex]->getChatListItems();
    ASSERT_CHAT_TEST(list->size(), "Chat list item is empty");
    delete list; list = NULL;

    // ___ Close session ___
    logout(accountIndex, true);
    delete [] session; session = NULL;

    // ___ Login with chat enabled, transition to disabled and back to enabled
    session = login(accountIndex);
    ASSERT_CHAT_TEST(session, "Empty session key");
    // fully disable chat: logout + remove logger + delete MegaChatApi instance
    flagChatLogout = &requestFlagsChat[accountIndex][MegaChatRequest::TYPE_LOGOUT]; *flagChatLogout = false;
    megaChatApi[accountIndex]->logout();
    ASSERT_CHAT_TEST(waitForResponse(flagChatLogout), "Expired timeout for megachat logout");
    ASSERT_CHAT_TEST(!lastErrorChat[accountIndex], "Error megachat logout. Error: " + lastErrorMsgChat[accountIndex] + " (" + std::to_string(lastErrorChat[accountIndex]) + ")");
    MegaApi::addLoggerObject(logger);   // need to restore customized logger
    delete megaChatApi[accountIndex];
    // create a new MegaChatApi instance
    megaChatApi[accountIndex] = new MegaChatApi(megaApi[accountIndex]);
    megaChatApi[accountIndex]->setLogLevel(MegaChatApi::LOG_LEVEL_DEBUG);
    megaChatApi[accountIndex]->addChatRequestListener(this);
    megaChatApi[accountIndex]->addChatListener(this);
    MegaChatApi::setLoggerObject(logger);
    // back to enabled: init + fetchnodes + connect
    ASSERT_CHAT_TEST(megaChatApi[accountIndex]->init(session) == MegaChatApi::INIT_NO_CACHE,
                     "Wrong chat initialization state. Expected: " + std::to_string(MegaChatApi::INIT_NO_CACHE) + "   Received: " + std::to_string(megaChatApi[accountIndex]->init(session)));

    MegaApi::removeLoggerObject(logger);
    flagInit = &initStateChanged[accountIndex]; *flagInit = false;
    flagFetchNodes = &requestFlags[accountIndex][MegaRequest::TYPE_FETCH_NODES]; *flagFetchNodes = false;
    megaApi[accountIndex]->fetchNodes();
    ASSERT_CHAT_TEST(waitForResponse(flagFetchNodes), "Expired timeout for fetch nodes");
    ASSERT_CHAT_TEST(!lastError[accountIndex], "Error fetch nodes. Error: " + std::to_string(lastError[accountIndex]));
    ASSERT_CHAT_TEST(waitForResponse(flagInit), "Expired timeout for change init state");
    initStateValue = initState[accountIndex];
    ASSERT_CHAT_TEST(initStateValue == MegaChatApi::INIT_ONLINE_SESSION,
                     "Wrong chat initialization state. Expected: " + std::to_string(MegaChatApi::INIT_ONLINE_SESSION) + "   Received: " + std::to_string(initStateValue));

    bool *flagConnect = &requestFlagsChat[accountIndex][MegaChatRequest::TYPE_CONNECT]; *flagConnect = false;
    megaChatApi[accountIndex]->connect();
    ASSERT_CHAT_TEST(waitForResponse(flagConnect), "Expired timeout for connect");
    ASSERT_CHAT_TEST(!lastErrorChat[accountIndex], "Error connect. Error: " + lastErrorMsgChat[accountIndex] + " (" + std::to_string(lastErrorChat[accountIndex]) + ")");
    // check there's a list of chats already available
    list = megaChatApi[accountIndex]->getChatListItems();
    ASSERT_CHAT_TEST(list->size(), "Chat list item is empty");
    delete list; list = NULL;
    // close session and remove cache
    logout(accountIndex, true);
    delete [] session; session = NULL;

    // ___ Login with chat disabled, transition to enabled ___
    // fully disable chat: remove logger + delete MegaChatApi instance
    delete megaChatApi[accountIndex];
    // create a new MegaChatApi instance
    megaChatApi[accountIndex] = new MegaChatApi(megaApi[accountIndex]);
    megaChatApi[accountIndex]->setLogLevel(MegaChatApi::LOG_LEVEL_DEBUG);
    megaChatApi[accountIndex]->addChatRequestListener(this);
    megaChatApi[accountIndex]->addChatListener(this);
    MegaChatApi::setLoggerObject(logger);
    // login in SDK
    flagLogin = &requestFlags[accountIndex][MegaRequest::TYPE_LOGIN]; *flagLogin = false;
    megaApi[accountIndex]->login(mAccounts[accountIndex].getEmail().c_str(), mAccounts[accountIndex].getPassword().c_str());
    ASSERT_CHAT_TEST(waitForResponse(flagLogin), "Expired timeout for fast login");
    ASSERT_CHAT_TEST(!lastError[accountIndex], "Error fast login. Error: " + std::to_string(lastError[accountIndex]));
    session = megaApi[accountIndex]->dumpSession();
    // fetchnodes in SDK
    flagFetchNodes = &requestFlags[accountIndex][MegaRequest::TYPE_FETCH_NODES]; *flagFetchNodes = false;
    megaApi[accountIndex]->fetchNodes();
    ASSERT_CHAT_TEST(waitForResponse(flagFetchNodes), "Expired timeout for fetch nodes");
    ASSERT_CHAT_TEST(!lastError[accountIndex], "Error fetch nodes. Error: " + std::to_string(lastError[accountIndex]));
    // init in Karere
    ASSERT_CHAT_TEST(megaChatApi[accountIndex]->init(session) == MegaChatApi::INIT_NO_CACHE,
                     "Bad Megachat state expected: " + std::to_string(MegaChatApi::INIT_NO_CACHE) + "   Received: " + std::to_string(megaChatApi[accountIndex]->init(session)));
    MegaApi::removeLoggerObject(logger);
    // full-fetchndoes in SDK to regenerate cache in Karere
    flagInit = &initStateChanged[accountIndex]; *flagInit = false;
    flagFetchNodes = &requestFlags[accountIndex][MegaRequest::TYPE_FETCH_NODES]; *flagFetchNodes = false;
    megaApi[accountIndex]->fetchNodes();
    ASSERT_CHAT_TEST(waitForResponse(flagFetchNodes), "Expired timeout for fetch nodes");
    ASSERT_CHAT_TEST(!lastError[accountIndex], "Error fetch nodes. Error: " + std::to_string(lastError[accountIndex]));
    ASSERT_CHAT_TEST(waitForResponse(flagInit), "Expired timeout for change init state");
    initStateValue = initState[accountIndex];
    ASSERT_CHAT_TEST(initStateValue == MegaChatApi::INIT_ONLINE_SESSION,
                     "Bad Megachat state expected: " + std::to_string(MegaChatApi::INIT_ONLINE_SESSION) + "   Received: " + std::to_string(initStateValue));

    // connect in Karere
    flagConnect = &requestFlagsChat[accountIndex][MegaChatRequest::TYPE_CONNECT]; *flagConnect = false;
    megaChatApi[accountIndex]->connect();
    ASSERT_CHAT_TEST(waitForResponse(flagConnect), "Expired timeout for connect");
    ASSERT_CHAT_TEST(!lastErrorChat[accountIndex], "Error connect. Error: " + lastErrorMsgChat[accountIndex] + " (" + std::to_string(lastErrorChat[accountIndex]) + ")");
    // check there's a list of chats already available
    list = megaChatApi[accountIndex]->getChatListItems();
    ASSERT_CHAT_TEST(list->size(), "Chat list item is empty");
    delete list;
    list = NULL;

    // ___ Test going into background, sleep and back to foreground ___
    for(int i = 0; i < 3; i++)
    {
        bool *flag = &requestFlagsChat[accountIndex][MegaChatRequest::TYPE_SET_BACKGROUND_STATUS]; *flag = false;
        megaChatApi[accountIndex]->setBackgroundStatus(true);
        ASSERT_CHAT_TEST(waitForResponse(flag), "Failed to set background status after " + std::to_string(maxTimeout) + " seconds");

        logger->postLog("========== Enter background status ================= ");
        sleep(15);

        flag = &requestFlagsChat[accountIndex][MegaChatRequest::TYPE_SET_BACKGROUND_STATUS]; *flag = false;
        megaChatApi[accountIndex]->setBackgroundStatus(false);
        ASSERT_CHAT_TEST(waitForResponse(flag), "Failed to set background status after " + std::to_string(maxTimeout) + " seconds");

        logger->postLog("========== Enter foreground status ================= ");
        sleep(5);
    }


    // ___ Disconnect from chat server and reconnect ___
    for (int i = 0; i < 5; i++)
    {
        int conState = megaChatApi[accountIndex]->getConnectionState();
        ASSERT_CHAT_TEST(conState == MegaChatApi::CONNECTED, "Wrong connection state: " + std::to_string(conState));

        bool *flagDisconnect = &requestFlagsChat[accountIndex][MegaChatRequest::TYPE_DISCONNECT]; *flagDisconnect = false;
        megaChatApi[accountIndex]->disconnect();
        ASSERT_CHAT_TEST(waitForResponse(flagDisconnect), "Expired timeout for disconnect");
        ASSERT_CHAT_TEST(!lastErrorChat[accountIndex], "Error disconect. Error: " + lastErrorMsgChat[accountIndex] + " (" + std::to_string(lastErrorChat[accountIndex]) + ")");
        conState = megaChatApi[accountIndex]->getConnectionState();
        ASSERT_CHAT_TEST(conState == MegaChatApi::DISCONNECTED, "Wrong connection state: " + std::to_string(conState));

        // reconnect
        flagConnect = &requestFlagsChat[accountIndex][MegaChatRequest::TYPE_CONNECT]; *flagConnect = false;
        megaChatApi[accountIndex]->connect();
        ASSERT_CHAT_TEST(waitForResponse(flagConnect), "Expired timeout for connect");
        ASSERT_CHAT_TEST(!lastErrorChat[accountIndex], "Error connect. Error: " + lastErrorMsgChat[accountIndex] + " (" + std::to_string(lastErrorChat[accountIndex]) + ")");
        conState = megaChatApi[accountIndex]->getConnectionState();
        ASSERT_CHAT_TEST(conState == MegaChatApi::CONNECTED, "Wrong connection state: " + std::to_string(conState));

        // check there's a list of chats already available
        list = megaChatApi[accountIndex]->getChatListItems();
        ASSERT_CHAT_TEST(list->size(), "Chat list item is empty");
        delete list;
        list = NULL;
    }

    delete [] session; session = NULL;
}

/**
 * @brief TEST_SetOnlineStatus
 *
 * This test does the following:
 *
 * - Login
 * - Set status busy
 *
 */
void MegaChatApiTest::TEST_SetOnlineStatus(unsigned int accountIndex)
{
    bool *flagPresence = &mPresenceConfigUpdated[accountIndex]; *flagPresence = false;

    char *sesion = login(accountIndex);

    ASSERT_CHAT_TEST(waitForResponse(flagPresence), "Presence config not received after " + std::to_string(maxTimeout) + " seconds");

    // Reset status to online before starting the test
    bool *flagStatus = &mOnlineStatusUpdated[accountIndex]; *flagStatus = false;
    bool *flag = &requestFlagsChat[accountIndex][MegaChatRequest::TYPE_SET_ONLINE_STATUS]; *flag = false;
    megaChatApi[accountIndex]->setOnlineStatus(MegaChatApi::STATUS_ONLINE);
    ASSERT_CHAT_TEST(waitForResponse(flag), "Failed to set online status after " + std::to_string(maxTimeout) + " seconds");
    ASSERT_CHAT_TEST(!lastErrorChat[accountIndex], "Failed to set online status. Error: " + lastErrorMsgChat[accountIndex] + " (" + std::to_string(lastErrorChat[accountIndex]) + ")");

    flagPresence = &mPresenceConfigUpdated[accountIndex]; *flagPresence = false;
    flagStatus = &mOnlineStatusUpdated[accountIndex]; *flagStatus = false;
    flag = &requestFlagsChat[accountIndex][MegaChatRequest::TYPE_SET_ONLINE_STATUS]; *flag = false;
    megaChatApi[accountIndex]->setOnlineStatus(MegaChatApi::STATUS_BUSY);
    ASSERT_CHAT_TEST(waitForResponse(flag), "Failed to set online status after " + std::to_string(maxTimeout) + " seconds");
    ASSERT_CHAT_TEST(!lastErrorChat[accountIndex], "Failed to set online status. Error: " + lastErrorMsgChat[accountIndex] + " (" + std::to_string(lastErrorChat[accountIndex]) + ")");
    ASSERT_CHAT_TEST(waitForResponse(flagPresence), "Presence config not received after " + std::to_string(maxTimeout) + " seconds");
    ASSERT_CHAT_TEST(waitForResponse(flagStatus), "Online status not received after " + std::to_string(maxTimeout) + " seconds");

    // set online status
    flagStatus = &mOnlineStatusUpdated[accountIndex]; *flagStatus = false;
    flagPresence = &mPresenceConfigUpdated[accountIndex]; *flagPresence = false;
    flag = &requestFlagsChat[accountIndex][MegaChatRequest::TYPE_SET_ONLINE_STATUS]; *flag = false;
    megaChatApi[accountIndex]->setOnlineStatus(MegaChatApi::STATUS_ONLINE);
    ASSERT_CHAT_TEST(waitForResponse(flag), "Failed to set online status after " + std::to_string(maxTimeout) + " seconds");
    ASSERT_CHAT_TEST(!lastErrorChat[accountIndex], "Failed to set online status. Error: " + lastErrorMsgChat[accountIndex] + " (" + std::to_string(lastErrorChat[accountIndex]) + ")");
    ASSERT_CHAT_TEST(waitForResponse(flagPresence), "Presence config not received after " + std::to_string(maxTimeout) + " seconds");
    ASSERT_CHAT_TEST(waitForResponse(flagStatus), "Online status not received after " + std::to_string(maxTimeout) + " seconds");

    // enable auto-away with 5 seconds timeout
    flagPresence = &mPresenceConfigUpdated[accountIndex]; *flagPresence = false;
    megaChatApi[accountIndex]->setPresenceAutoaway(true, 5);
    ASSERT_CHAT_TEST(waitForResponse(flagPresence), "Presence config not received after " + std::to_string(maxTimeout) + " seconds");

    // disable persist
    if (megaChatApi[accountIndex]->getPresenceConfig()->isPersist())
    {
        flagPresence = &mPresenceConfigUpdated[accountIndex]; *flagPresence = false;
        megaChatApi[accountIndex]->setPresencePersist(false);
        ASSERT_CHAT_TEST(waitForResponse(flagPresence), "Presence config not received after " + std::to_string(maxTimeout) + " seconds");
    }

    // now wait for timeout to expire
    flagStatus = &mOnlineStatusUpdated[accountIndex]; *flagStatus = false;
//    flagPresence = &mPresenceConfigUpdated[accountIndex]; *flagPresence = false;

    LOG_debug << "Going to sleep for longer than autoaway timeout";
    MegaChatPresenceConfig *config = megaChatApi[accountIndex]->getPresenceConfig();

    sleep(config->getAutoawayTimeout()+3);
//    ASSERT_CHAT_TEST(waitForResponse(flagPresence), "Presence config not received after " + std::to_string(maxTimeout) + " seconds");
    ASSERT_CHAT_TEST(waitForResponse(flagStatus), "Online status not received after " + std::to_string(maxTimeout) + " seconds");

    // and check the status is away
    ASSERT_CHAT_TEST(mOnlineStatus[accountIndex] == MegaChatApi::STATUS_AWAY,
                     "Online status didn't changed to away automatically after timeout");
    int onlineStatus = megaChatApi[accountIndex]->getOnlineStatus();
    ASSERT_CHAT_TEST(onlineStatus == MegaChatApi::STATUS_AWAY,
                     "Online status didn't changed to away automatically after timeout. Received: " + std::string(MegaChatRoom::statusToString(onlineStatus)));

    // now signal user's activity to become online again
    flagStatus = &mOnlineStatusUpdated[accountIndex]; *flagStatus = false;
    megaChatApi[accountIndex]->signalPresenceActivity();
    ASSERT_CHAT_TEST(waitForResponse(flagStatus), "Online status not received after " + std::to_string(maxTimeout) + " seconds");

    // and check the status is online
    ASSERT_CHAT_TEST(mOnlineStatus[accountIndex] == MegaChatApi::STATUS_ONLINE,
                     "Online status didn't changed to online from autoaway after signaling activity");
    onlineStatus = megaChatApi[accountIndex]->getOnlineStatus();
    ASSERT_CHAT_TEST(onlineStatus == MegaChatApi::STATUS_ONLINE,
                     "Online status didn't changed to online from autoaway after signaling activity. Received: " + std::string(MegaChatRoom::statusToString(onlineStatus)));


    delete sesion;
    sesion = NULL;
}

/**
 * @brief TEST_GetChatRoomsAndMessages
 *
 * This test does the following:
 *
 * - Print chatrooms information
 * - Load history from one chatroom
 * - Close chatroom
 * - Load history from cache
 *
 */
void MegaChatApiTest::TEST_GetChatRoomsAndMessages(unsigned int accountIndex)
{
    char *sesion = login(accountIndex);

    MegaChatRoomList *chats = megaChatApi[accountIndex]->getChatRooms();
    std::stringstream buffer;
    buffer << chats->size() << " chat/s received: " << endl;
    postLog(buffer.str());

    // Open chats and print history
    for (int i = 0; i < chats->size(); i++)
    {
        // Open a chatroom
        const MegaChatRoom *chatroom = chats->get(i);
        MegaChatHandle chatid = chatroom->getChatId();
        TestChatRoomListener *chatroomListener = new TestChatRoomListener(this, megaChatApi, chatid);
        ASSERT_CHAT_TEST(megaChatApi[accountIndex]->openChatRoom(chatid, chatroomListener), "Can't open chatRoom account " + std::to_string(accountIndex+1));

        // Print chatroom information and peers' names
        const char *info = MegaChatApiTest::printChatRoomInfo(chatroom);
        postLog(info);
        delete [] info; info = NULL;
        if (chatroom->getPeerCount())
        {
            for (unsigned i = 0; i < chatroom->getPeerCount(); i++)
            {
                MegaChatHandle uh = chatroom->getPeerHandle(i);

                bool *flagNameReceived = &requestFlagsChat[accountIndex][MegaChatRequest::TYPE_GET_FIRSTNAME]; *flagNameReceived = false; mChatFirstname = "";
                megaChatApi[accountIndex]->getUserFirstname(uh);
                ASSERT_CHAT_TEST(waitForResponse(flagNameReceived), "Failed to retrieve firstname after " + std::to_string(maxTimeout) + " seconds");
                ASSERT_CHAT_TEST(!lastErrorChat[accountIndex], "Failed to retrieve firstname. Error: " + lastErrorMsgChat[accountIndex] + " (" + std::to_string(lastErrorChat[accountIndex]) + ")");
                buffer << "Peer firstname (" << uh << "): " << mChatFirstname << " (len: " << mChatFirstname.length() << ")" << endl;

                flagNameReceived = &requestFlagsChat[accountIndex][MegaChatRequest::TYPE_GET_LASTNAME]; *flagNameReceived = false; mChatLastname = "";
                megaChatApi[0]->getUserLastname(uh);
                ASSERT_CHAT_TEST(waitForResponse(flagNameReceived), "Failed to retrieve lastname after " + std::to_string(maxTimeout) + " seconds");
                ASSERT_CHAT_TEST(!lastErrorChat[accountIndex], "Failed to retrieve lastname. Error: " + lastErrorMsgChat[accountIndex] + " (" + std::to_string(lastErrorChat[accountIndex]) + ")");
                buffer << "Peer lastname (" << uh << "): " << mChatLastname << " (len: " << mChatLastname.length() << ")" << endl;

                char *email = megaChatApi[accountIndex]->getContactEmail(uh);
                if (email)
                {
                    buffer << "Contact email (" << uh << "): " << email << " (len: " << strlen(email) << ")" << endl;
                    delete [] email;
                }
                else
                {
                    flagNameReceived = &requestFlagsChat[accountIndex][MegaChatRequest::TYPE_GET_EMAIL]; *flagNameReceived = false; mChatEmail = "";
                    megaChatApi[accountIndex]->getUserEmail(uh);
                    ASSERT_CHAT_TEST(waitForResponse(flagNameReceived), "Failed to retrieve email after " + std::to_string(maxTimeout) + " seconds");
                    ASSERT_CHAT_TEST(!lastErrorChat[accountIndex], "Failed to retrieve email. Error: " + lastErrorMsgChat[accountIndex] + " (" + std::to_string(lastErrorChat[accountIndex]) + ")");
                    buffer << "Peer email (" << uh << "): " << mChatEmail << " (len: " << mChatEmail.length() << ")" << endl;
                }
            }
        }

        // Load history
        buffer << "Loading messages for chat " << chatroom->getTitle() << " (id: " << chatroom->getChatId() << ")" << endl;
        loadHistory(accountIndex, chatid, chatroomListener);

        // Close the chatroom
        megaChatApi[accountIndex]->closeChatRoom(chatid, chatroomListener);
        delete chatroomListener;

        // Now, load history locally (it should be cached by now)
        chatroomListener = new TestChatRoomListener(this, megaChatApi, chatid);
        ASSERT_CHAT_TEST(megaChatApi[accountIndex]->openChatRoom(chatid, chatroomListener), "Can't open chatRoom account " + std::to_string(accountIndex+1));
        buffer << "Loading messages locally for chat " << chatroom->getTitle() << " (id: " << chatroom->getChatId() << ")" << endl;
        loadHistory(accountIndex, chatid, chatroomListener);

        // Close the chatroom
        megaChatApi[accountIndex]->closeChatRoom(chatid, chatroomListener);
        delete chatroomListener;

        delete chatroom;
        chatroom = NULL;
    }

    logger->postLog(buffer.str().c_str());

    delete sesion;
    sesion = NULL;
}

/**
 * @brief TEST_EditAndDeleteMessages
 *
 * Requirements:
 * - Both accounts should be conctacts
 * - The 1on1 chatroom between them should exist
 * (if not accomplished, the test automatically solves the above)
 *
 * This test does the following:
 *
 * - Send a message
 * + Receive the message
 * - Update the messages
 *
 */
void MegaChatApiTest::TEST_EditAndDeleteMessages(unsigned int a1, unsigned int a2)
{
    char *primarySession = login(a1);
    char *secondarySession = login(a2);

    MegaUser *user = megaApi[a1]->getContact(mAccounts[a2].getEmail().c_str());
    if (!user || (user->getVisibility() != MegaUser::VISIBILITY_VISIBLE))
    {
        makeContact(a1, a2);
    }
    delete user;
    user = NULL;

    MegaChatHandle chatid = getPeerToPeerChatRoom(a1, a2);

    // 1. A sends a message to B while B has the chat opened.
    // --> check the confirmed in A, the received message in B, the delivered in A
    TestChatRoomListener *chatroomListener = new TestChatRoomListener(this, megaChatApi, chatid);
    ASSERT_CHAT_TEST(megaChatApi[a1]->openChatRoom(chatid, chatroomListener), "Can't open chatRoom account " + std::to_string(a1+1));
    ASSERT_CHAT_TEST(megaChatApi[a2]->openChatRoom(chatid, chatroomListener), "Can't open chatRoom account " + std::to_string(a2+1));

    // Load some message to feed history
    loadHistory(a1, chatid, chatroomListener);
    loadHistory(a2, chatid, chatroomListener);

    std::string messageToSend = "HOLA " + mAccounts[a1].getEmail() + " - This is a testing message automatically sent to you";
    MegaChatMessage *msgSent = sendTextMessageOrUpdate(a1, a2, chatid, messageToSend, chatroomListener);

    // edit the message
    std::string messageToUpdate = "This is an edited message to " + mAccounts[a1].getEmail();
    MegaChatMessage *msgUpdated = sendTextMessageOrUpdate(a1, a2, chatid, messageToUpdate, chatroomListener, msgSent->getMsgId());
    delete msgUpdated; msgUpdated = NULL;
    delete msgSent; msgSent = NULL;

    megaChatApi[a1]->closeChatRoom(chatid, chatroomListener);
    megaChatApi[a2]->closeChatRoom(chatid, chatroomListener);

    delete chatroomListener;

    // 2. A sends a message to B while B doesn't have the chat opened.
    // Then, B opens the chat --> check the received message in B, the delivered in A

    delete [] primarySession;
    primarySession = NULL;
    delete [] secondarySession;
    secondarySession = NULL;
}

/**
 * @brief TEST_GroupChatManagement
 *
 * Requirements:
 * - Both accounts should be conctacts
 * (if not accomplished, the test automatically solves the above)
 *
 * This test does the following:
 * - Create a group chat room or select an existing one
 * - Remove memeber
 * - Invite a new member
 * - Invite same account (error)
 * - Change chatroom title
 * - Change privileges to admin
 * - Changes privileges to read only
 * + Send message (error)
 * - Archive chatroom
 * - Send message (automatically unarchives)
 * - Archive chatroom
 * - Unarchive chatroom
 *
 */
void MegaChatApiTest::TEST_GroupChatManagement(unsigned int a1, unsigned int a2)
{
    char *sessionPrimary = login(a1);
    char *sessionSecondary = login(a2);

    // Prepare peers, privileges...
    MegaUser *user = megaApi[a1]->getContact(mAccounts[a2].getEmail().c_str());
    if (!user || (user->getVisibility() != MegaUser::VISIBILITY_VISIBLE))
    {
        makeContact(a1, a2);
        delete user;
        user = megaApi[a1]->getContact(mAccounts[a2].getEmail().c_str());
    }

    MegaChatHandle uh = user->getHandle();
    delete user;
    user = NULL;

    MegaChatPeerList *peers = MegaChatPeerList::createInstance();
    peers->addPeer(uh, MegaChatPeerList::PRIV_STANDARD);

    MegaChatHandle chatid = getGroupChatRoom(a1, a2, peers);
    delete peers;
    peers = NULL;

    // --> Open chatroom
    TestChatRoomListener *chatroomListener = new TestChatRoomListener(this, megaChatApi, chatid);
    ASSERT_CHAT_TEST(megaChatApi[a1]->openChatRoom(chatid, chatroomListener), "Can't open chatRoom account " + std::to_string(a1+1));
    ASSERT_CHAT_TEST(megaChatApi[a2]->openChatRoom(chatid, chatroomListener), "Can't open chatRoom account " + std::to_string(a2+1));

    bool *flagChatdOnline = &mChatConnectionOnline[a1]; *flagChatdOnline = false;
    while (megaChatApi[a1]->getChatConnectionState(chatid) != MegaChatApi::CHAT_CONNECTION_ONLINE)
    {
        postLog("Waiting for connection to chatd...");
        ASSERT_CHAT_TEST(waitForResponse(flagChatdOnline), "Timeout expired for connecting to chatd");
        *flagChatdOnline = false;
    }

    // --> Remove from chat
    bool *flagRemoveFromChat = &requestFlagsChat[a1][MegaChatRequest::TYPE_REMOVE_FROM_CHATROOM]; *flagRemoveFromChat = false;
    bool *chatItemLeft0 = &chatItemUpdated[a1]; *chatItemLeft0 = false;
    bool *chatItemLeft1 = &chatItemUpdated[a2]; *chatItemLeft1 = false;
    bool *chatItemClosed1 = &chatItemClosed[a2]; *chatItemClosed1 = false;
    bool *chatLeft0 = &chatroomListener->chatUpdated[a1]; *chatLeft0 = false;
    bool *chatLeft1 = &chatroomListener->chatUpdated[a2]; *chatLeft1 = false;
    bool *mngMsgRecv = &chatroomListener->msgReceived[a1]; *mngMsgRecv = false;
    MegaChatHandle *uhAction = &chatroomListener->uhAction[a1]; *uhAction = MEGACHAT_INVALID_HANDLE;
    int *priv = &chatroomListener->priv[a1]; *priv = MegaChatRoom::PRIV_UNKNOWN;
    megaChatApi[a1]->removeFromChat(chatid, uh);
    ASSERT_CHAT_TEST(waitForResponse(flagRemoveFromChat), "Failed to remove peer from chatroom " + std::to_string(maxTimeout) + " seconds");
    ASSERT_CHAT_TEST(!lastErrorChat[a1], "Failed to remove peer from chatroom" + std::to_string(lastErrorChat[a1]));
    ASSERT_CHAT_TEST(waitForResponse(mngMsgRecv), "Failed to receive management message " + std::to_string(maxTimeout) + " seconds");
    ASSERT_CHAT_TEST(*uhAction == uh, "User handle from message doesn't match");
    ASSERT_CHAT_TEST(*priv == MegaChatRoom::PRIV_RM, "Privilege is incorrect");

    MegaChatRoom *chatroom = megaChatApi[a1]->getChatRoom(chatid);
    ASSERT_CHAT_TEST(chatroom, "Cannot get chatroom for id" + std::to_string(chatid));
    ASSERT_CHAT_TEST(chatroom->getPeerCount() == 0, "Wrong number of peers in chatroom" + std::to_string(chatid));
    delete chatroom;

    ASSERT_CHAT_TEST(waitForResponse(chatItemLeft0), "Chat list item update not received for main account after " + std::to_string(maxTimeout) + " seconds");
    ASSERT_CHAT_TEST(waitForResponse(chatItemLeft1), "Chat list item update not received for auxiliar account after " + std::to_string(maxTimeout) + " seconds");
    ASSERT_CHAT_TEST(waitForResponse(chatItemClosed1), "Chat list item close notification for auxiliar account not received after " + std::to_string(maxTimeout) + " seconds");
    ASSERT_CHAT_TEST(waitForResponse(chatLeft0), "Chat list item leave notification for main account not received after " + std::to_string(maxTimeout) + " seconds");

    ASSERT_CHAT_TEST(waitForResponse(chatLeft1), "Chat list item leave notification for auxiliar account not received after " + std::to_string(maxTimeout) + " seconds");
    chatroom = megaChatApi[a1]->getChatRoom(chatid);
    ASSERT_CHAT_TEST(chatroom, "Cannot get chatroom for id" + std::to_string(chatid));
    ASSERT_CHAT_TEST(chatroom->getPeerCount() == 0, "Wrong number of peers in chatroom" + std::to_string(chatid));
    delete chatroom;

    // Close the chatroom, even if we've been removed from it
    megaChatApi[a2]->closeChatRoom(chatid, chatroomListener);

    // --> Invite to chat
    bool *flagInviteToChatRoom = &requestFlagsChat[a1][MegaChatRequest::TYPE_INVITE_TO_CHATROOM]; *flagInviteToChatRoom = false;
    bool *chatItemJoined0 = &chatItemUpdated[a1]; *chatItemJoined0 = false;
    bool *chatItemJoined1 = &chatItemUpdated[a2]; *chatItemJoined1 = false;
    bool *chatJoined0 = &chatroomListener->chatUpdated[a1]; *chatJoined0 = false;
    bool *chatJoined1 = &chatroomListener->chatUpdated[a2]; *chatJoined1 = false;
    flagChatdOnline = &mChatConnectionOnline[a2]; *flagChatdOnline = false;   // need to reconnect after rejoin
    mngMsgRecv = &chatroomListener->msgReceived[a1]; *mngMsgRecv = false;
    uhAction = &chatroomListener->uhAction[a1]; *uhAction = MEGACHAT_INVALID_HANDLE;
    priv = &chatroomListener->priv[a1]; *priv = MegaChatRoom::PRIV_UNKNOWN;
    megaChatApi[a1]->inviteToChat(chatid, uh, MegaChatPeerList::PRIV_STANDARD);
    ASSERT_CHAT_TEST(waitForResponse(flagInviteToChatRoom), "Failed to invite a new peer after " + std::to_string(maxTimeout) + " seconds");
    ASSERT_CHAT_TEST(!lastErrorChat[a1], "Failed to invite a new peer. Error: " + lastErrorMsgChat[a1] + " (" + std::to_string(lastErrorChat[a1]) + ")");
    ASSERT_CHAT_TEST(waitForResponse(chatItemJoined0), "Chat list item update for main account not received after " + std::to_string(maxTimeout) + " seconds");
    ASSERT_CHAT_TEST(waitForResponse(chatItemJoined1), "Chat list item update for auxiliar account not received after " + std::to_string(maxTimeout) + " seconds");
    ASSERT_CHAT_TEST(waitForResponse(chatJoined0), "Chatroom update for main account not received after " + std::to_string(maxTimeout) + " seconds");
//    ASSERT_CHAT_TEST(waitForResponse(chatJoined1), ""); --> account 1 haven't opened chat, won't receive callback
    ASSERT_CHAT_TEST(waitForResponse(mngMsgRecv), "Management message not received after " + std::to_string(maxTimeout) + " seconds");
    ASSERT_CHAT_TEST(*uhAction == uh, "User handle from message doesn't match");
    ASSERT_CHAT_TEST(*priv == MegaChatRoom::PRIV_UNKNOWN, "Privilege is incorrect");    // the message doesn't report the new priv

    chatroom = megaChatApi[a1]->getChatRoom(chatid);
    ASSERT_CHAT_TEST(chatroom, "Cannot get chatroom for id" + std::to_string(chatid));
    ASSERT_CHAT_TEST(chatroom->getPeerCount() == 1, "Wrong number of peers in chatroom" + std::to_string(chatid));
    delete chatroom;

    // since we were expulsed from chatroom, we need to open it again
    ASSERT_CHAT_TEST(megaChatApi[a2]->openChatRoom(chatid, chatroomListener), "Can't open chatRoom account " + std::to_string(a2+1));

    // invite again --> error
    flagInviteToChatRoom = &requestFlagsChat[a1][MegaChatRequest::TYPE_INVITE_TO_CHATROOM]; *flagInviteToChatRoom = false;
    megaChatApi[a1]->inviteToChat(chatid, uh, MegaChatPeerList::PRIV_STANDARD);
    ASSERT_CHAT_TEST(waitForResponse(flagInviteToChatRoom), "Failed to invite a new peer after " + std::to_string(maxTimeout) + " seconds");
    ASSERT_CHAT_TEST(lastErrorChat[a1] == MegaChatError::ERROR_EXIST, "Invitation should have failed, but it succeed");

    // wait for chatd connection establishment in auxiliar account
    while (megaChatApi[a2]->getChatConnectionState(chatid) != MegaChatApi::CHAT_CONNECTION_ONLINE)
    {
        postLog("Waiting for connection to chatd before proceeding with test...");
        ASSERT_CHAT_TEST(waitForResponse(flagChatdOnline), "Timeout expired for connecting to chatd");
        *flagChatdOnline = false;
    }

    // --> Set title -> Add aleatory substring. We don't use full timestamp because we exceed title length
    string title = "My groupchat with title " + dateToString().substr(dateToString().length() - 5, 5);
    bool *flagChatRoomName = &requestFlagsChat[a1][MegaChatRequest::TYPE_EDIT_CHATROOM_NAME]; *flagChatRoomName = false;
    bool *titleItemChanged0 = &titleUpdated[a1]; *titleItemChanged0 = false;
    bool *titleItemChanged1 = &titleUpdated[a2]; *titleItemChanged1 = false;
    bool *titleChanged0 = &chatroomListener->titleUpdated[a1]; *titleChanged0 = false;
    bool *titleChanged1 = &chatroomListener->titleUpdated[a2]; *titleChanged1 = false;
    mngMsgRecv = &chatroomListener->msgReceived[a1]; *mngMsgRecv = false;
    string *msgContent = &chatroomListener->content[a1]; *msgContent = "";
    megaChatApi[a1]->setChatTitle(chatid, title.c_str());
    ASSERT_CHAT_TEST(waitForResponse(flagChatRoomName), "Timeout expired for set chat title");
    ASSERT_CHAT_TEST(!lastErrorChat[a1], "Failed to set chat title. Error: " + lastErrorMsgChat[a1] + " (" + std::to_string(lastErrorChat[a1]) + ")");
    ASSERT_CHAT_TEST(waitForResponse(titleItemChanged0), "Timeout expired for receiving chat list item update");
    ASSERT_CHAT_TEST(waitForResponse(titleItemChanged1), "Timeout expired for receiving chat list item update");
    ASSERT_CHAT_TEST(waitForResponse(titleChanged0), "Timeout expired for receiving chatroom update");
    ASSERT_CHAT_TEST(waitForResponse(titleChanged1), "Timeout expired for receiving chatroom update");
    ASSERT_CHAT_TEST(waitForResponse(mngMsgRecv), "Timeout expired for receiving management message");
    ASSERT_CHAT_TEST(!strcmp(title.c_str(), msgContent->c_str()), "Title received doesn't match the title set");

    chatroom = megaChatApi[a2]->getChatRoom(chatid);
    ASSERT_CHAT_TEST(chatroom, "Cannot get chatroom for id" + std::to_string(chatid));
    ASSERT_CHAT_TEST(!strcmp(chatroom->getTitle(), title.c_str()), "Titles don't match");
    delete chatroom;    chatroom = NULL;

    // --> Change peer privileges to Moderator
    bool *flagUpdatePeerPermision = &requestFlagsChat[a1][MegaChatRequest::TYPE_UPDATE_PEER_PERMISSIONS]; *flagUpdatePeerPermision = false;
    bool *peerUpdated0 = &peersUpdated[a1]; *peerUpdated0 = false;
    bool *peerUpdated1 = &peersUpdated[a2]; *peerUpdated1 = false;
    mngMsgRecv = &chatroomListener->msgReceived[a1]; *mngMsgRecv = false;
    uhAction = &chatroomListener->uhAction[a1]; *uhAction = MEGACHAT_INVALID_HANDLE;
    priv = &chatroomListener->priv[a1]; *priv = MegaChatRoom::PRIV_UNKNOWN;
    megaChatApi[a1]->updateChatPermissions(chatid, uh, MegaChatRoom::PRIV_MODERATOR);
    ASSERT_CHAT_TEST(waitForResponse(flagUpdatePeerPermision), "Timeout expired for update privilege of peer");
    ASSERT_CHAT_TEST(!lastErrorChat[a1], "Failed to update privilege of peer Error: " + lastErrorMsgChat[a1] + " (" + std::to_string(lastErrorChat[a1]) + ")");;
    ASSERT_CHAT_TEST(waitForResponse(peerUpdated0), "Timeout expired for receiving peer update");
    ASSERT_CHAT_TEST(waitForResponse(peerUpdated1), "Timeout expired for receiving peer update");
    ASSERT_CHAT_TEST(waitForResponse(mngMsgRecv), "Timeout expired for receiving management message");
    ASSERT_CHAT_TEST(*uhAction == uh, "User handle from message doesn't match");
    ASSERT_CHAT_TEST(*priv == MegaChatRoom::PRIV_MODERATOR, "Privilege is incorrect");

    // --> Change peer privileges to Read-only
    flagUpdatePeerPermision = &requestFlagsChat[a1][MegaChatRequest::TYPE_UPDATE_PEER_PERMISSIONS]; *flagUpdatePeerPermision = false;
    peerUpdated0 = &peersUpdated[a1]; *peerUpdated0 = false;
    peerUpdated1 = &peersUpdated[a2]; *peerUpdated1 = false;
    mngMsgRecv = &chatroomListener->msgReceived[a1]; *mngMsgRecv = false;
    uhAction = &chatroomListener->uhAction[a1]; *uhAction = MEGACHAT_INVALID_HANDLE;
    priv = &chatroomListener->priv[a1]; *priv = MegaChatRoom::PRIV_UNKNOWN;
    megaChatApi[a1]->updateChatPermissions(chatid, uh, MegaChatRoom::PRIV_RO);
    ASSERT_CHAT_TEST(waitForResponse(flagUpdatePeerPermision), "Timeout expired for update privilege of peer");
    ASSERT_CHAT_TEST(!lastErrorChat[a1], "Failed to update privilege of peer Error: " + lastErrorMsgChat[a1] + " (" + std::to_string(lastErrorChat[a1]) + ")");
    ASSERT_CHAT_TEST(waitForResponse(peerUpdated0), "Timeout expired for receiving peer update");
    ASSERT_CHAT_TEST(waitForResponse(peerUpdated1), "Timeout expired for receiving peer update");
    ASSERT_CHAT_TEST(waitForResponse(mngMsgRecv), "Timeout expired for receiving management message");
    ASSERT_CHAT_TEST(*uhAction == uh, "User handle from message doesn't match");
    ASSERT_CHAT_TEST(*priv == MegaChatRoom::PRIV_RO, "Privilege is incorrect");

    // --> Try to send a message without the right privilege
    string msg1 = "HOLA " + mAccounts[a1].getEmail()+ " - This message can't be send because I'm read-only";
    bool *flagRejected = &chatroomListener->msgRejected[a2]; *flagRejected = false;
    chatroomListener->clearMessages(a2);   // will be set at reception
    MegaChatMessage *msgSent = megaChatApi[a2]->sendMessage(chatid, msg1.c_str());
    ASSERT_CHAT_TEST(msgSent, "Succeed to send message, when it should fail");
    delete msgSent; msgSent = NULL;
    ASSERT_CHAT_TEST(waitForResponse(flagRejected), "Timeout expired for rejection of message");    // for confirmation, sendMessage() is synchronous
    ASSERT_CHAT_TEST(chatroomListener->mConfirmedMessageHandle[a2] == MEGACHAT_INVALID_HANDLE, "Message confirmed, when it should fail");

    // --> Load some message to feed history
    loadHistory(a1, chatid, chatroomListener);
    loadHistory(a2, chatid, chatroomListener);

    // --> Send typing notification
    bool *flagTyping1 = &chatroomListener->userTyping[a2]; *flagTyping1 = false;
    uhAction = &chatroomListener->uhAction[a2]; *uhAction = MEGACHAT_INVALID_HANDLE;
    megaChatApi[a1]->sendTypingNotification(chatid);
    ASSERT_CHAT_TEST(!lastErrorChat[a1], "Failed to send user typing: " + lastErrorMsgChat[a1] + " (" + std::to_string(lastErrorChat[a1]) + ")");
    ASSERT_CHAT_TEST(waitForResponse(flagTyping1), "Timeout expired for sending typing notification");
    ASSERT_CHAT_TEST(*uhAction == megaChatApi[a1]->getMyUserHandle(), "My user handle is wrong at typing");

    // --> Send stop typing notification
    flagTyping1 = &chatroomListener->userTyping[a2]; *flagTyping1 = false;
    uhAction = &chatroomListener->uhAction[a2]; *uhAction = MEGACHAT_INVALID_HANDLE;
    megaChatApi[a1]->sendStopTypingNotification(chatid);
    ASSERT_CHAT_TEST(!lastErrorChat[a1], "Failed to send user has stopped typing: " + lastErrorMsgChat[a1] + " (" + std::to_string(lastErrorChat[a1]) + ")");
    ASSERT_CHAT_TEST(waitForResponse(flagTyping1), "Timeout expired for sending stop typing notification");
    ASSERT_CHAT_TEST(*uhAction == megaChatApi[a1]->getMyUserHandle(), "My user handle is wrong at stop typing");

    // --> Archive the chatroom
    chatroom = megaChatApi[a1]->getChatRoom(chatid);
    delete chatroom; chatroom = NULL;
    bool *flagChatArchived = &requestFlagsChat[a1][MegaChatRequest::TYPE_ARCHIVE_CHATROOM]; *flagChatArchived = false;
    bool *chatArchiveChanged = &chatArchived[a1]; *chatArchiveChanged = false;
    bool *chatroomArchiveChanged = &chatroomListener->archiveUpdated[a1]; *chatroomArchiveChanged = false;
    megaChatApi[a1]->archiveChat(chatid, true);
    ASSERT_CHAT_TEST(waitForResponse(flagChatArchived), "Timeout expired for archiving chat");
    ASSERT_CHAT_TEST(!lastErrorChat[a1], "Failed to archive chat. Error: " + lastErrorMsgChat[a1] + " (" + std::to_string(lastErrorChat[a1]) + ")");
    ASSERT_CHAT_TEST(waitForResponse(chatArchiveChanged), "Timeout expired for receiving chat list item update about archive");
    ASSERT_CHAT_TEST(waitForResponse(chatroomArchiveChanged), "Timeout expired for receiving chatroom update about archive");
    chatroom = megaChatApi[a1]->getChatRoom(chatid);
    ASSERT_CHAT_TEST(chatroom->isArchived(), "Chatroom is not archived when it should");
    delete chatroom; chatroom = NULL;

    // --> Send a message and wait for reception by target user
    string msg0 = "HOLA " + mAccounts[a1].getEmail() + " - Testing groupchats";
    bool *msgConfirmed = &chatroomListener->msgConfirmed[a1]; *msgConfirmed = false;
    bool *msgReceived = &chatroomListener->msgReceived[a2]; *msgReceived = false;
    bool *msgDelivered = &chatroomListener->msgDelivered[a1]; *msgDelivered = false;
    chatArchiveChanged = &chatArchived[a1]; *chatArchiveChanged = false;
    chatroomArchiveChanged = &chatroomListener->archiveUpdated[a1]; *chatroomArchiveChanged = false;
    chatroomListener->clearMessages(a1);
    chatroomListener->clearMessages(a2);
    MegaChatMessage *messageSent = megaChatApi[a1]->sendMessage(chatid, msg0.c_str());
    ASSERT_CHAT_TEST(waitForResponse(msgConfirmed), "Timeout expired for receiving confirmation by server");    // for confirmation, sendMessage() is synchronous
    MegaChatHandle msgId = chatroomListener->mConfirmedMessageHandle[a1];
    ASSERT_CHAT_TEST(chatroomListener->hasArrivedMessage(a1, msgId), "Message not received");
    ASSERT_CHAT_TEST(msgId != MEGACHAT_INVALID_HANDLE, "Wrong message id at origin");
    ASSERT_CHAT_TEST(waitForResponse(msgReceived), "Timeout expired for receiving message by target user");    // for reception
    ASSERT_CHAT_TEST(chatroomListener->hasArrivedMessage(a2, msgId), "Wrong message id at destination");
    MegaChatMessage *messageReceived = megaChatApi[a2]->getMessage(chatid, msgId);   // message should be already received, so in RAM
    ASSERT_CHAT_TEST(messageReceived && !strcmp(msg0.c_str(), messageReceived->getContent()), "Content of message doesn't match");
    // now wait for automatic unarchive, due to new message
    ASSERT_CHAT_TEST(waitForResponse(chatArchiveChanged), "Timeout expired for receiving chat list item update after new message");
    ASSERT_CHAT_TEST(waitForResponse(chatroomArchiveChanged), "Timeout expired for receiving chatroom update after new message");
    chatroom = megaChatApi[a1]->getChatRoom(chatid);
    ASSERT_CHAT_TEST(chatroom->isArchived() == false, "Chatroom is not unarchived automatically upon new message");
    delete chatroom; chatroom = NULL;


    // --> Archive the chatroom
    flagChatArchived = &requestFlagsChat[a1][MegaChatRequest::TYPE_ARCHIVE_CHATROOM]; *flagChatArchived = false;
    chatArchiveChanged = &chatArchived[a1]; *chatArchiveChanged = false;
    chatroomArchiveChanged = &chatroomListener->archiveUpdated[a1]; *chatroomArchiveChanged = false;
    megaChatApi[a1]->archiveChat(chatid, true);
    ASSERT_CHAT_TEST(waitForResponse(flagChatArchived), "Timeout expired for archiving chat");
    ASSERT_CHAT_TEST(!lastErrorChat[a1], "Failed to archive chat. Error: " + lastErrorMsgChat[a1] + " (" + std::to_string(lastErrorChat[a1]) + ")");
    ASSERT_CHAT_TEST(waitForResponse(chatArchiveChanged), "Timeout expired for receiving chat list item update about archive");
    ASSERT_CHAT_TEST(waitForResponse(chatroomArchiveChanged), "Timeout expired for receiving chatroom update about archive");
    chatroom = megaChatApi[a1]->getChatRoom(chatid);
    ASSERT_CHAT_TEST(chatroom->isArchived(), "Chatroom is not archived when it should");
    delete chatroom; chatroom = NULL;

    // --> Unarchive the chatroom
    delete chatroom; chatroom = NULL;
    flagChatArchived = &requestFlagsChat[a1][MegaChatRequest::TYPE_ARCHIVE_CHATROOM]; *flagChatArchived = false;
    chatArchiveChanged = &chatArchived[a1]; *chatArchiveChanged = false;
    chatroomArchiveChanged = &chatroomListener->archiveUpdated[a1]; *chatroomArchiveChanged = false;
    megaChatApi[a1]->archiveChat(chatid, false);
    ASSERT_CHAT_TEST(waitForResponse(flagChatArchived), "Timeout expired for archiving chat");
    ASSERT_CHAT_TEST(!lastErrorChat[a1], "Failed to archive chat. Error: " + lastErrorMsgChat[a1] + " (" + std::to_string(lastErrorChat[a1]) + ")");
    ASSERT_CHAT_TEST(waitForResponse(chatArchiveChanged), "Timeout expired for receiving chat list item update about archive");
    ASSERT_CHAT_TEST(waitForResponse(chatroomArchiveChanged), "Timeout expired for receiving chatroom update about archive");
    chatroom = megaChatApi[a1]->getChatRoom(chatid);
    ASSERT_CHAT_TEST(!chatroom->isArchived(), "Chatroom is archived when it shouldn't");
    delete chatroom; chatroom = NULL;

    delete messageSent;
    messageSent = NULL;

    delete messageReceived;
    messageReceived = NULL;
    // --> Close the chatroom
    megaChatApi[a1]->closeChatRoom(chatid, chatroomListener);
    megaChatApi[a2]->closeChatRoom(chatid, chatroomListener);
    delete chatroomListener;

    // --> Remove peer from groupchat
    bool *flagRemoveFromChatRoom = &requestFlagsChat[a1][MegaChatRequest::TYPE_REMOVE_FROM_CHATROOM]; *flagRemoveFromChatRoom = false;
    bool *chatClosed = &chatItemClosed[a2]; *chatClosed = false;
    megaChatApi[a1]->removeFromChat(chatid, uh);
    ASSERT_CHAT_TEST(waitForResponse(flagRemoveFromChatRoom), "Timeout expired for ");
    ASSERT_CHAT_TEST(!lastErrorChat[a1], "Error remove peer from group chat. Error: " + lastErrorMsgChat[a1] + " (" + std::to_string(lastErrorChat[a1]) + ")");
    ASSERT_CHAT_TEST(waitForResponse(chatClosed), "Timeout expired for ");
    chatroom = megaChatApi[a2]->getChatRoom(chatid);
    ASSERT_CHAT_TEST(chatroom, "Cannot get chatroom for id" + std::to_string(chatid));
    ASSERT_CHAT_TEST(!chatroom->isActive(), "Chatroom should be inactive, but it's still active");
    delete chatroom;    chatroom = NULL;

    delete [] sessionPrimary;
    sessionPrimary = NULL;
    delete [] sessionSecondary;
    sessionSecondary = NULL;
}

/**
 * @brief TEST_OfflineMode
 *
 * Requirements:
 * - Both accounts should be conctacts
 * - The 1on1 chatroom between them should exist
 * (if not accomplished, the test automatically solves the above)
 *
 * This test does the following:
 *
 * - Send message without internet connection
 * - Logout
 * - Init offline sesion
 * - Check messages unsend
 * - Connect to internet
 * - Check message has been received by the server
 *
 */
void MegaChatApiTest::TEST_OfflineMode(unsigned int accountIndex)
{
    char *session = login(accountIndex);

    MegaChatRoomList *chats = megaChatApi[accountIndex]->getChatRooms();
    std::stringstream buffer;
    buffer << chats->size() << " chat/s received: " << endl;

    const MegaChatRoom *chatroom = chats->get(0);

    if (chatroom)
    {
        // Open a chatroom
        MegaChatHandle chatid = chatroom->getChatId();

        const char *info = MegaChatApiTest::printChatRoomInfo(chatroom);
        postLog(info);
        delete [] info; info = NULL;

        TestChatRoomListener *chatroomListener = new TestChatRoomListener(this, megaChatApi, chatid);
        ASSERT_CHAT_TEST(megaChatApi[accountIndex]->openChatRoom(chatid, chatroomListener), "Can't open chatRoom account " + std::to_string(accountIndex+1));

        // Load some message to feed history
        bool *flagHistoryLoaded = &chatroomListener->historyLoaded[accountIndex]; *flagHistoryLoaded = false;
        megaChatApi[accountIndex]->loadMessages(chatid, 16);
        ASSERT_CHAT_TEST(waitForResponse(flagHistoryLoaded), "Expired timeout for loading history");
        ASSERT_CHAT_TEST(!lastErrorChat[accountIndex], "Failed to load history. Error: " + lastErrorMsgChat[accountIndex] + " (" + std::to_string(lastErrorChat[accountIndex]) + ")");

        std::stringstream buffer;
        buffer << endl << endl << "Disconnect from the Internet now" << endl << endl;
        postLog(buffer.str());

//        system("pause");

        string msg0 = "This is a test message sent without Internet connection";
        chatroomListener->clearMessages(accountIndex);
        MegaChatMessage *msgSent = megaChatApi[accountIndex]->sendMessage(chatid, msg0.c_str());
        ASSERT_CHAT_TEST(msgSent, "Failed to send message");
        ASSERT_CHAT_TEST(msgSent->getStatus() == MegaChatMessage::STATUS_SENDING, "Wrong message status: " + std::to_string(msgSent->getStatus()));

        megaChatApi[accountIndex]->closeChatRoom(chatid, chatroomListener);

        // close session and resume it while offline
        logout(accountIndex, false);
        bool *flagInit = &initStateChanged[accountIndex]; *flagInit = false;
        megaChatApi[accountIndex]->init(session);
        MegaApi::removeLoggerObject(logger);
        ASSERT_CHAT_TEST(waitForResponse(flagInit), "Expired timeout for initialization");
        int initStateValue = initState[accountIndex];
        ASSERT_CHAT_TEST(initStateValue == MegaChatApi::INIT_OFFLINE_SESSION,
                         "Wrong chat initialization state. Expected: " + std::to_string(MegaChatApi::INIT_OFFLINE_SESSION) + "   Received: " + std::to_string(initStateValue));

        // check the unsent message is properly loaded
        flagHistoryLoaded = &chatroomListener->historyLoaded[accountIndex]; *flagHistoryLoaded = false;
        bool *msgUnsentLoaded = &chatroomListener->msgLoaded[accountIndex]; *msgUnsentLoaded = false;
        chatroomListener->clearMessages(accountIndex);
        ASSERT_CHAT_TEST(megaChatApi[accountIndex]->openChatRoom(chatid, chatroomListener), "Can't open chatRoom account " + std::to_string(accountIndex+1));
        bool msgUnsentFound = false;
        do
        {
            ASSERT_CHAT_TEST(waitForResponse(msgUnsentLoaded), "Expired timeout to load unsent message");
            if (chatroomListener->hasArrivedMessage(accountIndex, msgSent->getMsgId()))
            {
                msgUnsentFound = true;
                break;
            }
            *msgUnsentLoaded = false;
        } while (*flagHistoryLoaded);
        ASSERT_CHAT_TEST(msgUnsentFound, "Failed to load unsent message");
        megaChatApi[accountIndex]->closeChatRoom(chatid, chatroomListener);

        buffer.str("");
        buffer << endl << endl << "Connect from the Internet now" << endl << endl;
        postLog(buffer.str());

//        system("pause");

        bool *flagRetry = &requestFlagsChat[accountIndex][MegaChatRequest::TYPE_RETRY_PENDING_CONNECTIONS]; *flagRetry = false;
        megaChatApi[accountIndex]->retryPendingConnections();
        ASSERT_CHAT_TEST(waitForResponse(flagRetry), "Timeout expired for retry pending connections");
        ASSERT_CHAT_TEST(!lastErrorChat[accountIndex], "Failed to retry pending connections");

        flagHistoryLoaded = &chatroomListener->historyLoaded[accountIndex]; *flagHistoryLoaded = false;
        bool *msgSentLoaded = &chatroomListener->msgLoaded[accountIndex]; *msgSentLoaded = false;
        chatroomListener->clearMessages(accountIndex);
        ASSERT_CHAT_TEST(megaChatApi[accountIndex]->openChatRoom(chatid, chatroomListener), "Can't open chatRoom account " + std::to_string(accountIndex+1));
        bool msgSentFound = false;
        do
        {
            ASSERT_CHAT_TEST(waitForResponse(msgSentLoaded), "Expired timeout to load sent message");
            if (chatroomListener->hasArrivedMessage(accountIndex, msgSent->getMsgId()))
            {
                msgSentFound = true;
                break;
            }
            *msgSentLoaded = false;
        } while (*flagHistoryLoaded);
        megaChatApi[accountIndex]->closeChatRoom(chatid, chatroomListener);

        ASSERT_CHAT_TEST(msgSentFound, "Failed to load sent message");
        delete msgSent; msgSent = NULL;
        delete chatroomListener;
        chatroomListener = NULL;
    }

    delete chats;
    chats = NULL;

    delete [] session;
}

/**
 * @brief TEST_ClearHistory
 *
 * Requirements:
 * - Both accounts should be conctacts
 * - The 1on1 chatroom between them should exist
 * (if not accomplished, the test automatically solves the above)
 *
 * This test does the following:
 *
 * - Send five mesages to chatroom
 * Check history has five messages
 * - Clear history
 * Check history has zero messages
 *
 */
void MegaChatApiTest::TEST_ClearHistory(unsigned int a1, unsigned int a2)
{
    char *sessionPrimary = login(a1);
    char *sessionSecondary = login(a2);

    // Prepare peers, privileges...
    MegaUser *user = megaApi[a1]->getContact(mAccounts[a2].getEmail().c_str());
    if (!user || (user->getVisibility() != MegaUser::VISIBILITY_VISIBLE))
    {
        makeContact(a1, a2);
        delete user;
        user = megaApi[a1]->getContact(mAccounts[a2].getEmail().c_str());
    }

    MegaChatHandle uh = user->getHandle();
    delete user;
    user = NULL;

    MegaChatPeerList *peers = MegaChatPeerList::createInstance();
    peers->addPeer(uh, MegaChatPeerList::PRIV_STANDARD);

    MegaChatHandle chatid = getGroupChatRoom(a1, a2, peers);
    delete peers;
    peers = NULL;

    // Open chatrooms
    TestChatRoomListener *chatroomListener = new TestChatRoomListener(this, megaChatApi, chatid);
    ASSERT_CHAT_TEST(megaChatApi[a1]->openChatRoom(chatid, chatroomListener), "Can't open chatRoom account " + std::to_string(a1+1));
    ASSERT_CHAT_TEST(megaChatApi[a2]->openChatRoom(chatid, chatroomListener), "Can't open chatRoom account " + std::to_string(a2+1));

    // Load some message to feed history
    loadHistory(a1, chatid, chatroomListener);
    loadHistory(a2, chatid, chatroomListener);

    // Send 5 messages to have some history
    for (int i = 0; i < 5; i++)
    {
        string msg0 = "HOLA " + mAccounts[a2].getEmail() + " - Testing clearhistory. This messages is the number " + std::to_string(i);

        MegaChatMessage *message = sendTextMessageOrUpdate(a1, a2, chatid, msg0, chatroomListener);

        delete message;
        message = NULL;
    }

    // Close the chatrooms
    megaChatApi[a1]->closeChatRoom(chatid, chatroomListener);
    megaChatApi[a2]->closeChatRoom(chatid, chatroomListener);
    delete chatroomListener;

    // Open chatrooms
    chatroomListener = new TestChatRoomListener(this, megaChatApi, chatid);
    ASSERT_CHAT_TEST(megaChatApi[a1]->openChatRoom(chatid, chatroomListener), "Can't open chatRoom account " + std::to_string(a1+1));
    ASSERT_CHAT_TEST(megaChatApi[a2]->openChatRoom(chatid, chatroomListener), "Can't open chatRoom account " + std::to_string(a2+1));

    // --> Load some message to feed history
    int count = loadHistory(a1, chatid, chatroomListener);
    // we sent 5 messages, but if the chat already existed, there was a "Clear history" message already
    ASSERT_CHAT_TEST(count == 5 || count == 6, "Wrong count of messages: " + std::to_string(count));
    count = loadHistory(a2, chatid, chatroomListener);
    ASSERT_CHAT_TEST(count == 5 || count == 6, "Wrong count of messages: " + std::to_string(count));

    // Clear history
    clearHistory(a1, a2, chatid, chatroomListener);
    // TODO: in this case, it's not just to clear the history, but
    // to also check the other user received the corresponding message.

    // Close and re-open chatrooms
    megaChatApi[a1]->closeChatRoom(chatid, chatroomListener);
    megaChatApi[a2]->closeChatRoom(chatid, chatroomListener);
    delete chatroomListener;
    chatroomListener = new TestChatRoomListener(this, megaChatApi, chatid);
    ASSERT_CHAT_TEST(megaChatApi[a1]->openChatRoom(chatid, chatroomListener), "Can't open chatRoom account " + std::to_string(a1+1));
    ASSERT_CHAT_TEST(megaChatApi[a2]->openChatRoom(chatid, chatroomListener), "Can't open chatRoom account " + std::to_string(a2+1));

    // --> Check history is been truncated
    count = loadHistory(a1, chatid, chatroomListener);
    ASSERT_CHAT_TEST(count == 1, "Wrong count of messages: " + std::to_string(count));
    count = loadHistory(a2, chatid, chatroomListener);
    ASSERT_CHAT_TEST(count == 1, "Wrong count of messages: " + std::to_string(count));

    // Close the chatrooms
    megaChatApi[a1]->closeChatRoom(chatid, chatroomListener);
    megaChatApi[a2]->closeChatRoom(chatid, chatroomListener);
    delete chatroomListener;

    delete [] sessionPrimary;
    sessionPrimary = NULL;
    delete [] sessionSecondary;
    sessionSecondary = NULL;
}

/**
 * @brief TEST_SwitchAccounts
 *
 * This test does the following:
 * - Login with accoun1 email and pasword
 * - Logout
 * - With the same megaApi and megaChatApi, login with account2
 */
void MegaChatApiTest::TEST_SwitchAccounts(unsigned int a1, unsigned int a2)
{
    char *session = login(a1);

    MegaChatListItemList *items = megaChatApi[a1]->getChatListItems();
    for (int i = 0; i < items->size(); i++)
    {
        const MegaChatListItem *item = items->get(i);
        const char *info = MegaChatApiTest::printChatListItemInfo(item);
        postLog(info);
        delete [] info; info = NULL;

        sleep(3);

        MegaChatHandle chatid = item->getChatId();
        MegaChatListItem *itemUpdated = megaChatApi[a1]->getChatListItem(chatid);

        info = MegaChatApiTest::printChatListItemInfo(itemUpdated);
        postLog(info);
        delete [] info; info = NULL;

        delete itemUpdated;
        itemUpdated = NULL;
    }

    delete items;
    items = NULL;

    logout(a1, true);    // terminate() and destroy Client

    delete [] session;
    session = NULL;

    // Login over same index account but with other user
    session = login(a1, NULL, mAccounts[a2].getEmail().c_str(), mAccounts[a2].getPassword().c_str());

    delete [] session;
    session = NULL;
}

/**
 * @brief TEST_Attachment
 *
 * Requirements:
 * - Both accounts should be conctacts
 * - The 1on1 chatroom between them should exist
 * (if not accomplished, the test automatically solves the above)
 * - Image <PATH_IMAGE>/<FILE_IMAGE_NAME> should exist
 *
 * This test does the following:
 *
 * - Upload new file
 * - Send file as attachment to chatroom
 * + Download received file
 * + Import received file into the cloud
 * - Revoke access to file
 * + Download received file again --> no access
 *
 * - Upload an image
 * - Download the thumbnail
 * + Download the thumbnail
 *
 */
void MegaChatApiTest::TEST_Attachment(unsigned int a1, unsigned int a2)
{
    char *primarySession = login(a1);
    char *secondarySession = login(a2);

    // 0. Ensure both accounts are contacts and there's a 1on1 chatroom
    MegaUser *user = megaApi[a1]->getContact(mAccounts[a2].getEmail().c_str());
    if (!user || (user->getVisibility() != MegaUser::VISIBILITY_VISIBLE))
    {
        makeContact(a1, a2);
    }
    delete user;
    user = NULL;

    MegaChatHandle chatid = getPeerToPeerChatRoom(a1, a2);

    TestChatRoomListener *chatroomListener = new TestChatRoomListener(this, megaChatApi, chatid);
    ASSERT_CHAT_TEST(megaChatApi[a1]->openChatRoom(chatid, chatroomListener), "Cannot open chatroom");
    ASSERT_CHAT_TEST(megaChatApi[a2]->openChatRoom(chatid, chatroomListener), "Cannot open chatroom");

    // Load some messages to feed history
    loadHistory(a1, chatid, chatroomListener);
    loadHistory(a2, chatid, chatroomListener);

    chatroomListener->clearMessages(a1);   // will be set at confirmation
    chatroomListener->clearMessages(a2);   // will be set at reception

    std::string formatDate = dateToString();

    // A uploads a new file
    createFile(formatDate, LOCAL_PATH, formatDate);
    MegaNode* nodeSent = uploadFile(a1, formatDate, LOCAL_PATH, REMOTE_PATH);

    // A sends the file as attachment to the chatroom
    MegaChatMessage *msgSent = attachNode(a1, a2, chatid, nodeSent, chatroomListener);
    MegaNode *nodeReceived = msgSent->getMegaNodeList()->get(0)->copy();

    // B downloads the node
    ASSERT_CHAT_TEST(downloadNode(a2, nodeReceived), "Cannot download node attached to message");

    // B imports the node
    ASSERT_CHAT_TEST(importNode(a2, nodeReceived, FILE_IMAGE_NAME), "Cannot import node attached to message");

    // A revokes access to node
    bool *flagRequest = &requestFlagsChat[a1][MegaChatRequest::TYPE_REVOKE_NODE_MESSAGE]; *flagRequest = false;
    bool *flagConfirmed = &chatroomListener->msgConfirmed[a1]; *flagConfirmed = false;
    bool *flagReceived = &chatroomListener->msgReceived[a2]; *flagReceived = false;
    chatroomListener->mConfirmedMessageHandle[a1] = MEGACHAT_INVALID_HANDLE;
    chatroomListener->clearMessages(a1);   // will be set at confirmation
    chatroomListener->clearMessages(a2);   // will be set at reception
    megachat::MegaChatHandle revokeAttachmentNode = nodeSent->getHandle();
    megaChatApi[a1]->revokeAttachment(chatid, revokeAttachmentNode, this);
    ASSERT_CHAT_TEST(waitForResponse(flagRequest), "Failed to revoke access to node after " + std::to_string(maxTimeout) + " seconds");
    ASSERT_CHAT_TEST(!lastErrorChat[a1], "Failed to revoke access: " + std::to_string(lastErrorChat[a1]));
    ASSERT_CHAT_TEST(waitForResponse(flagConfirmed), "Timeout expired for receiving confirmation by server");
    MegaChatHandle msgId0 = chatroomListener->mConfirmedMessageHandle[a1];
    ASSERT_CHAT_TEST(msgId0 != MEGACHAT_INVALID_HANDLE, "Wrong message id");

    // Wait for message recived has same id that message sent. It can fail if we receive a message
    ASSERT_CHAT_TEST(waitForResponse(flagReceived), "Timeout expired for receiving message by target user");

    ASSERT_CHAT_TEST(chatroomListener->hasArrivedMessage(a2, msgId0), "Message ids don't match");
    MegaChatMessage *msgReceived = megaChatApi[a2]->getMessage(chatid, msgId0);   // message should be already received, so in RAM
    ASSERT_CHAT_TEST(msgReceived, "Message not found");
    ASSERT_CHAT_TEST(msgReceived->getType() == MegaChatMessage::TYPE_REVOKE_NODE_ATTACHMENT, "Unexpected type of message");
    ASSERT_CHAT_TEST(msgReceived->getHandleOfAction() == nodeSent->getHandle(), "Handle of attached nodes don't match");

    // Remove the downloaded file to try to download it again after revoke
    std::string filePath = DOWNLOAD_PATH + std::string(formatDate);
    std::string secondaryFilePath = DOWNLOAD_PATH + std::string("remove");
    rename(filePath.c_str(), secondaryFilePath.c_str());

    // B attempt to download the file after access revocation
    ASSERT_CHAT_TEST(!downloadNode(1, nodeReceived), "Download succeed, when it should fail");

    delete nodeReceived;
    nodeReceived = NULL;

    delete msgSent;
    msgSent = NULL;

    delete nodeSent;
    nodeSent = NULL;

    // A uploads an image to check previews / thumbnails
    std::string path = DEFAULT_PATH;
    if (getenv(PATH_IMAGE.c_str()) != NULL)
    {
        path = getenv(PATH_IMAGE.c_str());
    }
    nodeSent = uploadFile(a1, FILE_IMAGE_NAME, path, REMOTE_PATH);
    msgSent = attachNode(a1, a2, chatid, nodeSent, chatroomListener);
    nodeReceived = msgSent->getMegaNodeList()->get(0)->copy();

    // A gets the thumbnail of the uploaded image
    bool *flagRequestThumbnail0 = &requestFlags[a1][MegaRequest::TYPE_GET_ATTR_FILE]; *flagRequestThumbnail0 = false;
    std::string thumbnailPath = LOCAL_PATH + "/thumbnail0.jpg";
    megaApi[a1]->getThumbnail(nodeSent, thumbnailPath.c_str(), this);
    ASSERT_CHAT_TEST(waitForResponse(flagRequestThumbnail0), "Failed to get own thumbnail after " + std::to_string(maxTimeout) + " seconds");
    ASSERT_CHAT_TEST(!lastError[a1], "Failed to get thumbnail. Error: " + std::to_string(lastError[a1]));

    // B gets the thumbnail of the attached image
    bool *flagRequestThumbnail1 = &requestFlags[a2][MegaRequest::TYPE_GET_ATTR_FILE]; *flagRequestThumbnail1 = false;
    thumbnailPath = LOCAL_PATH + "/thumbnail1.jpg";
    megaApi[a2]->getThumbnail(nodeReceived, thumbnailPath.c_str(), this);
    ASSERT_CHAT_TEST(waitForResponse(flagRequestThumbnail1), "Failed to get thumbnail after " + std::to_string(maxTimeout) + " seconds");
    ASSERT_CHAT_TEST(!lastError[a2], "Failed to get thumbnail. Error: " + std::to_string(lastError[a2]));

    megaChatApi[a1]->closeChatRoom(chatid, chatroomListener);
    megaChatApi[a2]->closeChatRoom(chatid, chatroomListener);

    delete msgReceived;
    msgReceived = NULL;

    delete nodeReceived;
    nodeReceived = NULL;

    delete msgSent;
    msgSent = NULL;

    delete nodeSent;
    nodeSent = NULL;

    delete [] primarySession;
    primarySession = NULL;
    delete [] secondarySession;
    secondarySession = NULL;
}

/**
 * @brief TEST_LastMessage
 *
 * Requirements:
 *      - Both accounts should be conctacts
 *      - The 1on1 chatroom between them should exist
 * (if not accomplished, the test automatically solves them)
 *
 * This test does the following:
 *
 * - Send a message to chatroom
 * + Receive message
 * Check if the last message received is equal to the message sent
 *
 * - Upload new file
 * - Send file as attachment to chatroom
 * + Receive message with attach node
 * Check if the last message content is equal to the node's name sent
 */
void MegaChatApiTest::TEST_LastMessage(unsigned int a1, unsigned int a2)
{
    char *sessionPrimary = login(a1);
    char *sessionSecondary = login(a2);

    MegaUser *user = megaApi[a1]->getContact(mAccounts[a2].getEmail().c_str());
    if (!user || (user->getVisibility() != MegaUser::VISIBILITY_VISIBLE))
    {
        makeContact(a1, a2);
    }
    delete user;
    user = NULL;

    MegaChatHandle chatid = getPeerToPeerChatRoom(a1, a2);

    TestChatRoomListener *chatroomListener = new TestChatRoomListener(this, megaChatApi, chatid);
    ASSERT_CHAT_TEST(megaChatApi[a1]->openChatRoom(chatid, chatroomListener), "Can't open chatRoom account " + std::to_string(a1+1));
    ASSERT_CHAT_TEST(megaChatApi[a2]->openChatRoom(chatid, chatroomListener), "Can't open chatRoom account " + std::to_string(a2+1));

    // Load some message to feed history
    loadHistory(a1, chatid, chatroomListener);
    loadHistory(a2, chatid, chatroomListener);

    chatroomListener->clearMessages(a1);
    chatroomListener->clearMessages(a2);
    std::string formatDate = dateToString();

    MegaChatMessage *msgSent = sendTextMessageOrUpdate(a1, a2, chatid, formatDate, chatroomListener);
    MegaChatHandle msgId = msgSent->getMsgId();
    bool hasArrived = chatroomListener->hasArrivedMessage(a1, msgId);
    ASSERT_CHAT_TEST(hasArrived, "Id of sent message has not been received yet");
    MegaChatListItem *itemAccount1 = megaChatApi[a1]->getChatListItem(chatid);
    MegaChatListItem *itemAccount2 = megaChatApi[a2]->getChatListItem(chatid);
    ASSERT_CHAT_TEST(strcmp(formatDate.c_str(), itemAccount1->getLastMessage()) == 0,
                     "Content of last-message doesn't match.\n Sent: " + formatDate + " Received: " + itemAccount1->getLastMessage());
    ASSERT_CHAT_TEST(itemAccount1->getLastMessageId() == msgId, "Last message id is different from message sent id");
    ASSERT_CHAT_TEST(itemAccount2->getLastMessageId() == msgId, "Last message id is different from message received id");
    MegaChatMessage *messageConfirm = megaChatApi[a1]->getMessage(chatid, msgId);
    ASSERT_CHAT_TEST(strcmp(messageConfirm->getContent(), itemAccount1->getLastMessage()) == 0,
                     "Content of last-message reported id is different than last-message reported content");

    delete itemAccount1;
    itemAccount1 = NULL;
    delete itemAccount2;
    itemAccount2 = NULL;

    delete msgSent;
    msgSent = NULL;
    delete messageConfirm;
    messageConfirm = NULL;

    clearHistory(a1, a2, chatid, chatroomListener);
    chatroomListener->clearMessages(a1);
    chatroomListener->clearMessages(a2);

    formatDate = dateToString();
    createFile(formatDate, LOCAL_PATH, formatDate);
    MegaNode* nodeSent = uploadFile(a1, formatDate, LOCAL_PATH, REMOTE_PATH);
    msgSent = attachNode(a1, a2, chatid, nodeSent, chatroomListener);
    MegaNode *nodeReceived = msgSent->getMegaNodeList()->get(0)->copy();
    msgId = msgSent->getMsgId();
    hasArrived = chatroomListener->hasArrivedMessage(a1, msgId);
    ASSERT_CHAT_TEST(hasArrived, "Id of sent message has not been received yet");
    itemAccount1 = megaChatApi[a1]->getChatListItem(chatid);
    itemAccount2 = megaChatApi[a2]->getChatListItem(chatid);
    ASSERT_CHAT_TEST(strcmp(formatDate.c_str(), itemAccount1->getLastMessage()) == 0,
                     "Last message content differs from content of message sent.\n Sent: " + formatDate + " Received: " + itemAccount1->getLastMessage());
    ASSERT_CHAT_TEST(itemAccount1->getLastMessageId() == msgId, "Last message id is different from message sent id");
    ASSERT_CHAT_TEST(itemAccount2->getLastMessageId() == msgId, "Last message id is different from message received id");
    delete itemAccount1;
    itemAccount1 = NULL;
    delete itemAccount2;
    itemAccount2 = NULL;

    megaChatApi[a1]->closeChatRoom(chatid, chatroomListener);
    megaChatApi[a2]->closeChatRoom(chatid, chatroomListener);

    delete nodeReceived;
    nodeReceived = NULL;

    delete nodeSent;
    nodeSent = NULL;

    delete msgSent;
    msgSent = NULL;

    delete [] sessionPrimary;
    sessionPrimary = NULL;
    delete [] sessionSecondary;
    sessionSecondary = NULL;
}

/**
 * @brief TEST_SendContact
 *
 * Requirements:
 *      - Both accounts should be conctacts
 *      - The 1on1 chatroom between them should exist
 * (if not accomplished, the test automatically solves them)
 *
 * This test does the following:
 * - Send a message with an attach contact to chatroom
 * + Receive message
 *
 * + Forward the contact message
 * - Receive message
 * Check if message type is TYPE_CONTACT_ATTACHMENT and contact email received is equal to account2 email
 */
void MegaChatApiTest::TEST_SendContact(unsigned int a1, unsigned int a2)
{
    char *primarySession = login(a1);
    char *secondarySession = login(a2);

    MegaUser *user = megaApi[a1]->getContact(mAccounts[a2].getEmail().c_str());
    if (!user || (user->getVisibility() != MegaUser::VISIBILITY_VISIBLE))
    {
        makeContact(a1, a2);
    }
    delete user;
    user = NULL;

    MegaChatHandle chatid = getPeerToPeerChatRoom(a1, a2);

    // 1. A sends a message to B while B has the chat opened.
    // --> check the confirmed in A, the received message in B, the delivered in A

    TestChatRoomListener *chatroomListener = new TestChatRoomListener(this, megaChatApi, chatid);
    ASSERT_CHAT_TEST(megaChatApi[a1]->openChatRoom(chatid, chatroomListener), "Can't open chatRoom account 1");
    ASSERT_CHAT_TEST(megaChatApi[a2]->openChatRoom(chatid, chatroomListener), "Can't open chatRoom account 2");

    loadHistory(a1, chatid, chatroomListener);
    loadHistory(a2, chatid, chatroomListener);

    bool *flagConfirmed = &chatroomListener->msgConfirmed[a1]; *flagConfirmed = false;
    bool *flagReceived = &chatroomListener->msgContactReceived[a2]; *flagReceived = false;
    bool *flagDelivered = &chatroomListener->msgDelivered[a1]; *flagDelivered = false;
    chatroomListener->clearMessages(a1);
    chatroomListener->clearMessages(a2);

    user = megaApi[a1]->getContact(mAccounts[a2].getEmail().c_str());
    ASSERT_CHAT_TEST(user, "Failed to get contact with email" + mAccounts[a2].getEmail());
    MegaChatHandle uh1 = user->getHandle();
    delete user;
    user = NULL;

    MegaHandleList* contactList = MegaHandleList::createInstance();
    contactList->addMegaHandle(uh1);
    MegaChatMessage *messageSent = megaChatApi[a1]->attachContacts(chatid, contactList);

    ASSERT_CHAT_TEST(waitForResponse(flagConfirmed), "Timeout expired for receiving confirmation by server");
    MegaChatHandle msgId0 = chatroomListener->mConfirmedMessageHandle[a1];
    ASSERT_CHAT_TEST(msgId0 != MEGACHAT_INVALID_HANDLE, "Wrong message id at origin");

    ASSERT_CHAT_TEST(waitForResponse(flagReceived), "Timeout expired for receiving message by target user");    // for reception
    ASSERT_CHAT_TEST(chatroomListener->hasArrivedMessage(a2, msgId0), "Wrong message id at destination");
    MegaChatMessage *msgReceived = megaChatApi[a2]->getMessage(chatid, msgId0);   // message should be already received, so in RAM
    ASSERT_CHAT_TEST(msgReceived, "Failed to get message by id");

    ASSERT_CHAT_TEST(msgReceived->getType() == MegaChatMessage::TYPE_CONTACT_ATTACHMENT, "Wrong type of message. Type: " + std::to_string(msgReceived->getType()));
    ASSERT_CHAT_TEST(msgReceived->getUsersCount() == 1, "Wrong number of users in message. Count: " + std::to_string(msgReceived->getUsersCount()));
    ASSERT_CHAT_TEST(strcmp(msgReceived->getUserEmail(0), mAccounts[a2].getEmail().c_str()) == 0, "Wrong email address in message. Address: " + std::string(msgReceived->getUserEmail(0)));

    // Check if reception confirmation is active and, in this case, only 1on1 rooms have acknowledgement of receipt
    if (megaChatApi[a1]->isMessageReceptionConfirmationActive()
            && !megaChatApi[a1]->getChatRoom(chatid)->isGroup())
    {
        ASSERT_CHAT_TEST(waitForResponse(flagDelivered), "Timeout expired for receiving delivery notification");    // for delivery
    }

    flagConfirmed = &chatroomListener->msgConfirmed[a2]; *flagConfirmed = false;
    flagReceived = &chatroomListener->msgContactReceived[a1]; *flagReceived = false;
    flagDelivered = &chatroomListener->msgDelivered[a2]; *flagDelivered = false;
    chatroomListener->clearMessages(a1);
    chatroomListener->clearMessages(a2);

    MegaChatMessage *messageForwared = megaChatApi[a2]->forwardContact(chatid, msgId0, chatid);
    ASSERT_CHAT_TEST(messageForwared, "Failed to forward a contact message");
    ASSERT_CHAT_TEST(waitForResponse(flagConfirmed), "Timeout expired for receiving confirmation by server");
    MegaChatHandle msgId1 = chatroomListener->mConfirmedMessageHandle[a2];
    ASSERT_CHAT_TEST(msgId1 != MEGACHAT_INVALID_HANDLE, "Wrong message id at origin");

    ASSERT_CHAT_TEST(waitForResponse(flagReceived), "Timeout expired for receiving message by target user");    // for reception
    ASSERT_CHAT_TEST(chatroomListener->hasArrivedMessage(a1, msgId1), "Wrong message id at destination");
    MegaChatMessage *msgReceived1 = megaChatApi[a2]->getMessage(chatid, msgId1);   // message should be already received, so in RAM
    ASSERT_CHAT_TEST(msgReceived1, "Failed to get message by id");

    ASSERT_CHAT_TEST(msgReceived1->getType() == MegaChatMessage::TYPE_CONTACT_ATTACHMENT, "Wrong type of message. Type: " + std::to_string(msgReceived1->getType()));
    ASSERT_CHAT_TEST(msgReceived1->getUsersCount() == 1, "Wrong number of users in message. Count: " + std::to_string(msgReceived1->getUsersCount()));
    ASSERT_CHAT_TEST(strcmp(msgReceived1->getUserEmail(0), mAccounts[a2].getEmail().c_str()) == 0, "Wrong email address in message. Address: " + std::string(msgReceived1->getUserEmail(0)));

    // Check if reception confirmation is active and, in this case, only 1on1 rooms have acknowledgement of receipt
    if (megaChatApi[a2]->isMessageReceptionConfirmationActive()
            && !megaChatApi[a2]->getChatRoom(chatid)->isGroup())
    {
        ASSERT_CHAT_TEST(waitForResponse(flagDelivered), "Timeout expired for receiving delivery notification");    // for delivery
    }

    megaChatApi[a1]->closeChatRoom(chatid, chatroomListener);
    megaChatApi[a2]->closeChatRoom(chatid, chatroomListener);

    delete contactList;
    contactList = NULL;

    delete messageSent;
    messageSent = NULL;

    delete msgReceived;
    msgReceived = NULL;

    delete [] primarySession;
    primarySession = NULL;
    delete [] secondarySession;
    secondarySession = NULL;
}

/**
 * @brief TEST_GroupLastMessage
 *
 * Requirements:
 *      - Both accounts should be conctacts
 * (if not accomplished, the test automatically solves them)
 *
 * This test does the following:
 * - Create a group chat room
 * - Send a message to chatroom
 * + Receive message
 * - Change chatroom title
 * + Check chatroom titles has changed
 *
 * Check if the last message content is equal to the last message sent excluding
 * management messages, which are not to be shown as last message.
 */
void MegaChatApiTest::TEST_GroupLastMessage(unsigned int a1, unsigned int a2)
{
    char *session0 = login(a1);
    char *session1 = login(a2);

    // Prepare peers, privileges...
    MegaUser *user = megaApi[a1]->getContact(mAccounts[a2].getEmail().c_str());
    if (!user || (user->getVisibility() != MegaUser::VISIBILITY_VISIBLE))
    {
        makeContact(a1, a2);
        delete user;
        user = megaApi[a1]->getContact(mAccounts[a2].getEmail().c_str());
    }

    MegaChatHandle uh = user->getHandle();
    delete user;
    user = NULL;

    MegaChatPeerList *peers = MegaChatPeerList::createInstance();
    peers->addPeer(uh, MegaChatPeerList::PRIV_STANDARD);

    MegaChatHandle chatid = getGroupChatRoom(a1, a2, peers);
    delete peers;
    peers = NULL;

    // --> Open chatroom
    TestChatRoomListener *chatroomListener = new TestChatRoomListener(this, megaChatApi, chatid);
    ASSERT_CHAT_TEST(megaChatApi[a1]->openChatRoom(chatid, chatroomListener), "Can't open chatRoom account 1");
    ASSERT_CHAT_TEST(megaChatApi[a2]->openChatRoom(chatid, chatroomListener), "Can't open chatRoom account 2");

    // Load some message to feed history
    loadHistory(a1, chatid, chatroomListener);
    loadHistory(a2, chatid, chatroomListener);

    chatroomListener->clearMessages(a1);
    chatroomListener->clearMessages(a2);

    std::string textToSend = "Last Message";
    MegaChatMessage *msgSent = sendTextMessageOrUpdate(a1, a2, chatid, textToSend, chatroomListener);
    MegaChatHandle msgId = msgSent->getMsgId();
    bool hasArrived = chatroomListener->hasArrivedMessage(a1, msgId);
    ASSERT_CHAT_TEST(hasArrived, "Id of sent message has not been received yet");
    MegaChatListItem *itemAccount1 = megaChatApi[a1]->getChatListItem(chatid);
    MegaChatListItem *itemAccount2 = megaChatApi[a2]->getChatListItem(chatid);
    ASSERT_CHAT_TEST(itemAccount1->getLastMessageId() == msgId, "Last message id is different from message sent id");
    ASSERT_CHAT_TEST(itemAccount2->getLastMessageId() == msgId, "Last message id is different from message received id");
    delete itemAccount1;
    itemAccount1 = NULL;
    delete itemAccount2;
    itemAccount2 = NULL;


    // --> Set title
    std::string title = "My groupchat with title 2";
    bool *flagChatRoomName = &requestFlagsChat[a1][MegaChatRequest::TYPE_EDIT_CHATROOM_NAME]; *flagChatRoomName = false;
    bool *titleItemChanged0 = &titleUpdated[a1]; *titleItemChanged0 = false;
    bool *titleItemChanged1 = &titleUpdated[a2]; *titleItemChanged1 = false;
    bool *titleChanged0 = &chatroomListener->titleUpdated[a1]; *titleChanged0 = false;
    bool *titleChanged1 = &chatroomListener->titleUpdated[a2]; *titleChanged1 = false;
    bool *mngMsgRecv = &chatroomListener->msgReceived[a1]; *mngMsgRecv = false;
    std::string *msgContent = &chatroomListener->content[a1]; *msgContent = "";
    megaChatApi[a1]->setChatTitle(chatid, title.c_str());
    ASSERT_CHAT_TEST(waitForResponse(flagChatRoomName), "Timeout expired for changing name");
    ASSERT_CHAT_TEST(!lastErrorChat[a1], "Failed to change name. Error: " + lastErrorMsgChat[a1] + " (" + std::to_string(lastErrorChat[a1]) + ")");
    ASSERT_CHAT_TEST(waitForResponse(titleItemChanged0), "Timeout expired for receiving chat list title update for main account");
    ASSERT_CHAT_TEST(waitForResponse(titleItemChanged1), "Timeout expired for receiving chat list title update for auxiliar account");
    ASSERT_CHAT_TEST(waitForResponse(titleChanged0), "Timeout expired for receiving chatroom title update for main account");
    ASSERT_CHAT_TEST(waitForResponse(titleChanged1), "Timeout expired for receiving chatroom title update for auxiliar account");
    ASSERT_CHAT_TEST(waitForResponse(mngMsgRecv), "Timeout expired for receiving management");
    ASSERT_CHAT_TEST(!strcmp(title.c_str(), msgContent->c_str()),
                     "Title name has not changed correctly. Name establishes by a1: " + title + "Name received in a2: " + *msgContent);
    MegaChatHandle managementMsg1 = chatroomListener->msgId[a1].back();
    MegaChatHandle managementMsg2 = chatroomListener->msgId[a2].back();

    itemAccount1 = megaChatApi[a1]->getChatListItem(chatid);
    itemAccount2 = megaChatApi[a2]->getChatListItem(chatid);
    ASSERT_CHAT_TEST(strcmp(title.c_str(), itemAccount1->getLastMessage()) == 0,
                     "Last message content has not the tittle at account 1.\n Tittle: " + title + " .Last message: " + itemAccount1->getLastMessage());

    ASSERT_CHAT_TEST(strcmp(title.c_str(), itemAccount2->getLastMessage()) == 0,
                     "Last message content has not the tittle at account 2.\n Tittle: " + title + " .Last message: " + itemAccount2->getLastMessage());

    ASSERT_CHAT_TEST(itemAccount1->getLastMessageId() == managementMsg1, "Last message id is different from management message id at account1");
    ASSERT_CHAT_TEST(itemAccount2->getLastMessageId() == managementMsg2, "Last message id is different from management message id at account2");
    ASSERT_CHAT_TEST(itemAccount2->getLastMessageId() == itemAccount1->getLastMessageId(), "Last message id is different from account1 and account2");

    megaChatApi[a1]->closeChatRoom(chatid, chatroomListener);
    megaChatApi[a2]->closeChatRoom(chatid, chatroomListener);

    delete itemAccount1;
    itemAccount1 = NULL;
    delete itemAccount2;
    itemAccount2 = NULL;

    delete msgSent;
    msgSent = NULL;

    delete [] session0;
    session0 = NULL;
    delete [] session1;
    session1 = NULL;
}

/**
 * @brief TEST_ChangeMyOwnName
 *
 * This test does the following:
 * - Get current name
 * - Change last name - it has been updated in memory and db.
 * - Get current name - value from memory
 * - Logout
 * - Login
 * - Get current name - value from db
 * - Change last name - set initial value for next tests execution
 *
 * Check if last name changed is the same at memory and at db
 */
void MegaChatApiTest::TEST_ChangeMyOwnName(unsigned int a1)
{
    char *sessionPrimary = login(a1);
    std::string appendToLastName = "Test";

    std::string myAccountLastName;
    char *nameFromApi = megaChatApi[a1]->getMyLastname();
    if (nameFromApi)
    {
        myAccountLastName = nameFromApi;
        delete [] nameFromApi;
        nameFromApi = NULL;
    }

    std::string newLastName = myAccountLastName + appendToLastName;
    changeLastName(a1, newLastName);

    nameFromApi = megaChatApi[a1]->getMyLastname();
    std::string finalLastName;
    if (nameFromApi)
    {
        finalLastName = nameFromApi;
        delete [] nameFromApi;
        nameFromApi = NULL;
    }

    logout(a1, false);

    char *newSession = login(a1, sessionPrimary);

    nameFromApi = megaChatApi[a1]->getMyLastname();
    std::string lastNameAfterLogout;
    if (nameFromApi)
    {
        lastNameAfterLogout = nameFromApi;
        delete [] nameFromApi;
        nameFromApi = NULL;
    }

    //Name comes back to old value.
    changeLastName(a1, myAccountLastName);

    ASSERT_CHAT_TEST(newLastName == finalLastName,
                     "Failed to change fullname (checked from memory) Name established: \""
                     + newLastName + "\" Name in memory: \"" + finalLastName + "\"");
    ASSERT_CHAT_TEST(lastNameAfterLogout == finalLastName,
                     "Failed to change fullname (checked from DB) Name established: \""
                     + finalLastName + "\" Name in DB: \"" + lastNameAfterLogout + "\"");

    delete [] sessionPrimary;
    sessionPrimary = NULL;

    delete [] newSession;
    newSession = NULL;
}

#ifndef KARERE_DISABLE_WEBRTC
/**
 * @brief TEST_Calls
 *
 * Requirements:
 *      - Both accounts should be conctacts
 * (if not accomplished, the test automatically solves them)
 *
 * This test does the following:
 * - A calls B
 * - B rejects the call
 *
 * - A calls B
 * - A cancels the call before B answers
 *
 * - B logouts
 * - A calls B
 * - B logins
 * - B rejects the call
 *
 * - A calls B
 * - B doesn't answer the call
 *
 */
void MegaChatApiTest::TEST_Calls(unsigned int a1, unsigned int a2)
{
    char *primarySession = login(a1);
    char *secondarySession = login(a2);

    MegaChatHandle uh1 = megaChatApi[a1]->getMyUserHandle();
    MegaChatHandle uh2 = megaChatApi[a1]->getUserHandleByEmail(mAccounts[a2].getEmail().c_str());
    if (uh2 == MEGACHAT_INVALID_HANDLE)
    {
        makeContact(a1, a2);
        uh2 = megaChatApi[a1]->getUserHandleByEmail(mAccounts[a2].getEmail().c_str());
    }

    MegaChatHandle chatid = getPeerToPeerChatRoom(a1, a2);

    TestChatRoomListener *chatroomListener = new TestChatRoomListener(this, megaChatApi, chatid);

    ASSERT_CHAT_TEST(megaChatApi[a1]->openChatRoom(chatid, chatroomListener), "Can't open chatRoom account 1");
    ASSERT_CHAT_TEST(megaChatApi[a2]->openChatRoom(chatid, chatroomListener), "Can't open chatRoom account 2");

    loadHistory(a1, chatid, chatroomListener);
    loadHistory(a2, chatid, chatroomListener);

    bool *audioVideoDeviceListLoaded0 = &requestFlagsChat[a1][MegaChatRequest::TYPE_LOAD_AUDIO_VIDEO_DEVICES]; *audioVideoDeviceListLoaded0 = false;
    megaChatApi[a1]->loadAudioVideoDeviceList();
    ASSERT_CHAT_TEST(waitForResponse(audioVideoDeviceListLoaded0), "Timeout expired for load audio video devices in account 1");
    ASSERT_CHAT_TEST(!lastErrorChat[a1], "Failed to load Devide list account 1: " + std::to_string(lastErrorChat[a1]));

    bool *audioVideoDeviceListLoaded1 = &requestFlagsChat[a2][MegaChatRequest::TYPE_LOAD_AUDIO_VIDEO_DEVICES]; *audioVideoDeviceListLoaded1 = false;
    megaChatApi[a2]->loadAudioVideoDeviceList();
    ASSERT_CHAT_TEST(waitForResponse(audioVideoDeviceListLoaded1), "Timeout expired for load audio video devices in account 2");
    ASSERT_CHAT_TEST(!lastErrorChat[a2], "Failed to load Devide list account 2: " + std::to_string(lastErrorChat[a2]));

    mLocalVideoListener[a1] = new TestChatVideoListener();
    mLocalVideoListener[a2] = new TestChatVideoListener();
    mRemoteVideoListener[a1] = new TestChatVideoListener();
    mRemoteVideoListener[a2] = new TestChatVideoListener();
    megaChatApi[a1]->addChatLocalVideoListener(chatid, mLocalVideoListener[a1]);
    megaChatApi[a1]->addChatRemoteVideoListener(chatid, uh2, mRemoteVideoListener[a1]);
    megaChatApi[a2]->addChatLocalVideoListener(chatid, mLocalVideoListener[a2]);
    megaChatApi[a2]->addChatRemoteVideoListener(chatid, uh1, mRemoteVideoListener[a2]);

    // A calls B and B hangs up the call
    bool *flagStartCall = &requestFlagsChat[a1][MegaChatRequest::TYPE_START_CHAT_CALL]; *flagStartCall = false;
    bool *callReceived = &mCallReceived[a2]; *callReceived = false;
    mChatIdRingInCall[a2] = MEGACHAT_INVALID_HANDLE;
    bool *termLocal0 = &mTerminationLocal[a1]; *termLocal0 = false;
    bool *termLocal1 = &mTerminationLocal[a2]; *termLocal1 = false;
    bool *callDestroyed0 = &mCallDestroyed[a1]; *callDestroyed0 = false;
    bool *callDestroyed1 = &mCallDestroyed[a2]; *callDestroyed1 = false;
    int *termCode0 = &mTerminationCode[a1]; *termCode0 = MegaChatCall::TERM_CODE_NOT_FINISHED;
    int *termCode1 = &mTerminationCode[a2]; *termCode1 = MegaChatCall::TERM_CODE_NOT_FINISHED;
    bool *flagHangUpCall = &requestFlagsChat[a2][MegaChatRequest::TYPE_HANG_CHAT_CALL]; *flagHangUpCall = false;
    mCallIdRingIn[a2] = MEGACHAT_INVALID_HANDLE;
    mCallIdRequestSent[a1] = MEGACHAT_INVALID_HANDLE;
    bool *flagPeerRinging = &mPeerIsRinging[a1]; *flagPeerRinging = false;
    mVideoLocal[a1] = true;
    mVideoRemote[a2] = false;
    megaChatApi[a1]->startChatCall(chatid, mVideoLocal[a1]);
    ASSERT_CHAT_TEST(waitForResponse(flagStartCall), "Timeout after start chat call " + std::to_string(maxTimeout) + " seconds");
    ASSERT_CHAT_TEST(!lastErrorChat[a1], "Failed to start chat call: " + std::to_string(lastErrorChat[a1]));

    ASSERT_CHAT_TEST(waitForResponse(callReceived), "Timeout expired for receiving a call");
    ASSERT_CHAT_TEST(mChatIdRingInCall[a2] == chatid, "Incorrect chat id at call receptor");
    ASSERT_CHAT_TEST(mCallIdRequestSent[a1] == mCallIdRingIn[a2], "Differents call id between caller and answer");
    MegaChatCall* call = megaChatApi[a2]->getChatCall(chatid);
    ASSERT_CHAT_TEST(mVideoLocal[a1] == call->hasVideoInitialCall(), "Video flags must have the same values at local account 1 and remote account 2");
    delete call;
    ASSERT_CHAT_TEST(waitForResponse(flagPeerRinging), "Remote Peer hasn't started to ring");

    sleep(5);

    megaChatApi[a2]->hangChatCall(chatid);
    ASSERT_CHAT_TEST(waitForResponse(flagHangUpCall), "Timeout after hang up chat call " + std::to_string(maxTimeout) + " seconds");
    ASSERT_CHAT_TEST(!lastErrorChat[a2], "Failed to hang up chat call: " + std::to_string(lastErrorChat[a2]));
    ASSERT_CHAT_TEST(waitForResponse(callDestroyed0), "The call has to be finished account 1");
    ASSERT_CHAT_TEST(waitForResponse(callDestroyed1), "The call has to be finished account 2");

    ASSERT_CHAT_TEST(*termCode0 == MegaChatCall::TERM_CODE_CALL_REJECT && *termCode0 == *termCode1,
                     "Invalid Termination code. TermCode1: "
                     + std::to_string(*termCode0)
                     + "  TermCode2: "
                     + std::to_string(*termCode1));

    ASSERT_CHAT_TEST(*termLocal0 == false && *termLocal0 != *termLocal1, "Invalid Termination local");

    // A calls B and A hangs up the call before B answers
    flagStartCall = &requestFlagsChat[a1][MegaChatRequest::TYPE_START_CHAT_CALL]; *flagStartCall = false;
    callReceived = &mCallReceived[a2]; *callReceived = false;
    mChatIdRingInCall[a2] = MEGACHAT_INVALID_HANDLE;
    termLocal0 = &mTerminationLocal[a1]; *termLocal0 = false;
    termLocal1 = &mTerminationLocal[a2]; *termLocal1 = false;
    callDestroyed0 = &mCallDestroyed[a1]; *callDestroyed0 = false;
    callDestroyed1 = &mCallDestroyed[a2]; *callDestroyed1 = false;
    termCode0 = &mTerminationCode[a1]; *termCode0 = MegaChatCall::TERM_CODE_NOT_FINISHED;
    termCode1 = &mTerminationCode[a2]; *termCode1 = MegaChatCall::TERM_CODE_NOT_FINISHED;
    flagHangUpCall = &requestFlagsChat[a1][MegaChatRequest::TYPE_HANG_CHAT_CALL]; *flagHangUpCall = false;
    mCallIdRingIn[a2] = MEGACHAT_INVALID_HANDLE;
    mCallIdRequestSent[a1] = MEGACHAT_INVALID_HANDLE;
    flagPeerRinging = &mPeerIsRinging[a1]; *flagPeerRinging = false;
    mVideoLocal[a1] = false;
    mVideoRemote[a2] = true;
    megaChatApi[a1]->startChatCall(chatid, mVideoLocal[a1]);
    ASSERT_CHAT_TEST(waitForResponse(flagStartCall), "Timeout after start chat call " + std::to_string(maxTimeout) + " seconds");
    ASSERT_CHAT_TEST(!lastErrorChat[a1], "Failed to start chat call: " + std::to_string(lastErrorChat[a1]));

    ASSERT_CHAT_TEST(waitForResponse(callReceived), "Timeout expired for receiving a call");
    ASSERT_CHAT_TEST(mChatIdRingInCall[a2] == chatid, "Incorrect chat id at call receptor");
    ASSERT_CHAT_TEST(mCallIdRequestSent[a1] == mCallIdRingIn[a2], "Differents call id between caller and answer");
    call = megaChatApi[a2]->getChatCall(chatid);
    ASSERT_CHAT_TEST(mVideoLocal[a1] == call->hasVideoInitialCall(), "Video flags must have the same values at local account 1 and remote account 2");
    delete call;
    ASSERT_CHAT_TEST(waitForResponse(flagPeerRinging), "Remote Peer hasn't started to ring");

    sleep(5);

    megaChatApi[a1]->hangChatCall(chatid);
    ASSERT_CHAT_TEST(waitForResponse(flagHangUpCall), "Timeout after hang up chat call " + std::to_string(maxTimeout) + " seconds");
    ASSERT_CHAT_TEST(!lastErrorChat[a1], "Failed to hang up chat call: " + std::to_string(lastErrorChat[a1]));
    ASSERT_CHAT_TEST(waitForResponse(callDestroyed0), "The call has to be finished account 1");
    ASSERT_CHAT_TEST(waitForResponse(callDestroyed1), "The call has to be finished account 2");

    ASSERT_CHAT_TEST(*termCode0 == MegaChatCall::TERM_CODE_CALL_REQ_CANCEL && *termCode0 == *termCode1,
                     "Invalid Termination code. TermCode1: "
                     + std::to_string(*termCode0)
                     + "  TermCode2: "
                     + std::to_string(*termCode1));

    ASSERT_CHAT_TEST(*termLocal0 == true && *termLocal0 != *termLocal1, "Invalid Termination local");

    // A calls B(B is logged out), B logins, B receives the call and B hangs up the call
    logout(a2);
    flagStartCall = &requestFlagsChat[a1][MegaChatRequest::TYPE_START_CHAT_CALL]; *flagStartCall = false;
    callReceived = &mCallReceived[a2]; *callReceived = false;
    mChatIdRingInCall[a2] = MEGACHAT_INVALID_HANDLE;
    termLocal0 = &mTerminationLocal[a1]; *termLocal0 = false;
    termLocal1 = &mTerminationLocal[a2]; *termLocal1 = false;
    callDestroyed0 = &mCallDestroyed[a1]; *callDestroyed0 = false;
    callDestroyed1 = &mCallDestroyed[a2]; *callDestroyed1 = false;
    termCode0 = &mTerminationCode[a1]; *termCode0 = MegaChatCall::TERM_CODE_NOT_FINISHED;
    termCode1 = &mTerminationCode[a2]; *termCode1 = MegaChatCall::TERM_CODE_NOT_FINISHED;
    flagHangUpCall = &requestFlagsChat[a2][MegaChatRequest::TYPE_HANG_CHAT_CALL]; *flagHangUpCall = false;
    mCallIdRingIn[a2] = MEGACHAT_INVALID_HANDLE;
    mCallIdRequestSent[a1] = MEGACHAT_INVALID_HANDLE;
    flagPeerRinging = &mPeerIsRinging[a1]; *flagPeerRinging = false;
    mVideoLocal[a1] = true;
    mVideoRemote[a2] = false;
    megaChatApi[a1]->startChatCall(chatid, mVideoLocal[a1]);
    ASSERT_CHAT_TEST(waitForResponse(flagStartCall), "Timeout after start chat call " + std::to_string(maxTimeout) + " seconds");
    ASSERT_CHAT_TEST(!lastErrorChat[a1], "Failed to start chat call: " + std::to_string(lastErrorChat[a1]));

    char *secondarySession2 = login(a2, secondarySession);

    ASSERT_CHAT_TEST(waitForResponse(callReceived), "Timeout expired for receiving a call");
    ASSERT_CHAT_TEST(mChatIdRingInCall[a2] == chatid, "Incorrect chat id at call receptor");
    ASSERT_CHAT_TEST(mCallIdRequestSent[a1] == mCallIdRingIn[a2], "Differents call id between caller and answer");
    call = megaChatApi[a2]->getChatCall(chatid);
    ASSERT_CHAT_TEST(mVideoLocal[a1] == call->hasVideoInitialCall(), "Video flags must have the same values at local account 1 and remote account 2");
    delete call;
    ASSERT_CHAT_TEST(waitForResponse(flagPeerRinging), "Remote Peer hasn't started to ring");

    sleep(5);

    megaChatApi[a2]->hangChatCall(chatid);
    ASSERT_CHAT_TEST(waitForResponse(flagHangUpCall), "Timeout after hang up chat call " + std::to_string(maxTimeout) + " seconds");
    ASSERT_CHAT_TEST(!lastErrorChat[a2], "Failed to hang up chat call: " + std::to_string(lastErrorChat[a2]));
    ASSERT_CHAT_TEST(waitForResponse(callDestroyed0), "The call has to be finished account 1");
    ASSERT_CHAT_TEST(waitForResponse(callDestroyed1), "The call has to be finished account 2");

    ASSERT_CHAT_TEST(*termCode0 == MegaChatCall::TERM_CODE_CALL_REJECT && *termCode0 == *termCode1,
                     "Invalid Termination code. TermCode1: "
                     + std::to_string(*termCode0)
                     + "  TermCode2: "
                     + std::to_string(*termCode1));

    ASSERT_CHAT_TEST(*termLocal0 == false && *termLocal0 != *termLocal1, "Invalid Termination local");

    // A calls B and B doesn't answer the call
    flagStartCall = &requestFlagsChat[a1][MegaChatRequest::TYPE_START_CHAT_CALL]; *flagStartCall = false;
    callReceived = &mCallReceived[a2]; *callReceived = false;
    mChatIdRingInCall[a2] = MEGACHAT_INVALID_HANDLE;
    termLocal0 = &mTerminationLocal[a1]; *termLocal0 = false;
    termLocal1 = &mTerminationLocal[a2]; *termLocal1 = false;
    callDestroyed0 = &mCallDestroyed[a1]; *callDestroyed0 = false;
    callDestroyed1 = &mCallDestroyed[a2]; *callDestroyed1 = false;
    termCode0 = &mTerminationCode[a1]; *termCode0 = MegaChatCall::TERM_CODE_NOT_FINISHED;
    termCode1 = &mTerminationCode[a2]; *termCode1 = MegaChatCall::TERM_CODE_NOT_FINISHED;
    mCallIdRingIn[a2] = MEGACHAT_INVALID_HANDLE;
    mCallIdRequestSent[a1] = MEGACHAT_INVALID_HANDLE;
    megaChatApi[a1]->startChatCall(chatid, true);
    ASSERT_CHAT_TEST(waitForResponse(flagStartCall), "Timeout after start chat call " + std::to_string(maxTimeout) + " seconds");
    ASSERT_CHAT_TEST(!lastErrorChat[a1], "Failed to start chat call: " + std::to_string(lastErrorChat[a1]));

    ASSERT_CHAT_TEST(waitForResponse(callReceived), "Timeout expired for receiving a call");
    ASSERT_CHAT_TEST(mChatIdRingInCall[a2] == chatid, "Incorrect chat id at call receptor");
    ASSERT_CHAT_TEST(mCallIdRequestSent[a1] == mCallIdRingIn[a2], "Differents call id between caller and answer");

    ASSERT_CHAT_TEST(waitForResponse(callDestroyed0), "The call has to be finished account 1");
    ASSERT_CHAT_TEST(waitForResponse(callDestroyed1), "The call has to be finished account 2");

    ASSERT_CHAT_TEST(*termCode0 == MegaChatCall::TERM_CODE_ANSWER_TIMEOUT && *termCode0 == *termCode1,
                     "Invalid Termination code. TermCode1: "
                     + std::to_string(*termCode0)
                     + "  TermCode2: "
                     + std::to_string(*termCode1));

    ASSERT_CHAT_TEST(*termLocal0 == true && *termLocal0 != *termLocal1, "Invalid Termination local");

    megaChatApi[a1]->closeChatRoom(chatid, chatroomListener);
    megaChatApi[a2]->closeChatRoom(chatid, chatroomListener);

    megaChatApi[a1]->removeChatLocalVideoListener(chatid, mLocalVideoListener[a1]);
    megaChatApi[a1]->removeChatRemoteVideoListener(chatid, uh2, mRemoteVideoListener[a1]);
    megaChatApi[a2]->removeChatLocalVideoListener(chatid, mLocalVideoListener[a2]);
    megaChatApi[a2]->removeChatRemoteVideoListener(chatid, uh1, mRemoteVideoListener[a2]);

    delete chatroomListener;
    chatroomListener = NULL;

    delete [] primarySession;
    primarySession = NULL;
    delete [] secondarySession;
    secondarySession = NULL;

    delete mLocalVideoListener[a1];
    mLocalVideoListener[a1] = NULL;
    delete mRemoteVideoListener[a1];
    mRemoteVideoListener[a1] = NULL;

    delete mLocalVideoListener[a2];
    mLocalVideoListener[a2] = NULL;
    delete mRemoteVideoListener[a2];
    mRemoteVideoListener[a2] = NULL;

    delete [] primarySession;
    primarySession = NULL;
    delete [] secondarySession;
    secondarySession = NULL;
    delete [] secondarySession2;
    secondarySession2 = NULL;

}

/**
 * @brief TEST_ManualCalls
 *
 * Requirements:
 *      - Both accounts should be conctacts
 * (if not accomplished, the test automatically solves them)
 *
 * This test does the following:
 * - A calls B
 * - B in other client has to answer the call (manual)
 * - A mutes call
 * - A disables video
 * - A unmutes call
 * - A enables video
 * - A finishes the call
 *
 * - A waits for B call
 * - B calls A from other client (manual)
 * - A mutes call
 * - A disables video
 * - A unmutes call
 * - A enables video
 * - A finishes the call
 *
 */
void MegaChatApiTest::TEST_ManualCalls(unsigned int a1, unsigned int a2)
{
    char *primarySession = login(a1);
    char *secondarySession = login(a2);

    MegaChatHandle uh2 = megaChatApi[a1]->getUserHandleByEmail(mAccounts[a2].getEmail().c_str());
    if (uh2 == MEGACHAT_INVALID_HANDLE)
    {
        makeContact(a1, a2);
    }

    MegaChatHandle chatid = getPeerToPeerChatRoom(a1, a2);

    TestChatRoomListener *chatroomListener = new TestChatRoomListener(this, megaChatApi, chatid);

    ASSERT_CHAT_TEST(megaChatApi[a1]->openChatRoom(chatid, chatroomListener), "Can't open chatRoom account 1");
    ASSERT_CHAT_TEST(megaChatApi[a2]->openChatRoom(chatid, chatroomListener), "Can't open chatRoom account 2");

    loadHistory(a1, chatid, chatroomListener);
    loadHistory(a2, chatid, chatroomListener);
    megaChatApi[a2]->closeChatRoom(chatid, chatroomListener);
    logout(a2);

    bool *audioVideoDeviceListLoaded = &requestFlagsChat[a1][MegaChatRequest::TYPE_LOAD_AUDIO_VIDEO_DEVICES]; *audioVideoDeviceListLoaded = false;
    megaChatApi[a1]->loadAudioVideoDeviceList();
    ASSERT_CHAT_TEST(waitForResponse(audioVideoDeviceListLoaded), "Timeout expired for load audio video devices");

    mega::MegaStringList *audioInDevices = megaChatApi[a1]->getChatAudioInDevices();
    mega::MegaStringList *videoInDevices = megaChatApi[a1]->getChatVideoInDevices();

    TestChatVideoListener localVideoListener;
    TestChatVideoListener remoteVideoListener;

    megaChatApi[a1]->addChatLocalVideoListener(chatid, &localVideoListener);
    megaChatApi[a1]->addChatRemoteVideoListener(chatid, uh2, &remoteVideoListener);

    // Manual Test
    // Emit call
    bool *flagRequest = &requestFlagsChat[a1][MegaChatRequest::TYPE_START_CHAT_CALL]; *flagRequest = false;
    std::cerr << "Start Call" << std::endl;
    megaChatApi[a1]->startChatCall(chatid, true);
    ASSERT_CHAT_TEST(waitForResponse(flagRequest), "Timeout after start chat call " + std::to_string(maxTimeout) + " seconds");
    ASSERT_CHAT_TEST(!lastErrorChat[a1], "Failed to start chat call: " + std::to_string(lastErrorChat[a1]));
    bool *callAnswered = &mCallAnswered[a1]; *callAnswered = false;
    ASSERT_CHAT_TEST(waitForResponse(callAnswered), "Timeout expired for receiving a call");
    sleep(5);
    std::cerr << "Mute Call" << std::endl;
    megaChatApi[a1]->disableAudio(mChatIdInProgressCall[a1]);
    sleep(5);
    std::cerr << "Disable Video" << std::endl;
    megaChatApi[a1]->disableVideo(mChatIdInProgressCall[a1]);
    sleep(5);
    std::cerr << "Unmute Call" << std::endl;
    megaChatApi[a1]->enableAudio(mChatIdInProgressCall[a1]);
    sleep(5);
    std::cerr << "Enable Video" << std::endl;
    megaChatApi[a1]->enableVideo(mChatIdInProgressCall[a1]);

    MegaChatCall *chatCall = megaChatApi[a1]->getChatCall(mChatIdInProgressCall[a1]);
    ASSERT_CHAT_TEST(chatCall != NULL, "Invalid chat call at getChatCallByChatId");

    MegaChatCall *chatCall2 = megaChatApi[a1]->getChatCallByCallId(chatCall->getId());
    ASSERT_CHAT_TEST(chatCall2 != NULL, "Invalid chat call at getChatCall");


    bool *callDestroyed= &mCallDestroyed[a1]; *callDestroyed = false;
    sleep(5);
    std::cerr << "Finish Call" << std::endl;
    sleep(2);
    megaChatApi[a1]->hangChatCall(mChatIdInProgressCall[a1]);
    std::cout << "Call finished." << std::endl;

    ASSERT_CHAT_TEST(waitForResponse(callDestroyed), "The call has to be finished");
    megaChatApi[a1]->removeChatLocalVideoListener(chatid, &localVideoListener);
    megaChatApi[a1]->removeChatRemoteVideoListener(chatid, uh2, &remoteVideoListener);

    // Receive call
    std::cout << "Ready to receive calls..." << std::endl;
    bool *callReceived = &mCallReceived[a1]; *callReceived = false;
    mChatIdRingInCall[a1] = MEGACHAT_INVALID_HANDLE;
    ASSERT_CHAT_TEST(waitForResponse(callReceived), "Timeout expired for receiving a call");
    ASSERT_CHAT_TEST(mChatIdRingInCall[a1] != MEGACHAT_INVALID_HANDLE, "Invalid Chatid from call emisor");
    megaChatApi[a1]->answerChatCall(mChatIdRingInCall[a1], true);
    megaChatApi[a1]->addChatLocalVideoListener(chatid, &localVideoListener);
    megaChatApi[a1]->addChatRemoteVideoListener(chatid, uh2, &remoteVideoListener);

    sleep(5);
    std::cerr << "Mute Call" << std::endl;
    megaChatApi[a1]->disableAudio(mChatIdInProgressCall[a1]);
    sleep(5);
    std::cerr << "Disable Video" << std::endl;
    megaChatApi[a1]->disableVideo(mChatIdInProgressCall[a1]);
    sleep(5);
    std::cerr << "Unmute Call" << std::endl;
    megaChatApi[a1]->enableAudio(mChatIdInProgressCall[a1]);
    sleep(5);
    std::cerr << "Enable Video" << std::endl;
    megaChatApi[a1]->enableVideo(mChatIdInProgressCall[a1]);

    sleep(10);
    std::cerr << "Finish Call" << std::endl;
    sleep(2);
    megaChatApi[a1]->hangChatCall(mChatIdInProgressCall[a1]);
    std::cout << "Call finished." << std::endl;
    sleep(5);

    megaChatApi[a1]->removeChatLocalVideoListener(chatid, &localVideoListener);
    megaChatApi[a1]->removeChatRemoteVideoListener(chatid, uh2, &remoteVideoListener);

    megaChatApi[a1]->closeChatRoom(chatid, chatroomListener);

    delete audioInDevices;
    audioInDevices = NULL;
    delete videoInDevices;
    videoInDevices = NULL;

    delete chatroomListener;
    chatroomListener = NULL;

    delete [] primarySession;
    primarySession = NULL;
    delete [] secondarySession;
    secondarySession = NULL;
}

/**
 * @brief TEST_RichLinkUserAttribute
 *
 * This test does the following:
 *
 * - Get state for rich link user attribute
 * - Enable/disable rich link generation
 * - Check if value has been established correctly
 * - Change value for rich link counter
 * - Check if value has been established correctly
 *
 */
void MegaChatApiTest::TEST_RichLinkUserAttribute(unsigned int a1)
{
   char *primarySession = login(a1);

   // Get rich link state
   bool *flagRequestRichLink = &requestFlags[a1][MegaRequest::TYPE_GET_ATTR_USER];
   *flagRequestRichLink = false;
   bool *flagRichLink = &mRichLinkFlag[a1];
   *flagRichLink = false;
   int *countRichLink = &mCountRichLink[a1];
   *countRichLink = 0;
   megaApi[a1]->shouldShowRichLinkWarning();
   ASSERT_CHAT_TEST(waitForResponse(flagRequestRichLink), "Expired timeout for rich Link");
   ASSERT_CHAT_TEST(!lastError[a1] || lastError[a1] == mega::API_ENOENT, "Should show richLink warning. Error: " + std::to_string(lastError[a1]));

   // Enable/disable rich link generation
   bool enableRichLink = !(*flagRichLink);
   bool *flagRichLinkRequest = &requestFlags[a1][MegaRequest::TYPE_SET_ATTR_USER]; *flagRichLinkRequest = false;
   megaApi[a1]->enableRichPreviews(enableRichLink);
   ASSERT_CHAT_TEST(waitForResponse(flagRichLinkRequest), "User attribute retrieval not finished after timeout");
   ASSERT_CHAT_TEST(!lastError[a1], "Failed to enable rich preview. Error: " + std::to_string(lastError[a1]));

   // Get rich link state
   flagRequestRichLink = &requestFlags[a1][MegaRequest::TYPE_GET_ATTR_USER];
   *flagRequestRichLink = false;
   flagRichLink = &mRichLinkFlag[a1];
   *flagRichLink = true;
   countRichLink = &mCountRichLink[a1];
   *countRichLink = 0;
   megaApi[a1]->shouldShowRichLinkWarning();
   ASSERT_CHAT_TEST(waitForResponse(flagRequestRichLink), "Expired timeout for rich Link");
   ASSERT_CHAT_TEST(!lastError[a1] || lastError[a1] == mega::API_ENOENT, "Should show richLink warning. Error: " + std::to_string(lastError[a1]));
   ASSERT_CHAT_TEST(*flagRichLink == false, "Rich link enable/disable has not worked, (Rich link warning hasn't to be shown)");

   // Change value for rich link counter
   int counter = *countRichLink + 1;
   bool *flagCounterRichLink = &requestFlags[a1][MegaRequest::TYPE_SET_ATTR_USER]; *flagCounterRichLink = false;
   megaApi[a1]->setRichLinkWarningCounterValue(counter);
   ASSERT_CHAT_TEST(waitForResponse(flagCounterRichLink), "User attribute retrieval not finished after timeout");
   ASSERT_CHAT_TEST(!lastError[a1], "Failed to set rich preview count. Error: " + std::to_string(lastError[a1]));
   flagRequestRichLink = &requestFlags[a1][MegaRequest::TYPE_GET_ATTR_USER];
   *flagRequestRichLink = false;
   flagRichLink = &mRichLinkFlag[a1];
   *flagRichLink = false;
   countRichLink = &mCountRichLink[a1];
   *countRichLink = 0;
   megaApi[a1]->shouldShowRichLinkWarning();
   ASSERT_CHAT_TEST(waitForResponse(flagRequestRichLink), "Expired timeout for rich Link");
   ASSERT_CHAT_TEST(!lastError[a1] || lastError[a1] == mega::API_ENOENT, "Should show richLink warning. Error: " + std::to_string(lastError[a1]));
   ASSERT_CHAT_TEST(counter == *countRichLink, "Rich link count has not taken the correct value");
   ASSERT_CHAT_TEST(*flagRichLink == true, "Rich link enable/disable has not worked, (Rich link warning has to be shown)");

   delete [] primarySession;
   primarySession = NULL;
}

/**
 * @brief TEST_Calls
 *
 * Requirements:
 *      - Both accounts should be conctacts
 * (if not accomplished, the test automatically solves them)
 *
 * This test does the following:
 * - A starts a calls with B
 * + B answers the call in another client
 * - A hangs the call
 *
 * + B starts a call with A in another client
 * - A receive the call and answers it
 * - A hangs the call
 */
void MegaChatApiTest::TEST_GroupManualCalls(unsigned int a1, const std::string& chatRoomName)
{
    char *primarySession = login(a1);

<<<<<<< HEAD
    // Get rich link state
    bool *flagRequestRichLink = &requestFlags[a1][MegaRequest::TYPE_GET_ATTR_USER];
    *flagRequestRichLink = false;
    bool *flagRichLink = &mRichLinkFlag[a1];
    *flagRichLink = false;
    int *countRichLink = &mCountRichLink[a1];
    *countRichLink = 0;
    megaApi[a1]->shouldShowRichLinkWarning();
    ASSERT_CHAT_TEST(waitForResponse(flagRequestRichLink), "Expired timeout for rich Link");
    ASSERT_CHAT_TEST(!lastError[a1] || lastError[a1] == mega::API_ENOENT, "Should show richLink warning. Error: " + std::to_string(lastError[a1]));

    // Enable/disable rich link generation
    bool enableRichLink = !(*flagRichLink);
    bool *flagRichLinkRequest = &requestFlags[a1][MegaRequest::TYPE_SET_ATTR_USER]; *flagRichLinkRequest = false;
    megaApi[a1]->enableRichPreviews(enableRichLink);
    ASSERT_CHAT_TEST(waitForResponse(flagRichLinkRequest), "User attribute retrieval not finished after timeout");
    ASSERT_CHAT_TEST(!lastError[a1], "Failed to enable rich preview. Error: " + std::to_string(lastError[a1]));

    // Get rich link state
    flagRequestRichLink = &requestFlags[a1][MegaRequest::TYPE_GET_ATTR_USER];
    *flagRequestRichLink = false;
    flagRichLink = &mRichLinkFlag[a1];
    *flagRichLink = true;
    countRichLink = &mCountRichLink[a1];
    *countRichLink = 0;
    megaApi[a1]->shouldShowRichLinkWarning();
    ASSERT_CHAT_TEST(waitForResponse(flagRequestRichLink), "Expired timeout for rich Link");
    ASSERT_CHAT_TEST(!lastError[a1] || lastError[a1] == mega::API_ENOENT, "Should show richLink warning. Error: " + std::to_string(lastError[a1]));
    ASSERT_CHAT_TEST(*flagRichLink == false, "Rich link enable/disable has not worked, (Rich link warning hasn't to be shown)");

    // Change value for rich link counter
    int counter = *countRichLink + 1;
    bool *flagCounterRichLink = &requestFlags[a1][MegaRequest::TYPE_SET_ATTR_USER]; *flagCounterRichLink = false;
    megaApi[a1]->setRichLinkWarningCounterValue(counter);
    ASSERT_CHAT_TEST(waitForResponse(flagCounterRichLink), "User attribute retrieval not finished after timeout");
    ASSERT_CHAT_TEST(!lastError[a1], "Failed to set rich preview count. Error: " + std::to_string(lastError[a1]));
    flagRequestRichLink = &requestFlags[a1][MegaRequest::TYPE_GET_ATTR_USER];
    *flagRequestRichLink = false;
    flagRichLink = &mRichLinkFlag[a1];
    *flagRichLink = false;
    countRichLink = &mCountRichLink[a1];
    *countRichLink = 0;
    megaApi[a1]->shouldShowRichLinkWarning();
    ASSERT_CHAT_TEST(waitForResponse(flagRequestRichLink), "Expired timeout for rich Link");
    ASSERT_CHAT_TEST(!lastError[a1] || lastError[a1] == mega::API_ENOENT, "Should show richLink warning. Error: " + std::to_string(lastError[a1]));
    ASSERT_CHAT_TEST(counter == *countRichLink, "Rich link count has not taken the correct value - value: " + std::to_string(*countRichLink) + " Desired value: " + std::to_string(counter));
    ASSERT_CHAT_TEST(*flagRichLink == true, "Rich link enable/disable has not worked, (Rich link warning has to be shown)");
=======
    megachat::MegaChatRoomList *chatRoomList = megaChatApi[a1]->getChatRooms();

    MegaChatHandle chatid = MEGACHAT_INVALID_HANDLE;
    for (unsigned int i = 0; i < chatRoomList->size(); i++)
    {
        const MegaChatRoom *chatRoom = chatRoomList->get(i);
        if (chatRoomName == std::string(chatRoom->getTitle()))
        {
            chatid = chatRoom->getChatId();
            break;
        }
    }

    delete chatRoomList;

    ASSERT_CHAT_TEST(chatid != MEGACHAT_INVALID_HANDLE, "Chat with title: " + chatRoomName + " not found.");

    TestChatRoomListener *chatroomListener = new TestChatRoomListener(this, megaChatApi, chatid);

    ASSERT_CHAT_TEST(megaChatApi[a1]->openChatRoom(chatid, chatroomListener), "Can't open chatRoom account 1");

    loadHistory(a1, chatid, chatroomListener);

    bool *audioVideoDeviceListLoaded = &requestFlagsChat[a1][MegaChatRequest::TYPE_LOAD_AUDIO_VIDEO_DEVICES]; *audioVideoDeviceListLoaded = false;
    megaChatApi[a1]->loadAudioVideoDeviceList();
    ASSERT_CHAT_TEST(waitForResponse(audioVideoDeviceListLoaded), "Timeout expired for load audio video devices");

    mega::MegaStringList *audioInDevices = megaChatApi[a1]->getChatAudioInDevices();
    mega::MegaStringList *videoInDevices = megaChatApi[a1]->getChatVideoInDevices();

    TestChatVideoListener localVideoListener;
    megaChatApi[a1]->addChatLocalVideoListener(chatid, &localVideoListener);
    std::vector <TestChatVideoListener *> remoteVideoListeners;
    std::vector <MegaChatHandle> peerHandles;
    MegaChatRoom *chatRoom = megaChatApi[a1]->getChatRoom(chatid);
    unsigned int peerCount = chatRoom->getPeerCount();
    for (unsigned int i = 0; i < peerCount; i++)
    {
        peerHandles.push_back(chatRoom->getPeerHandle(i));
        remoteVideoListeners.push_back(new TestChatVideoListener());
        megaChatApi[a1]->addChatRemoteVideoListener(chatid, peerHandles[i], remoteVideoListeners[i]);
    }

    delete chatRoom;


    // ---- MANUAL TEST ----


    // Start call

    bool *flagRequest = &requestFlagsChat[a1][MegaChatRequest::TYPE_START_CHAT_CALL]; *flagRequest = false;
    std::cerr << "Start Call" << std::endl;
    megaChatApi[a1]->startChatCall(chatid, true);
    ASSERT_CHAT_TEST(waitForResponse(flagRequest), "Timeout after start chat call " + std::to_string(maxTimeout) + " seconds");
    ASSERT_CHAT_TEST(!lastErrorChat[a1], "Failed to start chat call: " + std::to_string(lastErrorChat[a1]));
    bool *callAnswered = &mCallAnswered[a1]; *callAnswered = false;
    ASSERT_CHAT_TEST(waitForResponse(callAnswered), "Timeout expired for receiving a call");

    std::cout << "Waiting for the other peer to answer the call..." << std::endl;
    sleep(60);

    MegaChatCall *chatCall = megaChatApi[a1]->getChatCall(mChatIdInProgressCall[a1]);
    ASSERT_CHAT_TEST(chatCall != NULL, "Invalid chat call at getChatCall (by chatid)");

    MegaChatCall *chatCall2 = megaChatApi[a1]->getChatCallByCallId(chatCall->getId());
    ASSERT_CHAT_TEST(chatCall2 != NULL, "Invalid chat call at getChatCall (by callid)");

    delete chatCall;    chatCall = NULL;
    delete chatCall2;   chatCall2 = NULL;

    bool *callDestroyed= &mCallDestroyed[a1]; *callDestroyed = false;
    std::cerr << "Finish Call" << std::endl;
    megaChatApi[a1]->hangChatCall(mChatIdInProgressCall[a1]);
    std::cout << "Call finished." << std::endl;
    ASSERT_CHAT_TEST(waitForResponse(callDestroyed), "The call must be already finished and it is not");
    megaChatApi[a1]->removeChatLocalVideoListener(chatid, &localVideoListener);
    for (unsigned int i = 0; i < peerHandles.size(); i++)
    {
        megaChatApi[a1]->removeChatRemoteVideoListener(chatid, peerHandles[i], remoteVideoListeners[i]);
    }


    // Receive call

    std::cout << "Waiting for the other peer to start a call..." << std::endl;
    sleep(20);

    std::cout << "Ready to receive calls..." << std::endl;
    bool *callReceived = &mCallReceived[a1]; *callReceived = false;
    mChatIdRingInCall[a1] = MEGACHAT_INVALID_HANDLE;
    ASSERT_CHAT_TEST(waitForResponse(callReceived), "Timeout expired for receiving a call");
    ASSERT_CHAT_TEST(mChatIdRingInCall[a1] != MEGACHAT_INVALID_HANDLE, "Invalid Chatid from call emisor");
    megaChatApi[a1]->answerChatCall(mChatIdRingInCall[a1], true);
    megaChatApi[a1]->addChatLocalVideoListener(chatid, &localVideoListener);
    for (unsigned int i = 0; i < peerHandles.size(); i++)
    {
        megaChatApi[a1]->addChatRemoteVideoListener(chatid, peerHandles[i], remoteVideoListeners[i]);
    }

    sleep(40);  // wait to receive some traffic
    megaChatApi[a1]->hangChatCall(mChatIdInProgressCall[a1]);
    std::cout << "Call finished." << std::endl;
    megaChatApi[a1]->removeChatLocalVideoListener(chatid, &localVideoListener);
    for (unsigned int i = 0; i < peerHandles.size(); i++)
    {
        megaChatApi[a1]->removeChatRemoteVideoListener(chatid, peerHandles[i], remoteVideoListeners[i]);
        delete remoteVideoListeners[i];
    }

    megaChatApi[a1]->closeChatRoom(chatid, chatroomListener);

    delete audioInDevices;
    audioInDevices = NULL;
    delete videoInDevices;
    videoInDevices = NULL;

    delete chatroomListener;
    chatroomListener = NULL;
>>>>>>> 01e75722

    delete [] primarySession;
    primarySession = NULL;
}

/**
 * @brief TEST_SendRichLink
 *
 * This test does the following:
 *
 * - Enable rich links
 * - Send a message with a url
 * - Wait for rich link update
 * - Check if message has been updated with a rich link
 *
 */
void MegaChatApiTest::TEST_SendRichLink(unsigned int a1, unsigned int a2)
{
    char *primarySession = login(a1);
    char *secondarySession = login(a2);

    // Enable rich link
    bool enableRichLink = true;
    bool *flagRichLinkRequest = &requestFlags[a1][MegaRequest::TYPE_SET_ATTR_USER]; *flagRichLinkRequest = false;
    megaApi[a1]->enableRichPreviews(enableRichLink);
    ASSERT_CHAT_TEST(waitForResponse(flagRichLinkRequest), "User attribute retrieval not finished after timeout");
    ASSERT_CHAT_TEST(!lastError[a1], "Failed to enable rich preview. Error: " + std::to_string(lastError[a1]));

    MegaUser *user = megaApi[a1]->getContact(mAccounts[a2].getEmail().c_str());
    if (!user || (user->getVisibility() != MegaUser::VISIBILITY_VISIBLE))
    {
        makeContact(a1, a2);
    }
    delete user;
    user = NULL;

    MegaChatHandle chatid = getPeerToPeerChatRoom(a1, a2);

    TestChatRoomListener *chatroomListener = new TestChatRoomListener(this, megaChatApi, chatid);
    ASSERT_CHAT_TEST(megaChatApi[a1]->openChatRoom(chatid, chatroomListener), "Can't open chatRoom account " + std::to_string(a1+1));
    ASSERT_CHAT_TEST(megaChatApi[a2]->openChatRoom(chatid, chatroomListener), "Can't open chatRoom account " + std::to_string(a2+1));

    // Load some message to feed history
    loadHistory(a1, chatid, chatroomListener);
    loadHistory(a2, chatid, chatroomListener);

    // Send message with url
    std::string messageToSend = "www.mega.nz";
    bool *msgEdited1 = &chatroomListener->msgEdited[a1]; *msgEdited1 = false;
    bool *msgEdited2 = &chatroomListener->msgEdited[a2]; *msgEdited1 = false;
    MegaChatMessage *msgSent = sendTextMessageOrUpdate(a1, a2, chatid, messageToSend, chatroomListener);

    // Wait for update
    ASSERT_CHAT_TEST(waitForResponse(msgEdited1), "Message hasn't been updated with a richLink account" + std::to_string(a1+1) + " after timeout: " +  std::to_string(maxTimeout) + " seconds");
    ASSERT_CHAT_TEST(waitForResponse(msgEdited2), "Message hasn't been updated with a richLink account" + std::to_string(a2+1) + " after timeout: " +  std::to_string(maxTimeout) + " seconds");

    // Check if message has been updated correctly
    MegaChatMessage *msgUpdated = megaChatApi[a1]->getMessage(chatid, msgSent->getMsgId());
    ASSERT_CHAT_TEST(msgUpdated->getType() == MegaChatMessage::TYPE_CONTAINS_META, "Invalid Message Type: " + std::to_string(msgUpdated->getType()) + "(account " + std::to_string(a1+1)+ ")");
    ASSERT_CHAT_TEST(msgUpdated->getContainsMeta() && msgUpdated->getContainsMeta()->getRichPreview(), "Rich link information has not been established (account " + std::to_string(a1+1)+ ")");
    const char *richLink = msgUpdated->getContainsMeta()->getRichPreview()->getText();
    ASSERT_CHAT_TEST(richLink == messageToSend , "Two strings have to have the same value (account " + std::to_string(a1+1)+ "): RichLink -> " + richLink + " Message sent: " + messageToSend);
    delete msgUpdated;
    msgUpdated = NULL;

    msgUpdated = megaChatApi[a2]->getMessage(chatid, msgSent->getMsgId());
    ASSERT_CHAT_TEST(msgUpdated->getType() == MegaChatMessage::TYPE_CONTAINS_META, "Invalid Message Type: " + std::to_string(msgUpdated->getType()) + "(account " + std::to_string(a2+1)+ ")");
    ASSERT_CHAT_TEST(msgUpdated->getContainsMeta() && msgUpdated->getContainsMeta()->getRichPreview(), "Rich link information has not been established (account " + std::to_string(a2+1)+ ")");
    richLink = msgUpdated->getContainsMeta()->getRichPreview()->getText();
    ASSERT_CHAT_TEST(richLink == messageToSend , "Two strings have to have the same value (account " + std::to_string(a2+1)+ "): RichLink -> " + richLink + " Message sent: " + messageToSend);
    delete msgUpdated;
    msgUpdated = NULL;

    megaChatApi[a1]->closeChatRoom(chatid, chatroomListener);
    megaChatApi[a2]->closeChatRoom(chatid, chatroomListener);

    delete msgSent;
    msgSent = NULL;

    delete chatroomListener;

    delete [] primarySession;
    primarySession = NULL;
    delete [] secondarySession;
    secondarySession = NULL;
}

#endif

int MegaChatApiTest::loadHistory(unsigned int accountIndex, MegaChatHandle chatid, TestChatRoomListener *chatroomListener)
{
    // first of all, ensure the chatd connection is ready
    bool *flagChatdOnline = &mChatConnectionOnline[accountIndex]; *flagChatdOnline = false;
    while (megaChatApi[accountIndex]->getChatConnectionState(chatid) != MegaChatApi::CHAT_CONNECTION_ONLINE)
    {
        postLog("Attempt to load history when still offline. Waiting for connection...");
        ASSERT_CHAT_TEST(waitForResponse(flagChatdOnline), "Timeout expired for connecting to chatd");
        *flagChatdOnline = false;
    }

    chatroomListener->msgCount[accountIndex] = 0;
    while (1)
    {
        bool *flagHistoryLoaded = &chatroomListener->historyLoaded[accountIndex];
        *flagHistoryLoaded = false;
        int source = megaChatApi[accountIndex]->loadMessages(chatid, 16);
        if (source == MegaChatApi::SOURCE_NONE || source == MegaChatApi::SOURCE_ERROR)
        {
            break;  // no more history or cannot retrieve it
        }
        ASSERT_CHAT_TEST(waitForResponse(flagHistoryLoaded), "Timeout expired for loading history");
    }

    return chatroomListener->msgCount[accountIndex];
}

void MegaChatApiTest::makeContact(unsigned int a1, unsigned int a2)
{
    bool *flagRequestInviteContact = &requestFlags[a1][MegaRequest::TYPE_INVITE_CONTACT];
    *flagRequestInviteContact = false;
    bool *flagContactRequestUpdatedSecondary = &mContactRequestUpdated[a2];
    *flagContactRequestUpdatedSecondary = false;
    std::string contactRequestMessage = "Contact Request Message";
    megaApi[a1]->inviteContact(mAccounts[a2].getEmail().c_str(),
                                                contactRequestMessage.c_str(), MegaContactRequest::INVITE_ACTION_ADD);

    ASSERT_CHAT_TEST(waitForResponse(flagRequestInviteContact), "Expired timeout for invite contact request");
    ASSERT_CHAT_TEST(!lastError[a1], "Error invite contact. Error: " + std::to_string(lastError[a1]));
    ASSERT_CHAT_TEST(waitForResponse(flagContactRequestUpdatedSecondary), "Expired timeout for receive contact request");

    getContactRequest(a2, false);

    bool *flagReplyContactRequest = &requestFlags[a2][MegaRequest::TYPE_REPLY_CONTACT_REQUEST];
    *flagReplyContactRequest = false;
    bool *flagContactRequestUpdatedPrimary = &mContactRequestUpdated[a1];
    *flagContactRequestUpdatedPrimary = false;
    megaApi[a2]->replyContactRequest(mContactRequest[a2], MegaContactRequest::REPLY_ACTION_ACCEPT);
    ASSERT_CHAT_TEST(waitForResponse(flagReplyContactRequest), "Expired timeout for reply contact request");
    ASSERT_CHAT_TEST(!lastError[a2], "Error reply contact request. Error: " + std::to_string(lastError[a2]));
    ASSERT_CHAT_TEST(waitForResponse(flagContactRequestUpdatedPrimary), "Expired timeout for receive contact request reply");

    delete mContactRequest[a2];
    mContactRequest[a2] = NULL;
}

MegaChatHandle MegaChatApiTest::getGroupChatRoom(unsigned int a1, unsigned int a2,
                                                 MegaChatPeerList *peers, bool create)
{
    MegaChatRoomList *chats = megaChatApi[a1]->getChatRooms();

    bool chatroomExist = false;
    MegaChatHandle chatid = MEGACHAT_INVALID_HANDLE;
    for (int i = 0; i < chats->size() && !chatroomExist; ++i)
    {
        const MegaChatRoom *chat = chats->get(i);
        if (!chat->isGroup() || !chat->isActive())
        {
            continue;
        }

        for (int userIndex = 0; userIndex < chat->getPeerCount(); userIndex++)
        {
            if (chat->getPeerHandle(userIndex) == peers->getPeerHandle(0))
            {
                bool a2LoggedIn = (megaChatApi[a2] &&
                                   (megaChatApi[a2]->getInitState() == MegaChatApi::INIT_ONLINE_SESSION ||
                                    megaChatApi[a2]->getInitState() == MegaChatApi::INIT_OFFLINE_SESSION));

                MegaChatRoom *chatToCheck = a2LoggedIn ? megaChatApi[a2]->getChatRoom(chat->getChatId()) : NULL;
                if (!a2LoggedIn || (chatToCheck))
                {
                    delete chatToCheck;
                    chatroomExist = true;
                    chatid = chat->getChatId();
                    break;
                }
            }
        }
    }

    delete chats;
    chats = NULL;

    if (!chatroomExist && create)
    {
        bool *flagCreateChatRoom = &requestFlagsChat[a1][MegaChatRequest::TYPE_CREATE_CHATROOM]; *flagCreateChatRoom = false;
        bool *chatItemPrimaryReceived = &chatItemUpdated[a1]; *chatItemPrimaryReceived = false;
        bool *chatItemSecondaryReceived = &chatItemUpdated[a2]; *chatItemSecondaryReceived = false;
        this->chatid[a1] = MEGACHAT_INVALID_HANDLE;

        megaChatApi[a1]->createChat(true, peers, this);
        ASSERT_CHAT_TEST(waitForResponse(flagCreateChatRoom), "Expired timeout for creating groupchat");
        ASSERT_CHAT_TEST(!lastErrorChat[a1], "Failed to create groupchat. Error: " + lastErrorMsgChat[a1] + " (" + std::to_string(lastErrorChat[a1]) + ")");
        chatid = this->chatid[a1];
        ASSERT_CHAT_TEST(chatid != MEGACHAT_INVALID_HANDLE, "Wrong chat id");
        ASSERT_CHAT_TEST(waitForResponse(chatItemPrimaryReceived), "Expired timeout for receiving the new chat list item");

        // since we may have multiple notifications for other chats, check we received the right one
        MegaChatListItem *chatItemSecondaryCreated = NULL;
        do
        {
            ASSERT_CHAT_TEST(waitForResponse(chatItemSecondaryReceived), "Expired timeout for receiving the new chat list item");
            *chatItemSecondaryReceived = false;

            chatItemSecondaryCreated = megaChatApi[a2]->getChatListItem(chatid);
            if (!chatItemSecondaryCreated)
            {
                continue;
            }
            else
            {
                if (chatItemSecondaryCreated->getChatId() != chatid)
                {
                    delete chatItemSecondaryCreated; chatItemSecondaryCreated = NULL;
                }
            }
        } while (!chatItemSecondaryCreated);

        delete chatItemSecondaryCreated;    chatItemSecondaryCreated = NULL;
    }

    return chatid;
}

MegaChatHandle MegaChatApiTest::getPeerToPeerChatRoom(unsigned int a1, unsigned int a2)
{
    MegaUser *peerPrimary = megaApi[a1]->getContact(mAccounts[a2].getEmail().c_str());
    MegaUser *peerSecondary = megaApi[a2]->getContact(mAccounts[a1].getEmail().c_str());
    ASSERT_CHAT_TEST(peerPrimary && peerSecondary, "Fail to get Peers");

    MegaChatRoom *chatroom0 = megaChatApi[a1]->getChatRoomByUser(peerPrimary->getHandle());
    if (!chatroom0) // chat 1on1 doesn't exist yet --> create it
    {
        MegaChatPeerList *peers = MegaChatPeerList::createInstance();
        peers->addPeer(peerPrimary->getHandle(), MegaChatPeerList::PRIV_STANDARD);

        bool *flag = &requestFlagsChat[a1][MegaChatRequest::TYPE_CREATE_CHATROOM]; *flag = false;
        bool *chatCreated = &chatItemUpdated[a1]; *chatCreated = false;
        bool *chatReceived = &chatItemUpdated[a2]; *chatReceived = false;
        megaChatApi[a1]->createChat(false, peers, this);
        ASSERT_CHAT_TEST(waitForResponse(flag), "Expired timeout for create new chatroom request");
        ASSERT_CHAT_TEST(!lastErrorChat[a1], "Error create new chatroom request. Error: " + lastErrorMsgChat[a1] + " (" + std::to_string(lastErrorChat[a1]) + ")");
        ASSERT_CHAT_TEST(waitForResponse(chatCreated), "Expired timeout for  create new chatroom");
        ASSERT_CHAT_TEST(waitForResponse(chatReceived), "Expired timeout for create new chatroom");

        chatroom0 = megaChatApi[a1]->getChatRoomByUser(peerPrimary->getHandle());
    }

    MegaChatHandle chatid0 = chatroom0->getChatId();
    ASSERT_CHAT_TEST(chatid0 != MEGACHAT_INVALID_HANDLE, "Invalid chatid");
    delete chatroom0;
    chatroom0 = NULL;

    MegaChatRoom *chatroom1 = megaChatApi[a2]->getChatRoomByUser(peerSecondary->getHandle());
    MegaChatHandle chatid1 = chatroom1->getChatId();
    delete chatroom1;
    chatroom1 = NULL;
    ASSERT_CHAT_TEST(chatid0 == chatid1,
                     "Chat identificator is different for account0 and account1. chatid0: " + std::to_string(chatid0) +
                     " chatid1: " + std::to_string(chatid1));

    delete peerPrimary;
    peerPrimary = NULL;
    delete peerSecondary;
    peerSecondary = NULL;

    return chatid0;
}

MegaChatMessage * MegaChatApiTest::sendTextMessageOrUpdate(unsigned int senderAccountIndex, unsigned int receiverAccountIndex,
                                                MegaChatHandle chatid, const string &textToSend,
                                                TestChatRoomListener *chatroomListener, MegaChatHandle messageId)
{
    bool *flagConfirmed = NULL;
    bool *flagReceived = NULL;
    bool *flagDelivered = &chatroomListener->msgDelivered[senderAccountIndex]; *flagDelivered = false;
    chatroomListener->clearMessages(senderAccountIndex);
    chatroomListener->clearMessages(receiverAccountIndex);

    MegaChatMessage *messageSendEdit = NULL;
    MegaChatHandle *msgidSendEdit = NULL;
    if (messageId == MEGACHAT_INVALID_HANDLE)
    {
        flagConfirmed = &chatroomListener->msgConfirmed[senderAccountIndex]; *flagConfirmed = false;
        flagReceived = &chatroomListener->msgReceived[receiverAccountIndex]; *flagReceived = false;

        messageSendEdit = megaChatApi[senderAccountIndex]->sendMessage(chatid, textToSend.c_str());
        msgidSendEdit = &chatroomListener->mConfirmedMessageHandle[senderAccountIndex];
    }
    else  // Update Message
    {
        flagConfirmed = &chatroomListener->msgEdited[senderAccountIndex]; *flagConfirmed = false;
        flagReceived = &chatroomListener->msgEdited[receiverAccountIndex]; *flagReceived = false;
        messageSendEdit = megaChatApi[senderAccountIndex]->editMessage(chatid, messageId, textToSend.c_str());
        msgidSendEdit = &chatroomListener->mEditedMessageHandle[senderAccountIndex];
    }

    ASSERT_CHAT_TEST(messageSendEdit, "Failed to edit message");
    delete messageSendEdit;
    messageSendEdit = NULL;
    ASSERT_CHAT_TEST(waitForResponse(flagConfirmed), "Timeout expired for receiving confirmation by server");    // for confirmation, sendMessage() is synchronous
    MegaChatHandle msgPrimaryId = *msgidSendEdit;
    ASSERT_CHAT_TEST(msgPrimaryId != MEGACHAT_INVALID_HANDLE, "Wrong message id for sent message");
    MegaChatMessage *messageSent = megaChatApi[senderAccountIndex]->getMessage(chatid, msgPrimaryId);   // message should be already confirmed, so in RAM
    ASSERT_CHAT_TEST(messageSent, "Failed to find the confirmed message by msgid");
    ASSERT_CHAT_TEST(messageSent->getMsgId() == msgPrimaryId, "Failed to retrieve the message id");

    ASSERT_CHAT_TEST(waitForResponse(flagReceived), "Timeout expired for receiving message by target user");    // for reception
    ASSERT_CHAT_TEST(chatroomListener->hasArrivedMessage(receiverAccountIndex, msgPrimaryId), "Message id of sent message and received message don't match");
    MegaChatHandle msgSecondaryId = msgPrimaryId;
    MegaChatMessage *messageReceived = megaChatApi[receiverAccountIndex]->getMessage(chatid, msgSecondaryId);   // message should be already received, so in RAM
    ASSERT_CHAT_TEST(messageReceived, "Failed to retrieve the message at the receiver account");
    ASSERT_CHAT_TEST(!strcmp(textToSend.c_str(), messageReceived->getContent()), "Content of message received doesn't match the content of sent message");

    // Check if reception confirmation is active and, in this case, only 1on1 rooms have acknowledgement of receipt
    if (megaChatApi[senderAccountIndex]->isMessageReceptionConfirmationActive()
            && !megaChatApi[senderAccountIndex]->getChatRoom(chatid)->isGroup())
    {
        ASSERT_CHAT_TEST(waitForResponse(flagDelivered), "Timeout expired for receiving delivery notification");    // for delivery
    }

    // Update Message
    if (messageId != MEGACHAT_INVALID_HANDLE)
    {
        ASSERT_CHAT_TEST(messageReceived->isEdited(), "Edited messages is not reported as edition");
    }

    delete messageReceived;
    messageReceived = NULL;

    return messageSent;
}

void MegaChatApiTest::checkEmail(unsigned int indexAccount)
{
    char *myEmail = megaChatApi[indexAccount]->getMyEmail();
    ASSERT_CHAT_TEST(myEmail, "Incorrect email");
    ASSERT_CHAT_TEST(string(myEmail) == mAccounts[indexAccount].getEmail(), "");

    std::stringstream buffer;
    buffer << "My email is: " << myEmail << endl;
    postLog(buffer.str());

    delete [] myEmail;
    myEmail = NULL;
}

string MegaChatApiTest::dateToString()
{
    time_t rawTime;
    struct tm * timeInfo;
    char formatDate[80];
    time(&rawTime);
    timeInfo = localtime(&rawTime);
    strftime(formatDate, 80, "%Y%m%d_%H%M%S", timeInfo);

    return formatDate;
}

MegaChatMessage *MegaChatApiTest::attachNode(unsigned int a1, unsigned int a2, MegaChatHandle chatid,
                                        MegaNode* nodeToSend, TestChatRoomListener* chatroomListener)
{
    MegaNodeList *megaNodeList = MegaNodeList::createInstance();
    megaNodeList->addNode(nodeToSend);

    bool *flagRequest = &requestFlagsChat[a1][MegaChatRequest::TYPE_ATTACH_NODE_MESSAGE]; *flagRequest = false;
    bool *flagConfirmed = &chatroomListener->msgConfirmed[a1]; *flagConfirmed = false;
    bool *flagReceived = &chatroomListener->msgReceived[a2]; *flagReceived = false;

    megaChatApi[a1]->attachNodes(chatid, megaNodeList, this);
    ASSERT_CHAT_TEST(waitForResponse(flagRequest), "Expired timeout for attaching node");
    ASSERT_CHAT_TEST(!lastErrorChat[a1], "Failed to attach node. Error: " + lastErrorMsgChat[a1] + " (" + std::to_string(lastErrorChat[a1]) + ")");
    delete megaNodeList;
    megaNodeList = NULL;

    ASSERT_CHAT_TEST(waitForResponse(flagConfirmed), "Timeout expired for receiving confirmation by server");
    MegaChatHandle msgId0 = chatroomListener->mConfirmedMessageHandle[a1];
    ASSERT_CHAT_TEST(msgId0 != MEGACHAT_INVALID_HANDLE, "Wrong message id for message sent");
    MegaChatMessage *msgSent = megaChatApi[a1]->getMessage(chatid, msgId0);   // message should be already confirmed, so in RAM

    ASSERT_CHAT_TEST(waitForResponse(flagReceived), "Timeout expired for receiving message by target user");    // for reception
    ASSERT_CHAT_TEST(chatroomListener->hasArrivedMessage(a2, msgId0), "Wrong message id at destination");
    MegaChatMessage *msgReceived = megaChatApi[a2]->getMessage(chatid, msgId0);   // message should be already received, so in RAM
    ASSERT_CHAT_TEST(msgReceived, "Failed to get messagbe by id");
    ASSERT_CHAT_TEST(msgReceived->getType() == MegaChatMessage::TYPE_NODE_ATTACHMENT, "Wrong type of message. Type: " + std::to_string(msgReceived->getType()));
    megaNodeList = msgReceived->getMegaNodeList();
    ASSERT_CHAT_TEST(megaNodeList, "Failed to get list of nodes attached");
    ASSERT_CHAT_TEST(megaNodeList->size() == 1, "Wrong size of list of nodes attached");
    ASSERT_CHAT_TEST(megaNodeList->get(0)->getHandle() == nodeToSend->getHandle(), "Handle of node from received message doesn't match the nodehandle attached");

    delete msgReceived;
    msgReceived = NULL;

    return msgSent;
}

void MegaChatApiTest::clearHistory(unsigned int a1, unsigned int a2, MegaChatHandle chatid, TestChatRoomListener *chatroomListener)
{
    bool *flagTruncateHistory = &requestFlagsChat[a1][MegaChatRequest::TYPE_TRUNCATE_HISTORY]; *flagTruncateHistory = false;
    bool *flagTruncatedPrimary = &chatroomListener->historyTruncated[a1]; *flagTruncatedPrimary = false;
    bool *flagTruncatedSecondary = &chatroomListener->historyTruncated[a2]; *flagTruncatedSecondary = false;
    bool *chatItemUpdated0 = &chatItemUpdated[a1]; *chatItemUpdated0 = false;
    bool *chatItemUpdated1 = &chatItemUpdated[a2]; *chatItemUpdated1 = false;
    megaChatApi[a1]->clearChatHistory(chatid);
    ASSERT_CHAT_TEST(waitForResponse(flagTruncateHistory), "Expired timeout for truncating history");
    ASSERT_CHAT_TEST(!lastErrorChat[a1], "Failed to truncate history. Error: " + lastErrorMsgChat[a1] + " (" + std::to_string(lastErrorChat[a1]) + ")");
    ASSERT_CHAT_TEST(waitForResponse(flagTruncatedPrimary), "Expired timeout for truncating history for primary account");
    ASSERT_CHAT_TEST(waitForResponse(flagTruncatedSecondary), "Expired timeout for truncating history for secondary account");
    ASSERT_CHAT_TEST(waitForResponse(chatItemUpdated0), "Expired timeout for receiving chat list item update for primary account");
    ASSERT_CHAT_TEST(waitForResponse(chatItemUpdated1), "Expired timeout for receiving chat list item update for secondary account");

    MegaChatListItem *itemPrimary = megaChatApi[a1]->getChatListItem(chatid);
    ASSERT_CHAT_TEST(itemPrimary->getUnreadCount() == 0, "Wrong unread count for chat list item after clear history. Count: " + std::to_string(itemPrimary->getUnreadCount()));
    ASSERT_CHAT_TEST(!strcmp(itemPrimary->getLastMessage(), ""), "Wrong content of last message for chat list item after clear history. Content: " + std::string(itemPrimary->getLastMessage()));
    ASSERT_CHAT_TEST(itemPrimary->getLastMessageType() == MegaChatMessage::TYPE_TRUNCATE, "Wrong type of last message after clear history. Type: " + std::to_string(itemPrimary->getLastMessageType()));
    ASSERT_CHAT_TEST(itemPrimary->getLastTimestamp() != 0, "Wrong last timestamp after clear history");
    delete itemPrimary; itemPrimary = NULL;
    MegaChatListItem *itemSecondary = megaChatApi[a2]->getChatListItem(chatid);
    ASSERT_CHAT_TEST(itemSecondary->getUnreadCount() == 0, "Wrong unread count for chat list item after clear history. Count: " + std::to_string(itemSecondary->getUnreadCount()));
    ASSERT_CHAT_TEST(!strcmp(itemSecondary->getLastMessage(), ""), "Wrong content of last message for chat list item after clear history. Content: " + std::string(itemSecondary->getLastMessage()));
    ASSERT_CHAT_TEST(itemSecondary->getLastMessageType() == MegaChatMessage::TYPE_TRUNCATE, "Wrong type of last message after clear history. Type: " + std::to_string(itemSecondary->getLastMessageType()));
    ASSERT_CHAT_TEST(itemSecondary->getLastTimestamp() != 0, "Wrong last timestamp after clear history");
    delete itemSecondary; itemSecondary = NULL;
}

void MegaChatApiTest::leaveChat(unsigned int accountIndex, MegaChatHandle chatid)
{
    bool *flagRemoveFromchatRoom = &requestFlagsChat[accountIndex][MegaChatRequest::TYPE_REMOVE_FROM_CHATROOM]; *flagRemoveFromchatRoom = false;
    bool *chatClosed = &chatItemClosed[accountIndex]; *chatClosed = false;
    megaChatApi[accountIndex]->leaveChat(chatid);
    TEST_LOG_ERROR(waitForResponse(flagRemoveFromchatRoom), "Expired timeout for MegaChatApi remove from chatroom");
    TEST_LOG_ERROR(!lastErrorChat[accountIndex], "Failed to leave chatroom. Error: " + lastErrorMsgChat[accountIndex] + " (" + std::to_string(lastErrorChat[accountIndex]) + ")");
    TEST_LOG_ERROR(waitForResponse(chatClosed), "Chatroom closed error");
    MegaChatRoom *chatroom = megaChatApi[accountIndex]->getChatRoom(chatid);
    if (chatroom->isGroup())
    {
        TEST_LOG_ERROR(!chatroom->isActive(), "Chatroom active error");
    }
    delete chatroom;    chatroom = NULL;
}

unsigned int MegaChatApiTest::getMegaChatApiIndex(MegaChatApi *api)
{
    int apiIndex = -1;
    for (int i = 0; i < NUM_ACCOUNTS; i++)
    {
        if (api == megaChatApi[i])
        {
            apiIndex = i;
            break;
        }
    }

    if (apiIndex == -1)
    {
        ASSERT_CHAT_TEST(false, "Instance of MegaChatApi not recognized");
    }

    return apiIndex;
}

unsigned int MegaChatApiTest::getMegaApiIndex(MegaApi *api)
{
    int apiIndex = -1;
    for (int i = 0; i < NUM_ACCOUNTS; i++)
    {
        if (api == megaApi[i])
        {
            apiIndex = i;
            break;
        }
    }

    if (apiIndex == -1)
    {
        ASSERT_CHAT_TEST(false, "Instance of MegaChatApi not recognized");
    }

    return apiIndex;
}

void MegaChatApiTest::createFile(const string &fileName, const string &sourcePath, const string &contain)
{
    std::string filePath = sourcePath + "/" + fileName;
    FILE* fileDescriptor = fopen(filePath.c_str(), "w");
    fprintf(fileDescriptor, "%s", contain.c_str());
    fclose(fileDescriptor);
}

MegaNode *MegaChatApiTest::uploadFile(int accountIndex, const std::string& fileName, const std::string& sourcePath, const std::string& targetPath)
{
    addTransfer(accountIndex);
    std::string filePath = sourcePath + "/" + fileName;
    mNodeUploadHandle[accountIndex] = INVALID_HANDLE;
    megaApi[accountIndex]->startUpload(filePath.c_str(), megaApi[accountIndex]->getNodeByPath(targetPath.c_str()), this);
    ASSERT_CHAT_TEST(waitForResponse(&isNotTransferRunning(accountIndex)), "Expired timeout for upload file");
    ASSERT_CHAT_TEST(!lastErrorTransfer[accountIndex],
                     "Error upload file. Error: " + std::to_string(lastErrorTransfer[accountIndex]) + ". Source: " + filePath + "  target: " + targetPath);

    ASSERT_CHAT_TEST(mNodeUploadHandle[accountIndex] != INVALID_HANDLE, "Upload node handle is invalid");

    MegaNode *node = megaApi[accountIndex]->getNodeByHandle(mNodeUploadHandle[accountIndex]);
    ASSERT_CHAT_TEST(node != NULL, "It is not possible recover upload node");

    return node;
}

void MegaChatApiTest::addTransfer(int accountIndex)
{
    mNotTransferRunning[accountIndex] = false;
}

bool &MegaChatApiTest::isNotTransferRunning(int accountIndex)
{
    return mNotTransferRunning[accountIndex];
}

bool MegaChatApiTest::downloadNode(int accountIndex, MegaNode *nodeToDownload)
{
    struct stat st = {0};
    if (stat(DOWNLOAD_PATH.c_str(), &st) == -1)
    {
        mkdir(DOWNLOAD_PATH.c_str(), 0700);
    }

    addTransfer(accountIndex);
    megaApi[accountIndex]->startDownload(nodeToDownload, DOWNLOAD_PATH.c_str(), this);
    ASSERT_CHAT_TEST(waitForResponse(&isNotTransferRunning(accountIndex)), "Expired timeout for download file");
    return lastErrorTransfer[accountIndex] == API_OK;
}

bool MegaChatApiTest::importNode(int accountIndex, MegaNode *node, const string &targetName)
{
    bool *flagCopied = &requestFlags[accountIndex][MegaRequest::TYPE_COPY];
    *flagCopied = false;
    mNodeCopiedHandle[accountIndex] = INVALID_HANDLE;
    megaApi[accountIndex]->authorizeNode(node);
    MegaNode *parentNode = megaApi[accountIndex]->getRootNode();
    megaApi[accountIndex]->copyNode(node, parentNode, targetName.c_str(), this);
    ASSERT_CHAT_TEST(waitForResponse(flagCopied), "Expired timeout for copy node");
    delete parentNode;
    parentNode = NULL;

    return lastError[accountIndex] == API_OK;
}

void MegaChatApiTest::getContactRequest(unsigned int accountIndex, bool outgoing, int expectedSize)
{
    MegaContactRequestList *crl;

    if (outgoing)
    {
        crl = megaApi[accountIndex]->getOutgoingContactRequests();
        ASSERT_CHAT_TEST(expectedSize == crl->size(),
                         "Expected: " + std::to_string(expectedSize) + " and received: " + std::to_string(crl->size()));

        if (expectedSize)
        {
            mContactRequest[accountIndex] = crl->get(0)->copy();
        }
    }
    else
    {
        crl = megaApi[accountIndex]->getIncomingContactRequests();
        ASSERT_CHAT_TEST(expectedSize == crl->size(),
                         "Expected: " + std::to_string(expectedSize) + " and received: " + std::to_string(crl->size()));

        if (expectedSize)
        {
            mContactRequest[accountIndex] = crl->get(0)->copy();
        }
    }

    delete crl;
}

int MegaChatApiTest::purgeLocalTree(const std::string &path)
{
    DIR *directory = opendir(path.c_str());
    size_t path_len = path.length();
    int r = -1;

    if (directory)
    {
        struct dirent *p;
        r = 0;
        while (!r && (p=readdir(directory)))
        {
            int r2 = -1;
            char *buf;
            size_t len;
            /* Skip the names "." and ".." as we don't want to recurse on them. */
            if (!strcmp(p->d_name, ".") || !strcmp(p->d_name, ".."))
            {
                continue;
            }

            len = path_len + strlen(p->d_name) + 2;
            buf = (char *)malloc(len);

            if (buf)
            {
                struct stat statbuf;
                snprintf(buf, len, "%s/%s", path.c_str(), p->d_name);
                if (!stat(buf, &statbuf))
                {
                    if (S_ISDIR(statbuf.st_mode))
                    {
                        r2 = purgeLocalTree(buf);
                    }
                    else
                    {
                        r2 = unlink(buf);
                    }
                }

                free(buf);
            }

            r = r2;
        }

        closedir(directory);
    }

    if (!r)
    {
        r = rmdir(path.c_str());
    }

    return r;
}

void MegaChatApiTest::purgeCloudTree(unsigned int accountIndex, MegaNode *node)
{
    MegaNodeList *children;
    children = megaApi[accountIndex]->getChildren(node);

    for (int i = 0; i < children->size(); i++)
    {
        MegaNode *childrenNode = children->get(i);
        if (childrenNode->isFolder())
        {
            purgeCloudTree(accountIndex, childrenNode);
        }

        bool *flagRemove = &requestFlags[accountIndex][MegaRequest::TYPE_REMOVE];
        *flagRemove = false;

        megaApi[accountIndex]->remove(childrenNode);
        TEST_LOG_ERROR(waitForResponse(flagRemove), "Expired timeout for remove node");
        TEST_LOG_ERROR(!lastError[accountIndex], "Failed to remove node. Error: " + std::to_string(lastError[accountIndex]));
    }

    delete children;
}

void MegaChatApiTest::clearAndLeaveChats(unsigned int accountIndex, MegaChatHandle skipChatId)
{
    MegaChatRoomList *chatRooms = megaChatApi[accountIndex]->getChatRooms();

    for (int i = 0; i < chatRooms->size(); ++i)
    {
        const MegaChatRoom *chatroom = chatRooms->get(i);

        if (chatroom->isActive() && chatroom->getOwnPrivilege() == MegaChatRoom::PRIV_MODERATOR)
        {
            bool *flagTruncateHistory = &requestFlagsChat[accountIndex][MegaChatRequest::TYPE_TRUNCATE_HISTORY]; *flagTruncateHistory = false;
            megaChatApi[accountIndex]->clearChatHistory(chatroom->getChatId());
            TEST_LOG_ERROR(waitForResponse(flagTruncateHistory), "Expired timeout for truncate history");
            TEST_LOG_ERROR(!lastErrorChat[accountIndex], "Failed to truncate history. Error: " + lastErrorMsgChat[accountIndex] + " (" + std::to_string(lastErrorChat[accountIndex]) + ")");
        }

        if (chatroom->isGroup() && chatroom->isActive() && chatroom->getChatId() != skipChatId)
        {
            leaveChat(accountIndex, chatroom->getChatId());
        }
    }

    delete chatRooms;
    chatRooms = NULL;
}

void MegaChatApiTest::removePendingContactRequest(unsigned int accountIndex)
{
    MegaContactRequestList *contactRequests = megaApi[accountIndex]->getOutgoingContactRequests();

    for (int i = 0; i < contactRequests->size(); i++)
    {
        MegaContactRequest *contactRequest = contactRequests->get(i);
        bool *flagRemoveContactRequest = &requestFlags[accountIndex][MegaRequest::TYPE_INVITE_CONTACT]; *flagRemoveContactRequest = false;
        megaApi[accountIndex]->inviteContact(contactRequest->getTargetEmail(), "Removing you", MegaContactRequest::INVITE_ACTION_DELETE);
        TEST_LOG_ERROR(waitForResponse(flagRemoveContactRequest), "Expired timeout for remove pending contact request");
        TEST_LOG_ERROR(!lastError[accountIndex], "Failed to remove peer. Error: " + std::to_string(lastError[accountIndex]));
    }

    delete contactRequests;
    contactRequests = NULL;
}

void MegaChatApiTest::changeLastName(unsigned int accountIndex, std::string lastName)
{
    bool *flagMyName = &requestFlags[accountIndex][MegaRequest::TYPE_SET_ATTR_USER]; *flagMyName = false;
    bool *flagMyNameReceived = &requestFlags[accountIndex][MegaRequest::TYPE_GET_ATTR_USER]; *flagMyNameReceived = false;
    megaApi[accountIndex]->setUserAttribute(MegaApi::USER_ATTR_LASTNAME, lastName.c_str());
    ASSERT_CHAT_TEST(waitForResponse(flagMyName), "User attribute retrieval not finished after " + std::to_string(maxTimeout) + " seconds");
    ASSERT_CHAT_TEST(!lastError[accountIndex], "Failed SDK request to change lastname. Error: " + std::to_string(lastError[accountIndex]));
    ASSERT_CHAT_TEST(waitForResponse(flagMyNameReceived), "Expired timeout to get last name after own change (" + std::to_string(maxTimeout) + " seconds)");
    ASSERT_CHAT_TEST(!lastError[accountIndex], "Failed SDK to get lastname. Error: " + std::to_string(lastError[accountIndex]));

    // This sleep is necessary to allow execute the two listeners (MegaChatApi and MegaChatApiTest) for
    // MegaRequest::TYPE_GET_ATTR_USER before exit from this function.
    // In other case, we could ask for the name to MegaChatApi before this will be established
    // because MegachatApiTest listener is called before than MegaChatApi listener
    sleep(1);
}

void MegaChatApiTest::onRequestFinish(MegaApi *api, MegaRequest *request, MegaError *e)
{
    unsigned int apiIndex = getMegaApiIndex(api);

    lastError[apiIndex] = e->getErrorCode();
    if (!lastError[apiIndex])
    {
        switch(request->getType())
        {
            case MegaRequest::TYPE_GET_ATTR_USER:
                if (request->getParamType() ==  MegaApi::USER_ATTR_FIRSTNAME)
                {
                    mFirstname = request->getText() ? request->getText() : "";
                    nameReceived[apiIndex] = true;
                }
                else if (request->getParamType() == MegaApi::USER_ATTR_LASTNAME)
                {
                    mLastname = request->getText() ? request->getText() : "";
                    nameReceived[apiIndex] = true;
                }
                else if (request->getParamType() == MegaApi::USER_ATTR_RICH_PREVIEWS)
                {
                    mRichLinkFlag[apiIndex] = request->getFlag();
                    mCountRichLink[apiIndex] = request->getNumber();
                }
                break;

            case MegaRequest::TYPE_COPY:
                mNodeCopiedHandle[apiIndex] = request->getNodeHandle();
                break;
        }
    }

    requestFlags[apiIndex][request->getType()] = true;
}

void MegaChatApiTest::onContactRequestsUpdate(MegaApi* api, MegaContactRequestList* /*requests*/)
{
    unsigned int apiIndex = getMegaApiIndex(api);

    mContactRequestUpdated[apiIndex] = true;
}

void MegaChatApiTest::onRequestFinish(MegaChatApi *api, MegaChatRequest *request, MegaChatError *e)
{
    unsigned int apiIndex = getMegaChatApiIndex(api);

    lastErrorChat[apiIndex] = e->getErrorCode();
    lastErrorMsgChat[apiIndex] = e->getErrorString();
    if (!lastErrorChat[apiIndex])
    {
        switch(request->getType())
        {
            case MegaChatRequest::TYPE_CREATE_CHATROOM:
                chatid[apiIndex] = request->getChatHandle();
                break;

            case MegaChatRequest::TYPE_GET_FIRSTNAME:
                mChatFirstname = request->getText() ? request->getText() : "";
                break;

            case MegaChatRequest::TYPE_GET_LASTNAME:
                mChatLastname = request->getText() ? request->getText() : "";
                break;

            case MegaChatRequest::TYPE_GET_EMAIL:
                mChatEmail = request->getText() ? request->getText() : "";
                break;
        }
    }

    requestFlagsChat[apiIndex][request->getType()] = true;
}

void MegaChatApiTest::onChatInitStateUpdate(MegaChatApi *api, int newState)
{
    unsigned int apiIndex = getMegaChatApiIndex(api);

    initState[apiIndex] = newState;
    initStateChanged[apiIndex] = true;
}

void MegaChatApiTest::onChatListItemUpdate(MegaChatApi *api, MegaChatListItem *item)
{
    unsigned int apiIndex = getMegaChatApiIndex(api);

    if (item)
    {
        std::stringstream buffer;
        buffer << "[api: " << apiIndex << "] Chat list item added or updated - ";
        chatListItem[apiIndex] = item->copy();

        const char *info = MegaChatApiTest::printChatListItemInfo(item);
        buffer << info;
        postLog(buffer.str());
        delete [] info; info = NULL;

        if (item->hasChanged(MegaChatListItem::CHANGE_TYPE_CLOSED))
        {
            chatItemClosed[apiIndex] = true;
        }
        if (item->hasChanged(MegaChatListItem::CHANGE_TYPE_PARTICIPANTS) ||
                item->hasChanged(MegaChatListItem::CHANGE_TYPE_OWN_PRIV))
        {
            peersUpdated[apiIndex] = true;
        }
        if (item->hasChanged(MegaChatListItem::CHANGE_TYPE_TITLE))
        {
            titleUpdated[apiIndex] = true;
        }
        if (item->hasChanged(MegaChatListItem::CHANGE_TYPE_ARCHIVE))
        {
            chatArchived[apiIndex] = true;
        }

        chatItemUpdated[apiIndex] = true;
    }
}

void MegaChatApiTest::onChatOnlineStatusUpdate(MegaChatApi* api, MegaChatHandle userhandle, int status, bool inProgress)
{
    unsigned int apiIndex = getMegaChatApiIndex(api);
    if (userhandle == megaChatApi[apiIndex]->getMyUserHandle())
    {
        mOnlineStatusUpdated[apiIndex] = true;
        mOnlineStatus[apiIndex] = status;
    }
}

void MegaChatApiTest::onChatPresenceConfigUpdate(MegaChatApi *api, MegaChatPresenceConfig */*config*/)
{
    unsigned int apiIndex = getMegaChatApiIndex(api);
    mPresenceConfigUpdated[apiIndex] = true;
}

void MegaChatApiTest::onChatConnectionStateUpdate(MegaChatApi *api, MegaChatHandle /*chatid*/, int state)
{
    unsigned int apiIndex = getMegaChatApiIndex(api);
    mChatConnectionOnline[apiIndex] = (state == MegaChatApi::CHAT_CONNECTION_ONLINE);
}

void MegaChatApiTest::onTransferStart(MegaApi */*api*/, MegaTransfer */*transfer*/)
{

}

void MegaChatApiTest::onTransferFinish(MegaApi *api, MegaTransfer *transfer, MegaError *error)
{
    unsigned int apiIndex = getMegaApiIndex(api);

    mNotTransferRunning[apiIndex] = true;
    mNodeUploadHandle[apiIndex] = transfer->getNodeHandle();
    lastErrorTransfer[apiIndex] = error->getErrorCode();
}

void MegaChatApiTest::onTransferUpdate(MegaApi */*api*/, MegaTransfer */*transfer*/)
{
}

void MegaChatApiTest::onTransferTemporaryError(MegaApi */*api*/, MegaTransfer */*transfer*/, MegaError */*error*/)
{
}

bool MegaChatApiTest::onTransferData(MegaApi */*api*/, MegaTransfer */*transfer*/, char */*buffer*/, size_t /*size*/)
{
}

#ifndef KARERE_DISABLE_WEBRTC

void MegaChatApiTest::onChatCallUpdate(MegaChatApi *api, MegaChatCall *call)
{
    unsigned int apiIndex = getMegaChatApiIndex(api);

    if (call->hasChanged(MegaChatCall::CHANGE_TYPE_STATUS))
    {
        unsigned int apiIndex = getMegaChatApiIndex(api);
        switch (call->getStatus())
        {
        case MegaChatCall::CALL_STATUS_IN_PROGRESS:
            mCallAnswered[apiIndex] = true;
            mChatIdInProgressCall[apiIndex] = call->getChatid();
            break;

        case MegaChatCall::CALL_STATUS_RING_IN:
            if (api->getNumCalls() > 1)
            {
                // Hangup in progress call and answer the new call
//                api->hangChatCall(mCallId[apiIndex]);
//                api->answerChatCall(call->getChatid());

                // Hangup in coming call
                api->hangChatCall(call->getChatid());
            }

            mCallReceived[apiIndex] = true;
            mChatIdRingInCall[apiIndex] = call->getChatid();
            mCallIdRingIn[apiIndex] = call->getId();
            break;

        case MegaChatCall::CALL_STATUS_REQUEST_SENT:
            mCallIdRequestSent[apiIndex] = call->getId();
            break;

        case MegaChatCall::CALL_STATUS_TERMINATING_USER_PARTICIPATION:
            mTerminationCode[apiIndex] = call->getTermCode();
            mTerminationLocal[apiIndex] = (bool)call->isLocalTermCode();
            break;

        case MegaChatCall::CALL_STATUS_DESTROYED:
            mCallDestroyed[apiIndex] = true;
            break;
        default:
            break;
        }
    }

    if (call->hasChanged(MegaChatCall::CHANGE_TYPE_LOCAL_AVFLAGS))
    {
        mVideoLocal[apiIndex] = call->hasLocalVideo();
    }

    if (call->hasChanged(MegaChatCall::CHANGE_TYPE_REMOTE_AVFLAGS))
    { 
        MegaChatSession *session = call->getMegaChatSession(call->getPeerSessionStatusChange());
        ASSERT_CHAT_TEST(session != NULL, "Invalid session for peer received at 'getMegaChatSession' change avflags");
        std::cerr << "Change at call: " << call->getPeerSessionStatusChange()
                  << "   Audio: " << session->hasAudio() << "    Video: " << session->hasVideo() << std::endl;
        mVideoRemote[apiIndex] = session->hasVideo();
    }

    if (call->hasChanged(MegaChatCall::CHANGE_TYPE_RINGING_STATUS))
    {
        mPeerIsRinging[apiIndex] = call->isRinging();
    }

    if (call->hasChanged(MegaChatCall::CHANGE_TYPE_SESSION_STATUS))
    {
        MegaChatSession *session = call->getMegaChatSession(call->getPeerSessionStatusChange());
        ASSERT_CHAT_TEST(session != NULL, "Invalid session for peer received at 'getMegaChatSession' change avflags");
        std::cerr << "Session peer: " << call->getPeerSessionStatusChange()
                  << "   State: " << session->getStatus() << std::endl;
    }

    LOG_debug << "On chat call change state ";
}

TestChatVideoListener::TestChatVideoListener()
{
}

TestChatVideoListener::~TestChatVideoListener()
{
}

void TestChatVideoListener::onChatVideoData(MegaChatApi *api, MegaChatHandle chatid, int width, int height, char *buffer, size_t size)
{
}

#endif

TestChatRoomListener::TestChatRoomListener(MegaChatApiTest *t, MegaChatApi **apis, MegaChatHandle chatid)
{
    this->t = t;
    this->megaChatApi = apis;
    this->chatid = chatid;
    this->message = NULL;

    for (int i = 0; i < NUM_ACCOUNTS; i++)
    {
        this->historyLoaded[i] = false;
        this->historyTruncated[i] = false;
        this->msgLoaded[i] = false;
        this->msgCount[i] = 0;
        this->msgConfirmed[i] = false;
        this->msgDelivered[i] = false;
        this->msgReceived[i] = false;
        this->msgEdited[i] = false;
        this->msgRejected[i] = false;
        this->msgId[i].clear();
        this->chatUpdated[i] = false;
        this->userTyping[i] = false;
        this->titleUpdated[i] = false;
        this->archiveUpdated[i] = false;
        this->msgAttachmentReceived[i] = false;
        this->msgContactReceived[i] = false;
        this->msgRevokeAttachmentReceived[i] = false;
        this->mConfirmedMessageHandle[i] = MEGACHAT_INVALID_HANDLE;
        this->mEditedMessageHandle[i] = MEGACHAT_INVALID_HANDLE;
    }
}

void TestChatRoomListener::clearMessages(unsigned int apiIndex)
{
    msgId[apiIndex].clear();
    mConfirmedMessageHandle[apiIndex] = MEGACHAT_INVALID_HANDLE;
    mEditedMessageHandle[apiIndex] = MEGACHAT_INVALID_HANDLE;
}

bool TestChatRoomListener::hasValidMessages(unsigned int apiIndex)
{
    return !msgId[apiIndex].empty();
}

bool TestChatRoomListener::hasArrivedMessage(unsigned int apiIndex, MegaChatHandle messageHandle)
{
    for (int i = 0; i < msgId[apiIndex].size(); ++i)
    {
        if (msgId[apiIndex][i] == messageHandle)
        {
            return true;
        }
    }

    return false;
}

void TestChatRoomListener::onChatRoomUpdate(MegaChatApi *api, MegaChatRoom *chat)
{
    unsigned int apiIndex = getMegaChatApiIndex(api);

    if (!chat)
    {
        std::stringstream buffer;
        buffer << "[api: " << apiIndex << "] Initialization completed!" << endl;
        t->postLog(buffer.str());
        return;
    }
    if (chat)
    {
        if (chat->hasChanged(MegaChatRoom::CHANGE_TYPE_USER_TYPING))
        {
            uhAction[apiIndex] = chat->getUserTyping();
            userTyping[apiIndex] = true;
        }
        else if (chat->hasChanged(MegaChatRoom::CHANGE_TYPE_USER_STOP_TYPING))
        {
            uhAction[apiIndex] = chat->getUserTyping();
            userTyping[apiIndex] = true;
        }
        else if (chat->hasChanged(MegaChatRoom::CHANGE_TYPE_TITLE))
        {
            titleUpdated[apiIndex] = true;
        }
        else if (chat->hasChanged(MegaChatRoom::CHANGE_TYPE_ARCHIVE))
        {
            archiveUpdated[apiIndex] = true;
        }
    }

    std::stringstream buffer;
    buffer << "[api: " << apiIndex << "] Chat updated - ";
    const char *info = MegaChatApiTest::printChatRoomInfo(chat);
    buffer << info;
    t->postLog(buffer.str());
    delete [] info; info = NULL;

    chatUpdated[apiIndex] = chat->getChatId();
}

void TestChatRoomListener::onMessageLoaded(MegaChatApi *api, MegaChatMessage *msg)
{
    unsigned int apiIndex = getMegaChatApiIndex(api);

    if (msg)
    {
        std::stringstream buffer;
        buffer << endl << "[api: " << apiIndex << "] Message loaded - ";
        const char *info = MegaChatApiTest::printMessageInfo(msg);
        buffer << info;
        t->postLog(buffer.str());
        delete [] info; info = NULL;

        msgCount[apiIndex]++;
        msgId[apiIndex].push_back(msg->getMsgId());

        if (msg->getStatus() == MegaChatMessage::STATUS_SENDING_MANUAL)
        {
            if (msg->getCode() == MegaChatMessage::REASON_NO_WRITE_ACCESS)
            {
                msgRejected[apiIndex] = true;
            }
        }

        if (msg->getType() == MegaChatMessage::TYPE_NODE_ATTACHMENT)
        {
            msgAttachmentReceived[apiIndex] = true;
        }
        else if (msg->getType() == MegaChatMessage::TYPE_CONTACT_ATTACHMENT)
        {
            msgContactReceived[apiIndex] = true;
        }

        msgLoaded[apiIndex] = true;
    }
    else
    {
        historyLoaded[apiIndex] = true;
        std::stringstream buffer;
        buffer << "[api: " << apiIndex << "] Loading of messages completed" << endl;
        t->postLog(buffer.str());
    }
}

void TestChatRoomListener::onMessageReceived(MegaChatApi *api, MegaChatMessage *msg)
{
    unsigned int apiIndex = getMegaChatApiIndex(api);

    std::stringstream buffer;
    buffer << "[api: " << apiIndex << "] Message received - ";
    const char *info = MegaChatApiTest::printMessageInfo(msg);
    buffer << info;
    t->postLog(buffer.str());
    delete [] info; info = NULL;

    if (msg->getType() == MegaChatMessage::TYPE_ALTER_PARTICIPANTS ||
            msg->getType() == MegaChatMessage::TYPE_PRIV_CHANGE)
    {
        uhAction[apiIndex] = msg->getHandleOfAction();
        priv[apiIndex] = msg->getPrivilege();
    }
    if (msg->getType() == MegaChatMessage::TYPE_CHAT_TITLE)
    {
        content[apiIndex] = msg->getContent() ? msg->getContent() : "<empty>";
        titleUpdated[apiIndex] = true;
    }

    msgId[apiIndex].push_back(msg->getMsgId());

    if (msg->getType() == MegaChatMessage::TYPE_NODE_ATTACHMENT)
    {
        msgAttachmentReceived[apiIndex] = true;
    }
    else if (msg->getType() == MegaChatMessage::TYPE_CONTACT_ATTACHMENT)
    {
        msgContactReceived[apiIndex] = true;

    }
    else if(msg->getType() == MegaChatMessage::TYPE_REVOKE_NODE_ATTACHMENT)
    {
        msgRevokeAttachmentReceived[apiIndex] = true;
    }

    msgReceived[apiIndex] = true;
}

void TestChatRoomListener::onMessageUpdate(MegaChatApi *api, MegaChatMessage *msg)
{
    unsigned int apiIndex = getMegaChatApiIndex(api);

    std::stringstream buffer;
    buffer << "[api: " << apiIndex << "] Message updated - ";
    const char *info = MegaChatApiTest::printMessageInfo(msg);
    buffer << info;
    t->postLog(buffer.str());
    delete [] info; info = NULL;

    msgId[apiIndex].push_back(msg->getMsgId());

    if (msg->getChanges() == MegaChatMessage::CHANGE_TYPE_STATUS)
    {
        if (msg->getStatus() == MegaChatMessage::STATUS_SERVER_RECEIVED)
        {
            mConfirmedMessageHandle[apiIndex] = msg->getMsgId();
            msgConfirmed[apiIndex] = true;
        }
        else if (msg->getStatus() == MegaChatMessage::STATUS_DELIVERED)
        {
            msgDelivered[apiIndex] = true;
        }
    }

    if (msg->getChanges() == MegaChatMessage::CHANGE_TYPE_CONTENT && msg->isEdited())
    {
        mEditedMessageHandle[apiIndex] = msg->getMsgId();
        msgEdited[apiIndex] = true;
    }

    if (msg->getType() == MegaChatMessage::TYPE_TRUNCATE)
    {
        historyTruncated[apiIndex] = true;
    }
}

unsigned int TestChatRoomListener::getMegaChatApiIndex(MegaChatApi *api)
{
    int apiIndex = -1;
    for (unsigned int i = 0; i < NUM_ACCOUNTS; i++)
    {
        if (api == this->megaChatApi[i])
        {
            apiIndex = i;
            break;
        }
    }

    if (apiIndex == -1)
    {
        ASSERT_CHAT_TEST(false, "Instance of MegaChatApi not recognized");
    }
    return apiIndex;
}

MegaLoggerTest::MegaLoggerTest(const char *filename)
{
    testlog.open(filename, ios::out | ios::app);
}

MegaLoggerTest::~MegaLoggerTest()
{
    testlog.close();
}

void MegaLoggerTest::log(const char *time, int loglevel, const char *source, const char *message)
{
    testlog << "[" << time << "] " << SimpleLogger::toStr((LogLevel)loglevel) << ": ";
    testlog << message << " (" << source << ")" << endl;
}

void MegaLoggerTest::postLog(const char *message)
{
    testlog << message << endl;
}

void MegaLoggerTest::log(int loglevel, const char *message)
{
    string levelStr;

    switch (loglevel)
    {
        case MegaChatApi::LOG_LEVEL_ERROR: levelStr = "err"; break;
        case MegaChatApi::LOG_LEVEL_WARNING: levelStr = "warn"; break;
        case MegaChatApi::LOG_LEVEL_INFO: levelStr = "info"; break;
        case MegaChatApi::LOG_LEVEL_VERBOSE: levelStr = "verb"; break;
        case MegaChatApi::LOG_LEVEL_DEBUG: levelStr = "debug"; break;
        case MegaChatApi::LOG_LEVEL_MAX: levelStr = "debug-verbose"; break;
        default: levelStr = ""; break;
    }

    // message comes with a line-break at the end
    testlog  << message;
}<|MERGE_RESOLUTION|>--- conflicted
+++ resolved
@@ -2649,81 +2649,8 @@
  */
 void MegaChatApiTest::TEST_RichLinkUserAttribute(unsigned int a1)
 {
-   char *primarySession = login(a1);
-
-   // Get rich link state
-   bool *flagRequestRichLink = &requestFlags[a1][MegaRequest::TYPE_GET_ATTR_USER];
-   *flagRequestRichLink = false;
-   bool *flagRichLink = &mRichLinkFlag[a1];
-   *flagRichLink = false;
-   int *countRichLink = &mCountRichLink[a1];
-   *countRichLink = 0;
-   megaApi[a1]->shouldShowRichLinkWarning();
-   ASSERT_CHAT_TEST(waitForResponse(flagRequestRichLink), "Expired timeout for rich Link");
-   ASSERT_CHAT_TEST(!lastError[a1] || lastError[a1] == mega::API_ENOENT, "Should show richLink warning. Error: " + std::to_string(lastError[a1]));
-
-   // Enable/disable rich link generation
-   bool enableRichLink = !(*flagRichLink);
-   bool *flagRichLinkRequest = &requestFlags[a1][MegaRequest::TYPE_SET_ATTR_USER]; *flagRichLinkRequest = false;
-   megaApi[a1]->enableRichPreviews(enableRichLink);
-   ASSERT_CHAT_TEST(waitForResponse(flagRichLinkRequest), "User attribute retrieval not finished after timeout");
-   ASSERT_CHAT_TEST(!lastError[a1], "Failed to enable rich preview. Error: " + std::to_string(lastError[a1]));
-
-   // Get rich link state
-   flagRequestRichLink = &requestFlags[a1][MegaRequest::TYPE_GET_ATTR_USER];
-   *flagRequestRichLink = false;
-   flagRichLink = &mRichLinkFlag[a1];
-   *flagRichLink = true;
-   countRichLink = &mCountRichLink[a1];
-   *countRichLink = 0;
-   megaApi[a1]->shouldShowRichLinkWarning();
-   ASSERT_CHAT_TEST(waitForResponse(flagRequestRichLink), "Expired timeout for rich Link");
-   ASSERT_CHAT_TEST(!lastError[a1] || lastError[a1] == mega::API_ENOENT, "Should show richLink warning. Error: " + std::to_string(lastError[a1]));
-   ASSERT_CHAT_TEST(*flagRichLink == false, "Rich link enable/disable has not worked, (Rich link warning hasn't to be shown)");
-
-   // Change value for rich link counter
-   int counter = *countRichLink + 1;
-   bool *flagCounterRichLink = &requestFlags[a1][MegaRequest::TYPE_SET_ATTR_USER]; *flagCounterRichLink = false;
-   megaApi[a1]->setRichLinkWarningCounterValue(counter);
-   ASSERT_CHAT_TEST(waitForResponse(flagCounterRichLink), "User attribute retrieval not finished after timeout");
-   ASSERT_CHAT_TEST(!lastError[a1], "Failed to set rich preview count. Error: " + std::to_string(lastError[a1]));
-   flagRequestRichLink = &requestFlags[a1][MegaRequest::TYPE_GET_ATTR_USER];
-   *flagRequestRichLink = false;
-   flagRichLink = &mRichLinkFlag[a1];
-   *flagRichLink = false;
-   countRichLink = &mCountRichLink[a1];
-   *countRichLink = 0;
-   megaApi[a1]->shouldShowRichLinkWarning();
-   ASSERT_CHAT_TEST(waitForResponse(flagRequestRichLink), "Expired timeout for rich Link");
-   ASSERT_CHAT_TEST(!lastError[a1] || lastError[a1] == mega::API_ENOENT, "Should show richLink warning. Error: " + std::to_string(lastError[a1]));
-   ASSERT_CHAT_TEST(counter == *countRichLink, "Rich link count has not taken the correct value");
-   ASSERT_CHAT_TEST(*flagRichLink == true, "Rich link enable/disable has not worked, (Rich link warning has to be shown)");
-
-   delete [] primarySession;
-   primarySession = NULL;
-}
-
-/**
- * @brief TEST_Calls
- *
- * Requirements:
- *      - Both accounts should be conctacts
- * (if not accomplished, the test automatically solves them)
- *
- * This test does the following:
- * - A starts a calls with B
- * + B answers the call in another client
- * - A hangs the call
- *
- * + B starts a call with A in another client
- * - A receive the call and answers it
- * - A hangs the call
- */
-void MegaChatApiTest::TEST_GroupManualCalls(unsigned int a1, const std::string& chatRoomName)
-{
     char *primarySession = login(a1);
 
-<<<<<<< HEAD
     // Get rich link state
     bool *flagRequestRichLink = &requestFlags[a1][MegaRequest::TYPE_GET_ATTR_USER];
     *flagRequestRichLink = false;
@@ -2771,9 +2698,113 @@
     ASSERT_CHAT_TEST(!lastError[a1] || lastError[a1] == mega::API_ENOENT, "Should show richLink warning. Error: " + std::to_string(lastError[a1]));
     ASSERT_CHAT_TEST(counter == *countRichLink, "Rich link count has not taken the correct value - value: " + std::to_string(*countRichLink) + " Desired value: " + std::to_string(counter));
     ASSERT_CHAT_TEST(*flagRichLink == true, "Rich link enable/disable has not worked, (Rich link warning has to be shown)");
-=======
+
+    delete [] primarySession;
+    primarySession = NULL;
+}
+
+/**
+ * @brief TEST_SendRichLink
+ *
+ * This test does the following:
+ *
+ * - Enable rich links
+ * - Send a message with a url
+ * - Wait for rich link update
+ * - Check if message has been updated with a rich link
+ *
+ */
+void MegaChatApiTest::TEST_SendRichLink(unsigned int a1, unsigned int a2)
+{
+    char *primarySession = login(a1);
+    char *secondarySession = login(a2);
+
+    // Enable rich link
+    bool enableRichLink = true;
+    bool *flagRichLinkRequest = &requestFlags[a1][MegaRequest::TYPE_SET_ATTR_USER]; *flagRichLinkRequest = false;
+    megaApi[a1]->enableRichPreviews(enableRichLink);
+    ASSERT_CHAT_TEST(waitForResponse(flagRichLinkRequest), "User attribute retrieval not finished after timeout");
+    ASSERT_CHAT_TEST(!lastError[a1], "Failed to enable rich preview. Error: " + std::to_string(lastError[a1]));
+
+    MegaUser *user = megaApi[a1]->getContact(mAccounts[a2].getEmail().c_str());
+    if (!user || (user->getVisibility() != MegaUser::VISIBILITY_VISIBLE))
+    {
+        makeContact(a1, a2);
+    }
+    delete user;
+    user = NULL;
+
+    MegaChatHandle chatid = getPeerToPeerChatRoom(a1, a2);
+
+    TestChatRoomListener *chatroomListener = new TestChatRoomListener(this, megaChatApi, chatid);
+    ASSERT_CHAT_TEST(megaChatApi[a1]->openChatRoom(chatid, chatroomListener), "Can't open chatRoom account " + std::to_string(a1+1));
+    ASSERT_CHAT_TEST(megaChatApi[a2]->openChatRoom(chatid, chatroomListener), "Can't open chatRoom account " + std::to_string(a2+1));
+
+    // Load some message to feed history
+    loadHistory(a1, chatid, chatroomListener);
+    loadHistory(a2, chatid, chatroomListener);
+
+    // Send message with url
+    std::string messageToSend = "www.mega.nz";
+    bool *msgEdited1 = &chatroomListener->msgEdited[a1]; *msgEdited1 = false;
+    bool *msgEdited2 = &chatroomListener->msgEdited[a2]; *msgEdited1 = false;
+    MegaChatMessage *msgSent = sendTextMessageOrUpdate(a1, a2, chatid, messageToSend, chatroomListener);
+
+    // Wait for update
+    ASSERT_CHAT_TEST(waitForResponse(msgEdited1), "Message hasn't been updated with a richLink account" + std::to_string(a1+1) + " after timeout: " +  std::to_string(maxTimeout) + " seconds");
+    ASSERT_CHAT_TEST(waitForResponse(msgEdited2), "Message hasn't been updated with a richLink account" + std::to_string(a2+1) + " after timeout: " +  std::to_string(maxTimeout) + " seconds");
+
+    // Check if message has been updated correctly
+    MegaChatMessage *msgUpdated = megaChatApi[a1]->getMessage(chatid, msgSent->getMsgId());
+    ASSERT_CHAT_TEST(msgUpdated->getType() == MegaChatMessage::TYPE_CONTAINS_META, "Invalid Message Type: " + std::to_string(msgUpdated->getType()) + "(account " + std::to_string(a1+1)+ ")");
+    ASSERT_CHAT_TEST(msgUpdated->getContainsMeta() && msgUpdated->getContainsMeta()->getRichPreview(), "Rich link information has not been established (account " + std::to_string(a1+1)+ ")");
+    const char *richLink = msgUpdated->getContainsMeta()->getRichPreview()->getText();
+    ASSERT_CHAT_TEST(richLink == messageToSend , "Two strings have to have the same value (account " + std::to_string(a1+1)+ "): RichLink -> " + richLink + " Message sent: " + messageToSend);
+    delete msgUpdated;
+    msgUpdated = NULL;
+
+    msgUpdated = megaChatApi[a2]->getMessage(chatid, msgSent->getMsgId());
+    ASSERT_CHAT_TEST(msgUpdated->getType() == MegaChatMessage::TYPE_CONTAINS_META, "Invalid Message Type: " + std::to_string(msgUpdated->getType()) + "(account " + std::to_string(a2+1)+ ")");
+    ASSERT_CHAT_TEST(msgUpdated->getContainsMeta() && msgUpdated->getContainsMeta()->getRichPreview(), "Rich link information has not been established (account " + std::to_string(a2+1)+ ")");
+    richLink = msgUpdated->getContainsMeta()->getRichPreview()->getText();
+    ASSERT_CHAT_TEST(richLink == messageToSend , "Two strings have to have the same value (account " + std::to_string(a2+1)+ "): RichLink -> " + richLink + " Message sent: " + messageToSend);
+    delete msgUpdated;
+    msgUpdated = NULL;
+
+    megaChatApi[a1]->closeChatRoom(chatid, chatroomListener);
+    megaChatApi[a2]->closeChatRoom(chatid, chatroomListener);
+
+    delete msgSent;
+    msgSent = NULL;
+
+    delete chatroomListener;
+
+    delete [] primarySession;
+    primarySession = NULL;
+    delete [] secondarySession;
+    secondarySession = NULL;
+}
+
+/**
+ * @brief TEST_GroupManualCalls
+ *
+ * Requirements:
+ *      - Both accounts should be conctacts
+ * (if not accomplished, the test automatically solves them)
+ *
+ * This test does the following:
+ * - A starts a calls with B
+ * + B answers the call in another client
+ * - A hangs the call
+ *
+ * + B starts a call with A in another client
+ * - A receive the call and answers it
+ * - A hangs the call
+ */
+void MegaChatApiTest::TEST_GroupManualCalls(unsigned int a1, const std::string& chatRoomName)
+{
+    char *primarySession = login(a1);
     megachat::MegaChatRoomList *chatRoomList = megaChatApi[a1]->getChatRooms();
-
     MegaChatHandle chatid = MEGACHAT_INVALID_HANDLE;
     for (unsigned int i = 0; i < chatRoomList->size(); i++)
     {
@@ -2788,13 +2819,9 @@
     delete chatRoomList;
 
     ASSERT_CHAT_TEST(chatid != MEGACHAT_INVALID_HANDLE, "Chat with title: " + chatRoomName + " not found.");
-
     TestChatRoomListener *chatroomListener = new TestChatRoomListener(this, megaChatApi, chatid);
-
     ASSERT_CHAT_TEST(megaChatApi[a1]->openChatRoom(chatid, chatroomListener), "Can't open chatRoom account 1");
-
     loadHistory(a1, chatid, chatroomListener);
-
     bool *audioVideoDeviceListLoaded = &requestFlagsChat[a1][MegaChatRequest::TYPE_LOAD_AUDIO_VIDEO_DEVICES]; *audioVideoDeviceListLoaded = false;
     megaChatApi[a1]->loadAudioVideoDeviceList();
     ASSERT_CHAT_TEST(waitForResponse(audioVideoDeviceListLoaded), "Timeout expired for load audio video devices");
@@ -2817,12 +2844,9 @@
 
     delete chatRoom;
 
-
     // ---- MANUAL TEST ----
 
-
     // Start call
-
     bool *flagRequest = &requestFlagsChat[a1][MegaChatRequest::TYPE_START_CHAT_CALL]; *flagRequest = false;
     std::cerr << "Start Call" << std::endl;
     megaChatApi[a1]->startChatCall(chatid, true);
@@ -2836,7 +2860,6 @@
 
     MegaChatCall *chatCall = megaChatApi[a1]->getChatCall(mChatIdInProgressCall[a1]);
     ASSERT_CHAT_TEST(chatCall != NULL, "Invalid chat call at getChatCall (by chatid)");
-
     MegaChatCall *chatCall2 = megaChatApi[a1]->getChatCallByCallId(chatCall->getId());
     ASSERT_CHAT_TEST(chatCall2 != NULL, "Invalid chat call at getChatCall (by callid)");
 
@@ -2854,9 +2877,7 @@
         megaChatApi[a1]->removeChatRemoteVideoListener(chatid, peerHandles[i], remoteVideoListeners[i]);
     }
 
-
     // Receive call
-
     std::cout << "Waiting for the other peer to start a call..." << std::endl;
     sleep(20);
 
@@ -2891,92 +2912,9 @@
 
     delete chatroomListener;
     chatroomListener = NULL;
->>>>>>> 01e75722
 
     delete [] primarySession;
     primarySession = NULL;
-}
-
-/**
- * @brief TEST_SendRichLink
- *
- * This test does the following:
- *
- * - Enable rich links
- * - Send a message with a url
- * - Wait for rich link update
- * - Check if message has been updated with a rich link
- *
- */
-void MegaChatApiTest::TEST_SendRichLink(unsigned int a1, unsigned int a2)
-{
-    char *primarySession = login(a1);
-    char *secondarySession = login(a2);
-
-    // Enable rich link
-    bool enableRichLink = true;
-    bool *flagRichLinkRequest = &requestFlags[a1][MegaRequest::TYPE_SET_ATTR_USER]; *flagRichLinkRequest = false;
-    megaApi[a1]->enableRichPreviews(enableRichLink);
-    ASSERT_CHAT_TEST(waitForResponse(flagRichLinkRequest), "User attribute retrieval not finished after timeout");
-    ASSERT_CHAT_TEST(!lastError[a1], "Failed to enable rich preview. Error: " + std::to_string(lastError[a1]));
-
-    MegaUser *user = megaApi[a1]->getContact(mAccounts[a2].getEmail().c_str());
-    if (!user || (user->getVisibility() != MegaUser::VISIBILITY_VISIBLE))
-    {
-        makeContact(a1, a2);
-    }
-    delete user;
-    user = NULL;
-
-    MegaChatHandle chatid = getPeerToPeerChatRoom(a1, a2);
-
-    TestChatRoomListener *chatroomListener = new TestChatRoomListener(this, megaChatApi, chatid);
-    ASSERT_CHAT_TEST(megaChatApi[a1]->openChatRoom(chatid, chatroomListener), "Can't open chatRoom account " + std::to_string(a1+1));
-    ASSERT_CHAT_TEST(megaChatApi[a2]->openChatRoom(chatid, chatroomListener), "Can't open chatRoom account " + std::to_string(a2+1));
-
-    // Load some message to feed history
-    loadHistory(a1, chatid, chatroomListener);
-    loadHistory(a2, chatid, chatroomListener);
-
-    // Send message with url
-    std::string messageToSend = "www.mega.nz";
-    bool *msgEdited1 = &chatroomListener->msgEdited[a1]; *msgEdited1 = false;
-    bool *msgEdited2 = &chatroomListener->msgEdited[a2]; *msgEdited1 = false;
-    MegaChatMessage *msgSent = sendTextMessageOrUpdate(a1, a2, chatid, messageToSend, chatroomListener);
-
-    // Wait for update
-    ASSERT_CHAT_TEST(waitForResponse(msgEdited1), "Message hasn't been updated with a richLink account" + std::to_string(a1+1) + " after timeout: " +  std::to_string(maxTimeout) + " seconds");
-    ASSERT_CHAT_TEST(waitForResponse(msgEdited2), "Message hasn't been updated with a richLink account" + std::to_string(a2+1) + " after timeout: " +  std::to_string(maxTimeout) + " seconds");
-
-    // Check if message has been updated correctly
-    MegaChatMessage *msgUpdated = megaChatApi[a1]->getMessage(chatid, msgSent->getMsgId());
-    ASSERT_CHAT_TEST(msgUpdated->getType() == MegaChatMessage::TYPE_CONTAINS_META, "Invalid Message Type: " + std::to_string(msgUpdated->getType()) + "(account " + std::to_string(a1+1)+ ")");
-    ASSERT_CHAT_TEST(msgUpdated->getContainsMeta() && msgUpdated->getContainsMeta()->getRichPreview(), "Rich link information has not been established (account " + std::to_string(a1+1)+ ")");
-    const char *richLink = msgUpdated->getContainsMeta()->getRichPreview()->getText();
-    ASSERT_CHAT_TEST(richLink == messageToSend , "Two strings have to have the same value (account " + std::to_string(a1+1)+ "): RichLink -> " + richLink + " Message sent: " + messageToSend);
-    delete msgUpdated;
-    msgUpdated = NULL;
-
-    msgUpdated = megaChatApi[a2]->getMessage(chatid, msgSent->getMsgId());
-    ASSERT_CHAT_TEST(msgUpdated->getType() == MegaChatMessage::TYPE_CONTAINS_META, "Invalid Message Type: " + std::to_string(msgUpdated->getType()) + "(account " + std::to_string(a2+1)+ ")");
-    ASSERT_CHAT_TEST(msgUpdated->getContainsMeta() && msgUpdated->getContainsMeta()->getRichPreview(), "Rich link information has not been established (account " + std::to_string(a2+1)+ ")");
-    richLink = msgUpdated->getContainsMeta()->getRichPreview()->getText();
-    ASSERT_CHAT_TEST(richLink == messageToSend , "Two strings have to have the same value (account " + std::to_string(a2+1)+ "): RichLink -> " + richLink + " Message sent: " + messageToSend);
-    delete msgUpdated;
-    msgUpdated = NULL;
-
-    megaChatApi[a1]->closeChatRoom(chatid, chatroomListener);
-    megaChatApi[a2]->closeChatRoom(chatid, chatroomListener);
-
-    delete msgSent;
-    msgSent = NULL;
-
-    delete chatroomListener;
-
-    delete [] primarySession;
-    primarySession = NULL;
-    delete [] secondarySession;
-    secondarySession = NULL;
 }
 
 #endif
