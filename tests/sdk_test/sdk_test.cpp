--- conflicted
+++ resolved
@@ -1402,31 +1402,11 @@
     mega::MegaNodeList *nodeList = msgReceived->getMegaNodeList();
     MegaNode* node1 = nodeList->get(0);
 
-<<<<<<< HEAD
     addDownload();
-    MegaNode* node1 = nodeList->get(0);
     mDownloadFinishedError[1] = API_EACCESS;
     megaApi[1]->startDownload(node1, mDownloadPath.c_str(), this);
     assert(waitForResponse(&isNotDownloadRunning()));
     assert(mDownloadFinishedError[1] == API_OK);
-=======
-    // Download File
-    int downLoadFiles = 0;
-    addDownload();
-    megaApi[1]->startDownload(node1, mDownloadPath.c_str(), this);
-    assert(waitForResponse(&isNotDownloadRunning()));
-
-    if (lastError[1] == API_OK)
-    {
-        downLoadFiles = 1;
-    }
-    else
-    {
-        downLoadFiles = 0;
-    }
-
-    assert(downLoadFiles == 1);
->>>>>>> dbf90154
 
     // Import node
     MegaNode *parentNode = megaApi[1]->getNodeByPath("/");
