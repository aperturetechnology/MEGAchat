--- conflicted
+++ resolved
@@ -1310,7 +1310,6 @@
 
 void MegaChatApiTest::TEST_attachment()
 {
-<<<<<<< HEAD
     // Send file with account 0 to account 1, direct chat.
     // Prerequisites: both accounts should be contacts and the 1on1 chatroom between them must exist
     // Procedure:
@@ -1318,9 +1317,6 @@
     //  - Receive message and download node (Download is correct)
     //  - Revoke node
     //  - Receive message and download node (Download is not correct)
-=======
-    // Prerequirement email[0] and email[1] are contacts
->>>>>>> b82d0468
 
     login(0);
     login(1);
