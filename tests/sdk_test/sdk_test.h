/**
 * @file tests/sdk_test.cpp
 * @brief Mega SDK test file
 *
 * (c) 2016 by Mega Limited, Wellsford, New Zealand
 *
 * This file is part of the MEGA SDK - Client Access Engine.
 *
 * Applications using the MEGA API must present a valid application key
 * and comply with the the rules set forth in the Terms of Service.
 *
 * The MEGA SDK is distributed in the hope that it will be useful,
 * but WITHOUT ANY WARRANTY; without even the implied warranty of
 * MERCHANTABILITY or FITNESS FOR A PARTICULAR PURPOSE.
 *
 * @copyright Simplified (2-clause) BSD License.
 *
 * You should have received a copy of the license along with this
 * program.
 */

#ifndef CHATTEST_H
#define CHATTEST_H

#include <mega.h>
#include <megaapi.h>
#include "megachatapi.h"

#include <iostream>
#include <fstream>

static const std::string APPLICATION_KEY = "MBoVFSyZ";
static const std::string USER_AGENT_DESCRIPTION  = "Tests for Karere SDK functionality";

static const unsigned int maxTimeout = 300;
static const unsigned int pollingT = 500000;   // (microseconds) to check if response from server is received
static const unsigned int NUM_ACCOUNTS = 2;

class ChatTestException : public std::exception
{
public:
    ChatTestException(const std::string& file, int line, const std::string &msg);

    virtual const char *what() const throw();
    virtual const char *msg() const throw();

private:
    int mLine;
    std::string mFile;
    std::string mExceptionText;
    std::string mMsg;
};

// do-while is used to forze add semicolon at the end of sentence
#define ASSERT_CHAT_TEST(a, msg) \
    do { \
        if (!(a)) \
        { \
            throw ChatTestException(__FILE__, __LINE__, msg); \
        } \
    } \
    while(false) \

#define EXECUTE_TEST(test, title) \
    do { \
        try \
        { \
            t.SetUp(); \
            std::cout << "[" << " RUN    " << "] " << title << endl; \
            test; \
            std::cout << "[" << "     OK " << "] " << title << endl; \
            t.TearDown(); \
            t.mOKTests ++; \
        } \
        catch(ChatTestException e) \
        { \
            std::cout << e.what() << std::endl; \
            if (e.msg()) \
            { \
                std::cout << e.msg() << std::endl; \
            } \
            std::cout << "[" << " FAILED " << "] " << title << endl; \
            t.TearDown(); \
            t.mFailedTests ++; \
        } \
    } \
    while(false) \

#define TEST_LOG_ERROR(a, message) \
    do { \
        if (!(a)) \
        { \
            postLog(message); \
        } \
    } \
    while(false) \


class TestChatRoomListener;

class MegaLoggerTest : public mega::MegaLogger,
        public megachat::MegaChatLogger {

public:
    MegaLoggerTest(const char *filename);
    ~MegaLoggerTest();

    std::ofstream *getOutputStream() { return &testlog; }
    void postLog(const char *message);

private:
    std::ofstream testlog;

protected:
    void log(const char *time, int loglevel, const char *source, const char *message);
    void log(int loglevel, const char *message);
};

class Account
{
public:
    Account();
    Account(const std::string &email, const std::string &password);

    std::string getEmail() const;
    std::string getPassword() const;
private:
    std::string mEmail;
    std::string mPassword;
};

class TestChatRoomListener;

class MegaChatApiTest :
        public mega::MegaListener,
        public mega::MegaRequestListener,
        public mega::MegaTransferListener,
        public mega::MegaLogger,
        public megachat::MegaChatRequestListener,
        public megachat::MegaChatListener
{
public:
    MegaChatApiTest();
    ~MegaChatApiTest();

    // Global test environment initialization
    void init();
    // Global test environment clear up
    void terminate();

    // Specific test environment initialization for each test
    void SetUp();
    // Specific test environment clear up for each test
    void TearDown();

    // email and password parameter is used if you don't want to use default values for accountIndex
    char *login(unsigned int accountIndex, const char *session = NULL, const char *email = NULL, const char *password = NULL);
    void logout(unsigned int accountIndex, bool closeSession = false);
    void logoutAccounts(bool closeSession = false);

    static const char* printChatRoomInfo(const megachat::MegaChatRoom *);
    static const char* printMessageInfo(const megachat::MegaChatMessage *);
    static const char* printChatListItemInfo(const megachat::MegaChatListItem *);
    void postLog(const char *msg);

    bool waitForResponse(bool *responseReceived, int timeout = maxTimeout) const;

    bool TEST_ResumeSession(unsigned int accountIndex);
    void TEST_SetOnlineStatus(unsigned int accountIndex);
    void TEST_GetChatRoomsAndMessages(unsigned int accountIndex);
    void TEST_EditAndDeleteMessages(unsigned int a1, unsigned int a2);
    void TEST_GroupChatManagement(unsigned int a1, unsigned int a2);
    void TEST_OfflineMode(unsigned int accountIndex);
    void TEST_ClearHistory(unsigned int a1, unsigned int a2);
    void TEST_SwitchAccounts(unsigned int a1, unsigned int a2);
    void TEST_SendContact(unsigned int a1, unsigned int a2);
    void TEST_Attachment(unsigned int a1, unsigned int a2);
    void TEST_LastMessage(unsigned int a1, unsigned int a2);
    void TEST_GroupLastMessage(unsigned int a1, unsigned int a2);

    unsigned mOKTests;
    unsigned mFailedTests;

private:
    int loadHistory(unsigned int accountIndex, megachat::MegaChatHandle chatid, TestChatRoomListener *chatroomListener);
    void makeContact(unsigned int a1, unsigned int a2);
    megachat::MegaChatHandle getGroupChatRoom(unsigned int a1, unsigned int a2,
                                              megachat::MegaChatPeerList *peers, bool create = true);

    megachat::MegaChatHandle getPeerToPeerChatRoom(unsigned int a1, unsigned int a2);

    megachat::MegaChatMessage *sendTextMessageOrUpdate(unsigned int senderAccountIndex, unsigned int receiverAccountIndex,
                                               megachat::MegaChatHandle chatid, const std::string& textToSend,
                                               TestChatRoomListener *chatroomListener, megachat::MegaChatHandle messageId = megachat::MEGACHAT_INVALID_HANDLE);

    void checkEmail(unsigned int indexAccount);
    std::string dateToString();
    mega::MegaNode *attachNode(unsigned int a1, unsigned int a2, megachat::MegaChatHandle chatid,
                                    mega::MegaNode *nodeToSend, TestChatRoomListener* chatroomListener);

    void clearHistory(unsigned int a1, unsigned int a2, megachat::MegaChatHandle chatid, TestChatRoomListener *chatroomListener);
    void leaveChat(unsigned int accountIndex, megachat::MegaChatHandle chatid);

    unsigned int getMegaChatApiIndex(megachat::MegaChatApi *api);
    unsigned int getMegaApiIndex(mega::MegaApi *api);

    void createFile(const std::string &fileName, const std::string &sourcePath, const std::string &contain);
    mega::MegaNode *uploadFile(int accountIndex, const std::string &fileName, const std::string &sourcePath, const std::string &targetPath);
    void addTransfer();
    bool &isNotTransferRunning();


    bool downloadNode(int accountIndex, mega::MegaNode *nodeToDownload);
    bool importNode(int accountIndex, mega::MegaNode* node, const std::string& destinationName);

    void getContactRequest(unsigned int accountIndex, bool outgoing, int expectedSize = 1);

    int purgeLocalTree(const std::string& path);
    void purgeCloudTree(unsigned int accountIndex, mega::MegaNode* node);
    void clearAndLeaveChats(unsigned int accountIndex, megachat::MegaChatHandle skipChatId =  megachat::MEGACHAT_INVALID_HANDLE);
    void removePendingContactRequest(unsigned int accountIndex);

    Account mAccounts[NUM_ACCOUNTS];

    mega::MegaApi* megaApi[NUM_ACCOUNTS];
    megachat::MegaChatApi* megaChatApi[NUM_ACCOUNTS];

    // flags
    bool requestFlags[NUM_ACCOUNTS][mega::MegaRequest::TYPE_CHAT_SET_TITLE];
    bool requestFlagsChat[NUM_ACCOUNTS][megachat::MegaChatRequest::TOTAL_OF_REQUEST_TYPES];
    bool initStateChanged[NUM_ACCOUNTS];
    int initState[NUM_ACCOUNTS];
    int lastError[NUM_ACCOUNTS];
    int lastErrorChat[NUM_ACCOUNTS];
    int lastErrorTransfer[NUM_ACCOUNTS];

    megachat::MegaChatHandle chatid[NUM_ACCOUNTS];  // chatroom id from request
    megachat::MegaChatRoom *chatroom[NUM_ACCOUNTS];
    megachat::MegaChatListItem *chatListItem[NUM_ACCOUNTS];
    bool chatUpdated[NUM_ACCOUNTS];
    bool chatItemUpdated[NUM_ACCOUNTS];
    bool chatItemClosed[NUM_ACCOUNTS];
    bool peersUpdated[NUM_ACCOUNTS];
    bool titleUpdated[NUM_ACCOUNTS];

    std::string mFirstname;
    std::string mLastname;
    std::string mEmail;
    bool nameReceived[NUM_ACCOUNTS];

    std::string mChatFirstname;
    std::string mChatLastname;
    std::string mChatEmail;

    mega::MegaHandle mNodeCopiedHandle;

    mega::MegaNodeList *mAttachmentNodeList;
    megachat::MegaChatHandle mAttachmentRevokeNode;

    MegaLoggerTest *logger;

    bool mNotTransferRunning;

    mega::MegaContactRequest* mContactRequest[NUM_ACCOUNTS];
    bool mContactRequestUpdated[2];

<<<<<<< HEAD
    unsigned int mActiveDownload;
    bool mNotDownloadRunning;
    unsigned int mTotalDownload;

    bool attachNodeSend[NUM_ACCOUNTS];
    bool revokeNodeSend[NUM_ACCOUNTS];
    int mDownloadFinishedError[NUM_ACCOUNTS];

    std::string mDownloadPath;

    static const std::string PATH;
=======
    static const std::string DEFAULT_PATH;
>>>>>>> 055dec9f
    static const std::string PATH_IMAGE;
    static const std::string FILE_IMAGE_NAME;

    static const std::string LOCAL_PATH;
    static const std::string REMOTE_PATH;
    static const std::string DOWNLOAD_PATH;

public:
    // implementation for MegaRequestListener
    virtual void onRequestStart(mega::MegaApi *api, mega::MegaRequest *request) {}
    virtual void onRequestUpdate(mega::MegaApi*api, mega::MegaRequest *request) {}
    virtual void onRequestFinish(mega::MegaApi *api, mega::MegaRequest *request, mega::MegaError *e);
    virtual void onRequestTemporaryError(mega::MegaApi *api, mega::MegaRequest *request, mega::MegaError* error) {}

    // implementation for MegaListener
    virtual void onContactRequestsUpdate(mega::MegaApi* api, mega::MegaContactRequestList* requests);

    // implementation for MegaChatRequestListener
    virtual void onRequestStart(megachat::MegaChatApi* api, megachat::MegaChatRequest *request) {}
    virtual void onRequestFinish(megachat::MegaChatApi* api, megachat::MegaChatRequest *request, megachat::MegaChatError* e);
    virtual void onRequestUpdate(megachat::MegaChatApi*api, megachat::MegaChatRequest *request) {}
    virtual void onRequestTemporaryError(megachat::MegaChatApi *api, megachat::MegaChatRequest *request, megachat::MegaChatError* error) {}

    // implementation for MegaChatListener
    virtual void onChatInitStateUpdate(megachat::MegaChatApi *api, int newState);
    virtual void onChatListItemUpdate(megachat::MegaChatApi* api, megachat::MegaChatListItem *item);
    virtual void onChatOnlineStatusUpdate(megachat::MegaChatApi* api, int status);

    virtual void onTransferStart(mega::MegaApi *api, mega::MegaTransfer *transfer);
    virtual void onTransferFinish(mega::MegaApi* api, mega::MegaTransfer *transfer, mega::MegaError* error);
    virtual void onTransferUpdate(mega::MegaApi *api, mega::MegaTransfer *transfer);
    virtual void onTransferTemporaryError(mega::MegaApi *api, mega::MegaTransfer *transfer, mega::MegaError* error);
    virtual bool onTransferData(mega::MegaApi *api, mega::MegaTransfer *transfer, char *buffer, size_t size);
};

class TestChatRoomListener : public megachat::MegaChatRoomListener
{
public:
    TestChatRoomListener(MegaChatApiTest *t, megachat::MegaChatApi **apis, megachat::MegaChatHandle chatid);

    MegaChatApiTest *t;
    megachat::MegaChatApi **megaChatApi;
    megachat::MegaChatHandle chatid;

    bool historyLoaded[NUM_ACCOUNTS];   // when, after loadMessage(X), X messages have been loaded
    bool historyTruncated[NUM_ACCOUNTS];
    bool msgLoaded[NUM_ACCOUNTS];
    bool msgConfirmed[NUM_ACCOUNTS];
    bool msgDelivered[NUM_ACCOUNTS];
    bool msgReceived[NUM_ACCOUNTS];
    bool msgEdited[NUM_ACCOUNTS];
    bool msgRejected[NUM_ACCOUNTS];
    bool msgAttachmentReceived[NUM_ACCOUNTS];
    bool msgContactReceived[NUM_ACCOUNTS];
    bool msgRevokeAttachmentReceived[NUM_ACCOUNTS];

    megachat::MegaChatMessage *message;
    megachat::MegaChatHandle msgId[NUM_ACCOUNTS];
    int msgCount[NUM_ACCOUNTS];
    megachat::MegaChatHandle uhAction[NUM_ACCOUNTS];
    int priv[NUM_ACCOUNTS];
    std::string content[NUM_ACCOUNTS];
    bool chatUpdated[NUM_ACCOUNTS];
    bool userTyping[NUM_ACCOUNTS];
    bool titleUpdated[NUM_ACCOUNTS];

    // implementation for MegaChatRoomListener
    virtual void onChatRoomUpdate(megachat::MegaChatApi* megaChatApi, megachat::MegaChatRoom *chat);
    virtual void onMessageLoaded(megachat::MegaChatApi* megaChatApi, megachat::MegaChatMessage *msg);   // loaded by getMessages()
    virtual void onMessageReceived(megachat::MegaChatApi* megaChatApi, megachat::MegaChatMessage *msg);
    virtual void onMessageUpdate(megachat::MegaChatApi* megaChatApi, megachat::MegaChatMessage *msg);   // new or updated

private:
    unsigned int getMegaChatApiIndex(megachat::MegaChatApi *api);
};


#endif // CHATTEST_H

<|MERGE_RESOLUTION|>--- conflicted
+++ resolved
@@ -264,21 +264,7 @@
     mega::MegaContactRequest* mContactRequest[NUM_ACCOUNTS];
     bool mContactRequestUpdated[2];
 
-<<<<<<< HEAD
-    unsigned int mActiveDownload;
-    bool mNotDownloadRunning;
-    unsigned int mTotalDownload;
-
-    bool attachNodeSend[NUM_ACCOUNTS];
-    bool revokeNodeSend[NUM_ACCOUNTS];
-    int mDownloadFinishedError[NUM_ACCOUNTS];
-
-    std::string mDownloadPath;
-
-    static const std::string PATH;
-=======
     static const std::string DEFAULT_PATH;
->>>>>>> 055dec9f
     static const std::string PATH_IMAGE;
     static const std::string FILE_IMAGE_NAME;
 
