#include "mainwindow.h"
#include <ui_mainwindow.h>
#include <ui_loginDialog.h>
#include <ui_settings.h>
#include "qmessagebox.h"
#include <string>
#include <videoRenderer_Qt.h>
#include <gcm.h>
#include "rtcModule/IRtcModule.h"
#include <iostream>
//#include <rapidjson/document.h>
#include <sdkApi.h>
#include <chatClient.h>
#include <QFont>
#include <QPainter>
#include <QImage>
#include <math.h>
#include "chatdICrypto.h"

#undef emit
#define THROW_IF_FALSE(statement) \
    if (!(statement)) {\
    throw std::runtime_error("'" #statement "' failed (returned false)\n At " __FILE__ ":"+std::to_string(__LINE__)); \
    }

extern MainWindow* mainWin;

using namespace std;
using namespace mega;
using namespace karere;
using namespace promise;
using namespace mega;
QChar kOnlineSymbol_InProgress(0x267a);
QChar kOnlineSymbol_Set(0x25cf);
QString kOnlineStatusBtnStyle = QStringLiteral(
    u"color: %1;"
    "border: 0px;"
    "border-radius: 2px;"
    "background-color: qlineargradient(spread:pad, x1:0, y1:0, x2:0, y2:1,"
        "stop:0 rgba(100,100,100,255),"
        "stop:1 rgba(160,160,160,255));");

class LoginDialog: public QDialog, public karere::IApp::ILoginDialog
{
    Q_OBJECT
    Ui::LoginDialog ui;
    promise::Promise<std::pair<std::string, std::string>> mPromise;
    static QString sLoginStageStrings[kLast+1];
    ~LoginDialog(){}
public:
    LoginDialog(QWidget* parent): QDialog(parent)
    {
        ui.setupUi(this);
        ui.mOkBtn->setEnabled(false);
        connect(ui.mOkBtn, SIGNAL(clicked(bool)), this, SLOT(onOkBtn(bool)));
        connect(ui.mCancelBtn, SIGNAL(clicked(bool)), this, SLOT(onCancelBtn(bool)));
        connect(ui.mEmailInput, SIGNAL(textChanged(const QString&)), this, SLOT(onType(const QString&)));
        connect(ui.mPasswordInput, SIGNAL(textChanged(const QString&)), this, SLOT(onType(const QString&)));
        ui.mPasswordInput->installEventFilter(this);
        const char* user = getenv("KRUSER");
        if (user)
            ui.mEmailInput->setText(user);
        const char* pass = getenv("KRPASS");
        if (pass)
            ui.mPasswordInput->setText(pass);
    }
    void destroy() { close(); deleteLater(); }

    void enableControls(bool enable)
    {
        ui.mOkBtn->setEnabled(enable);
        ui.mCancelBtn->setEnabled(enable);
        ui.mEmailInput->setEnabled(enable);
        ui.mPasswordInput->setEnabled(enable);
    }
    virtual promise::Promise<std::pair<std::string, std::string>> requestCredentials()
    {
        if (!isVisible())
            show();
        else //reusing, recreate promise
        {
            enableControls(true);
            mPromise = promise::Promise<std::pair<std::string, std::string>>();
        }
        return mPromise;
    }
    virtual void setState(LoginStage state)
    {
        ui.mLoginStateDisplay->setStyleSheet((state == kBadCredentials)?"color:red":"color:black");
        ui.mLoginStateDisplay->setText(sLoginStageStrings[state]);
    }
public slots:
    void onOkBtn(bool)
    {
        if (mPromise.done())
            return;
        enableControls(false);
        mPromise.resolve(make_pair(
            ui.mEmailInput->text().toStdString(), ui.mPasswordInput->text().toStdString()));
    }
    void onCancelBtn(bool)
    {
        if (mPromise.done())
            return;
        mPromise.reject("Login dialog canceled by user", 0, 0);
    }
    void onType(const QString&)
    {
        QString email = ui.mEmailInput->text();
        bool enable = !email.isEmpty() && !ui.mPasswordInput->text().isEmpty();
        enable = enable & email.contains(QChar('@')) && email.contains(QChar('.'));
        if (enable != ui.mOkBtn->isEnabled())
            ui.mOkBtn->setEnabled(enable);
    }
    virtual void closeEvent(QCloseEvent *event)
    {
        if (!mPromise.done())
            mPromise.reject("Login dialog closed by user", 0, 0);
    }
};
QString LoginDialog::sLoginStageStrings[] = {
    tr("Authenticating"), tr("Bad credentials"), tr("Logging in"),
    tr("Fetching filesystem"), tr("Login complete")
};

MainWindow::MainWindow(Client* aClient): mClient(aClient)
{
    ui.setupUi(this);
    connect(ui.mSettingsBtn, SIGNAL(clicked(bool)), this, SLOT(onSettingsBtn(bool)));
    connect(ui.mOnlineStatusBtn, SIGNAL(clicked(bool)), this, SLOT(onOnlineStatusBtn(bool)));
//    setWindowFlags(Qt::CustomizeWindowHint|Qt::WindowTitleHint|Qt::WindowMaximizeButtonHint
//                   |Qt::WindowMinimizeButtonHint|Qt::WindowCloseButtonHint);
    ui.contactList->setSortingEnabled(true);
    qApp->installEventFilter(this);
}
bool MainWindow::eventFilter(QObject *obj, QEvent *event)
{
  if (event->type() == QEvent::MouseMove)
  {
      mClient->presenced().signalActivity();
  }
  return false;
}
void MainWindow::onOnlineStatusBtn(bool)
{
    auto list = new QMenu(this);
    auto actOnline = list->addAction("Online");
    actOnline->setData(QVariant(karere::Presence::kOnline));
    connect(actOnline, SIGNAL(triggered()), this, SLOT(setOnlineStatus()));

    auto actAway = list->addAction("Away");
    actAway->setData(QVariant(karere::Presence::kAway));
    connect(actAway, SIGNAL(triggered()), this, SLOT(setOnlineStatus()));

    auto actDnd = list->addAction("Busy");
    actDnd->setData(QVariant(karere::Presence::kBusy));
    connect(actDnd, SIGNAL(triggered()), this, SLOT(setOnlineStatus()));

    auto actOffline = list->addAction("Offline");
    actOffline->setData(QVariant(karere::Presence::kOffline));
    connect(actOffline, SIGNAL(triggered()), this, SLOT(setOnlineStatus()));

    auto rect = ui.mOnlineStatusBtn->rect();
    list->move(mapToGlobal(QPoint(1,rect.bottom())));
    list->resize(rect.width(), 100);
    list->setStyleSheet("QMenu {"
        "background-color: qlineargradient("
        "spread:pad, x1:0, y1:0, x2:0, y2:1,"
            "stop:0 rgba(120,120,120,200),"
            "stop:1 rgba(180,180,180,200));"
        "}"
        "QMenu::item:!selected{"
            "color: white;"
        "}"
        "QMenu::item:selected{"
            "background-color: qlineargradient("
            "spread:pad, x1:0, y1:0, x2:0, y2:1,"
            "stop:0 rgba(120,120,120,200),"
            "stop:1 rgba(180,180,180,200));"
        "}");
    list->exec();
}
void MainWindow::onPresenceChanged(Id userid, Presence pres, bool inProgress)
{
    if (userid == client().myHandle())
    {
        ui.mOnlineStatusBtn->setText(inProgress
            ?kOnlineSymbol_InProgress
            :kOnlineSymbol_Set);
        ui.mOnlineStatusBtn->setStyleSheet(
            kOnlineStatusBtnStyle.arg(gOnlineIndColors[pres.status()]));
    }
    else
    {
        // TODO: update the presence for contacts
    }
}

void MainWindow::setOnlineStatus()
{
    auto action = qobject_cast<QAction*>(QObject::sender());
    assert(action);
    bool ok;
    auto pres = action->data().toUInt(&ok);
    if (!ok || (pres > karere::Presence::kLast))
    {
        GUI_LOG_WARNING("setOnlineStatus: action data is not a valid presence code");
        return;
    }
    if (pres == Presence::kOnline)
    {
<<<<<<< HEAD
        client().setPresence(Presence::kClear, Client::kSetPresOverride);
        client().setPresence(Presence::kOnline, Client::kSetPresDynamic);
    }
    else
    {
        client().setPresence(pres, Client::kSetPresOverride);
=======
        client().setPresence(Presence::kOnline);
    }
    else
    {
        client().setPresence(pres);
>>>>>>> babe8378
    }
}

SettingsDialog::SettingsDialog(MainWindow &parent)
    :QDialog(&parent), mMainWindow(parent)
{
    ui.setupUi(this);
#ifndef KARERE_DISABLE_WEBRTC
    vector<string> audio;
    mMainWindow.client().rtc->getAudioInDevices(audio);
    for (auto& name: audio)
        ui.audioInCombo->addItem(name.c_str());
    mAudioInIdx = 0;

    vector<string> video;
    mMainWindow.client().rtc->getVideoInDevices(video);
    for (auto& name: video)
        ui.videoInCombo->addItem(name.c_str());
    mVideoInIdx = 0;
#endif
}

void SettingsDialog::applySettings()
{
#ifndef KARERE_DISABLE_WEBRTC
    if (ui.audioInCombo->currentIndex() != mAudioInIdx)
        selectAudioInput();
    if (ui.videoInCombo->currentIndex() != mVideoInIdx)
        selectVideoInput();
#endif
}

#ifndef KARERE_DISABLE_WEBRTC
void SettingsDialog::selectAudioInput()
{
    auto combo = ui.audioInCombo;
    string device = combo->itemText(combo->currentIndex()).toLatin1().data();
    bool ret = mMainWindow.client().rtc->selectAudioInDevice(device);
    if (!ret)
    {
        QMessageBox::critical(this, "Error", "Selected device not present");
        return;
    }
    KR_LOG_DEBUG("Selected audio device '%s'", device.c_str());
}

void SettingsDialog::selectVideoInput()
{
    auto combo = ui.videoInCombo;
    string device = combo->itemText(combo->currentIndex()).toLatin1().data();
    bool ret = mMainWindow.client().rtc->selectVideoInDevice(device);
    if (!ret)
    {
        QMessageBox::critical(this, "Error", "Selected device not present");
        return;
    }
    KR_LOG_DEBUG("Selected video device '%s'", device.c_str());
}
#endif

MainWindow::~MainWindow()
{}
QColor gAvatarColors[16] = {
    "aliceblue", "gold", "darkseagreen", "crimson",
    "firebrick", "lightsteelblue", "#70a1ff", "maroon",
    "cadetblue", "#db00d3", "darkturquoise", "lightblue",
    "honeydew", "lightyellow", "violet", "turquoise"
};

QString gOnlineIndColors[karere::Presence::kLast+1] =
{ "black", "lightgray", "orange", "lightgreen", "red" };


karere::IApp::IContactListItem*
MainWindow::addContactItem(karere::Contact& contact)
{
    auto clist = ui.contactList;
    auto contactGui = new CListContactItem(clist, contact);
    auto item = new QListWidgetItem;
    item->setSizeHint(contactGui->size());
    clist->addItem(item);
    clist->setItemWidget(item, contactGui);
    contactGui->userp = static_cast<QWidget*>(contactGui);
    return contactGui;
}
karere::IApp::IGroupChatListItem*
MainWindow::addGroupChatItem(karere::GroupChatRoom& room)
{
    auto clist = ui.contactList;
    auto chatGui = new CListGroupChatItem(clist, room);
    auto item = new QListWidgetItem;
    item->setSizeHint(chatGui->size());
    clist->insertItem(0, item);
    clist->setItemWidget(item, chatGui);
    chatGui->userp = static_cast<QWidget*>(chatGui);
    return chatGui;
}

karere::IApp::IPeerChatListItem*
MainWindow::addPeerChatItem(karere::PeerChatRoom& room)
{
    auto clist = ui.contactList;
    auto chatGui = new CListPeerChatItem(clist, room);
    auto item = new QListWidgetItem;
    item->setSizeHint(chatGui->size());
    clist->insertItem(0, item);
    clist->setItemWidget(item, chatGui);
    chatGui->userp = static_cast<QWidget*>(chatGui);
    return chatGui;
}

void MainWindow::removePeerChatItem(IPeerChatListItem &item)
{
    removeItem(item);
}

void MainWindow::removeItem(IListItem& item)
{
    auto clist = ui.contactList;
    auto size = clist->count();
    QWidget* widget = static_cast<QWidget*>(item.userp);
    for (int i=0; i<size; i++)
    {
        auto gui = (clist->itemWidget(clist->item(i)));
        if (widget == gui)
        {
            clist->setItemWidget(clist->item(i), nullptr);
            delete widget;
            delete clist->takeItem(i);
            return;
        }
    }
    throw std::runtime_error("MainWindow::removeItem: Item not found");
}
void MainWindow::removeGroupChatItem(karere::IApp::IGroupChatListItem& item)
{
    removeItem(item);
}
void MainWindow::removeContactItem(IContactListItem& item)
{
    removeItem(item);
}

karere::IApp::ILoginDialog* MainWindow::createLoginDialog()
{
    return new LoginDialog(nullptr);
}

void MainWindow::onIncomingContactRequest(const MegaContactRequest &req)
{
    const char* cMail = req.getSourceEmail();
    assert(cMail); //should be already checked by the caller
    QString mail = cMail;

    auto ret = QMessageBox::question(nullptr, tr("Incoming contact request"),
        tr("Contact request from %1, accept?").arg(mail));
    int action = (ret == QMessageBox::Yes)
            ? MegaContactRequest::REPLY_ACTION_ACCEPT
            : MegaContactRequest::REPLY_ACTION_DENY;
    client().api.call(&MegaApi::replyContactRequest, (MegaContactRequest*)&req, action)
    .fail([this, mail](const promise::Error& err)
    {
        QMessageBox::critical(nullptr, tr("Accept request"), tr("Error replying to contact request from ")+mail);
        return err;
    });
}
void MainWindow::onAddContact()
{
    auto email = QInputDialog::getText(this, tr("Add contact"), tr("Please enter the email of the user to add"));
    if (email.isNull())
        return;
    if (email == client().api.sdk.getMyEmail())
    {
        QMessageBox::critical(this, tr("Add contact"), tr("You can't add your own email as contact"));
        return;
    }
    auto utf8 = email.toUtf8();
    for (auto& item: *client().contactList)
    {
        if ((item.second->email() == utf8.data()) && (item.second->visibility() != ::mega::MegaUser::VISIBILITY_HIDDEN))
        {
            QMessageBox::critical(this, tr("Add contact"),
                tr("User with email '%1' already exists in your contactlist with screen name '%2'")
                .arg(email).arg(QString::fromStdString(item.second->titleString())));
            return;
        }
    }
    client().api.call(&MegaApi::inviteContact, email.toUtf8().data(), tr("I'd like to add you to my contact list").toUtf8().data(), MegaContactRequest::INVITE_ACTION_ADD)
    .fail([this, email](const promise::Error& err)
    {
        QString msg;
        if (err.code() == API_ENOENT)
            msg = tr("User with email '%1' does not exist").arg(email);
        else if (err.code() == API_EEXIST)
        {
            std::unique_ptr<MegaUser> user(client().api.sdk.getContact(email.toUtf8().data()));
            if (!user)
            {
                msg = tr("Bug: API said user exists in our contactlist, but SDK can't find it");
            }
            else
            {
                auto userid = user->getHandle();
                auto it = client().contactList->find(userid);
                if (it == client().contactList->end())
                {
                    msg = tr("Bug: API and SDK have the user, but karere contactlist can't find it");
                }
                else
                {
                    msg = tr("User with email '%1' already exists in your contactlist").arg(email);
                    if (it->second->titleString() != email.toUtf8().data())
                            msg.append(tr(" with the screen name '")).append(QString::fromStdString(it->second->titleString())).append('\'');
                }
            }
        }
        else if (err.code() == API_EARGS)
        {
            msg = tr("Invalid email address '%1'").arg(email);
        }
        else
        {
            msg = tr("Error inviting '")+email+tr("': ")+QLatin1String(err.what());
        }
        QMessageBox::critical(this, tr("Add contact"), msg);
        return err;
    });
}
void MainWindow::onInitStateChange(int newState)
{
    if (!isVisible() && (newState == karere::Client::kInitHasOfflineSession
                      || newState == karere::Client::kInitHasOnlineSession))
    {
        show();
    }
    else if (newState == karere::Client::kInitErrSidInvalid)
    {
        hide();
        marshallCall([this]()
        {
            Q_EMIT esidLogout();
        });
    }


    if (newState == karere::Client::kInitHasOfflineSession ||
            newState == karere::Client::kInitHasOnlineSession)
    {
        setWindowTitle(mClient->myEmail().c_str());
    }
    else
    {
        setWindowTitle("");
    }
}

QString prettyInterval(int64_t secs)
{
    enum {secsPerMonth = 86400*30, secsPerYear = 86400 * 365};
    if (secs < 60)
        return QObject::tr("%1 seconds").arg(secs);
    else if (secs < 3600)
        return QObject::tr("%1 minutes").arg(round(float(secs)/60));
    else if (secs < 86400)
        return QObject::tr("%1 hours").arg(secs/3600);
    else if (secs < secsPerMonth)
        return QObject::tr("%1 days").arg(round(float(secs)/86400));
    else if (secs < secsPerYear)
        return QObject::tr("%1 months %2 days").arg(secs/secsPerMonth).arg(round(secs%secsPerMonth)/86400);
    else
    {
        auto years = secs/secsPerYear;
        auto months = (secs % secsPerYear) / secsPerMonth;
        auto days = (secs % secsPerMonth) / 86400;
        return QObject::tr("%1 years %2 months %3 days").arg(years).arg(months).arg(days);
    }
}

void MainWindow::onSettingsBtn(bool)
{
    SettingsDialog dialog(*this);
    if (dialog.exec() == QDialog::Accepted)
        dialog.applySettings();
}

void CListGroupChatItem::setTitle()
{
    auto title = QInputDialog::getText(this, tr("Change chat title"), tr("Please enter chat title"));
    mRoom.setTitle(title.isNull() ? std::string() : title.toStdString())
    .fail([](const promise::Error& err)
    {
        GUI_LOG_ERROR("Error setting chat title: %s", err.what());
    });
}
void CListChatItem::truncateChat()
{
    auto& thisroom = room();
    if (thisroom.chat().empty())
        return;
    thisroom.parent.client.api.call(
        &::mega::MegaApi::truncateChat,
        thisroom.chatid(),
        thisroom.chat().at(thisroom.chat().highnum()).id().val);
}

#include <mainwindow.moc><|MERGE_RESOLUTION|>--- conflicted
+++ resolved
@@ -209,20 +209,11 @@
     }
     if (pres == Presence::kOnline)
     {
-<<<<<<< HEAD
-        client().setPresence(Presence::kClear, Client::kSetPresOverride);
-        client().setPresence(Presence::kOnline, Client::kSetPresDynamic);
+        client().setPresence(Presence::kOnline);
     }
     else
     {
-        client().setPresence(pres, Client::kSetPresOverride);
-=======
-        client().setPresence(Presence::kOnline);
-    }
-    else
-    {
         client().setPresence(pres);
->>>>>>> babe8378
     }
 }
 
