#ifndef CHATGROUPDIALOG_H
#define CHATGROUPDIALOG_H
#include "megachatapi.h"
#include <QDialog>
#include "MainWindow.h"

namespace Ui {
class ChatGroupDialog;
}
class MainWindow;
class CreateChatDialog : public QDialog
{
    Q_OBJECT
    protected:
        megachat::MegaChatApi * mMegaChatApi;
        MainWindow *mMainWin;
        Ui::ChatGroupDialog *ui;
        bool mPublic;
        bool mGroup;

    public:
<<<<<<< HEAD
        CreateChatDialog(QWidget *parent, megachat::MegaChatApi *megachatApi, bool aGroup, bool aPub);
        ~CreateChatDialog();
        void createChatList(mega::MegaUserList* contactList);

=======
        ChatGroupDialog(QWidget *parent, megachat::MegaChatApi *megachatApi);
        ~ChatGroupDialog();
        void createChatList(::mega::MegaUserList* contactList);
>>>>>>> e4b2873f
    private slots:
        void on_buttonBox_accepted();
        void on_buttonBox_rejected();
};

#endif // CHATGROUPDIALOG_H<|MERGE_RESOLUTION|>--- conflicted
+++ resolved
@@ -19,16 +19,10 @@
         bool mGroup;
 
     public:
-<<<<<<< HEAD
-        CreateChatDialog(QWidget *parent, megachat::MegaChatApi *megachatApi, bool aGroup, bool aPub);
+        CreateChatDialog(QWidget *parent, ::megachat::MegaChatApi *megachatApi, bool aGroup, bool aPub);
         ~CreateChatDialog();
-        void createChatList(mega::MegaUserList* contactList);
+        void createChatList(::mega::MegaUserList* contactList);
 
-=======
-        ChatGroupDialog(QWidget *parent, megachat::MegaChatApi *megachatApi);
-        ~ChatGroupDialog();
-        void createChatList(::mega::MegaUserList* contactList);
->>>>>>> e4b2873f
     private slots:
         void on_buttonBox_accepted();
         void on_buttonBox_rejected();
