--- conflicted
+++ resolved
@@ -75,36 +75,7 @@
         return;
     }
 
-<<<<<<< HEAD
     if (peerList->size() == 0 && !mPublic)
-=======
-    megachat::MegaChatListItemList *list = mMegaChatApi->getChatListItemsByPeers(peerList);
-    if (list->size() != 0)
-    {
-         QMessageBox msgBoxAns;
-         msgBoxAns.setText("You have another chatroom with same participants do you want to reuse it ");
-         msgBoxAns.setStandardButtons(QMessageBox::Yes | QMessageBox::No);
-         int retVal = msgBoxAns.exec();
-         if (retVal == QMessageBox::Yes)
-         {
-             if (list->get(0)->isArchived())
-             {
-                 ChatItemWidget *item = mMainWin->getChatItemWidget(list->get(0)->getChatId(), false);
-                 item->archiveChat(false);
-                 QMessageBox::warning(this, tr("Add chatRoom"), tr("You have unarchived a chatroom to reuse it"));
-             }
-             else
-             {
-                 QMessageBox::warning(this, tr("Add chatRoom"), tr("You have decide to reuse the chatroom"));
-             }
-         }
-         else
-         {
-             this->mMegaChatApi->createChat(true, peerList);
-         }
-    }
-    else
->>>>>>> 9a357a7a
     {
         QMessageBox::warning(this, tr("Chat creation"), tr("Private groupchats cannot be empty"));
         show();
@@ -116,6 +87,7 @@
     delete peerList;
 }
 
+
 void CreateChatDialog::on_buttonBox_rejected()
 {
     close();
