#ifndef CHATWINDOW_H
#define CHATWINDOW_H
#include "ui_chatWindow.h"
#include "QTMegaChatRoomListener.h"
#include "megachatapi.h"
#include "chatItemWidget.h"
#include "chatMessage.h"
#include "megaLoggerApplication.h"
#include "MainWindow.h"
#include <QMessageBox>
<<<<<<< HEAD

#ifndef KARERE_DISABLE_WEBRTC
#include "callGui.h"
#else
namespace rtcmodule
{
    class ICallHandler{};
}
class CallGui: public rtcModule::ICallHandler {};
#endif

=======
>>>>>>> 684a852a

#define NMESSAGES_LOAD 16   // number of messages to load at every fetch
class ChatMessage;
class MainWindow;

namespace Ui{
class ChatWindowUi;
}
class ChatItemWidget;

class ChatWindow : public QDialog, megachat::MegaChatRoomListener
{
    Q_OBJECT
    public:
        ChatWindow(QWidget *parent, megachat::MegaChatApi *mMegaChatApi, megachat::MegaChatRoom *cRoom, const char *title);
        virtual ~ChatWindow();
        void openChatRoom();
        void onChatRoomUpdate(megachat::MegaChatApi *api, megachat::MegaChatRoom *chat);
        void onMessageReceived(megachat::MegaChatApi* api, megachat::MegaChatMessage *msg);
        void onMessageUpdate(megachat::MegaChatApi* api, megachat::MegaChatMessage *msg);
        void onMessageLoaded(megachat::MegaChatApi* api, megachat::MegaChatMessage *msg);
        void onHistoryReloaded(megachat::MegaChatApi* api, megachat::MegaChatRoom *chat);
        void deleteChatMessage(megachat::MegaChatMessage *msg);
        void createMembersMenu(QMenu& menu);
        void truncateChatUI();
        void connectCall();
        void hangCall();
        void setChatTittle(const char *title);
        bool eraseChatMessage(megachat::MegaChatMessage *msg, bool temporal);
<<<<<<< HEAD
        void moveManualSendingToSending(megachat::MegaChatMessage *msg);
        void updateMessageFirstname(megachat::MegaChatHandle contactHandle, const char *firstname);
        void setMessageHeight(megachat::MegaChatMessage *msg, QListWidgetItem *item);
        QListWidgetItem *addMsgWidget (megachat::MegaChatMessage *msg, int index);
        ChatMessage *findChatMessage(megachat::MegaChatHandle msgId);
=======
        void moveManualSendingToSending(megachat::MegaChatMessage * msg);
        void updateMessageFirstname(megachat::MegaChatHandle contactHandle, const char *firstname);
        void setMessageHeight(megachat::MegaChatMessage * msg, QListWidgetItem* item);
        QListWidgetItem* addMsgWidget (megachat::MegaChatMessage * msg, int index);
        ChatMessage * findChatMessage(megachat::MegaChatHandle msgId);
>>>>>>> 684a852a
        megachat::MegaChatHandle getMessageId(megachat::MegaChatMessage *msg);
        CallGui *getCallGui() const;
        void setCallGui(CallGui *callGui);

    protected:
        Ui::ChatWindowUi *ui;
        CallGui *mCallGui;
        MainWindow *mMainWin;
        megachat::MegaChatApi *mMegaChatApi;
        mega::MegaApi *mMegaApi;
        megachat::MegaChatRoom *mChatRoom;
        ChatItemWidget *mChatItemWidget;
        MegaLoggerApplication *mLogger;
        megachat::QTMegaChatRoomListener *megaChatRoomListenerDelegate;
        std::map<megachat::MegaChatHandle, ChatMessage *> mMsgsWidgetsMap;
        std::string mChatTitle;
        int nSending;
        int loadedMessages;
        int nManualSending;
        int mPendingLoad;

    private slots:
        void onMsgListRequestHistory();
        void onMemberSetPriv();
        void onMemberRemove();
        void onMsgSendBtn();
        void onMemberAdd();
        void onTruncateChat();
        void onMembersBtn(bool);
        void onCallBtn(bool video);

    protected slots:
#ifndef KARERE_DISABLE_WEBRTC
        void closeEvent(QCloseEvent *event);
        void createCallGui(bool);
        void onVideoCallBtn(bool);
        void onAudioCallBtn(bool);
        void deleteCallGui();
#endif

    friend class CallGui;
    friend class ChatMessage;
    friend class CallAnswerGui;
    friend class MainWindow;
};
#endif // CHATWINDOW_H<|MERGE_RESOLUTION|>--- conflicted
+++ resolved
@@ -8,20 +8,17 @@
 #include "megaLoggerApplication.h"
 #include "MainWindow.h"
 #include <QMessageBox>
-<<<<<<< HEAD
 
 #ifndef KARERE_DISABLE_WEBRTC
 #include "callGui.h"
-#else
+/*
 namespace rtcmodule
 {
     class ICallHandler{};
 }
-class CallGui: public rtcModule::ICallHandler {};
+class CallGui: public rtcModule::ICallHandler {};*/
 #endif
 
-=======
->>>>>>> 684a852a
 
 #define NMESSAGES_LOAD 16   // number of messages to load at every fetch
 class ChatMessage;
@@ -51,26 +48,21 @@
         void hangCall();
         void setChatTittle(const char *title);
         bool eraseChatMessage(megachat::MegaChatMessage *msg, bool temporal);
-<<<<<<< HEAD
         void moveManualSendingToSending(megachat::MegaChatMessage *msg);
         void updateMessageFirstname(megachat::MegaChatHandle contactHandle, const char *firstname);
         void setMessageHeight(megachat::MegaChatMessage *msg, QListWidgetItem *item);
         QListWidgetItem *addMsgWidget (megachat::MegaChatMessage *msg, int index);
         ChatMessage *findChatMessage(megachat::MegaChatHandle msgId);
-=======
-        void moveManualSendingToSending(megachat::MegaChatMessage * msg);
-        void updateMessageFirstname(megachat::MegaChatHandle contactHandle, const char *firstname);
-        void setMessageHeight(megachat::MegaChatMessage * msg, QListWidgetItem* item);
-        QListWidgetItem* addMsgWidget (megachat::MegaChatMessage * msg, int index);
-        ChatMessage * findChatMessage(megachat::MegaChatHandle msgId);
->>>>>>> 684a852a
         megachat::MegaChatHandle getMessageId(megachat::MegaChatMessage *msg);
+#ifndef KARERE_DISABLE_WEBRTC
         CallGui *getCallGui() const;
         void setCallGui(CallGui *callGui);
-
+#endif
     protected:
         Ui::ChatWindowUi *ui;
+#ifndef KARERE_DISABLE_WEBRTC
         CallGui *mCallGui;
+#endif
         MainWindow *mMainWin;
         megachat::MegaChatApi *mMegaChatApi;
         mega::MegaApi *mMegaApi;
@@ -93,8 +85,9 @@
         void onMemberAdd();
         void onTruncateChat();
         void onMembersBtn(bool);
+#ifndef KARERE_DISABLE_WEBRTC
         void onCallBtn(bool video);
-
+#endif
     protected slots:
 #ifndef KARERE_DISABLE_WEBRTC
         void closeEvent(QCloseEvent *event);
