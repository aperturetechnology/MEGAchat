#ifndef CHATWINDOW_H
#define CHATWINDOW_H
#include "ui_chatWindow.h"
#include "QTMegaChatRoomListener.h"
#include "QTMegaChatNodeHistoryListener.h"
#include "megachatapi.h"
#include "chatItemWidget.h"
#include "chatMessage.h"
#include "megaLoggerApplication.h"
#include "MainWindow.h"
#include <QMessageBox>
#include "QTMegaTransferListener.h"

#ifndef KARERE_DISABLE_WEBRTC
#include "callGui.h"
/*
namespace rtcmodule
{
    class ICallHandler{};
}
class CallGui: public rtcModule::ICallHandler {};*/
#endif

const int callMaxParticipants = 9;
const int widgetsFixed = 3;

#define NMESSAGES_LOAD 16   // number of messages to load at every fetch
class ChatMessage;
class MainWindow;

namespace Ui{
class ChatWindowUi;
}
class ChatItemWidget;

class ChatWindow : public QDialog,
        public megachat::MegaChatRoomListener,
        public ::mega::MegaTransferListener,
        public megachat::MegaChatNodeHistoryListener
{
    Q_OBJECT
    public:
        ChatWindow(QWidget *parent, megachat::MegaChatApi *mMegaChatApi, megachat::MegaChatRoom *cRoom, const char *title);
        virtual ~ChatWindow();
        void openChatRoom();
        void onChatRoomUpdate(megachat::MegaChatApi *api, megachat::MegaChatRoom *chat);
        void onMessageReceived(megachat::MegaChatApi *api, megachat::MegaChatMessage *msg);
        void onMessageUpdate(megachat::MegaChatApi *api, megachat::MegaChatMessage *msg);
        void onMessageLoaded(megachat::MegaChatApi *api, megachat::MegaChatMessage *msg);
        void onHistoryReloaded(megachat::MegaChatApi *api, megachat::MegaChatRoom *chat);
        void onAttachmentLoaded(MegaChatApi *api, MegaChatMessage *msg);
        void onAttachmentReceived(MegaChatApi *api, MegaChatMessage *msg);
        void onAttachmentDeleted(MegaChatApi *api, MegaChatHandle msgid);
        void onTruncate(MegaChatApi *api, MegaChatHandle msgid);
        void deleteChatMessage(megachat::MegaChatMessage *msg);
        void createMembersMenu(QMenu& menu);
        void createSettingsMenu(QMenu& menu);
        void createAttachMenu(QMenu& menu);
        void truncateChatUI();
        void connectPeerCallGui(MegaChatHandle peerid, MegaChatHandle clientid);
        void destroyCallGui(MegaChatHandle peerid, MegaChatHandle clientid);
        void hangCall();
        void setChatTittle(const char *title);
        bool eraseChatMessage(megachat::MegaChatMessage *msg, bool temporal);
        void moveManualSendingToSending(megachat::MegaChatMessage *msg);
        void updateMessageFirstname(megachat::MegaChatHandle contactHandle, const char *firstname);
        void setMessageHeight(megachat::MegaChatMessage *msg, QListWidgetItem *item);
        QListWidgetItem *addMsgWidget (megachat::MegaChatMessage *msg, int index);
        ChatMessage *findChatMessage(megachat::MegaChatHandle msgId);
        megachat::MegaChatHandle getMessageId(megachat::MegaChatMessage *msg);
<<<<<<< HEAD
        void onTransferFinish(::mega::MegaApi* api, ::mega::MegaTransfer *transfer, ::mega::MegaError* e);
        megachat::MegaChatApi *getMegaChatApi();
=======
        void onTransferFinish(::mega::MegaApi *api, ::mega::MegaTransfer *transfer, ::mega::MegaError *e);
        void onAttachLocation();

>>>>>>> e9c29ad9
#ifndef KARERE_DISABLE_WEBRTC
        std::set<CallGui *> *getCallGui();
        void setCallGui(CallGui *callGui);
#endif
    protected:
        Ui::ChatWindowUi *ui;
#ifndef KARERE_DISABLE_WEBRTC
        CallGui *mCallGui;
        std::set<CallGui *> callParticipantsGui;
#endif
        MainWindow *mMainWin;
        megachat::MegaChatApi *mMegaChatApi;
        ::mega::MegaApi *mMegaApi;
        megachat::MegaChatRoom *mChatRoom;
        ChatItemWidget *mChatItemWidget;
        MegaLoggerApplication *mLogger;
        megachat::QTMegaChatRoomListener *megaChatRoomListenerDelegate;
        ::mega::QTMegaTransferListener *megaTransferListenerDelegate;
        std::map<megachat::MegaChatHandle, ChatMessage *> mMsgsWidgetsMap;
        std::string mChatTitle;
        int nSending;
        int loadedMessages;
        int nManualSending;
        int mPendingLoad;
        MegaChatHandle mFreeCallGui [callMaxParticipants];
        int loadedAttachments;
        bool mScrollToBottomAttachments;
        megachat::QTMegaChatNodeHistoryListener *megaChatNodeHistoryListenerDelegate;
        MyMessageList *mAttachmentList = NULL;
        QWidget *mFrameAttachments = NULL;
        QMessageBox *mUploadDlg;

    private slots:
        void onMsgListRequestHistory();
        void onMemberSetPriv();
        void onMemberRemove();
        void onMsgSendBtn();
        void onMemberAdd();
        void onTruncateChat();
        void onMembersBtn(bool);
        void onShowAttachments(bool active);
        void onAttachmentRequestHistory();
        void on_mAttachBtn_clicked();
        void on_mCancelTransfer(QAbstractButton *);
        void onArchiveClicked(bool);
        void onAttachmentsClosed(QObject*);
        void onAttachNode(bool isVoiceClip);

#ifndef KARERE_DISABLE_WEBRTC
        void onCallBtn(bool video);
        void closeEvent(QCloseEvent *event);
        void createCallGui(bool, MegaChatHandle peerid, MegaChatHandle clientid);
        void getCallPos(int index, int &row, int &col);
        void onVideoCallBtn(bool);
        void onAudioCallBtn(bool);
        void deleteCallGui();
#endif
        void on_mSettingsBtn_clicked();

    friend class CallGui;
    friend class ChatMessage;
    friend class CallAnswerGui;
    friend class MainWindow;
};
#endif // CHATWINDOW_H<|MERGE_RESOLUTION|>--- conflicted
+++ resolved
@@ -68,14 +68,10 @@
         QListWidgetItem *addMsgWidget (megachat::MegaChatMessage *msg, int index);
         ChatMessage *findChatMessage(megachat::MegaChatHandle msgId);
         megachat::MegaChatHandle getMessageId(megachat::MegaChatMessage *msg);
-<<<<<<< HEAD
         void onTransferFinish(::mega::MegaApi* api, ::mega::MegaTransfer *transfer, ::mega::MegaError* e);
         megachat::MegaChatApi *getMegaChatApi();
-=======
-        void onTransferFinish(::mega::MegaApi *api, ::mega::MegaTransfer *transfer, ::mega::MegaError *e);
         void onAttachLocation();
 
->>>>>>> e9c29ad9
 #ifndef KARERE_DISABLE_WEBRTC
         std::set<CallGui *> *getCallGui();
         void setCallGui(CallGui *callGui);
