#ifndef CHATWINDOW_H
#define CHATWINDOW_H
#include "ui_chatWindow.h"
#include "QTMegaChatRoomListener.h"
#include "megachatapi.h"
#include "chatItemWidget.h"
#include "chatMessage.h"
#include "megaLoggerApplication.h"
#include "MainWindow.h"
#include <QMessageBox>
#include "QTMegaTransferListener.h"

#ifndef KARERE_DISABLE_WEBRTC
#include "callGui.h"
/*
namespace rtcmodule
{
    class ICallHandler{};
}
class CallGui: public rtcModule::ICallHandler {};*/
#endif

const int callMaxParticipants = 9;
const int widgetsFixed = 3;

#define NMESSAGES_LOAD 16   // number of messages to load at every fetch
class ChatMessage;
class MainWindow;

namespace Ui{
class ChatWindowUi;
}
class ChatItemWidget;

class ChatWindow : public QDialog,
        public megachat::MegaChatRoomListener,
        public mega::MegaTransferListener
{
    Q_OBJECT
    public:
        ChatWindow(QWidget *parent, megachat::MegaChatApi *mMegaChatApi, megachat::MegaChatRoom *cRoom, const char *title);
        virtual ~ChatWindow();
        void openChatRoom();
        void onChatRoomUpdate(megachat::MegaChatApi *api, megachat::MegaChatRoom *chat);
        void onMessageReceived(megachat::MegaChatApi* api, megachat::MegaChatMessage *msg);
        void onMessageUpdate(megachat::MegaChatApi* api, megachat::MegaChatMessage *msg);
        void onMessageLoaded(megachat::MegaChatApi* api, megachat::MegaChatMessage *msg);
        void onHistoryReloaded(megachat::MegaChatApi* api, megachat::MegaChatRoom *chat);
        void deleteChatMessage(megachat::MegaChatMessage *msg);
        void createMembersMenu(QMenu& menu);
        void createSettingsMenu(QMenu& menu);
        void truncateChatUI();
        void connectPeerCallGui(MegaChatHandle peerid);
        void destroyCallGui(MegaChatHandle mPeerid);
        void hangCall();
        void setChatTittle(const char *title);
        bool eraseChatMessage(megachat::MegaChatMessage *msg, bool temporal);
        void moveManualSendingToSending(megachat::MegaChatMessage *msg);
        void updateMessageFirstname(megachat::MegaChatHandle contactHandle, const char *firstname);
        void setMessageHeight(megachat::MegaChatMessage *msg, QListWidgetItem *item);
        QListWidgetItem *addMsgWidget (megachat::MegaChatMessage *msg, int index);
        ChatMessage *findChatMessage(megachat::MegaChatHandle msgId);
        megachat::MegaChatHandle getMessageId(megachat::MegaChatMessage *msg);
        void onTransferFinish(mega::MegaApi* api, mega::MegaTransfer *transfer, mega::MegaError* e);
#ifndef KARERE_DISABLE_WEBRTC
        std::set<CallGui *> *getCallGui();
        void setCallGui(CallGui *callGui);
#endif
    protected:
        Ui::ChatWindowUi *ui;
#ifndef KARERE_DISABLE_WEBRTC
        CallGui *mCallGui;
        std::set<CallGui *> callParticipantsGui;
#endif
        MainWindow *mMainWin;
        megachat::MegaChatApi *mMegaChatApi;
        mega::MegaApi *mMegaApi;
        megachat::MegaChatRoom *mChatRoom;
        ChatItemWidget *mChatItemWidget;
        MegaLoggerApplication *mLogger;
        megachat::QTMegaChatRoomListener *megaChatRoomListenerDelegate;
        mega::QTMegaTransferListener *megaTransferListenerDelegate;
        std::map<megachat::MegaChatHandle, ChatMessage *> mMsgsWidgetsMap;
        std::string mChatTitle;
        int nSending;
        int loadedMessages;
        int nManualSending;
        int mPendingLoad;
<<<<<<< HEAD
        MegaChatHandle mFreeCallGui [callMaxParticipants];
=======
        QMessageBox *mUploadDlg;
>>>>>>> 1acf43e3

    private slots:
        void onMsgListRequestHistory();
        void onMemberSetPriv();
        void onMemberRemove();
        void onMsgSendBtn();
        void onMemberAdd();
        void onTruncateChat();
        void onMembersBtn(bool);
        void on_mAttachBtn_clicked();
        void on_mCancelTransfer(QAbstractButton *);
        void onArchiveClicked(bool);

#ifndef KARERE_DISABLE_WEBRTC
        void onCallBtn(bool video);
        void closeEvent(QCloseEvent *event);
        void createCallGui(bool, MegaChatHandle peerid);
        void getCallPos(int index, int &row, int &col);
        void onVideoCallBtn(bool);
        void onAudioCallBtn(bool);
        void deleteCallGui();
#endif
        void on_mSettingsBtn_clicked();

    friend class CallGui;
    friend class ChatMessage;
    friend class CallAnswerGui;
    friend class MainWindow;
};
#endif // CHATWINDOW_H<|MERGE_RESOLUTION|>--- conflicted
+++ resolved
@@ -86,11 +86,8 @@
         int loadedMessages;
         int nManualSending;
         int mPendingLoad;
-<<<<<<< HEAD
         MegaChatHandle mFreeCallGui [callMaxParticipants];
-=======
         QMessageBox *mUploadDlg;
->>>>>>> 1acf43e3
 
     private slots:
         void onMsgListRequestHistory();
