--- conflicted
+++ resolved
@@ -105,7 +105,6 @@
         void onMemberAdd();
         void onTruncateChat();
         void onMembersBtn(bool);
-<<<<<<< HEAD
         void onLeaveGroupChat();
         void onChangeTitle();
         void onQueryChatLink();
@@ -114,29 +113,23 @@
         void onSetPublicChatToPrivate();
         void onUnarchiveChat();
         void onArchiveChat();
-=======
         void onShowAttachments(bool active);
         void onAttachmentRequestHistory();
         void on_mAttachBtn_clicked();
         void on_mCancelTransfer(QAbstractButton *);
         void onArchiveClicked(bool);
         void onAttachmentsClosed(QObject*);
->>>>>>> 8fd321f0
+        void on_mJoinBtn_clicked();
+        void on_mSettingsBtn_clicked();
+        void createCallGui(bool);
+        void onVideoCallBtn(bool);
+        void onAudioCallBtn(bool);
+        void deleteCallGui();
 
 #ifndef KARERE_DISABLE_WEBRTC
         void onCallBtn(bool video);
         void closeEvent(QCloseEvent *event);
 #endif
-
-        void on_mJoinBtn_clicked();
-        void on_mSettingsBtn_clicked();
-        void on_mAttachBtn_clicked();
-        void on_mCancelTransfer(QAbstractButton *);
-        void onArchiveClicked(bool);
-        void createCallGui(bool);
-        void onVideoCallBtn(bool);
-        void onAudioCallBtn(bool);
-        void deleteCallGui();
 
     friend class CallGui;
     friend class ChatMessage;
