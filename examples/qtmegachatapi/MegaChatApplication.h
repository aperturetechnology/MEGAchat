--- conflicted
+++ resolved
@@ -29,21 +29,15 @@
         void addChats();
         void addContacts();
         void configureLogs();
-<<<<<<< HEAD
         void initAnonymous(std::string chatlink);
-        void saveSid(const char* sdkSid);
         std::string getChatLink();
-=======
-
         const char *readSid();
         const char *sid() const;
         void saveSid(const char *sid);
         void removeSid();
-
         LoginDialog *loginDialog() const;
         void resetLoginDialog();
 
->>>>>>> 2257f891
         virtual void onRequestFinish(megachat::MegaChatApi *mMegaChatApi, megachat::MegaChatRequest *request, megachat::MegaChatError *e);
         virtual void onRequestFinish(mega::MegaApi *api, mega::MegaRequest *request, mega::MegaError *e);
         virtual void onUsersUpdate(mega::MegaApi * api, mega::MegaUserList * userList);
