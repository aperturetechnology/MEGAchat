#include "qmenu.h"
#include "chatMessage.h"
#include "ui_chatMessageWidget.h"
#include <QMessageBox>
#include <QClipboard>

const char *messageStatus[] =
{
  "Sending", "SendingManual", "ServerReceived", "ServerRejected", "Delivered", "NotSeen", "Seen"
};

ChatMessage::ChatMessage(ChatWindow *parent, megachat::MegaChatApi *mChatApi, megachat::MegaChatHandle chatId, megachat::MegaChatMessage *msg)
    : QWidget((QWidget *)parent),
      ui(new Ui::ChatMessageWidget)
{
    mChatWindow=parent;
    this->mChatId=chatId;
    megaChatApi = mChatApi;
    ui->setupUi(this);
    mMessage = msg;
    setAuthor(NULL);
    setTimestamp(mMessage->getTimestamp());
    megachat::MegaChatRoom *chatRoom = megaChatApi->getChatRoom(chatId);

    if (chatRoom->isGroup() && mMessage->getStatus() == megachat::MegaChatMessage::STATUS_DELIVERED)
        setStatus(megachat::MegaChatMessage::STATUS_SERVER_RECEIVED);
    else
        setStatus(mMessage->getStatus());

    updateContent();

    connect(ui->mMsgDisplay, SIGNAL(customContextMenuRequested(const QPoint&)), this, SLOT(onMessageCtxMenu(const QPoint&)));
    updateToolTip();
    show();
}

ChatMessage::~ChatMessage()
{
    delete mMessage;
    delete ui;
}

void ChatMessage::updateToolTip()
{
    QString tooltip;

    megachat::MegaChatHandle msgId;
    int status = mMessage->getStatus();
    switch (status)
    {
    case megachat::MegaChatMessage::STATUS_SENDING:
        tooltip.append(tr("tempId: "));
        msgId = mMessage->getTempId();
        break;
    case megachat::MegaChatMessage::STATUS_SENDING_MANUAL:
        tooltip.append(tr("rowId: "));
        msgId = mMessage->getRowId();
        break;
    default:
        tooltip.append(tr("msgId: "));
        msgId = mMessage->getMsgId();
        break;
    }

    const char *auxMsgId_64 = mChatWindow->mMegaApi->userHandleToBase64(msgId);
    const char *auxUserId_64 = mChatWindow->mMegaApi->userHandleToBase64(mMessage->getUserHandle());
    tooltip.append(QString::fromStdString(auxMsgId_64))
            .append(tr("\ntype: "))
            .append(QString::fromStdString(std::to_string(mMessage->getType())))
            .append(tr("\nuserid: "))
            .append(QString::fromStdString(auxUserId_64));
    ui->mHeader->setToolTip(tooltip);
    delete [] auxMsgId_64;
    delete [] auxUserId_64;
}

void ChatMessage::showRichLinkData()
{
    QString text = tr("[Contains-metadata msg]");
    const MegaChatContainsMeta *containsMeta = mMessage->getContainsMeta();
    if (containsMeta && containsMeta->getType() == megachat::MegaChatContainsMeta::CONTAINS_META_RICH_PREVIEW)
    {
        const MegaChatRichPreview *richPreview = containsMeta->getRichPreview();
        text.append(tr("\nSubtype: rich-link"))
            .append(tr("\nOriginal content: "))
            .append(richPreview->getText())
            .append(tr("\nURL: "))
            .append(richPreview->getUrl())
            .append(tr("\nDomain Name: "))
            .append(richPreview->getDomainName())
            .append(tr("\nTitle: "))
            .append(richPreview->getTitle())
            .append(tr("\nDescription: "))
            .append(richPreview->getDescription())
            .append(tr("\nHas icon: "))
            .append(richPreview->getIcon() ? "yes" : "no")
            .append(tr("\nHas image: "))
            .append(richPreview->getImage() ? "yes" : "no");
    }
    ui->mMsgDisplay->setText(text);
    ui->mMsgDisplay->setStyleSheet("background-color: rgba(213,245,160,128)\n");
    ui->mAuthorDisplay->setStyleSheet("color: rgba(0,0,0,128)\n");
    ui->mTimestampDisplay->setStyleSheet("color: rgba(0,0,0,128)\n");
    ui->mHeader->setStyleSheet("background-color: rgba(107,144,163,128)\n");
}

QListWidgetItem *ChatMessage::getWidgetItem() const
{
    return mListWidgetItem;
}

void ChatMessage::setWidgetItem(QListWidgetItem *item)
{
    mListWidgetItem = item;
}

megachat::MegaChatMessage *ChatMessage::getMessage() const
{
    return mMessage;
}

void ChatMessage::setMessage(megachat::MegaChatMessage *message)
{
    if (mMessage)
    {
        delete mMessage;
    }

    this->mMessage = message;
}

void ChatMessage::setMessageContent(const char *content)
{
    ui->mMsgDisplay->setText(content);
}

QString ChatMessage::nodelistText()
{
    QString text;
    ::mega::MegaNodeList *nodeList = mMessage->getMegaNodeList();
    for(int i = 0; i < nodeList->size(); i++)
    {
        const char *auxNodeHandle_64 = mChatWindow->mMegaApi->handleToBase64(nodeList->get(i)->getHandle());
        text.append("\n[Node").append(std::to_string(i+1).c_str()).append("]")
        .append("\nHandle: ")
        .append(QString::fromStdString(auxNodeHandle_64))
        .append("\nName: ")
        .append(nodeList->get(i)->getName())
        .append("\nSize: ")
        .append(QString::fromStdString(std::to_string(nodeList->get(i)->getSize())))
        .append(" bytes");
        delete [] auxNodeHandle_64;
    }
    return text;
}

void ChatMessage::updateContent()
{
    if (mMessage->isEdited())
        markAsEdited();

    if (!mMessage->isManagementMessage())
    {
        switch (mMessage->getType())
        {
            case megachat::MegaChatMessage::TYPE_NODE_ATTACHMENT:
            {
                QString text;
                text.append(tr("[Nodes attachment msg]"));
<<<<<<< HEAD
                text.append(nodelistText());
=======
                ::mega::MegaNodeList *nodeList=mMessage->getMegaNodeList();
                for(int i = 0; i < nodeList->size(); i++)
                {
                    const char *auxNodeHandle_64 =this->mChatWindow->mMegaApi->handleToBase64(nodeList->get(i)->getHandle());
                    text.append(tr("\n[Node]"))
                    .append("\nHandle: ")
                    .append(QString::fromStdString(auxNodeHandle_64))
                    .append("\nName: ")
                    .append(nodeList->get(i)->getName())
                    .append("\nSize: ")
                    .append(QString::fromStdString(std::to_string(nodeList->get(i)->getSize())))
                    .append(" bytes");
                    delete [] auxNodeHandle_64;
                }
>>>>>>> 081d9ea7
                ui->mMsgDisplay->setText(text);
                ui->mMsgDisplay->setStyleSheet("background-color: rgba(198,251,187,128)\n");
                ui->mAuthorDisplay->setStyleSheet("color: rgba(0,0,0,128)\n");
                ui->mTimestampDisplay->setStyleSheet("color: rgba(0,0,0,128)\n");
                ui->mHeader->setStyleSheet("background-color: rgba(107,144,163,128)\n");
                ui->bSettings->show();
                break;
            }
            case megachat::MegaChatMessage::TYPE_VOICE_CLIP:
            {
                QString text;
                text.append(tr("[Voice clip msg]"));
                text.append(nodelistText());
                ui->mMsgDisplay->setText(text);
                ui->mMsgDisplay->setStyleSheet("background-color: rgba(229,66,244,128)\n");
                ui->mAuthorDisplay->setStyleSheet("color: rgba(0,0,0,128)\n");
                ui->mTimestampDisplay->setStyleSheet("color: rgba(0,0,0,128)\n");
                ui->mHeader->setStyleSheet("background-color: rgba(107,144,163,128)\n");
                ui->bSettings->show();
                break;
            }
            case megachat::MegaChatMessage::TYPE_CONTACT_ATTACHMENT:
            {
                QString text;
                text.append(tr("[Contacts attachment msg]"));
                for(unsigned int i = 0; i < mMessage->getUsersCount(); i++)
                {
                  const char *auxUserHandle_64 =this->mChatWindow->mMegaApi->userHandleToBase64(mMessage->getUserHandle(i));
                  text.append(tr("\n[User]"))
                  .append("\nHandle: ")
                  .append(auxUserHandle_64)
                  .append("\nName: ")
                  .append(mMessage->getUserName(i))
                  .append("\nEmail: ")
                  .append(mMessage->getUserEmail(i));
                  delete [] auxUserHandle_64;
                }
                ui->mMsgDisplay->setText(text);
                ui->mMsgDisplay->setStyleSheet("background-color: rgba(205,254,251,128)\n");
                ui->mAuthorDisplay->setStyleSheet("color: rgba(0,0,0,128)\n");
                ui->mTimestampDisplay->setStyleSheet("color: rgba(0,0,0,128)\n");
                ui->mHeader->setStyleSheet("background-color: rgba(107,144,163,128)\n");
                text.clear();
                break;
            }
            case megachat::MegaChatMessage::TYPE_NORMAL:
            {
                ui->mMsgDisplay->setStyleSheet("background-color: rgba(255,255,255,128)\n");
                ui->mHeader->setStyleSheet("background-color: rgba(107,144,163,128)\n");
                ui->mAuthorDisplay->setStyleSheet("color: rgba(0,0,0,128)\n");
                ui->mTimestampDisplay->setStyleSheet("color: rgba(0,0,0,128)\n");
                setMessageContent(mMessage->getContent());
                break;
            }
            case megachat::MegaChatMessage::TYPE_CONTAINS_META:
            {
                showRichLinkData();
                break;
            }
            case megachat::MegaChatMessage::TYPE_INVALID:
            {
                int errorCode = mMessage->getCode();
                std::string content = "Invalid message [warn]: - (";
                if (errorCode == MegaChatMessage::INVALID_SIGNATURE)
                    content.append("invalid signature");
                else if (errorCode == MegaChatMessage::INVALID_FORMAT)
                    content.append("malformed");
                else
                    content.append(std::to_string(errorCode));
                content.append(")\nContent: ");
                if (mMessage->getContent())
                    content.append(mMessage->getContent());
                setMessageContent(content.c_str());
                break;
            }
            case megachat::MegaChatMessage::TYPE_UNKNOWN:
            {
                int errorCode = mMessage->getCode();
                std::string content = "Unknown type [hide]: - (";
                if (errorCode == MegaChatMessage::INVALID_KEY)
                    content.append("invalid key");
                else if (errorCode == MegaChatMessage::DECRYPTING)
                    content.append("decrypting");
                else if (errorCode == MegaChatMessage::INVALID_TYPE)
                    content.append("invalid type");
                else
                    content.append(std::to_string(errorCode));
                content.append(")\nContent: ");
                if (mMessage->getContent())
                    content.append(mMessage->getContent());
                setMessageContent(content.c_str());
                break;
            }
        }
    }
    else
    {
        ui->mMsgDisplay->setText(managementInfoToString().c_str());
        ui->mHeader->setStyleSheet("background-color: rgba(192,123,11,128)\n");
        ui->mAuthorDisplay->setStyleSheet("color: rgba(0,0,0,128)\n");
        ui->mTimestampDisplay->setStyleSheet("color: rgba(0,0,0,128)\n");
    }
}

std::string ChatMessage::managementInfoToString() const
{
    std::string ret;
    ret.reserve(128);
    const char *userHandle_64 = this->mChatWindow->mMegaApi->userHandleToBase64(mMessage->getUserHandle());
    const char *actionHandle_64 = this->mChatWindow->mMegaApi->userHandleToBase64(mMessage->getHandleOfAction());

    switch (mMessage->getType())
    {
    case megachat::MegaChatMessage::TYPE_ALTER_PARTICIPANTS:
    {
        ret.append("User ").append(userHandle_64)
           .append((mMessage->getPrivilege() == megachat::MegaChatRoom::PRIV_RM) ? " removed" : " added")
           .append(" user ").append(actionHandle_64);
        return ret;
    }
    case megachat::MegaChatMessage::TYPE_TRUNCATE:
    {
        ChatListItemController *itemController = mChatWindow->mMainWin->getChatControllerById(mChatId);
        if(itemController)
        {
           ChatItemWidget *widget = itemController->getWidget();
           if (widget)
           {
              widget->updateToolTip(itemController->getItem(), NULL);
              ret.append("Chat history was truncated by user ").append(userHandle_64);
           }
        }
        return ret;
    }
    case megachat::MegaChatMessage::TYPE_PRIV_CHANGE:
    {
        ret.append("User ").append(userHandle_64)
           .append(" set privilege of user ").append(actionHandle_64)
           .append(" to ").append(std::to_string(mMessage->getPrivilege()));
        return ret;
    }
    case megachat::MegaChatMessage::TYPE_CHAT_TITLE:
    {
        megachat::MegaChatRoom *chatRoom = megaChatApi->getChatRoom(mChatId);
        ret.append("User ").append(userHandle_64)
           .append(" set chat title to '")
           .append(chatRoom->getTitle())+='\'';
        delete chatRoom;
        return ret;
    }
    case megachat::MegaChatMessage::TYPE_CALL_ENDED:
    {
        ret.append("User ").append(userHandle_64)
           .append(" start a call with: ");

        ::mega::MegaHandleList *handleList = mMessage->getMegaHandleList();
        for (unsigned int i = 0; i < handleList->size(); i++)
        {
            char *participant_64 = this->mChatWindow->mMegaApi->userHandleToBase64(handleList->get(i));
            ret.append(participant_64).append(" ");
            delete [] participant_64;
        }

        ret.append("\nDuration: ")
           .append(std::to_string(mMessage->getDuration()))
           .append("secs TermCode: ")
           .append(std::to_string(mMessage->getTermCode()));
        return ret;
    }
    default:
        ret.append("Management message with unknown type: ")
           .append(std::to_string(mMessage->getType()));
        return ret;
    }
    delete [] userHandle_64;
    delete [] actionHandle_64;
}

void ChatMessage::setTimestamp(int64_t ts)
{
    QDateTime t;
    t.setTime_t(ts);
    ui->mTimestampDisplay->setText(t.toString("hh:mm:ss - dd.MM.yy"));
}

void ChatMessage::setStatus(int status)
{
    if (status == megachat::MegaChatMessage::STATUS_UNKNOWN)
        ui->mStatusDisplay->setText("Invalid");
    else
    {
        ui->mStatusDisplay->setText(messageStatus[status]);
    }
}

void ChatMessage::setAuthor(const char *author)
{
    if (author)
    {
        ui->mAuthorDisplay->setText(tr(author));
        return;
    }

    MegaChatHandle uh = mMessage->getUserHandle();
    if (isMine())
    {
        ui->mAuthorDisplay->setText(tr("me"));
    }
    else
    {
        megachat::MegaChatRoom *chatRoom = megaChatApi->getChatRoom(mChatId);
        const char *msgAuthor = chatRoom->getPeerFirstnameByHandle(mMessage->getUserHandle());
        if (msgAuthor)
        {
            ui->mAuthorDisplay->setText(tr(msgAuthor));
        }
        else if ((msgAuthor = mChatWindow->mMainWin->mApp->getFirstname(uh)))
        {
            ui->mAuthorDisplay->setText(tr(msgAuthor));
            delete [] msgAuthor;
        }
        else
        {
            ui->mAuthorDisplay->setText(tr("Loading firstname..."));
        }
        delete chatRoom;
    }
}

bool ChatMessage::isMine() const
{
    return (mMessage->getUserHandle() == megaChatApi->getMyUserHandle());
}

void ChatMessage::markAsEdited()
{
    setStatus(mMessage->getStatus());
    ui->mStatusDisplay->setText(ui->mStatusDisplay->text()+" (Edited)");
}

void ChatMessage::onMessageCtxMenu(const QPoint& point)
{
   if (isMine() && !mMessage->isManagementMessage())
   {
       QMenu *menu = ui->mMsgDisplay->createStandardContextMenu(point);
       if (mMessage->isEditable())
       {
           auto action = menu->addAction(tr("&Edit message"));
           action->setData(QVariant::fromValue(this));
           connect(action, SIGNAL(triggered()), this, SLOT(onMessageEditAction()));
       }

       if (mMessage->isDeletable())
       {
           auto delAction = menu->addAction(tr("Delete message"));
           delAction->setData(QVariant::fromValue(this));
           connect(delAction, SIGNAL(triggered()), this, SLOT(onMessageDelAction()));
       }

       if (mMessage->getType() == MegaChatMessage::TYPE_CONTAINS_META
               && mMessage->getContainsMeta()
               && mMessage->getContainsMeta()->getType() == MegaChatContainsMeta::CONTAINS_META_RICH_PREVIEW)
       {
           auto richAction = menu->addAction(tr("Remove rich link"));
           richAction->setData(QVariant::fromValue(this));
           connect(richAction, SIGNAL(triggered()), this, SLOT(onMessageRemoveLinkAction()));
       }
       menu->popup(this->mapToGlobal(point));
   }
}

void ChatMessage::onMessageDelAction()
{
    mChatWindow->deleteChatMessage(this->mMessage);
}

void ChatMessage::onMessageEditAction()
{
    startEditingMsgWidget();
}

void ChatMessage::onMessageRemoveLinkAction()
{
    megaChatApi->removeRichLink(mChatId, mMessage->getMsgId());
}

void ChatMessage::cancelMsgEdit(bool /*clicked*/)
{
    clearEdit();
    mChatWindow->ui->mMessageEdit->setText(QString());
}

void ChatMessage::saveMsgEdit(bool /*clicked*/)
{
    std::string editedMsg = mChatWindow->ui->mMessageEdit->toPlainText().toStdString();
    std::string previousContent = mMessage->getContent();
    if(editedMsg != previousContent)
    {
        megachat::MegaChatHandle messageId;
        if (mMessage->getStatus() == megachat::MegaChatMessage::STATUS_SENDING)
        {
            messageId = mMessage->getTempId();
        }
        else
        {
            messageId = mMessage->getMsgId();
        }

        megachat::MegaChatMessage *message = megaChatApi->editMessage(mChatId, messageId, editedMsg.c_str());
        if (message)
        {
            setMessage(message);
            setMessageContent(message->getContent());
        }
    }

    clearEdit();
}

void ChatMessage::startEditingMsgWidget()
{
    mChatWindow->ui->mMsgSendBtn->setEnabled(false);
    mChatWindow->ui->mMessageEdit->blockSignals(true);
    ui->mEditDisplay->hide();
    ui->mStatusDisplay->hide();

    QPushButton *cancelBtn = new QPushButton(this);
    connect(cancelBtn, SIGNAL(clicked(bool)), this, SLOT(cancelMsgEdit(bool)));
    cancelBtn->setText("Cancel edit");
    auto layout = static_cast<QBoxLayout*>(ui->mHeader->layout());
    layout->insertWidget(2, cancelBtn);

    QPushButton *saveBtn = new QPushButton(this);
    connect(saveBtn, SIGNAL(clicked(bool)), this, SLOT(saveMsgEdit(bool)));
    saveBtn->setText("Save");
    layout->insertWidget(3, saveBtn);

    setLayout(layout);

    std::string content = mMessage->getContent();

    mChatWindow->ui->mMessageEdit->setText(content.c_str());
    mChatWindow->ui->mMessageEdit->moveCursor(QTextCursor::End);
}

void ChatMessage::clearEdit()
{
    mChatWindow->ui->mMessageEdit->setText("");
    mChatWindow->ui->mMessageEdit->moveCursor(QTextCursor::Start);
    auto header = ui->mHeader->layout();
    auto cancelBtn = header->itemAt(2)->widget();
    auto saveBtn = header->itemAt(3)->widget();
    header->removeWidget(cancelBtn);
    header->removeWidget(saveBtn);
    ui->mEditDisplay->show();
    ui->mStatusDisplay->show();
    delete cancelBtn;
    delete saveBtn;
    mChatWindow->ui->mMsgSendBtn->setEnabled(true);
    mChatWindow->ui->mMessageEdit->blockSignals(false);
}

void ChatMessage::setManualMode(bool manualMode)
{
    if(manualMode)
    {
        ui->mEditDisplay->hide();
        ui->mStatusDisplay->hide();
        QPushButton *manualSendBtn = new QPushButton(this);
        connect(manualSendBtn, SIGNAL(clicked(bool)), this, SLOT(onManualSending()));
        manualSendBtn->setText("Send (Manual mode)");
        auto layout = static_cast<QBoxLayout*>(ui->mHeader->layout());
        layout->insertWidget(2, manualSendBtn);

        QPushButton *discardBtn = new QPushButton(this);
        connect(discardBtn, SIGNAL(clicked(bool)), this, SLOT(onDiscardManualSending()));
        discardBtn->setText("Discard");
        layout->insertWidget(3, discardBtn);
        setLayout(layout);
    }
    else
    {
        ui->mEditDisplay->show();
        ui->mStatusDisplay->show();
        auto header = ui->mHeader->layout();
        auto manualSending = header->itemAt(2)->widget();
        auto discardManualSending = header->itemAt(3)->widget();
        delete manualSending;
        delete discardManualSending;
    }
}

void ChatMessage::onManualSending()
{
   if(mChatWindow->mChatRoom->getOwnPrivilege() == megachat::MegaChatPeerList::PRIV_RO)
   {
       QMessageBox::critical(nullptr, tr("Manual sending"), tr("You don't have permissions to send this message"));
   }
   else
   {
       megaChatApi->removeUnsentMessage(mChatWindow->mChatRoom->getChatId(), mMessage->getRowId());
       megachat::MegaChatMessage *tempMessage = megaChatApi->sendMessage(mChatWindow->mChatRoom->getChatId(), mMessage->getContent());
       setManualMode(false);
       mChatWindow->eraseChatMessage(mMessage, true);
       mChatWindow->moveManualSendingToSending(tempMessage);
   }
}

void ChatMessage::onDiscardManualSending()
{
   megaChatApi->removeUnsentMessage(mChatWindow->mChatRoom->getChatId(), mMessage->getRowId());
   mChatWindow->eraseChatMessage(mMessage, true);
}

void ChatMessage::on_bSettings_clicked()
{
    if (mMessage->getType() != megachat::MegaChatMessage::TYPE_NODE_ATTACHMENT
       && mMessage->getType() != megachat::MegaChatMessage::TYPE_VOICE_CLIP)
    {
        return;
    }

    QMenu menu(this);
    menu.setAttribute(Qt::WA_DeleteOnClose);
    switch (mMessage->getType())
    {
        case megachat::MegaChatMessage::TYPE_NODE_ATTACHMENT:
        {
            ::mega::MegaNodeList *nodeList = mMessage->getMegaNodeList();
            for (int i = 0; i < nodeList->size(); i++)
            {
                ::mega::MegaNode *node = nodeList->get(i);
                QString text("Download \"");
                text.append(node->getName()).append("\"");
                auto actDownload = menu.addAction(tr(text.toStdString().c_str()));
                connect(actDownload,  &QAction::triggered, this, [this, node]{ onNodeDownload(node); });

                text = "Stream \"";
                text.append(node->getName()).append("\"");
                auto actStream = menu.addAction(tr(text.toStdString().c_str()));
                connect(actStream,  &QAction::triggered, this, [this, node]{ onNodePlay(node); });
            }
            break;
        }

        case megachat::MegaChatMessage::TYPE_VOICE_CLIP:
        {
            ::mega::MegaNodeList *nodeList = mMessage->getMegaNodeList();
            for (int i = 0; i < nodeList->size(); i++)
            {
                ::mega::MegaNode *node = nodeList->get(i);
                QString text("Play \"");
                text.append(node->getName()).append("\"");
                auto actStream = menu.addAction(tr(text.toStdString().c_str()));
                connect(actStream,  &QAction::triggered, this, [this, node]{ onNodePlay(node); });
            }
            break;
        }

        default:
            break;
    }
    QPoint pos = ui->bSettings->pos();
    pos.setX(pos.x() + ui->bSettings->width());
    pos.setY(pos.y() + ui->bSettings->height());
    menu.exec(mapToGlobal(pos));
}

void ChatMessage::onNodeDownload(::mega::MegaNode *node)
{
    std::string target(mChatWindow->mMegaChatApi->getAppDir());
    target.append("/").append(node->getName());

    QMessageBox msgBoxAns;
    std::string message("Node will be saved in "+target+".\nDo you want to continue?");
    msgBoxAns.setText(message.c_str());
    msgBoxAns.setStandardButtons(QMessageBox::Ok | QMessageBox::Cancel);
    if (msgBoxAns.exec() == QMessageBox::Ok)
    {
        mChatWindow->mMegaApi->startDownload(node, target.c_str());
    }
}

void ChatMessage::onNodePlay(mega::MegaNode *node)
{
    if (mChatWindow->mMegaApi->httpServerIsRunning() == 0)
    {
        mChatWindow->mMegaApi->httpServerStart();
    }
    const char *localUrl = mChatWindow->mMegaApi->httpServerGetLocalLink(node);

    if (localUrl)
    {
        QClipboard *clipboard = QApplication::clipboard();
        QString clipUrl(localUrl);
        QMessageBox msg;
        msg.setText("URL for streaming the file: \""+QString(node->getName())+"\"");
        msg.setIcon(QMessageBox::Information);
        msg.setDetailedText(clipUrl);
        msg.addButton(tr("Ok"), QMessageBox::ActionRole);

        QAbstractButton *copyButton = msg.addButton(tr("Copy to clipboard"), QMessageBox::ActionRole);
        copyButton->disconnect();
        connect(copyButton, &QAbstractButton::clicked, this, [=](){clipboard->setText(clipUrl);});

        foreach (QAbstractButton *button, msg.buttons())
        {
            if (msg.buttonRole(button) == QMessageBox::ActionRole)
            {
                button->click();
                break;
            }
        }
        msg.setStyleSheet("width: 150px;");
        msg.exec();
        delete localUrl;
    }
}<|MERGE_RESOLUTION|>--- conflicted
+++ resolved
@@ -167,24 +167,7 @@
             {
                 QString text;
                 text.append(tr("[Nodes attachment msg]"));
-<<<<<<< HEAD
                 text.append(nodelistText());
-=======
-                ::mega::MegaNodeList *nodeList=mMessage->getMegaNodeList();
-                for(int i = 0; i < nodeList->size(); i++)
-                {
-                    const char *auxNodeHandle_64 =this->mChatWindow->mMegaApi->handleToBase64(nodeList->get(i)->getHandle());
-                    text.append(tr("\n[Node]"))
-                    .append("\nHandle: ")
-                    .append(QString::fromStdString(auxNodeHandle_64))
-                    .append("\nName: ")
-                    .append(nodeList->get(i)->getName())
-                    .append("\nSize: ")
-                    .append(QString::fromStdString(std::to_string(nodeList->get(i)->getSize())))
-                    .append(" bytes");
-                    delete [] auxNodeHandle_64;
-                }
->>>>>>> 081d9ea7
                 ui->mMsgDisplay->setText(text);
                 ui->mMsgDisplay->setStyleSheet("background-color: rgba(198,251,187,128)\n");
                 ui->mAuthorDisplay->setStyleSheet("color: rgba(0,0,0,128)\n");
