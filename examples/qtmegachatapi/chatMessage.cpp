--- conflicted
+++ resolved
@@ -327,33 +327,7 @@
                .append(" user ").append(actionHandle_64);
             break;
         }
-<<<<<<< HEAD
-        return ret;
-    }
-    case megachat::MegaChatMessage::TYPE_PRIV_CHANGE:
-    {
-        ret.append("User ").append(userHandle_64)
-           .append(" set privilege of user ").append(actionHandle_64)
-           .append(" to ").append(std::to_string(mMessage->getPrivilege()));
-        return ret;
-    }
-    case megachat::MegaChatMessage::TYPE_CHAT_TITLE:
-    {
-        ret.append("User ").append(userHandle_64)
-           .append(" set chat title to '")
-           .append(mMessage->getContent())+='\'';
-        return ret;
-    }
-    case megachat::MegaChatMessage::TYPE_CALL_ENDED:
-    {
-        ret.append("User ").append(userHandle_64)
-           .append(" start a call with: ");
-
-        ::mega::MegaHandleList *handleList = mMessage->getMegaHandleList();
-        for (unsigned int i = 0; i < handleList->size(); i++)
-=======
         case megachat::MegaChatMessage::TYPE_TRUNCATE:
->>>>>>> 8f275e8c
         {
             ChatListItemController *itemController = mChatWindow->mMainWin->getChatControllerById(mChatId);
             if(itemController)
@@ -376,58 +350,19 @@
         }
         case megachat::MegaChatMessage::TYPE_CHAT_TITLE:
         {
-            megachat::MegaChatRoom *chatRoom = megaChatApi->getChatRoom(mChatId);
             ret.append("User ").append(userHandle_64)
                .append(" set chat title to '")
-               .append(chatRoom->getTitle())+='\'';
-            delete chatRoom;
+               .append(mMessage->getContent())+='\'';
             break;
         }
         case megachat::MegaChatMessage::TYPE_CALL_ENDED:
         {
             ret.append("User ").append(userHandle_64)
                .append(" start a call with: ");
-
-<<<<<<< HEAD
-        ret.append("\nDuration: ")
-           .append(std::to_string(mMessage->getDuration()))
-           .append("secs TermCode: ")
-           .append(std::to_string(mMessage->getTermCode()));
-        return ret;
-    }
-    case megachat::MegaChatMessage::TYPE_CALL_STARTED:
-    {
-        ret.append("User ").append(userHandle_64)
-           .append(" has started start a call");
-        return ret;
-    }
-    case megachat::MegaChatMessage::TYPE_PUBLIC_HANDLE_CREATE:
-    {
-        ret.append("User ").append(userHandle_64)
-           .append(" created a public handle ");
-        return ret;
-    }
-    case megachat::MegaChatMessage::TYPE_PUBLIC_HANDLE_DELETE:
-    {
-        ret.append("User ").append(userHandle_64)
-                .append(" removed a public handle ");
-        return ret;
-    }
-    case megachat::MegaChatMessage::TYPE_SET_PRIVATE_MODE:
-    {
-        ret.append("User ").append(userHandle_64)
-                .append(" converted chat into private mode ");
-        return ret;
-    }
-    default:
-        ret.append("Management message with unknown type: ")
-           .append(std::to_string(mMessage->getType()));
-        return ret;
-=======
             ::mega::MegaHandleList *handleList = mMessage->getMegaHandleList();
             for (unsigned int i = 0; i < handleList->size(); i++)
             {
-                char *participant_64 = this->mChatWindow->mMegaApi->userHandleToBase64(handleList->get(i));
+                char *participant_64 = mChatWindow->mMegaApi->userHandleToBase64(handleList->get(i));
                 ret.append(participant_64).append(" ");
                 delete [] participant_64;
             }
@@ -444,11 +379,30 @@
                .append(" has started a call");
             break;
         }
+        case megachat::MegaChatMessage::TYPE_PUBLIC_HANDLE_CREATE:
+        {
+            ret.append("User ").append(userHandle_64)
+               .append(" created a public handle ");
+            break;
+        }
+        case megachat::MegaChatMessage::TYPE_PUBLIC_HANDLE_DELETE:
+        {
+            ret.append("User ").append(userHandle_64)
+                    .append(" removed a public handle ");
+            break;
+        }
+        case megachat::MegaChatMessage::TYPE_SET_PRIVATE_MODE:
+        {
+            ret.append("User ").append(userHandle_64)
+                    .append(" converted chat into private mode ");
+            break;
+        }
         default:
+        {
             ret.append("Management message with unknown type: ")
                .append(std::to_string(mMessage->getType()));
             break;
->>>>>>> 8f275e8c
+        }
     }
     delete [] userHandle_64;
     delete [] actionHandle_64;
