--- conflicted
+++ resolved
@@ -211,78 +211,6 @@
         ui->mAuthorDisplay->setStyleSheet("color: rgba(0,0,0,128)\n");
         ui->mTimestampDisplay->setStyleSheet("color: rgba(0,0,0,128)\n");
     }
-<<<<<<< HEAD
-=======
-    delete chatRoom;
-    connect(ui->mMsgDisplay, SIGNAL(customContextMenuRequested(const QPoint&)), this, SLOT(onMessageCtxMenu(const QPoint&)));
-    updateToolTip();
-    show();
-}
-
-ChatMessage::~ChatMessage()
-{
-    delete mMessage;
-    delete ui;
-}
-
-void ChatMessage::updateToolTip()
-{
-    QString tooltip;
-
-    megachat::MegaChatHandle msgId;
-    int status = mMessage->getStatus();
-    switch (status)
-    {
-    case megachat::MegaChatMessage::STATUS_SENDING:
-        tooltip.append(tr("tempId: "));
-        msgId = mMessage->getTempId();
-        break;
-    case megachat::MegaChatMessage::STATUS_SENDING_MANUAL:
-        tooltip.append(tr("rowId: "));
-        msgId = mMessage->getRowId();
-        break;
-    default:
-        tooltip.append(tr("msgId: "));
-        msgId = mMessage->getMsgId();
-        break;
-    }
-
-    const char *auxMsgId_64 = mChatWindow->mMegaApi->userHandleToBase64(msgId);
-    const char *auxUserId_64 = mChatWindow->mMegaApi->userHandleToBase64(mMessage->getUserHandle());
-    tooltip.append(QString::fromStdString(auxMsgId_64))
-            .append(tr("\ntype: "))
-            .append(QString::fromStdString(std::to_string(mMessage->getType())))
-            .append(tr("\nuserid: "))
-            .append(QString::fromStdString(auxUserId_64));
-    ui->mHeader->setToolTip(tooltip);
-    delete auxMsgId_64;
-    delete auxUserId_64;
-}
-
-QListWidgetItem *ChatMessage::getWidgetItem() const
-{
-    return mListWidgetItem;
-}
-
-void ChatMessage::setWidgetItem(QListWidgetItem *item)
-{
-    mListWidgetItem = item;
-}
-
-megachat::MegaChatMessage *ChatMessage::getMessage() const
-{
-    return mMessage;
-}
-
-void ChatMessage::setMessage(megachat::MegaChatMessage *message)
-{
-    this->mMessage = message;
-}
-
-void ChatMessage::setMessageContent(const char * content)
-{
-    ui->mMsgDisplay->setText(content);
->>>>>>> 5da8a92c
 }
 
 std::string ChatMessage::managementInfoToString() const
