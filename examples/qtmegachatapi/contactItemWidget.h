--- conflicted
+++ resolved
@@ -13,7 +13,6 @@
 class ContactItemWidget : public QWidget
 {
     Q_OBJECT
-<<<<<<< HEAD
     public:
         ContactItemWidget(QWidget *parent, MainWindow *mainWin, megachat::MegaChatApi *megChatApi, mega::MegaApi *mMegaApi, mega::MegaUser *contact);
         virtual ~ContactItemWidget();
@@ -33,37 +32,13 @@
         QListWidgetItem *mListWidgetItem;
         MainWindow *mMainWin;
 
+        void createChatRoom(megachat::MegaChatHandle uh, bool isGroup, bool isPublic);
+
     private slots:
         void onPrintContactInfo();
+        void onCreatePeerChat();
         void onCreateGroupChat();
         void onCreatePublicGroupChat();
         void onContactRemove();
-=======
-public:
-    ContactItemWidget(QWidget *parent, MainWindow *mainWin, megachat::MegaChatApi *megChatApi, mega::MegaApi *mMegaApi, mega::MegaUser *contact);
-    virtual ~ContactItemWidget();
-    void contextMenuEvent(QContextMenuEvent *event);
-    void setAvatarStyle();
-    void updateOnlineIndicator(int newState);
-    void updateToolTip(mega::MegaUser *contact);
-    void updateTitle(const char *firstname);
-    QListWidgetItem *getWidgetItem() const;
-    void setWidgetItem(QListWidgetItem *item);
-
-private:
-    Ui::ChatItem *ui;
-    megachat::MegaChatHandle mUserHandle;
-    megachat::MegaChatApi *mMegaChatApi;
-    mega::MegaApi *mMegaApi;
-    QListWidgetItem *mListWidgetItem;
-    MainWindow *mMainWin;
-
-    void createChatRoom(megachat::MegaChatHandle uh, bool isGroup);
-
-private slots:
-    void onCreateGroupChat();
-    void onCreatePeerChat();
-    void onContactRemove();
->>>>>>> 9315d0a2
 };
 #endif // CONTACITEMWIDGET_H