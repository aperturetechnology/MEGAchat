#include "chatItemWidget.h"
#include "ui_listItemWidget.h"
#include "uiSettings.h"
#include <QMenu>
#include <iostream>
#include <QMessageBox>

ChatItemWidget::ChatItemWidget(QWidget *parent, megachat::MegaChatApi *megaChatApi, const megachat::MegaChatListItem *item) :
    QWidget(parent),
    ui(new Ui::ChatItem)
{
    mMainWin = (MainWindow *) parent;
    mLastMsgAuthor.clear();
    mListWidgetItem = NULL;
    mMegaApi = mMainWin->mMegaApi;
    mLastOverlayCount = 0;
    mChatId = item->getChatId();
    mMegaChatApi = megaChatApi;
    ui->setupUi(this);
    int unreadCount = item->getUnreadCount();
    onUnreadCountChanged(unreadCount);
    onPreviewersCountChanged(item->getNumPreviewers());

    QString text = NULL;
    if (item->isArchived())
    {
        text.append(item->getTitle())
        .append("[A]");

        if (!item->isActive())
        {
            text.append("[H]");
        }
        ui->mName->setText(text);
        ui->mName->setStyleSheet("color:#DEF0FC;");
        ui->mAvatar->setStyleSheet("color:#DEF0FC;");
    }
    else
    {
        if (!item->isActive())
        {
            text.append(item->getTitle())
            .append(" [H]");
            ui->mName->setText(text);
            ui->mName->setStyleSheet("color:#FFC9C6;");
            ui->mAvatar->setStyleSheet("color:#FFC9C6;");
        }
        else
        {
            ui->mName->setText(item->getTitle());
            ui->mName->setStyleSheet("color:#FFFFFF; font-weight:bold;");
            ui->mAvatar->setStyleSheet("color:#FFFFFF; font-weight:bold;");
        }
    }

    if (!item->isGroup())
    {
        ui->mAvatar->setText("1");
    }
    else
    {
        if(item->isPublic())
        {
            if (!item->isPreview())
            {
                ui->mAvatar->setText("P");
                ui->mAvatar->setStyleSheet("color: #43B63D");
            }
            else
            {
                ui->mAvatar->setText("V");
                ui->mAvatar->setStyleSheet("color: #FF0C14");
            }
        }
        else
        {
             ui->mAvatar->setText("G");
        }
    }

    int status = mMegaChatApi->getChatConnectionState(mChatId);
    this->onlineIndicatorUpdate(status);
}

void ChatItemWidget::updateToolTip(const megachat::MegaChatListItem *item, const char *author)
{
<<<<<<< HEAD
    if (item)
=======
    QString text = NULL;
    std::string senderHandle;
    megachat::MegaChatRoom *chatRoom = mMegaChatApi->getChatRoom(mChatId);
    megachat::MegaChatHandle lastMessageId = item->getLastMessageId();
    int lastMessageType = item->getLastMessageType();
    std::string lastMessage;
    const char *lastMessageId_64 = "----------";
    const char *auxLastMessageId_64 = mMainWin->mMegaApi->userHandleToBase64(lastMessageId);
    const char *chatId_64 = mMainWin->mMegaApi->userHandleToBase64(mChatId);

    megachat::MegaChatHandle lastMessageSender = item->getLastMessageSender();
    if (lastMessageSender == megachat::MEGACHAT_INVALID_HANDLE)
    {
        senderHandle = "";
    }
    else
    {
        char *uh = mMainWin->mMegaApi->userHandleToBase64(lastMessageSender);
        senderHandle.assign(uh);
        delete [] uh;
    }

    if (author)
    {
        mLastMsgAuthor.assign(author);
    }
    else
>>>>>>> cf6f997d
    {
        QString text = NULL;
        std::string senderHandle;
        megachat::MegaChatRoom *chatRoom = mMegaChatApi->getChatRoom(mChatId);
        megachat::MegaChatHandle lastMessageId = item->getLastMessageId();
        int lastMessageType = item->getLastMessageType();
        std::string lastMessage;
        const char *lastMessageId_64 = "----------";
        const char *auxLastMessageId_64 = mMainWin->mMegaApi->userHandleToBase64(lastMessageId);
        const char *chatId_64 = mMainWin->mMegaApi->userHandleToBase64(mChatId);

        megachat::MegaChatHandle lastMessageSender = item->getLastMessageSender();
        if (lastMessageSender == megachat::MEGACHAT_INVALID_HANDLE)
        {
            senderHandle = "";
        }
        else
        {
            char *uh = mMainWin->mMegaApi->userHandleToBase64(lastMessageSender);
            senderHandle.assign(uh);
            delete uh;

            const char *msgAuthor = getLastMessageSenderName(lastMessageSender);
            if (msgAuthor || (msgAuthor = mMainWin->mApp->getFirstname(lastMessageSender)))
            {
                mLastMsgAuthor.assign(msgAuthor);
            }
            else
            {
                mLastMsgAuthor = "Loading firstname...";
            }
            delete [] msgAuthor;
        }

        if (author)
        {
            mLastMsgAuthor.assign(author);
        }
        else
        {
            if (lastMessageSender == megachat::MEGACHAT_INVALID_HANDLE)
            {
                mLastMsgAuthor = "";
            }
            else
            {
<<<<<<< HEAD
                const char *msgAuthor = getLastMessageSenderName(lastMessageSender);
                if (msgAuthor)
                {
                    mLastMsgAuthor.assign(msgAuthor);
                }
                else
                {
                    mLastMsgAuthor = "Unknown participant";
                    mMegaChatApi->getUserFirstname(lastMessageSender);
                }
                delete msgAuthor;
=======
                char *uh = mMainWin->mMegaApi->userHandleToBase64(item->getLastMessageHandle());
                targetName.assign(uh);
                delete [] uh;
>>>>>>> cf6f997d
            }
        }

        switch (lastMessageType)
        {
            case megachat::MegaChatMessage::TYPE_INVALID:
                lastMessage = "<No history>";
                break;

            case 0xFF:
                lastMessage = "<loading...>";
                break;

            case megachat::MegaChatMessage::TYPE_ALTER_PARTICIPANTS:
            {
                std::string targetName;
                if (lastMessageSender == megachat::MEGACHAT_INVALID_HANDLE)
                {
                    targetName = "";
                }
                else
                {
                    char *uh = mMainWin->mMegaApi->userHandleToBase64(item->getLastMessageHandle());
                    targetName.assign(uh);
                    delete uh;
                }

                bool removed = item->getLastMessagePriv() == megachat::MegaChatRoom::PRIV_RM;
                lastMessage.append("User ").append(senderHandle)
                        .append(removed ? " removed" : " added")
                        .append(" user ").append(targetName);
                break;
            }
            case megachat::MegaChatMessage::TYPE_PRIV_CHANGE:
            {
<<<<<<< HEAD
                std::string targetName;
                std::string priv;
                if (lastMessageSender == megachat::MEGACHAT_INVALID_HANDLE)
                {
                    targetName = "";
                    priv = "";
                }
                else
                {
                    char *uh = mMainWin->mMegaApi->userHandleToBase64(item->getLastMessageHandle());
                    targetName.assign(uh);
                    priv.assign(megachat::MegaChatRoom::privToString(item->getLastMessagePriv()));
                    delete uh;
                }
                lastMessage.append("User ").append(senderHandle)
                           .append(" set privilege of user ").append(targetName)
                           .append(" to ").append(priv);
                break;
=======
                char *uh = mMainWin->mMegaApi->userHandleToBase64(item->getLastMessageHandle());
                targetName.assign(uh);
                priv.assign(megachat::MegaChatRoom::privToString(item->getLastMessagePriv()));
                delete [] uh;
>>>>>>> cf6f997d
            }

            case megachat::MegaChatMessage::TYPE_PUBLIC_HANDLE_CREATE:
                lastMessage.append("User ").append(senderHandle)
                           .append(" has created a public handle");
            break;

            case megachat::MegaChatMessage::TYPE_PUBLIC_HANDLE_DELETE:
                lastMessage.append("User ").append(senderHandle)
                           .append(" has removed a public handle");
            break;

            case megachat::MegaChatMessage::TYPE_SET_PRIVATE_MODE:
                lastMessage.append("User ").append(senderHandle)
                           .append(" has converted chat mode into private mode");
            break;

            case megachat::MegaChatMessage::TYPE_TRUNCATE:
                lastMessage = "Truncate";
                break;

            case megachat::MegaChatMessage::TYPE_CONTACT_ATTACHMENT:
                lastMessage.append("User ").append(senderHandle)
                           .append(" attached a contact: ").append(item->getLastMessage());
                break;

            case megachat::MegaChatMessage::TYPE_NODE_ATTACHMENT:
                lastMessage.append("User ").append(senderHandle)
                           .append(" attached a node: ").append(item->getLastMessage());
                break;

            case megachat::MegaChatMessage::TYPE_CHAT_TITLE:
                lastMessage.append("User ").append(senderHandle)
                           .append(" set chat title: ").append(item->getLastMessage());
                break;

            case megachat::MegaChatMessage::TYPE_CONTAINS_META: // fall-through
                lastMessage.append("Metadata: ").append(item->getLastMessage());
                break;

<<<<<<< HEAD
            case megachat::MegaChatMessage::TYPE_CALL_ENDED:
            {
                QString qstring(item->getLastMessage());
                QStringList stringList = qstring.split(0x01);
                assert(stringList.size() >= 2);
                lastMessage.append("Call started by: ")
                           .append(senderHandle)
                           .append(" Duration: ")
                           .append(stringList.at(0).toStdString())
                           .append("secs TermCode: ")
                           .append("stringList.at(1).toStdString()");
                break;
            }

            case megachat::MegaChatMessage::TYPE_CALL_STARTED:
            {
                lastMessage.append("User ").append(senderHandle)
                   .append(" has started start a call");
            }

            default:
                lastMessage = item->getLastMessage();
                break;
        }

        if(item->getLastMessageId() != megachat::MEGACHAT_INVALID_HANDLE)
        {
            lastMessageId_64 = auxLastMessageId_64;
        }

        QDateTime t;
        t.setTime_t(item->getLastTimestamp());
        QString lastTs = t.toString("hh:mm:ss - dd.MM.yy");

        if(!item->isGroup())
=======
    if(!item->isGroup())
    {
        const char *peerEmail = chatRoom->getPeerEmail(0);
        const char *peerHandle_64 = mMainWin->mMegaApi->userHandleToBase64(item->getPeerHandle());
        text.append(tr("1on1 Chat room:"))
            .append(QString::fromStdString(chatId_64))
            .append(tr("\nEmail: "))
            .append(QString::fromStdString(peerEmail))
            .append(tr("\nUser handle: ")).append(QString::fromStdString(peerHandle_64))
            .append(tr("\n\n"))
            .append(tr("\nLast message Id: ")).append(lastMessageId_64)
            .append(tr("\nLast message Sender: ")).append(mLastMsgAuthor.c_str())
            .append(tr("\nLast message: ")).append(QString::fromStdString(lastMessage))
            .append(tr("\nLast ts: ")).append(lastTs);
        delete [] peerHandle_64;
    }
    else
    {
        int ownPrivilege = chatRoom->getOwnPrivilege();
        text.append(tr("Group chat room: "))
            .append(QString::fromStdString(chatId_64)
            .append(tr("\nOwn privilege: "))
            .append(QString(chatRoom->privToString(ownPrivilege)))
            .append(tr("\nOther participants:")));

        int participantsCount = chatRoom->getPeerCount();
        if (participantsCount == 0)
>>>>>>> cf6f997d
        {
            const char *peerEmail = chatRoom->getPeerEmail(0);
            const char *peerHandle_64 = mMainWin->mMegaApi->userHandleToBase64(item->getPeerHandle());
            text.append(tr("1on1 Chat room:"))
                .append(QString::fromStdString(chatId_64))
                .append(tr("\nEmail: "))
                .append(QString::fromStdString(peerEmail))
                .append(tr("\nUser handle: ")).append(QString::fromStdString(peerHandle_64))
                .append(tr("\n\n"))
                .append(tr("\nLast message Id: ")).append(lastMessageId_64)
                .append(tr("\nLast message Sender: ")).append(mLastMsgAuthor.c_str())
                .append(tr("\nLast message: ")).append(QString::fromStdString(lastMessage))
                .append(tr("\nLast ts: ")).append(lastTs);
            delete peerHandle_64;
        }
        else
        {
            int ownPrivilege = chatRoom->getOwnPrivilege();
            text.append(tr("Group chat room: "))
                .append(QString::fromStdString(chatId_64)
                .append(tr("\nOwn privilege: "))
                .append(QString(chatRoom->privToString(ownPrivilege)))
                .append(tr("\nOther participants:")));

            int participantsCount = chatRoom->getPeerCount();
            if (participantsCount == 0)
            {
<<<<<<< HEAD
                text.append(" (none)");
=======
                const char *peerName = chatRoom->getPeerFullname(i);
                const char *peerEmail = chatRoom->getPeerEmail(i);
                const char *peerId_64 = mMainWin->mMegaApi->userHandleToBase64(chatRoom->getPeerHandle(i));
                int peerPriv = chatRoom->getPeerPrivilege(i);
                auto line = QString(" %1 (%2, %3): priv %4\n")
                        .arg(QString(peerName))
                        .arg(peerEmail ? QString::fromStdString(peerEmail) : tr("(email unknown)"))
                        .arg(QString::fromStdString(peerId_64))
                        .arg(QString(chatRoom->privToString(peerPriv)));
                text.append(line);
                delete [] peerName;
                delete [] peerId_64;
>>>>>>> cf6f997d
            }
            else
            {
                text.append("\n");
                for(int i=0; i<participantsCount; i++)
                {
                    const char *peerName = chatRoom->getPeerFullname(i);
                    const char *peerEmail = chatRoom->getPeerEmail(i);
                    const char *peerId_64 = mMainWin->mMegaApi->userHandleToBase64(chatRoom->getPeerHandle(i));
                    int peerPriv = chatRoom->getPeerPrivilege(i);
                    auto line = QString(" %1 (%2, %3): priv %4\n")
                            .arg(QString(peerName))
                            .arg(peerEmail ? QString::fromStdString(peerEmail) : tr("(email unknown)"))
                            .arg(QString::fromStdString(peerId_64))
                            .arg(QString(chatRoom->privToString(peerPriv)));
                    text.append(line);
                    delete peerName;
                    delete peerId_64;
                }
                text.resize(text.size()-1);
            }
            text.append(tr("\n\n"));
            text.append(tr("\nLast message Id: ")).append(lastMessageId_64);
            text.append(tr("\nLast message Sender: ")).append(mLastMsgAuthor.c_str());
            text.append(tr("\nLast message: ")).append(QString::fromStdString(lastMessage));
            text.append(tr("\nLast ts: ")).append(lastTs);
        }
        setToolTip(text);
        delete chatRoom;
        delete chatId_64;
        delete auxLastMessageId_64;
    }
<<<<<<< HEAD
=======
    setToolTip(text);
    delete chatRoom;
    delete [] chatId_64;
    delete [] auxLastMessageId_64;
>>>>>>> cf6f997d
}

const char *ChatItemWidget::getLastMessageSenderName(megachat::MegaChatHandle msgUserId)
{
    char *msgAuthor = NULL;
    if(msgUserId == mMegaChatApi->getMyUserHandle())
    {
        msgAuthor = new char[3];
        strcpy(msgAuthor, "Me");
    }
    else
    {
        megachat::MegaChatRoom *chatRoom = this->mMegaChatApi->getChatRoom(mChatId);
        const char *msg = chatRoom->getPeerFirstnameByHandle(msgUserId);
        size_t len = msg ? strlen(msg) : 0;
        if (len)
        {
            msgAuthor = new char[len];
            strncpy(msgAuthor, msg, len);
        }
        delete chatRoom;
    }
    return msgAuthor;
}

void ChatItemWidget::onUnreadCountChanged(int count)
{
    if(count < 0)
    {
        ui->mUnreadIndicator->setText(QString::number(-count)+"+");
    }
    else
    {
        ui->mUnreadIndicator->setText(QString::number(count));
        if (count == 0)
        {
            ui->mUnreadIndicator->hide();
        }
    }
    ui->mUnreadIndicator->adjustSize();
}

void ChatItemWidget::onPreviewersCountChanged(int count)
{
    ui->mPreviewersIndicator->setText(QString::number(count));
    ui->mPreviewersIndicator->setVisible(count != 0);
    ui->mPreviewersIndicator->adjustSize();
}

void ChatItemWidget::onTitleChanged(const std::string& title)
{
    QString text = QString::fromStdString(title);
    ui->mName->setText(text);
}

void ChatItemWidget::showAsHidden()
{
    ui->mName->setStyleSheet("color: rgba(0,0,0,128)\n");
}

void ChatItemWidget::unshowAsHidden()
{
    ui->mName->setStyleSheet("color: rgba(255,255,255,255)\n");
}

void ChatItemWidget::mouseDoubleClickEvent(QMouseEvent */*event*/)
{
   ChatListItemController *itemController = mMainWin->getChatControllerById(mChatId);
   if (itemController)
   {
      itemController->showChatWindow();
   }
}

QListWidgetItem *ChatItemWidget::getWidgetItem() const
{
    return mListWidgetItem;
}

void ChatItemWidget::setWidgetItem(QListWidgetItem *item)
{
    mListWidgetItem = item;
}

void ChatItemWidget::onlineIndicatorUpdate(int newState)
{
    ui->mOnlineIndicator->setStyleSheet(
        QString("background-color: ")+gOnlineIndColors[newState]+
        ";border-radius: 4px");
}

ChatItemWidget::~ChatItemWidget()
{
    delete ui;
}

megachat::MegaChatHandle ChatItemWidget::getChatId() const
{
    return mChatId;
}

void ChatItemWidget::setChatHandle(const megachat::MegaChatHandle &chatId)
{
    mChatId = chatId;
}

void ChatItemWidget::contextMenuEvent(QContextMenuEvent *event)
{
    QMenu menu(this);
    megachat::MegaChatRoom *chatRoom = mMegaChatApi->getChatRoom(mChatId);

    auto actLeave = menu.addAction(tr("Leave group chat"));
    connect(actLeave, SIGNAL(triggered()), this, SLOT(leaveGroupChat()));

    auto actTopic = menu.addAction(tr("Set chat topic"));
    connect(actTopic, SIGNAL(triggered()), this, SLOT(setTitle()));

    auto actTruncate = menu.addAction(tr("Truncate chat"));
    connect(actTruncate, SIGNAL(triggered()), this, SLOT(truncateChat()));

    auto actArchive = menu.addAction("Archive chat");
    connect(actArchive, SIGNAL(toggled(bool)), this, SLOT(archiveChat(bool)));
    actArchive->setCheckable(true);
    actArchive->setChecked(chatRoom->isArchived());

    QMenu *clMenu = menu.addMenu("Chat links");

    auto actExportLink = clMenu->addAction(tr("Create chat link"));
    connect(actExportLink, SIGNAL(triggered()), this, SLOT(createChatLink()));

    auto actQueryLink = clMenu->addAction(tr("Query chat link"));
    connect(actQueryLink, SIGNAL(triggered()), this, SLOT(queryChatLink()));

    auto actRemoveLink = clMenu->addAction(tr("Remove chat link"));
    connect(actRemoveLink, SIGNAL(triggered()), this, SLOT(removeChatLink()));

    auto autojoinPublicChat = clMenu->addAction("Join chat link");
    connect(autojoinPublicChat, SIGNAL(triggered()), this, SLOT(on_mJoinBtn_clicked()));

    auto actcloseChatPreview = clMenu->addAction(tr("Close preview"));
    connect(actcloseChatPreview, SIGNAL(triggered()), this, SLOT(closeChatPreview()));

    menu.addSeparator();
    auto actSetPrivate = clMenu->addAction(tr("Set chat private"));
    connect(actSetPrivate, SIGNAL(triggered()), this, SLOT(setPublicChatToPrivate()));

    delete chatRoom;
    menu.exec(event->globalPos());
    menu.deleteLater();
}

void ChatItemWidget::truncateChat()
{
    this->mMegaChatApi->clearChatHistory(mChatId);
}

void ChatItemWidget::queryChatLink()
{
    if (mChatId != MEGACHAT_INVALID_HANDLE)
    {
        mMegaChatApi->queryChatLink(mChatId);
    }
}

void ChatItemWidget::createChatLink()
{
    if (mChatId != MEGACHAT_INVALID_HANDLE)
    {
        mMegaChatApi->createChatLink(mChatId);
    }
}

void ChatItemWidget::setPublicChatToPrivate()
{
    if (mChatId != MEGACHAT_INVALID_HANDLE)
    {
        mMegaChatApi->setPublicChatToPrivate(mChatId);
    }
}

void ChatItemWidget::closeChatPreview()
{
    mMainWin->closeChatPreview(this);
}

void ChatItemWidget::removeChatLink()
{
    if (mChatId != MEGACHAT_INVALID_HANDLE)
    {
        mMegaChatApi->removeChatLink(mChatId);
    }
}

void ChatItemWidget::on_mJoinBtn_clicked()
{
    auto ret = QMessageBox::question(this, tr("Join chat link"), tr("Do you want to join to this chat?"));
    if (ret != QMessageBox::Yes)
        return;

    this->mMegaChatApi->autojoinPublicChat(mChatId);
}

void ChatItemWidget::archiveChat(bool checked)
{
    MegaChatRoom *room = mMegaChatApi->getChatRoom(mChatId);
    if (room->isArchived() != checked)
    {
        mMegaChatApi->archiveChat(mChatId, checked);
    }
    delete room;
}

void ChatItemWidget::setTitle()
{
    std::string title;
    QString qTitle = QInputDialog::getText(this, tr("Change chat topic"), tr("Leave blank for default title"));
    if (!qTitle.isNull())
    {
        title = qTitle.toStdString();
        if (title.empty())
        {
            QMessageBox::warning(this, tr("Set chat title"), tr("You can't set an empty title"));
            return;
        }
        this->mMegaChatApi->setChatTitle(mChatId,title.c_str());
    }
}

void ChatItemWidget::leaveGroupChat()
{
    this->mMegaChatApi->leaveChat(mChatId);
}<|MERGE_RESOLUTION|>--- conflicted
+++ resolved
@@ -84,9 +84,6 @@
 
 void ChatItemWidget::updateToolTip(const megachat::MegaChatListItem *item, const char *author)
 {
-<<<<<<< HEAD
-    if (item)
-=======
     QString text = NULL;
     std::string senderHandle;
     megachat::MegaChatRoom *chatRoom = mMegaChatApi->getChatRoom(mChatId);
@@ -114,29 +111,13 @@
         mLastMsgAuthor.assign(author);
     }
     else
->>>>>>> cf6f997d
-    {
-        QString text = NULL;
-        std::string senderHandle;
-        megachat::MegaChatRoom *chatRoom = mMegaChatApi->getChatRoom(mChatId);
-        megachat::MegaChatHandle lastMessageId = item->getLastMessageId();
-        int lastMessageType = item->getLastMessageType();
-        std::string lastMessage;
-        const char *lastMessageId_64 = "----------";
-        const char *auxLastMessageId_64 = mMainWin->mMegaApi->userHandleToBase64(lastMessageId);
-        const char *chatId_64 = mMainWin->mMegaApi->userHandleToBase64(mChatId);
-
-        megachat::MegaChatHandle lastMessageSender = item->getLastMessageSender();
+    {
         if (lastMessageSender == megachat::MEGACHAT_INVALID_HANDLE)
         {
-            senderHandle = "";
+            mLastMsgAuthor = "";
         }
         else
         {
-            char *uh = mMainWin->mMegaApi->userHandleToBase64(lastMessageSender);
-            senderHandle.assign(uh);
-            delete uh;
-
             const char *msgAuthor = getLastMessageSenderName(lastMessageSender);
             if (msgAuthor || (msgAuthor = mMainWin->mApp->getFirstname(lastMessageSender)))
             {
@@ -148,173 +129,109 @@
             }
             delete [] msgAuthor;
         }
-
-        if (author)
-        {
-            mLastMsgAuthor.assign(author);
-        }
-        else
-        {
+    }
+    switch (lastMessageType)
+    {
+        case megachat::MegaChatMessage::TYPE_INVALID:
+            lastMessage = "<No history>";
+            break;
+
+        case 0xFF:
+            lastMessage = "<loading...>";
+            break;
+
+        case megachat::MegaChatMessage::TYPE_ALTER_PARTICIPANTS:
+        {
+            std::string targetName;
             if (lastMessageSender == megachat::MEGACHAT_INVALID_HANDLE)
             {
-                mLastMsgAuthor = "";
+                targetName = "";
             }
             else
             {
-<<<<<<< HEAD
-                const char *msgAuthor = getLastMessageSenderName(lastMessageSender);
-                if (msgAuthor)
-                {
-                    mLastMsgAuthor.assign(msgAuthor);
-                }
-                else
-                {
-                    mLastMsgAuthor = "Unknown participant";
-                    mMegaChatApi->getUserFirstname(lastMessageSender);
-                }
-                delete msgAuthor;
-=======
                 char *uh = mMainWin->mMegaApi->userHandleToBase64(item->getLastMessageHandle());
                 targetName.assign(uh);
                 delete [] uh;
->>>>>>> cf6f997d
-            }
-        }
-
-        switch (lastMessageType)
-        {
-            case megachat::MegaChatMessage::TYPE_INVALID:
-                lastMessage = "<No history>";
-                break;
-
-            case 0xFF:
-                lastMessage = "<loading...>";
-                break;
-
-            case megachat::MegaChatMessage::TYPE_ALTER_PARTICIPANTS:
-            {
-                std::string targetName;
-                if (lastMessageSender == megachat::MEGACHAT_INVALID_HANDLE)
-                {
-                    targetName = "";
-                }
-                else
-                {
-                    char *uh = mMainWin->mMegaApi->userHandleToBase64(item->getLastMessageHandle());
-                    targetName.assign(uh);
-                    delete uh;
-                }
-
-                bool removed = item->getLastMessagePriv() == megachat::MegaChatRoom::PRIV_RM;
-                lastMessage.append("User ").append(senderHandle)
-                        .append(removed ? " removed" : " added")
-                        .append(" user ").append(targetName);
-                break;
-            }
-            case megachat::MegaChatMessage::TYPE_PRIV_CHANGE:
-            {
-<<<<<<< HEAD
-                std::string targetName;
-                std::string priv;
-                if (lastMessageSender == megachat::MEGACHAT_INVALID_HANDLE)
-                {
-                    targetName = "";
-                    priv = "";
-                }
-                else
-                {
-                    char *uh = mMainWin->mMegaApi->userHandleToBase64(item->getLastMessageHandle());
-                    targetName.assign(uh);
-                    priv.assign(megachat::MegaChatRoom::privToString(item->getLastMessagePriv()));
-                    delete uh;
-                }
-                lastMessage.append("User ").append(senderHandle)
-                           .append(" set privilege of user ").append(targetName)
-                           .append(" to ").append(priv);
-                break;
-=======
+            }
+
+            bool removed = item->getLastMessagePriv() == megachat::MegaChatRoom::PRIV_RM;
+            lastMessage.append("User ").append(senderHandle)
+                    .append(removed ? " removed" : " added")
+                    .append(" user ").append(targetName);
+            break;
+        }
+        case megachat::MegaChatMessage::TYPE_PRIV_CHANGE:
+        {
+            std::string targetName;
+            std::string priv;
+            if (lastMessageSender == megachat::MEGACHAT_INVALID_HANDLE)
+            {
+                targetName = "";
+                priv = "";
+            }
+            else
+            {
                 char *uh = mMainWin->mMegaApi->userHandleToBase64(item->getLastMessageHandle());
                 targetName.assign(uh);
                 priv.assign(megachat::MegaChatRoom::privToString(item->getLastMessagePriv()));
                 delete [] uh;
->>>>>>> cf6f997d
-            }
-
-            case megachat::MegaChatMessage::TYPE_PUBLIC_HANDLE_CREATE:
-                lastMessage.append("User ").append(senderHandle)
-                           .append(" has created a public handle");
-            break;
-
-            case megachat::MegaChatMessage::TYPE_PUBLIC_HANDLE_DELETE:
-                lastMessage.append("User ").append(senderHandle)
-                           .append(" has removed a public handle");
-            break;
-
-            case megachat::MegaChatMessage::TYPE_SET_PRIVATE_MODE:
-                lastMessage.append("User ").append(senderHandle)
-                           .append(" has converted chat mode into private mode");
-            break;
-
-            case megachat::MegaChatMessage::TYPE_TRUNCATE:
-                lastMessage = "Truncate";
-                break;
-
-            case megachat::MegaChatMessage::TYPE_CONTACT_ATTACHMENT:
-                lastMessage.append("User ").append(senderHandle)
-                           .append(" attached a contact: ").append(item->getLastMessage());
-                break;
-
-            case megachat::MegaChatMessage::TYPE_NODE_ATTACHMENT:
-                lastMessage.append("User ").append(senderHandle)
-                           .append(" attached a node: ").append(item->getLastMessage());
-                break;
-
-            case megachat::MegaChatMessage::TYPE_CHAT_TITLE:
-                lastMessage.append("User ").append(senderHandle)
-                           .append(" set chat title: ").append(item->getLastMessage());
-                break;
-
-            case megachat::MegaChatMessage::TYPE_CONTAINS_META: // fall-through
-                lastMessage.append("Metadata: ").append(item->getLastMessage());
-                break;
-
-<<<<<<< HEAD
-            case megachat::MegaChatMessage::TYPE_CALL_ENDED:
-            {
-                QString qstring(item->getLastMessage());
-                QStringList stringList = qstring.split(0x01);
-                assert(stringList.size() >= 2);
-                lastMessage.append("Call started by: ")
-                           .append(senderHandle)
-                           .append(" Duration: ")
-                           .append(stringList.at(0).toStdString())
-                           .append("secs TermCode: ")
-                           .append("stringList.at(1).toStdString()");
-                break;
-            }
-
-            case megachat::MegaChatMessage::TYPE_CALL_STARTED:
-            {
-                lastMessage.append("User ").append(senderHandle)
-                   .append(" has started start a call");
-            }
-
-            default:
-                lastMessage = item->getLastMessage();
-                break;
-        }
-
-        if(item->getLastMessageId() != megachat::MEGACHAT_INVALID_HANDLE)
-        {
-            lastMessageId_64 = auxLastMessageId_64;
-        }
-
-        QDateTime t;
-        t.setTime_t(item->getLastTimestamp());
-        QString lastTs = t.toString("hh:mm:ss - dd.MM.yy");
-
-        if(!item->isGroup())
-=======
+            }
+            lastMessage.append("User ").append(senderHandle)
+                       .append(" set privilege of user ").append(targetName)
+                       .append(" to ").append(priv);
+            break;
+        }
+        case megachat::MegaChatMessage::TYPE_TRUNCATE:
+            lastMessage = "Truncate";
+            break;
+
+        case megachat::MegaChatMessage::TYPE_CONTACT_ATTACHMENT:
+            lastMessage.append("User ").append(senderHandle)
+                       .append(" attached a contact: ").append(item->getLastMessage());
+            break;
+
+        case megachat::MegaChatMessage::TYPE_NODE_ATTACHMENT:
+            lastMessage.append("User ").append(senderHandle)
+                       .append(" attached a node: ").append(item->getLastMessage());
+            break;
+
+        case megachat::MegaChatMessage::TYPE_CHAT_TITLE:
+            lastMessage.append("User ").append(senderHandle)
+                       .append(" set chat title: ").append(item->getLastMessage());
+            break;
+
+        case megachat::MegaChatMessage::TYPE_CONTAINS_META: // fall-through
+            lastMessage.append("Metadata: ").append(item->getLastMessage());
+            break;
+
+        case megachat::MegaChatMessage::TYPE_CALL_ENDED:
+        {
+            QString qstring(item->getLastMessage());
+            QStringList stringList = qstring.split(0x01);
+            assert(stringList.size() >= 2);
+            lastMessage.append("Call started by: ")
+                       .append(senderHandle)
+                       .append(" Duration: ")
+                       .append(stringList.at(0).toStdString())
+                       .append("secs TermCode: ")
+                       .append(stringList.at(1).toStdString());
+            break;
+        }
+
+        default:
+            lastMessage = item->getLastMessage();
+            break;
+    }
+
+    if(item->getLastMessageId() != megachat::MEGACHAT_INVALID_HANDLE)
+    {
+        lastMessageId_64 = auxLastMessageId_64;
+    }
+
+    QDateTime t;
+    t.setTime_t(item->getLastTimestamp());
+    QString lastTs = t.toString("hh:mm:ss - dd.MM.yy");
+
     if(!item->isGroup())
     {
         const char *peerEmail = chatRoom->getPeerEmail(0);
@@ -342,37 +259,14 @@
 
         int participantsCount = chatRoom->getPeerCount();
         if (participantsCount == 0)
->>>>>>> cf6f997d
-        {
-            const char *peerEmail = chatRoom->getPeerEmail(0);
-            const char *peerHandle_64 = mMainWin->mMegaApi->userHandleToBase64(item->getPeerHandle());
-            text.append(tr("1on1 Chat room:"))
-                .append(QString::fromStdString(chatId_64))
-                .append(tr("\nEmail: "))
-                .append(QString::fromStdString(peerEmail))
-                .append(tr("\nUser handle: ")).append(QString::fromStdString(peerHandle_64))
-                .append(tr("\n\n"))
-                .append(tr("\nLast message Id: ")).append(lastMessageId_64)
-                .append(tr("\nLast message Sender: ")).append(mLastMsgAuthor.c_str())
-                .append(tr("\nLast message: ")).append(QString::fromStdString(lastMessage))
-                .append(tr("\nLast ts: ")).append(lastTs);
-            delete peerHandle_64;
+        {
+            text.append(" (none)");
         }
         else
         {
-            int ownPrivilege = chatRoom->getOwnPrivilege();
-            text.append(tr("Group chat room: "))
-                .append(QString::fromStdString(chatId_64)
-                .append(tr("\nOwn privilege: "))
-                .append(QString(chatRoom->privToString(ownPrivilege)))
-                .append(tr("\nOther participants:")));
-
-            int participantsCount = chatRoom->getPeerCount();
-            if (participantsCount == 0)
-            {
-<<<<<<< HEAD
-                text.append(" (none)");
-=======
+            text.append("\n");
+            for(int i=0; i<participantsCount; i++)
+            {
                 const char *peerName = chatRoom->getPeerFullname(i);
                 const char *peerEmail = chatRoom->getPeerEmail(i);
                 const char *peerId_64 = mMainWin->mMegaApi->userHandleToBase64(chatRoom->getPeerHandle(i));
@@ -385,46 +279,19 @@
                 text.append(line);
                 delete [] peerName;
                 delete [] peerId_64;
->>>>>>> cf6f997d
-            }
-            else
-            {
-                text.append("\n");
-                for(int i=0; i<participantsCount; i++)
-                {
-                    const char *peerName = chatRoom->getPeerFullname(i);
-                    const char *peerEmail = chatRoom->getPeerEmail(i);
-                    const char *peerId_64 = mMainWin->mMegaApi->userHandleToBase64(chatRoom->getPeerHandle(i));
-                    int peerPriv = chatRoom->getPeerPrivilege(i);
-                    auto line = QString(" %1 (%2, %3): priv %4\n")
-                            .arg(QString(peerName))
-                            .arg(peerEmail ? QString::fromStdString(peerEmail) : tr("(email unknown)"))
-                            .arg(QString::fromStdString(peerId_64))
-                            .arg(QString(chatRoom->privToString(peerPriv)));
-                    text.append(line);
-                    delete peerName;
-                    delete peerId_64;
-                }
-                text.resize(text.size()-1);
-            }
-            text.append(tr("\n\n"));
-            text.append(tr("\nLast message Id: ")).append(lastMessageId_64);
-            text.append(tr("\nLast message Sender: ")).append(mLastMsgAuthor.c_str());
-            text.append(tr("\nLast message: ")).append(QString::fromStdString(lastMessage));
-            text.append(tr("\nLast ts: ")).append(lastTs);
-        }
-        setToolTip(text);
-        delete chatRoom;
-        delete chatId_64;
-        delete auxLastMessageId_64;
-    }
-<<<<<<< HEAD
-=======
+            }
+            text.resize(text.size()-1);
+        }
+        text.append(tr("\n\n"));
+        text.append(tr("\nLast message Id: ")).append(lastMessageId_64);
+        text.append(tr("\nLast message Sender: ")).append(mLastMsgAuthor.c_str());
+        text.append(tr("\nLast message: ")).append(QString::fromStdString(lastMessage));
+        text.append(tr("\nLast ts: ")).append(lastTs);
+    }
     setToolTip(text);
     delete chatRoom;
     delete [] chatId_64;
     delete [] auxLastMessageId_64;
->>>>>>> cf6f997d
 }
 
 const char *ChatItemWidget::getLastMessageSenderName(megachat::MegaChatHandle msgUserId)
@@ -607,7 +474,7 @@
 
 void ChatItemWidget::closeChatPreview()
 {
-    mMainWin->closeChatPreview(this);
+    mMainWin->closeChatPreview(mChatId);
 }
 
 void ChatItemWidget::removeChatLink()
