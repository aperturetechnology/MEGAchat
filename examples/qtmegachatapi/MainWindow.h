--- conflicted
+++ resolved
@@ -71,6 +71,7 @@
         void addPreviewChats();
         void addActiveChats();
         void createWebRTCSettingsDialog();
+
 #ifndef KARERE_DISABLE_WEBRTC
         void onChatCallUpdate(megachat::MegaChatApi *api, megachat::MegaChatCall *call);
 #endif
@@ -100,12 +101,13 @@
         void setNContacts(int nContacts);
         void createChatRoom(megachat::MegaChatPeerList *peerList, bool isGroup, bool isPublic);
         void setTwoFactorAvailable(bool twoFactorAvailable);
+        void loadChatLink(bool create);
         MegaLoggerApplication *mLogger;
 
     protected:
         Ui::MainWindow *ui;
         bool mTwoFactorAvailable = false;
-        bool mShowInactive;
+        bool mShowInactive = false;
         bool mShowArchived = false;
         QMenu *onlineStatus;
         WebRTCSettings *mWebRTCSettings;
@@ -127,33 +129,18 @@
         void on_bSettings_clicked();
         void on_bOnlineStatus_clicked();
         void on_mLogout_clicked();
+        void onAddContact();
+        void onWebRTCsetting();
+        void setOnlineStatus();
         void onShowInactiveChats();
         void onShowArchivedChats();
-        void onAddContact();
-<<<<<<< HEAD
-        void onAddPeerChatGroup();
+        void onAddPeerChat();
         void onAddGroupChat();
         void onAddPubChatGroup();
-        void onPrintMyInfo();
-        void onWebRTCsetting();
-        void setOnlineStatus();
-        void loadChatLink(bool create);
-        void twoFactorCheck();
-        void twoFactorEnable();
-        void twoFactorDisable();
-=======
-        void onAddChatGroup();
-        void onWebRTCsetting();
-        void setOnlineStatus();
-        void onChangeItemsVisibility();
-        void onShowInactiveChats();
-        void onShowArchivedChats();
-        void onAddGroupChat();
         void onTwoFactorGetCode();
         void onTwoFactorDisable();
-        void onTwoFactorCheck(bool);
-        void on_mLogout_clicked();
->>>>>>> 9a357a7a
+        void onTwoFactorCheck();
+        void onPrintMyInfo();
 
     signals:
         void esidLogout();
