#ifndef MAINWINDOW_H
#define MAINWINDOW_H
#include <QMainWindow>
#include <QListWidgetItem>
#include <assert.h>
#include "megachatapi.h"
#include "chatSettings.h"
#include "chatItemWidget.h"
#include "contactItemWidget.h"
#include "QTMegaChatListener.h"
#include "megaLoggerApplication.h"
#include "chatGroupDialog.h"
#include "QTMegaChatCallListener.h"
#include "MegaChatApplication.h"

const int chatActiveStatus   = 0;
const int chatInactiveStatus = 1;
const int chatArchivedStatus = 2;
<<<<<<< HEAD
=======
class MegaChatApplication;
>>>>>>> 9315d0a2

struct Chat
{
    const megachat::MegaChatListItem *chatItem;

    Chat(const megachat::MegaChatListItem *item) :
            chatItem(item)
    {
    }
    bool operator < (const Chat &item) const
    {
        return this->chatItem->getLastTimestamp() < item.chatItem->getLastTimestamp();
    }
};
struct ChatComparator
{
    bool operator () (const Chat &chat1, const Chat &chat2)
    {
         return chat1 < chat2;
    }
};

class ChatSettings;
class ChatSettingsDialog;
class ChatItemWidget;
class ContactItemWidget;
class QTMegaChatCallListener;

namespace Ui
{
    class MainWindow;
}

class MainWindow :
      public QMainWindow,
      public megachat::MegaChatListener,
      public megachat::MegaChatCallListener
{
    Q_OBJECT
    public:
        explicit MainWindow(QWidget *parent = 0, MegaLoggerApplication *logger=NULL, megachat::MegaChatApi *megaChatApi = NULL, mega::MegaApi *megaApi = NULL);
        virtual ~MainWindow();
        void addChat(const megachat::MegaChatListItem *chatListItem);
        void addContact(mega::MegaUser *contact);
        void clearContactChatList();
        void orderContactChatList(bool showInactive, bool showArchived);
        void addContacts();
        void addInactiveChats();
        void addArchivedChats();
        void addActiveChats();
        void createSettingsMenu();
#ifndef KARERE_DISABLE_WEBRTC
        void onChatCallUpdate(megachat::MegaChatApi *api, megachat::MegaChatCall *call);
#endif
        //This class retains the ownership of the returned value
        const megachat::MegaChatListItem *getLocalChatListItem(megachat::MegaChatHandle chatId);
        //You take the ownership of the returned value
        std::list<Chat> *getLocalChatListItemsByStatus(int status);
        //This function makes a copy of the MegaChatListItem object and stores it in mLocalChatListItems
        void addLocalChatListItem(const megachat::MegaChatListItem *item);
        void updateLocalChatListItems();
        void updateLocalChatListItem(megachat::MegaChatListItem *item);
        void removeLocalChatListItem(megachat::MegaChatListItem *item);
        void updateContactFirstname(megachat::MegaChatHandle contactHandle, const char * firstname);
        void updateMessageFirstname(megachat::MegaChatHandle contactHandle, const char *firstname);
        mega::MegaUserList *getUserContactList();
        bool eventFilter(QObject *obj, QEvent *event);
        void contextMenuEvent(QContextMenuEvent* event);
        void onChatInitStateUpdate(megachat::MegaChatApi* api, int newState);
        void onChatListItemUpdate(megachat::MegaChatApi* api, megachat::MegaChatListItem *item);
        void onChatConnectionStateUpdate(megachat::MegaChatApi *api, megachat::MegaChatHandle chatid, int newState);
        void onChatOnlineStatusUpdate(megachat::MegaChatApi* api, megachat::MegaChatHandle userhandle, int status, bool inProgress);
        void onChatPresenceConfigUpdate(megachat::MegaChatApi* api, megachat::MegaChatPresenceConfig *config);
        ChatItemWidget *getChatItemWidget(megachat::MegaChatHandle chatHandle, bool reorder);
        void updateToolTipMyInfo(megachat::MegaChatHandle myHandle);
    public:
        MegaLoggerApplication *mLogger;
        int getNContacts() const;
        void setNContacts(int nContacts);

    protected:
        Ui::MainWindow *ui;
        bool allItemsVisibility;
        bool archivedItemsVisibility = false;
        QMenu *onlineStatus;
        ChatSettings *mChatSettings;
        MegaChatApplication *mApp;
        mega::MegaApi *mMegaApi;
        megachat::MegaChatApi *mMegaChatApi;
        megachat::QTMegaChatListener *megaChatListenerDelegate;
        megachat::QTMegaChatCallListener *megaChatCallListenerDelegate;
        std::map<megachat::MegaChatHandle, const megachat::MegaChatListItem *> mLocalChatListItems;
        std::map<megachat::MegaChatHandle, ChatItemWidget *> chatWidgets;
        std::map<megachat::MegaChatHandle, ChatItemWidget *> auxChatWidgets;
        std::map<mega::MegaHandle, ContactItemWidget *> contactWidgets;
        int activeChats;
        int archivedChats;
        int inactiveChats;
        int nContacts;

    private slots:
        void on_bSettings_clicked();
        void on_bOnlineStatus_clicked();
        void onAddContact();
        void onAddChatGroup();
<<<<<<< HEAD
        void onAddPubChatGroup();
        void onAddPublicChatGroup();
        void setOnlineStatus();
        void onChangeItemsVisibility();
        void loadChatLink();
        void on_bHiddenChats_clicked();
        void on_bArchivedChats_clicked();
        void on_bChatGroup_clicked();
        void onPrintMyInfo();
        void on_bPubChatGroup_clicked();
=======
        void setOnlineStatus();
        void onChangeItemsVisibility();
        void on_bHiddenChats_clicked();
        void on_bArchivedChats_clicked();
        void on_bChatGroup_clicked();
        void on_mLogout_clicked();
>>>>>>> 9315d0a2

    signals:
        void esidLogout();

     friend class ChatItemWidget;
     friend class ContactItemWidget;
     friend class MegaChatApplication;
     friend class ChatSettingsDialog;
     friend class CallAnswerGui;
     friend class ChatWindow;
     friend class ChatMessage;
};

#endif // MAINWINDOW_H

<|MERGE_RESOLUTION|>--- conflicted
+++ resolved
@@ -16,10 +16,8 @@
 const int chatActiveStatus   = 0;
 const int chatInactiveStatus = 1;
 const int chatArchivedStatus = 2;
-<<<<<<< HEAD
-=======
+
 class MegaChatApplication;
->>>>>>> 9315d0a2
 
 struct Chat
 {
@@ -123,27 +121,21 @@
     private slots:
         void on_bSettings_clicked();
         void on_bOnlineStatus_clicked();
-        void onAddContact();
-        void onAddChatGroup();
-<<<<<<< HEAD
-        void onAddPubChatGroup();
-        void onAddPublicChatGroup();
-        void setOnlineStatus();
-        void onChangeItemsVisibility();
-        void loadChatLink();
         void on_bHiddenChats_clicked();
         void on_bArchivedChats_clicked();
         void on_bChatGroup_clicked();
+        void on_bPubChatGroup_clicked();
+        void on_mLogout_clicked();
+
+        void onChangeItemsVisibility();
+        void onAddContact();
+        void onAddChatGroup();
+        void onAddPubChatGroup();
+        void onAddPublicChatGroup();
         void onPrintMyInfo();
-        void on_bPubChatGroup_clicked();
-=======
+
         void setOnlineStatus();
-        void onChangeItemsVisibility();
-        void on_bHiddenChats_clicked();
-        void on_bArchivedChats_clicked();
-        void on_bChatGroup_clicked();
-        void on_mLogout_clicked();
->>>>>>> 9315d0a2
+        void loadChatLink();
 
     signals:
         void esidLogout();
