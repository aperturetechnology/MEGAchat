--- conflicted
+++ resolved
@@ -130,13 +130,10 @@
         void on_bHiddenChats_clicked();
         void on_bArchivedChats_clicked();
         void on_bChatGroup_clicked();
-<<<<<<< HEAD
         void onTwoFactorGetCode();
         void onTwoFactorDisable();
         void onTwoFactorBtn(bool);
-=======
         void on_mLogout_clicked();
->>>>>>> 780f4113
 
     signals:
         void esidLogout();
