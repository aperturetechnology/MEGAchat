#include <iostream>
#include "chatWindow.h"
#include "assert.h"
#include <QMenu>
#include <QFileDialog>

ChatWindow::ChatWindow(QWidget *parent, megachat::MegaChatApi *megaChatApi, megachat::MegaChatRoom *cRoom, const char *title)
    : QDialog(parent),
      ui(new Ui::ChatWindowUi)
{
    nSending = 0;
#ifndef KARERE_DISABLE_WEBRTC
    mCallGui = NULL;
#endif
    mPreview = false;
    loadedMessages = 0;
    loadedAttachments = 0;
    mScrollToBottomAttachments = true;
    nManualSending = 0;
    mPendingLoad = 0;
    mChatRoom = cRoom;
    mMegaChatApi = megaChatApi;
    mMainWin = (MainWindow *) parent;
    mMegaApi = mMainWin->mMegaApi;
    mLogger = mMainWin->mLogger;
    ui->setupUi(this);
    ui->mSplitter->setStretchFactor(0,1);
    ui->mSplitter->setStretchFactor(1,0);
    ui->mMessageList->setContextMenuPolicy(Qt::CustomContextMenu);
    ui->mChatdStatusDisplay->hide();
    mUploadDlg = NULL;
    setChatTittle(title);
    setWindowTitle(title);
    connect(ui->mMsgSendBtn,  SIGNAL(clicked()), this, SLOT(onMsgSendBtn()));
    connect(ui->mMessageEdit, SIGNAL(sendMsg()), this, SLOT(onMsgSendBtn()));
    connect(ui->mMessageEdit, SIGNAL(editLastMsg()), this, SLOT(editLastMsg()));
    connect(ui->mMessageList, SIGNAL(requestHistory()), this, SLOT(onMsgListRequestHistory()));
    connect(ui->mMembersBtn,  SIGNAL(clicked(bool)), this, SLOT(onMembersBtn(bool)));
    connect(ui->mMessageList->verticalScrollBar(), SIGNAL(valueChanged(int)), this, SLOT(onScroll(int)));

    #ifndef KARERE_DISABLE_WEBRTC
        connect(ui->mVideoCallBtn, SIGNAL(clicked(bool)), this, SLOT(onVideoCallBtn(bool)));
        connect(ui->mAudioCallBtn, SIGNAL(clicked(bool)), this, SLOT(onAudioCallBtn(bool)));
    #else
        ui->mAudioCallBtn->hide();
        ui->mVideoCallBtn->hide();
    #endif

    if (mChatRoom->isPublic())
    {
        updatePreviewers(mChatRoom->getNumPreviewers());
        if(mChatRoom->isPreview())
        {
            mPreview = true;
            this->ui->mTitlebar->setStyleSheet("background-color:#ffe4af");
        }
        else
        {
            this->ui->mTitlebar->setStyleSheet("background-color:#c4f2c9");
        }
    }

    if (!mChatRoom->isGroup())
        ui->mMembersBtn->hide();
    else
        setAcceptDrops(true);

    setWindowFlags(Qt::Window | Qt::WindowSystemMenuHint | Qt::WindowMinimizeButtonHint | Qt::WindowCloseButtonHint);
    setAttribute(Qt::WA_DeleteOnClose);

    if (!mChatRoom->isActive())
    {
        enableWindowControls(false);
    }

    QDialog::show();
    megaChatRoomListenerDelegate = new ::megachat::QTMegaChatRoomListener(megaChatApi, this);
    megaTransferListenerDelegate = new ::mega::QTMegaTransferListener(mMegaApi, this);
    mMegaApi->addTransferListener(megaTransferListenerDelegate);
}

void ChatWindow::updateMessageFirstname(megachat::MegaChatHandle contactHandle, const char *firstname)
{
    std::map<megachat::MegaChatHandle, ChatMessage *>::iterator it;
    for (it = mMsgsWidgetsMap.begin(); it != mMsgsWidgetsMap.end(); it++)
    {
        ChatMessage *chatMessage = it->second;
        if (chatMessage->mMessage->getUserHandle() == contactHandle)
        {
            chatMessage->setAuthor(firstname);
        }
    }
}

void ChatWindow::setChatTittle(const char *title)
{
    if (title)
    {
        mChatTitle = title;
    }

    QString chatTitle = NULL;
    chatTitle.append(mChatTitle.c_str())
    .append(" [")
    .append(mChatRoom->privToString(mChatRoom->getOwnPrivilege()))
    .append("]");

    if(mChatRoom->isPreview())
    {
        chatTitle.append("        <PREVIEW>");
    }

    if(mChatRoom->isArchived())
    {
        chatTitle.append("        <AR>");
    }
    ui->mTitleLabel->setText(chatTitle);
}

void ChatWindow::openChatRoom()
{
    bool result = this->mMegaChatApi->openChatRoom(mChatRoom->getChatId(),megaChatRoomListenerDelegate);
    if(result)
    {
        mMegaChatApi->loadMessages(mChatRoom->getChatId(),NMESSAGES_LOAD);
    }
}

ChatWindow::~ChatWindow()
{
    delete mFrameAttachments;

    ChatListItemController *itemController = mMainWin->getChatControllerById(mChatRoom->getChatId());
    if(itemController)
    {
       itemController->invalidChatWindow();
    }

    mMegaChatApi->closeChatRoom(mChatRoom->getChatId(),megaChatRoomListenerDelegate);
    mMegaApi->removeTransferListener(megaTransferListenerDelegate);
    delete megaChatRoomListenerDelegate;
    delete megaTransferListenerDelegate;
    delete mChatRoom;
    delete mUploadDlg;
    delete ui;
}

void ChatWindow::onMsgSendBtn()
{
    QString qtext = ui->mMessageEdit->toPlainText();
    ui->mMessageEdit->setText(QString());
    if (qtext.isEmpty())
        return;

    std::string msgStd = qtext.toUtf8().toStdString();
    megachat::MegaChatMessage *tempMessage= mMegaChatApi->sendMessage(mChatRoom->getChatId(), msgStd.c_str());

    if(tempMessage)
    {
        nSending++;
        addMsgWidget(tempMessage, loadedMessages + nSending);
    }
    else
    {
        QMessageBox::warning(nullptr, tr("Send message"), tr("The maximun length has been exceeded"));
    }
}

void ChatWindow::moveManualSendingToSending(megachat::MegaChatMessage *msg)
{
    nSending++;
    nManualSending--;
    addMsgWidget(msg, loadedMessages + nSending);
}

void ChatWindow::onChatRoomUpdate(megachat::MegaChatApi *, megachat::MegaChatRoom *chat)
{
    delete mChatRoom;
    mChatRoom = chat->copy();

    if (chat->hasChanged(megachat::MegaChatRoom::CHANGE_TYPE_OWN_PRIV))
    {
        if (!mPreview)
        {
            enableWindowControls(mChatRoom->getOwnPrivilege() > megachat::MegaChatRoom::PRIV_RO);
            setChatTittle(mChatRoom->getTitle());
        }
        else
        {
            previewUpdate();
        }
    }

    if ((chat->hasChanged(megachat::MegaChatRoom::CHANGE_TYPE_CLOSED))
        || (chat->hasChanged(megachat::MegaChatRoom::CHANGE_TYPE_TITLE))
        || (chat->hasChanged(megachat::MegaChatRoom::CHANGE_TYPE_ARCHIVE)))
    {
       setChatTittle(mChatRoom->getTitle());
    }

    if(chat->hasChanged(megachat::MegaChatRoom::CHANGE_TYPE_CHAT_MODE))
    {
       ui->mTitlebar->setStyleSheet("background-color:#c1efff");
    }

    if(chat->hasChanged(megachat::MegaChatRoom::CHANGE_TYPE_UPDATE_PREVIEWERS))
    {
       updatePreviewers(chat->getNumPreviewers());
    }
}

void ChatWindow::previewUpdate(MegaChatRoom *auxRoom)
{
    if (auxRoom)
    {
        delete mChatRoom;
        mChatRoom = auxRoom;
    }

    if (mPreview && !mChatRoom->isPreview())
    {
        mPreview = false;

        if (mChatRoom->isPublic())
        {
            ui->mTitlebar->setStyleSheet("background-color:#c4f2c9");
        }
        else
        {
            ui->mTitlebar->setStyleSheet("background-color:#c1efff");
        }
    }

    enableWindowControls(!mChatRoom->isPreview());
    setChatTittle(mChatRoom->getTitle());
}

void ChatWindow::enableWindowControls(bool enable)
{
    ui->mMessageEdit->setEnabled(enable);
    ui->mMessageEdit->blockSignals(!enable);
    ui->mMsgSendBtn->setEnabled(enable);
    enable ?ui->mMembersBtn->show() :ui->mMembersBtn->hide();
}

void ChatWindow::updatePreviewers(unsigned int numPrev)
{
    if (numPrev == 0)
    {
        ui->mPreviewers->setToolTip("");
        ui->mPreviewers->hide();
    }
    else
    {
        ui->mPreviewers->setText(QString::number(numPrev));
        ui->mPreviewers->show();
        QString text = NULL;
        text.append("Number of previewers: ")
        .append(std::to_string(numPrev).c_str());
        ui->mPreviewers->setToolTip(text);
    }
}

void ChatWindow::onMessageUpdate(megachat::MegaChatApi *, megachat::MegaChatMessage *msg)
{
    if(msg->isDeleted())
    {
        eraseChatMessage(msg, false);
        return;
    }

    megachat::MegaChatHandle msgId = getMessageId(msg);
    ChatMessage *chatMessage = findChatMessage(msgId);

    if (msg->hasChanged(megachat::MegaChatMessage::CHANGE_TYPE_CONTENT))
    {
        if (chatMessage)
        {
            if (msg->getType() == megachat::MegaChatMessage::TYPE_TRUNCATE)
            {
                truncateChatUI();
                megachat::MegaChatMessage *auxMsg = msg->copy();
                addMsgWidget(auxMsg, loadedMessages);

                if(msg->getUserHandle() != mMegaChatApi->getMyUserHandle() && !mChatRoom->isPreview())
                {
                    mMegaChatApi->setMessageSeen(mChatRoom->getChatId(), msg->getMsgId());
                }
            }
            else
            {
                chatMessage->setMessage(msg->copy());
                chatMessage->updateContent();

               if (msg->isEdited())
               {
                  chatMessage->markAsEdited();
               }
            }
        }
    }

    if (msg->hasChanged(megachat::MegaChatMessage::CHANGE_TYPE_STATUS))
    {
        if (msg->getStatus() == megachat::MegaChatMessage::STATUS_SERVER_RECEIVED)
        {
            ChatMessage *auxMessage = findChatMessage(msg->getTempId());
            if (auxMessage)
            {
                eraseChatMessage(auxMessage->getMessage(), true);
                nSending--;
            }

            megachat::MegaChatMessage *auxMsg = msg->copy();
            addMsgWidget(auxMsg, loadedMessages);
            loadedMessages++;
        }
        else
        {
            if(msg->getStatus() == megachat::MegaChatMessage::STATUS_SENDING_MANUAL)
            {
                // TODO: Complete case
            }
            else
            {
                megachat::MegaChatHandle msgId = getMessageId(msg);
                ChatMessage *chatMessage = findChatMessage(msgId);
                if (chatMessage)
                    chatMessage->setStatus(msg->getStatus());
            }
        }
     }
}

void ChatWindow::deleteChatMessage(megachat::MegaChatMessage *msg)
{
    megachat::MegaChatHandle msgId = getMessageId(msg);
    std::map<megachat::MegaChatHandle, ChatMessage *>::iterator itMessages;
    itMessages = mMsgsWidgetsMap.find(msgId);
    if (itMessages != mMsgsWidgetsMap.end())
    {
        mMegaChatApi->deleteMessage(mChatRoom->getChatId(), msgId);
    }
}

void ChatWindow::truncateChatUI()
{
    std::map<megachat::MegaChatHandle, ChatMessage*>::iterator itMessages;
    for (itMessages = mMsgsWidgetsMap.begin(); itMessages != mMsgsWidgetsMap.end(); itMessages++)
    {
        ChatMessage *auxMessage = itMessages->second;
        int row = ui->mMessageList->row(auxMessage->getWidgetItem());
        QListWidgetItem *auxItem = ui->mMessageList->takeItem(row);
        mMsgsWidgetsMap.erase(itMessages);
        delete auxItem;
    }
}

bool ChatWindow::eraseChatMessage(megachat::MegaChatMessage *msg, bool /*temporal*/)
{
    megachat::MegaChatHandle msgId = getMessageId(msg);
    std::map<megachat::MegaChatHandle, ChatMessage *>::iterator itMessages;
    itMessages = mMsgsWidgetsMap.find(msgId);
    if (itMessages != mMsgsWidgetsMap.end())
    {
        ChatMessage *auxMessage = itMessages->second;
        int row = ui->mMessageList->row(auxMessage->getWidgetItem());
        QListWidgetItem *auxItem = ui->mMessageList->takeItem(row);
        mMsgsWidgetsMap.erase(itMessages);
        delete auxItem;
        return true;
    }
    return false;
}

ChatMessage *ChatWindow::findChatMessage(megachat::MegaChatHandle msgId)
{
    std::map<megachat::MegaChatHandle, ChatMessage *>::iterator itMessages;
    itMessages = mMsgsWidgetsMap.find(msgId);
    if (itMessages != mMsgsWidgetsMap.end())
    {
        return itMessages->second;
    }
    return NULL;
}

megachat::MegaChatHandle ChatWindow::getMessageId(megachat::MegaChatMessage *msg)
{
    if (msg->getStatus()== megachat::MegaChatMessage::STATUS_SENDING)
    {
        return msg->getTempId();
    }
    else if (msg->getStatus() == megachat::MegaChatMessage::STATUS_SENDING_MANUAL)
    {
        return msg->getRowId();
    }
    else
    {
        return msg->getMsgId();
    }

    return megachat::MEGACHAT_INVALID_HANDLE;
}

#ifndef KARERE_DISABLE_WEBRTC
CallGui *ChatWindow::getCallGui() const
{
    return mCallGui;
}

void ChatWindow::setCallGui(CallGui *callGui)
{
    mCallGui = callGui;
}
#endif

void ChatWindow::onMessageReceived(megachat::MegaChatApi*, megachat::MegaChatMessage *msg)
{
    addMsgWidget(msg->copy(), loadedMessages);
    loadedMessages++;
}

void ChatWindow::onMessageLoaded(megachat::MegaChatApi*, megachat::MegaChatMessage *msg)
{
    if(msg)
    {
        if(msg->isDeleted())
            return;

        if (msg->getStatus() == megachat::MegaChatMessage::STATUS_SENDING)
        {
            nSending++;
            addMsgWidget(msg->copy(), loadedMessages + nSending);
        }
        else
        {
            if(msg->getStatus() == megachat::MegaChatMessage::STATUS_SENDING_MANUAL)
            {
                nManualSending++;
                ChatMessage *auxMessage = findChatMessage(msg->getTempId());
                if (auxMessage)
                {
                    eraseChatMessage(auxMessage->getMessage(), true);
                    nSending--;
                }

                addMsgWidget(msg->copy(), loadedMessages + nSending + nManualSending);
                auxMessage = findChatMessage(msg->getRowId());
                if(auxMessage)
                {
                    auxMessage->setMessage(msg->copy());
                    auxMessage->setManualMode(true);
                }
            }
            else
            {
                addMsgWidget(msg->copy(), -loadedMessages);
                loadedMessages++;
            }
        }
    }
    else
    {
        if (!mMegaChatApi->isFullHistoryLoaded(mChatRoom->getChatId()) && mPendingLoad > 0)
        {
            mPendingLoad = NMESSAGES_LOAD - loadedMessages + nSending + nManualSending;
            int source = mMegaChatApi->loadMessages(mChatRoom->getChatId(),mPendingLoad);
            if (source == megachat::MegaChatApi::SOURCE_NONE)
            {
                mPendingLoad = 0;
            }
            else if (source == megachat::MegaChatApi::SOURCE_ERROR)
            {
                mPendingLoad = 0;
                mLogger->postLog("MegachatApi error - Load messages - source error");
            }
        }
    }
}

void ChatWindow::onHistoryReloaded(megachat::MegaChatApi *, megachat::MegaChatRoom *)
{
    truncateChatUI();
}

void ChatWindow::onAttachmentLoaded(MegaChatApi */*api*/, MegaChatMessage *msg)
{
    if (msg)
    {
        QListWidgetItem *item = new QListWidgetItem;
        megachat::MegaChatHandle chatId = mChatRoom->getChatId();
        ChatMessage *widget = new ChatMessage(this, mMegaChatApi, chatId, msg->copy());
        widget->setWidgetItem(item);
        item->setSizeHint(widget->size());
        setMessageHeight(msg,item);

        mAttachmentList->insertItem(loadedAttachments, item);
        mAttachmentList->setItemWidget(item, widget);

        loadedAttachments--;

        if (msg->getType() != MegaChatMessage::TYPE_NODE_ATTACHMENT)
        {
            widget->ui->mMsgDisplay->setStyleSheet("background-color: rgba(255,80,80,128)\n");
        }
    }
    else if (mScrollToBottomAttachments)
    {
        mAttachmentList->scrollToBottom();
        mScrollToBottomAttachments = false;
    }
}

void ChatWindow::onAttachmentReceived(MegaChatApi */*api*/, MegaChatMessage *msg)
{
    if (msg)
    {
        QListWidgetItem *item = new QListWidgetItem;
        megachat::MegaChatHandle chatId = mChatRoom->getChatId();
        ChatMessage *widget = new ChatMessage(this, mMegaChatApi, chatId, msg->copy());
        widget->setWidgetItem(item);
        item->setSizeHint(widget->size());
        setMessageHeight(msg,item);

        mAttachmentList->addItem(item);
        mAttachmentList->setItemWidget(item, widget);
        mAttachmentList->scrollToBottom();

        if (msg->getType() != MegaChatMessage::TYPE_NODE_ATTACHMENT)
        {
            widget->ui->mMsgDisplay->setStyleSheet("background-color: rgba(255,80,80,128)\n");
        }
    }
}

void ChatWindow::onAttachmentDeleted(MegaChatApi *api, MegaChatHandle msgid)
{
    for (int i = 0; i < mAttachmentList->count(); i++)
    {
        QListWidgetItem *item = mAttachmentList->item(i);
        ChatMessage *widget = dynamic_cast<ChatMessage *>(mAttachmentList->itemWidget(item));
        if (widget && widget->getMessage()->getMsgId() == msgid)
        {
            MegaChatMessage *msg = api->getMessage(mChatRoom->getChatId(), msgid);
            if (msg)
            {
                widget->setMessage(msg);
            }

            widget->updateContent();
            widget->ui->mMsgDisplay->setStyleSheet("background-color: rgba(255,80,80,128)\n");
            break;
        }
    }
}

void ChatWindow::onTruncate(MegaChatApi */*api*/, MegaChatHandle msgid)
{
    std::vector <MegaChatHandle> ids;
    for (int j = 0; j < mAttachmentList->count(); j++)
    {
        QListWidgetItem *item = mAttachmentList->item(j);
        ChatMessage *widget = static_cast<ChatMessage *>(mAttachmentList->itemWidget(item));
        ids.push_back(widget->getMessage()->getMsgId());
        if (widget->getMessage()->getMsgId() == msgid)
        {
            break;
        }
    }

    for (unsigned int j = 0; j < ids.size(); j++)
    {
        MegaChatHandle id = ids[j];
        for (int i = 0; i < mAttachmentList->count(); i++)
        {
            QListWidgetItem *item = mAttachmentList->item(i);
            ChatMessage *widget = dynamic_cast<ChatMessage *>(mAttachmentList->itemWidget(item));
            if (widget && widget->getMessage()->getMsgId() == id)
            {
                delete mAttachmentList->takeItem(i);
                break;
            }
        }
    }
}

void ChatWindow::setMessageHeight(megachat::MegaChatMessage *msg, QListWidgetItem *item)
{
    switch (msg->getType())
    {
        case megachat::MegaChatMessage::TYPE_NODE_ATTACHMENT:
        {
        item->setSizeHint(QSize(item->sizeHint().height(), 150));
        break;
        }

        case megachat::MegaChatMessage::TYPE_CONTACT_ATTACHMENT:
        {
        item->setSizeHint(QSize(item->sizeHint().height(), 150));
        break;
        }
    }
}

QListWidgetItem* ChatWindow::addMsgWidget(megachat::MegaChatMessage *msg, int index)
{
    QListWidgetItem *item = new QListWidgetItem;
    megachat::MegaChatHandle chatId = mChatRoom->getChatId();
    ChatMessage *widget = new ChatMessage(this, mMegaChatApi, chatId, msg);
    widget->setWidgetItem(item);
    item->setSizeHint(widget->size());
    setMessageHeight(msg,item);

    megachat::MegaChatHandle msgId = getMessageId(msg);
    mMsgsWidgetsMap.insert(std::pair<megachat::MegaChatHandle, ChatMessage *>(msgId, widget));

    ui->mMessageList->insertItem(index, item);
    ui->mMessageList->setItemWidget(item, widget);
    ui->mMessageList->scrollToBottom();

    if (!widget->isMine() && msg->getStatus() == megachat::MegaChatMessage::STATUS_NOT_SEEN
            && !mChatRoom->isPreview())
    {
        mMegaChatApi->setMessageSeen(mChatRoom->getChatId(), msg->getMsgId());
    }

    return item;
}

void ChatWindow::onMembersBtn(bool)
{
    if(mChatRoom->isGroup())
    {
        QMenu menu(this);
        createMembersMenu(menu);
        menu.setLayoutDirection(Qt::RightToLeft);
        menu.adjustSize();
        menu.exec(ui->mMembersBtn->mapToGlobal(
            QPoint(-menu.width()+ui->mMembersBtn->width(), ui->mMembersBtn->height())));
        menu.deleteLater();
    }
}

void ChatWindow::onShowAttachments(bool active)
{
    if (active)
    {
        assert(!mAttachmentList);
        mFrameAttachments = new QWidget();
        mFrameAttachments->setWindowFlags(Qt::Window | Qt::WindowSystemMenuHint | Qt::WindowMinimizeButtonHint | Qt::WindowCloseButtonHint);
        mFrameAttachments->setAttribute(Qt::WA_DeleteOnClose);
        mFrameAttachments->setWindowTitle("Attachments of room: " + windowTitle());
        mFrameAttachments->setGeometry(x()+350, y(), width(), height());

        mAttachmentList = new MyMessageList(mFrameAttachments);
        mFrameAttachments->setLayout(new QBoxLayout(QBoxLayout::Direction::LeftToRight));
        mFrameAttachments->layout()->addWidget(mAttachmentList);
        mFrameAttachments->show();
        mFrameAttachments->resize(450, 350);
        connect(mAttachmentList, SIGNAL(requestHistory()), this, SLOT(onAttachmentRequestHistory()));
        connect(mAttachmentList->verticalScrollBar(), SIGNAL(valueChanged(int)), this, SLOT(onScroll(int)));
        connect(mFrameAttachments, SIGNAL(destroyed(QObject*)), this, SLOT(onAttachmentsClosed(QObject*)));

        loadedAttachments = 0;
        mScrollToBottomAttachments = true;

        megaChatNodeHistoryListenerDelegate = new megachat::QTMegaChatNodeHistoryListener(mMegaChatApi, this);
        mMegaChatApi->openNodeHistory(mChatRoom->getChatId(), megaChatNodeHistoryListenerDelegate);
        mMegaChatApi->loadAttachments(mChatRoom->getChatId(), NMESSAGES_LOAD);
    }
    else
    {
        assert(mAttachmentList);
        delete mFrameAttachments;
    }
}

void ChatWindow::onAttachmentRequestHistory()
{
    mMegaChatApi->loadAttachments(mChatRoom->getChatId(), NMESSAGES_LOAD);
}

void ChatWindow::createMembersMenu(QMenu& menu)
{
    //Add contacts
    ::mega::MegaUserList *userList = mMegaApi->getContacts();

    auto addEntry = menu.addMenu("Add contact to chat");
    for (int i = 0 ; i < userList->size(); i++)
    {
         ::mega::MegaUser *user = userList->get(i);
         auto actAdd = addEntry->addAction(tr(userList->get(i)->getEmail()));
         actAdd->setProperty("userHandle", QVariant((qulonglong)user->getHandle()));
         connect(actAdd, SIGNAL(triggered()), this, SLOT(onMemberAdd()));
    }
    delete userList;

    // list of peers with presence and privilege-related actions
    for (unsigned int i = 0; i < mChatRoom->getPeerCount() + 1; i++)
    {
        QVariant userhandle;
        QString title;
        int privilege;
        if(i == mChatRoom->getPeerCount())
        {
            //If chat is in preview mode our own user is not member
            if (mChatRoom->isPreview())
            {
                continue;
            }

            privilege = mChatRoom->getOwnPrivilege();
            userhandle = mMegaApi->getMyUserHandle();
            title.append(" Me [")
                    .append(QString::fromStdString(mChatRoom->statusToString(mMegaChatApi->getOnlineStatus())))
                    .append("]");
        }
        else
        {
            const char *memberName = mChatRoom->getPeerFirstname(i);
            if (!memberName)
            {
                memberName = mChatRoom->getPeerEmail(i);
            }
            else
            {
                if ((strlen(memberName)) == 0)
                {
                    memberName = mChatRoom->getPeerEmail(i);
                }
            }
            privilege = mChatRoom->getPeerPrivilege(i);
            userhandle = QVariant((qulonglong)mChatRoom->getPeerHandle(i));
            title.append(" ")
                    .append(QString::fromStdString(memberName))
                    .append(" [")
                    .append(QString::fromStdString(mChatRoom->statusToString(mMegaChatApi->getUserOnlineStatus(mChatRoom->getPeerHandle(i)))))
                    .append("]");
        }

        auto entry = menu.addMenu(title);

        if (i == mChatRoom->getPeerCount())  // my own user
        {
            auto actRemove = entry->addAction(tr("Leave chat"));
            actRemove->setProperty("userHandle", userhandle);
            connect(actRemove, SIGNAL(triggered()), this, SLOT(onMemberRemove()));
        }
        else
        {
            auto actRemove = entry->addAction(tr("Remove from chat"));
            actRemove->setProperty("userHandle", userhandle);
            connect(actRemove, SIGNAL(triggered()), this, SLOT(onMemberRemove()));
        }

        QAction *actSetPrivFullAccess = Q_NULLPTR;
        QAction *actSetPrivStandard = Q_NULLPTR;
        QAction *actSetPrivReadOnly = Q_NULLPTR;

        auto menuSetPriv = entry->addMenu(tr("Set privilege"));
        switch (privilege)
        {
            case megachat::MegaChatRoom::PRIV_MODERATOR:
                actSetPrivFullAccess = menuSetPriv->addAction(tr("Moderator <-"));
                actSetPrivStandard = menuSetPriv->addAction(tr("Standard"));
                actSetPrivReadOnly = menuSetPriv->addAction(tr("Read-only"));
                break;
            case megachat::MegaChatRoom::PRIV_STANDARD:
                actSetPrivFullAccess = menuSetPriv->addAction(tr("Moderator"));
                actSetPrivStandard = menuSetPriv->addAction(tr("Standard <-"));
                actSetPrivReadOnly = menuSetPriv->addAction(tr("Read-only"));
                break;
            case megachat::MegaChatRoom::PRIV_RO:
                actSetPrivFullAccess = menuSetPriv->addAction(tr("Moderator"));
                actSetPrivStandard = menuSetPriv->addAction(tr("Standard"));
                actSetPrivReadOnly = menuSetPriv->addAction(tr("Read-only <-"));
                break;
        }

        actSetPrivFullAccess->setProperty("userHandle", userhandle);
        connect(actSetPrivFullAccess, SIGNAL(triggered()), this, SLOT(onMemberSetPriv()));

        actSetPrivStandard->setProperty("userHandle", userhandle);
        connect(actSetPrivStandard, SIGNAL(triggered()), this, SLOT(onMemberSetPriv()));

        actSetPrivReadOnly->setProperty("userHandle", userhandle);
        connect(actSetPrivReadOnly, SIGNAL(triggered()), this, SLOT(onMemberSetPriv()));
    }
}

void ChatWindow::createSettingsMenu(QMenu& menu)
{
    //Leave
    auto leave = menu.addAction("Leave chat");
    connect(leave, SIGNAL(triggered()), this, SLOT(onLeaveGroupChat()));

    //Truncate
    auto truncate = menu.addAction("Truncate chat");
    connect(truncate, SIGNAL(triggered()), this, SLOT(onTruncateChat()));

    //Set topic
    auto title = menu.addAction("Set title");
    connect(title, SIGNAL(triggered()), this, SLOT(onChangeTitle()));

    auto actArchive = menu.addAction("Archive chat");
    connect(actArchive, SIGNAL(toggled(bool)), this, SLOT(onArchiveClicked(bool)));
    actArchive->setCheckable(true);
    actArchive->setChecked(mChatRoom->isArchived());

    // Attachments
    auto actAttachments = menu.addAction("List attachments");
    connect(actAttachments, SIGNAL(triggered(bool)), this, SLOT(onShowAttachments(bool)));
    actAttachments->setCheckable(true);
    actAttachments->setChecked(mAttachmentList != NULL);

    QMenu *clMenu = menu.addMenu("Chat links");

    //Create chat link
    auto createChatLink = clMenu->addAction("Create chat link");
    connect(createChatLink, SIGNAL(triggered()), this, SLOT(onCreateChatLink()));

    //Query chat link
    auto queryChatLink = clMenu->addAction("Query chat link");
    connect(queryChatLink, SIGNAL(triggered()), this, SLOT(onQueryChatLink()));

    //Remove chat link
    auto removeChatLink = clMenu->addAction("Remove chat link");
    connect(removeChatLink, SIGNAL(triggered()), this, SLOT(onRemoveChatLink()));

    //Auto-join chat link
    auto autojoinPublicChat = clMenu->addAction("Join chat link");
    connect(autojoinPublicChat, SIGNAL(triggered()), this, SLOT(onAutojoinChatLink()));

    //Close chat link
<<<<<<< HEAD
    auto setPublicChatToPrivate = clMenu->addAction("Close chat link");
    connect(setPublicChatToPrivate, SIGNAL(triggered()), this, SLOT(onSetPublicChatToPrivate()));
}

void ChatWindow::onQueryChatLink()
{
    if (mChatRoom->getChatId() != MEGACHAT_INVALID_HANDLE)
    {
        mMegaChatApi->queryChatLink(mChatRoom->getChatId());
    }
=======
    auto closeChatLink = clMenu->addAction("Close chat link");
    connect(closeChatLink, SIGNAL(triggered()), this, SLOT(onCloseChatLink()));
    // TODO: connect to slot in chat-links branch once merged
>>>>>>> d34305b2
}

void ChatWindow::onCreateChatLink()
{
    if (mChatRoom->getChatId() != MEGACHAT_INVALID_HANDLE)
    {
        mMegaChatApi->createChatLink(mChatRoom->getChatId());
    }
}
void ChatWindow::onRemoveChatLink()
{
    if (mChatRoom->getChatId() != MEGACHAT_INVALID_HANDLE)
    {
        mMegaChatApi->removeChatLink(mChatRoom->getChatId());
    }
}

void ChatWindow::onSetPublicChatToPrivate()
{
    if (mChatRoom->getChatId() != MEGACHAT_INVALID_HANDLE)
    {
        mMegaChatApi->setPublicChatToPrivate(mChatRoom->getChatId());
    }
}

void ChatWindow::onUnarchiveChat()
{
    mMegaChatApi->archiveChat(mChatRoom->getChatId(), false);
}

void ChatWindow::onArchiveChat()
{
    mMegaChatApi->archiveChat(mChatRoom->getChatId(), true);
}


void ChatWindow::onChangeTitle()
{
    std::string title;
    QString qTitle = QInputDialog::getText(this, tr("Change chat topic"), tr("Leave blank for default title"));
    if (!qTitle.isNull())
    {
        title = qTitle.toStdString();
        if (title.empty())
        {
            QMessageBox::warning(this, tr("Set chat title"), tr("You can't set an empty title"));
            return;
        }
        this->mMegaChatApi->setChatTitle(mChatRoom->getChatId(), title.c_str());
    }
}

void ChatWindow::onLeaveGroupChat()
{
    this->mMegaChatApi->leaveChat(mChatRoom->getChatId());
}

void ChatWindow::createAttachMenu(QMenu& menu)
{
     //Attach node
     auto actNode = menu.addAction("Attach node");
     connect(actNode, &QAction::triggered, this, [=](){onAttachNode(false);});

     //Attach voice clip
     auto actVoice = menu.addAction("Attach voice clip");
     connect(actVoice, &QAction::triggered, this, [=](){onAttachNode(true);});
}


void ChatWindow::onTruncateChat()
{
    this->mMegaChatApi->clearChatHistory(mChatRoom->getChatId());
}

void ChatWindow::onMemberAdd()
{
    QAction *action = qobject_cast<QAction *>(sender());
    if (!action)
       return;

    QVariant uHandle = action->property("userHandle");
    megachat::MegaChatHandle userhandle = uHandle.toLongLong();
    mMegaChatApi->inviteToChat(mChatRoom->getChatId(), userhandle, megachat::MegaChatPeerList::PRIV_STANDARD);
}

void ChatWindow::onMemberRemove()
{
    QAction *action = qobject_cast<QAction *>(sender());
    if (!action)
       return;

    QVariant uHandle = action->property("userHandle");
    megachat::MegaChatHandle userhandle = uHandle.toLongLong();
    if (uHandle.toString() == mMegaApi->getMyUserHandle())
    {
        mMegaChatApi->leaveChat(mChatRoom->getChatId());
    }
    else
    {
        mMegaChatApi->removeFromChat(mChatRoom->getChatId(), userhandle);
    }
}

void ChatWindow::onMemberSetPriv()
{
      int privilege;
      QAction *action = qobject_cast<QAction *>(sender());
      if (!action)
         return;

      if(action->text() == "Read-only")
            privilege = megachat::MegaChatPeerList::PRIV_RO;

      if(action->text() == "Moderator")
            privilege = megachat::MegaChatPeerList::PRIV_MODERATOR;

      if(action->text() == "Standard")
            privilege = megachat::MegaChatPeerList::PRIV_STANDARD;

      QVariant uHandle = action->property("userHandle");
      megachat::MegaChatHandle userhandle = uHandle.toLongLong();
      megachat::MegaChatHandle chatId = mChatRoom->getChatId();
      this->mMegaChatApi->updateChatPermissions(chatId, userhandle, privilege);}

void ChatWindow::onMsgListRequestHistory()
{
    if (!mMegaChatApi->isFullHistoryLoaded(mChatRoom->getChatId()))
    {
        mMegaChatApi->loadMessages(mChatRoom->getChatId(), NMESSAGES_LOAD);
    }
}

#ifndef KARERE_DISABLE_WEBRTC
void ChatWindow::onVideoCallBtn(bool)
{
    onCallBtn(true);
}

void ChatWindow::onAudioCallBtn(bool)
{
    onCallBtn(false);
}

void ChatWindow::createCallGui(bool video)
{
    auto layout = qobject_cast<QBoxLayout*>(ui->mCentralWidget->layout());
    mCallGui = new CallGui(this, video);
    layout->insertWidget(1, mCallGui, 1);
    ui->mTitlebar->hide();
    ui->mTextChatWidget->hide();
}

void ChatWindow::closeEvent(QCloseEvent *event)
{
    if (mCallGui)
    {
        mCallGui->onHangCall(true);
    }
    delete this;
    event->accept();
}

void ChatWindow::onCallBtn(bool video)
{
    if (mChatRoom->isGroup())
    {
        QMessageBox::critical(this, "Call", "Nice try, but group audio and video calls are not implemented yet");
        return;
    }
    createCallGui(video);
    mMegaChatApi->startChatCall(this->mChatRoom->getChatId(), video);
}

void ChatWindow::connectCall()
{
    mCallGui->connectCall();
}

void ChatWindow::hangCall()
{
    deleteCallGui();
}

void ChatWindow::deleteCallGui()
{
    if (mCallGui)
    {
        mCallGui->deleteLater();
        mCallGui = NULL;
    }
    ui->mTitlebar->show();
    ui->mTextChatWidget->show();
}
#endif

void ChatWindow::onAutojoinChatLink()
{
    auto ret = QMessageBox::question(this, tr("Join chat link"), tr("Do you want to join to this chat?"));
    if (ret != QMessageBox::Yes)
        return;

    this->mMegaChatApi->autojoinPublicChat(this->mChatRoom->getChatId());
}

void ChatWindow::on_mSettingsBtn_clicked()
{
    QMenu menu(this);
    createSettingsMenu(menu);
    menu.setLayoutDirection(Qt::RightToLeft);
    menu.adjustSize();
    menu.exec(ui->mSettingsBtn->mapToGlobal(
    QPoint(-menu.width()+ui->mSettingsBtn->width(), ui->mSettingsBtn->height())));
    menu.deleteLater();
}

void ChatWindow::on_mAttachBtn_clicked()
{
    QMenu menu(this);
    createAttachMenu(menu);
    menu.setLayoutDirection(Qt::RightToLeft);
    menu.adjustSize();
    menu.exec(ui->mAttachBtn->mapToGlobal(
    QPoint(-menu.width()+ui->mAttachBtn->width(), ui->mAttachBtn->height())));
    menu.deleteLater();
}
<<<<<<< HEAD

=======

void ChatWindow::createAttachMenu(QMenu& menu)
{
    //Attach node
    auto actNode = menu.addAction("Attach node");
    connect(actNode, &QAction::triggered, this, [=](){onAttachNode(false);});

    //Attach voice clip
    auto actVoice = menu.addAction("Attach voice clip");
    connect(actVoice, &QAction::triggered, this, [=](){onAttachNode(true);});

    //Attach geolocation
    auto actLocation = menu.addAction("Attach location");
    connect(actLocation, &QAction::triggered, this, [=](){onAttachLocation();});
}

void ChatWindow::onAttachLocation()
{
    mMegaChatApi->sendGeolocation(mChatRoom->getChatId(), -122.3316393, 47.5951518, NULL);
}

>>>>>>> d34305b2
void ChatWindow::onAttachNode(bool isVoiceClip)
{
    QString node = QFileDialog::getOpenFileName(this, tr("All Files (*)"));
    if (node.isEmpty())
       return;

<<<<<<< HEAD
    QStringList nodeParsed = node.split( "/" );
    QString nodeName = nodeParsed.value(nodeParsed.length() - 1);
    ::mega::MegaNode *parent = mMegaApi->getNodeByPath("/");
=======
>>>>>>> d34305b2
    mUploadDlg = new QMessageBox;
    mUploadDlg->setWindowTitle((tr("Uploading file...")));
    mUploadDlg->setIcon(QMessageBox::Warning);
    mUploadDlg->setText(tr("Please, wait.\nThe file will be attached when the transfer completes."));
    mUploadDlg->setStandardButtons(QMessageBox::Cancel);
    mUploadDlg->setModal(true);
    mUploadDlg->show();
    connect(mUploadDlg, SIGNAL(buttonClicked(QAbstractButton*)), this, SLOT(on_mCancelTransfer(QAbstractButton*)));

<<<<<<< HEAD
=======
    ::mega::MegaNode *parent = mMegaApi->getNodeByPath("/");

>>>>>>> d34305b2
    if (isVoiceClip)
    {
        mMegaApi->startUploadWithData(node.toStdString().c_str(), parent, "vm");
    }
    else
    {
        mMegaApi->startUpload(node.toStdString().c_str(), parent);
    }

    delete parent;
}

void ChatWindow::on_mCancelTransfer(QAbstractButton*)
{
    mMegaApi->cancelTransfers(::mega::MegaTransfer::TYPE_UPLOAD);
    mUploadDlg->hide();
    delete mUploadDlg;
    mUploadDlg = NULL;
}

void ChatWindow::onArchiveClicked(bool checked)
{
    if (mChatRoom->isArchived() == checked)
        return;

    mMegaApi->archiveChat(mChatRoom->getChatId(), checked);
}

void ChatWindow::onAttachmentsClosed(QObject *)
{
    mMegaChatApi->closeNodeHistory(mChatRoom->getChatId(), megaChatNodeHistoryListenerDelegate);
    mFrameAttachments = NULL;
    mAttachmentList = NULL;
    delete megaChatNodeHistoryListenerDelegate;
    megaChatNodeHistoryListenerDelegate = NULL;
}

void ChatWindow::onTransferFinish(::mega::MegaApi* , ::mega::MegaTransfer *transfer, ::mega::MegaError* e)
{
    if (transfer->getType() == ::mega::MegaTransfer::TYPE_UPLOAD)
    {
        if (mUploadDlg)
        {
            mUploadDlg->hide();
            if (e->getErrorCode() == ::mega::MegaError::API_OK)
            {
                const char *appData = transfer->getAppData();
                if (appData && strcmp(transfer->getAppData(),"vm") == 0)
                {
                    mMegaChatApi->attachVoiceMessage(mChatRoom->getChatId(), transfer->getNodeHandle());
                }
                else
                {
                    mMegaChatApi->attachNode(mChatRoom->getChatId(), transfer->getNodeHandle());
                }
            }
            else
            {
                QMessageBox::critical(nullptr, tr("Upload"), tr("Error in transfer: ").append(e->getErrorString()));
            }

            mUploadDlg->hide();
            delete mUploadDlg;
            mUploadDlg = NULL;
        }
        else if (mUploadDlg == NULL)
        {
            QMessageBox::information(nullptr, tr("Upload"), tr("Upload canceled."));
        }
    }
    else    // download
    {
        if (e->getErrorCode() == ::mega::MegaError::API_OK)
        {
            QMessageBox::information(nullptr, tr("Download"), tr("Attachment's download successful."));
        }
        else
        {
            QMessageBox::critical(nullptr, tr("Download"), tr("Error in transfer: ").append(e->getErrorString()));
        }
    }
}

void ChatWindow::onTransferUpdate(::mega::MegaApi *api, ::mega::MegaTransfer *transfer)
{

}

bool ChatWindow::onTransferData(::mega::MegaApi *api, ::mega::MegaTransfer *transfer, char *buffer, size_t size)
{

}<|MERGE_RESOLUTION|>--- conflicted
+++ resolved
@@ -831,9 +831,8 @@
     auto autojoinPublicChat = clMenu->addAction("Join chat link");
     connect(autojoinPublicChat, SIGNAL(triggered()), this, SLOT(onAutojoinChatLink()));
 
-    //Close chat link
-<<<<<<< HEAD
-    auto setPublicChatToPrivate = clMenu->addAction("Close chat link");
+    //Set private mode
+    auto setPublicChatToPrivate = clMenu->addAction("Set private mode");
     connect(setPublicChatToPrivate, SIGNAL(triggered()), this, SLOT(onSetPublicChatToPrivate()));
 }
 
@@ -843,11 +842,6 @@
     {
         mMegaChatApi->queryChatLink(mChatRoom->getChatId());
     }
-=======
-    auto closeChatLink = clMenu->addAction("Close chat link");
-    connect(closeChatLink, SIGNAL(triggered()), this, SLOT(onCloseChatLink()));
-    // TODO: connect to slot in chat-links branch once merged
->>>>>>> d34305b2
 }
 
 void ChatWindow::onCreateChatLink()
@@ -904,18 +898,6 @@
 {
     this->mMegaChatApi->leaveChat(mChatRoom->getChatId());
 }
-
-void ChatWindow::createAttachMenu(QMenu& menu)
-{
-     //Attach node
-     auto actNode = menu.addAction("Attach node");
-     connect(actNode, &QAction::triggered, this, [=](){onAttachNode(false);});
-
-     //Attach voice clip
-     auto actVoice = menu.addAction("Attach voice clip");
-     connect(actVoice, &QAction::triggered, this, [=](){onAttachNode(true);});
-}
-
 
 void ChatWindow::onTruncateChat()
 {
@@ -1073,9 +1055,6 @@
     QPoint(-menu.width()+ui->mAttachBtn->width(), ui->mAttachBtn->height())));
     menu.deleteLater();
 }
-<<<<<<< HEAD
-
-=======
 
 void ChatWindow::createAttachMenu(QMenu& menu)
 {
@@ -1097,19 +1076,15 @@
     mMegaChatApi->sendGeolocation(mChatRoom->getChatId(), -122.3316393, 47.5951518, NULL);
 }
 
->>>>>>> d34305b2
 void ChatWindow::onAttachNode(bool isVoiceClip)
 {
     QString node = QFileDialog::getOpenFileName(this, tr("All Files (*)"));
     if (node.isEmpty())
        return;
 
-<<<<<<< HEAD
     QStringList nodeParsed = node.split( "/" );
     QString nodeName = nodeParsed.value(nodeParsed.length() - 1);
     ::mega::MegaNode *parent = mMegaApi->getNodeByPath("/");
-=======
->>>>>>> d34305b2
     mUploadDlg = new QMessageBox;
     mUploadDlg->setWindowTitle((tr("Uploading file...")));
     mUploadDlg->setIcon(QMessageBox::Warning);
@@ -1119,11 +1094,6 @@
     mUploadDlg->show();
     connect(mUploadDlg, SIGNAL(buttonClicked(QAbstractButton*)), this, SLOT(on_mCancelTransfer(QAbstractButton*)));
 
-<<<<<<< HEAD
-=======
-    ::mega::MegaNode *parent = mMegaApi->getNodeByPath("/");
-
->>>>>>> d34305b2
     if (isVoiceClip)
     {
         mMegaApi->startUploadWithData(node.toStdString().c_str(), parent, "vm");
