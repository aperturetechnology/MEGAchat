#include <iostream>
#include "chatWindow.h"
#include "assert.h"
#include <QMenu>

ChatWindow::ChatWindow(QWidget* parent, megachat::MegaChatApi* megaChatApi, megachat::MegaChatRoom *cRoom, const char * title)
    : QDialog(parent),
      ui(new Ui::ChatWindowUi)
{
    nSending = 0;
    loadedMessages = 0;
    nManualSending = 0;
    mPendingLoad = 0;
    mChatRoom = cRoom;
    mMegaChatApi = megaChatApi;
    mMainWin = (MainWindow *) parent;
    mMegaApi = mMainWin->mMegaApi;
    mLogger = mMainWin->mLogger;
    ui->setupUi(this);
    ui->mSplitter->setStretchFactor(0,1);
    ui->mSplitter->setStretchFactor(1,0);
    ui->mMessageList->setContextMenuPolicy(Qt::CustomContextMenu);
    ui->mChatdStatusDisplay->hide();
    setChatTittle(title);
    connect(ui->mMsgSendBtn,  SIGNAL(clicked()), this, SLOT(onMsgSendBtn()));
    connect(ui->mMessageEdit, SIGNAL(sendMsg()), this, SLOT(onMsgSendBtn()));
    connect(ui->mMessageEdit, SIGNAL(editLastMsg()), this, SLOT(editLastMsg()));
    connect(ui->mMessageList, SIGNAL(requestHistory()), this, SLOT(onMsgListRequestHistory()));
    connect(ui->mMembersBtn,  SIGNAL(clicked(bool)), this, SLOT(onMembersBtn(bool)));
    connect(ui->mMessageList->verticalScrollBar(), SIGNAL(valueChanged(int)), this, SLOT(onScroll(int)));

    #ifndef KARERE_DISABLE_WEBRTC
        connect(ui->mVideoCallBtn, SIGNAL(clicked(bool)), this, SLOT(onVideoCallBtn(bool)));
        connect(ui->mAudioCallBtn, SIGNAL(clicked(bool)), this, SLOT(onAudioCallBtn(bool)));
    #else
        ui->mAudioCallBtn->hide();
        ui->mVideoCallBtn->hide();
    #endif

    if (!mChatRoom->isGroup())
        ui->mMembersBtn->hide();
    else
        setAcceptDrops(true);

    setWindowFlags(Qt::Window | Qt::WindowSystemMenuHint | Qt::WindowMinimizeButtonHint | Qt::WindowCloseButtonHint);
    setAttribute(Qt::WA_DeleteOnClose);

    if (!mChatRoom->isActive())
    {
        ui->mMessageEdit->setEnabled(false);
        ui->mMessageEdit->blockSignals(true);
        ui->mMsgSendBtn->setEnabled(false);
        ui->mMembersBtn->hide();
    }

    QDialog::show();
    this->megaChatRoomListenerDelegate =  new ::megachat::QTMegaChatRoomListener(megaChatApi, this);
}

void ChatWindow::setChatTittle(const char *title)
{
    QString chatTitle = NULL;
    chatTitle.append(title)
    .append(" [")
    .append(mChatRoom->privToString(mChatRoom->getOwnPrivilege()))
    .append("]");
    ui->mTitleLabel->setText(chatTitle);
}

void ChatWindow::openChatRoom()
{
    bool result = this->mMegaChatApi->openChatRoom(mChatRoom->getChatId(),megaChatRoomListenerDelegate);
    if(result)
    {
        mMegaChatApi->loadMessages(mChatRoom->getChatId(),NMESSAGES_LOAD);
    }
}

ChatWindow::~ChatWindow()
{
    ChatItemWidget *chatItemWidget = this->mMainWin->getChatItemWidget(mChatRoom->getChatId(), false);
    if (chatItemWidget)
    {
        chatItemWidget->invalidChatWindowHandle();
    }

    mMegaChatApi->closeChatRoom(mChatRoom->getChatId(),megaChatRoomListenerDelegate);
    delete megaChatRoomListenerDelegate;
    delete mChatRoom;
    delete ui;
}

void ChatWindow::onMsgSendBtn()
{
    QString qtext = ui->mMessageEdit->toPlainText();
    ui->mMessageEdit->setText(QString());
    if (qtext.isEmpty())
        return;

    std::string msgStd = qtext.toUtf8().toStdString();
    megachat::MegaChatMessage *tempMessage= mMegaChatApi->sendMessage(mChatRoom->getChatId(), msgStd.c_str());
    nSending++;
    addMsgWidget(tempMessage, loadedMessages + nSending);
}

void ChatWindow::moveManualSendingToSending(megachat::MegaChatMessage * msg)
{
    nSending++;
    nManualSending--;
    addMsgWidget(msg, loadedMessages + nSending);
}

void ChatWindow::onChatRoomUpdate(megachat::MegaChatApi *api, megachat::MegaChatRoom *chat)
{
    if (chat->hasChanged(megachat::MegaChatRoom::CHANGE_TYPE_CLOSED))
    {
        ui->mMessageEdit->setEnabled(false);
        ui->mMessageEdit->blockSignals(true);
        ui->mMsgSendBtn->setEnabled(false);
        ui->mMembersBtn->hide();
    }

    if(chat->hasChanged(megachat::MegaChatRoom::CHANGE_TYPE_TITLE))
    {
       delete mChatRoom;
       this->mChatRoom = chat->copy();
       this->setChatTittle(mChatRoom->getTitle());
    }

    if(chat->hasChanged(megachat::MegaChatRoom::CHANGE_TYPE_PARTICIPANTS))
    {
        delete mChatRoom;
        this->mChatRoom = chat->copy();
    }
}

void ChatWindow::onMessageUpdate(megachat::MegaChatApi* api, megachat::MegaChatMessage *msg)
{
    if(msg->isDeleted())
    {
        eraseChatMessage(msg, false);
        return;
    }

    megachat::MegaChatHandle msgId = getMessageId(msg);
    ChatMessage *chatMessage = findChatMessage(msgId);

    if (msg->hasChanged(megachat::MegaChatMessage::CHANGE_TYPE_CONTENT))
    {
        if (chatMessage)
        {
            if (msg->getType() == megachat::MegaChatMessage::TYPE_TRUNCATE)
            {
                truncateChatUI();
                megachat::MegaChatMessage *auxMsg = msg->copy();
                addMsgWidget(auxMsg, loadedMessages);
<<<<<<< HEAD
=======
                ChatItemWidget *chatItemWidget = this->mMainWin->getChatItemWidget(mChatRoom->getChatId(), false);
                chatItemWidget->setOlderMessageLoaded(msg->getMsgId());
>>>>>>> e2aef0da

                if(msg->getUserHandle() != mMegaChatApi->getMyUserHandle())
                {
                    mMegaChatApi->setMessageSeen(mChatRoom->getChatId(), msg->getMsgId());
                }
            }
            else
            {
               chatMessage->setMessageContent(msg->getContent());
               if (msg->isEdited())
               {
                  chatMessage->markAsEdited();
               }
            }
        }
    }

    if (msg->hasChanged(megachat::MegaChatMessage::CHANGE_TYPE_STATUS))
    {
        if (msg->getStatus() == megachat::MegaChatMessage::STATUS_SERVER_RECEIVED)
        {
            ChatMessage *auxMessage = findChatMessage(msg->getTempId());
            if (auxMessage)
            {
                eraseChatMessage(auxMessage->getMessage(), true);
                nSending--;
            }
            megachat::MegaChatMessage *auxMsg = msg->copy();
            addMsgWidget(auxMsg, loadedMessages);
<<<<<<< HEAD
=======
            ChatItemWidget *chatItemWidget = this->mMainWin->getChatItemWidget(mChatRoom->getChatId(), false);
            chatItemWidget->setOlderMessageLoaded(msg->getMsgId());
>>>>>>> e2aef0da
            loadedMessages++;
        }
        else
        {
            if(msg->getStatus() == megachat::MegaChatMessage::STATUS_SENDING_MANUAL)
            {
                // TODO: Complete case
            }
            else
            {
                megachat::MegaChatHandle msgId = getMessageId(msg);
                ChatMessage *chatMessage = findChatMessage(msgId);
                if (chatMessage)
                    chatMessage->setStatus(msg->getStatus());
            }
        }
     }
}

void ChatWindow::deleteChatMessage(megachat::MegaChatMessage *msg)
{
    megachat::MegaChatHandle msgId = getMessageId(msg);
    std::map<megachat::MegaChatHandle, ChatMessage *>::iterator itMessages;
    itMessages = mMsgsWidgetsMap.find(msgId);
    if (itMessages != mMsgsWidgetsMap.end())
    {
        mMegaChatApi->deleteMessage(mChatRoom->getChatId(), msgId);
    }
}

void ChatWindow::truncateChatUI()
{
    std::map<megachat::MegaChatHandle, ChatMessage*>::iterator itMessages;
    for (itMessages = mMsgsWidgetsMap.begin(); itMessages != mMsgsWidgetsMap.end(); itMessages++)
    {
        ChatMessage *auxMessage = itMessages->second;
        int row = ui->mMessageList->row(auxMessage->getWidgetItem());
        QListWidgetItem *auxItem = ui->mMessageList->takeItem(row);
        mMsgsWidgetsMap.erase(itMessages);
        delete auxItem;
    }
}

bool ChatWindow::eraseChatMessage(megachat::MegaChatMessage *msg, bool temporal)
{
    megachat::MegaChatHandle msgId = getMessageId(msg);
    std::map<megachat::MegaChatHandle, ChatMessage *>::iterator itMessages;
    itMessages = mMsgsWidgetsMap.find(msgId);
    if (itMessages != mMsgsWidgetsMap.end())
    {
        ChatMessage * auxMessage = itMessages->second;
        int row = ui->mMessageList->row(auxMessage->getWidgetItem());
        QListWidgetItem * auxItem = ui->mMessageList->takeItem(row);
        mMsgsWidgetsMap.erase(itMessages);
        delete auxItem;
        return true;
    }
    return false;
}

ChatMessage * ChatWindow::findChatMessage(megachat::MegaChatHandle msgId)
{
    std::map<megachat::MegaChatHandle, ChatMessage *>::iterator itMessages;
    itMessages = mMsgsWidgetsMap.find(msgId);
    if (itMessages != mMsgsWidgetsMap.end())
    {
        return itMessages->second;
    }
    return NULL;
}

megachat::MegaChatHandle ChatWindow::getMessageId(megachat::MegaChatMessage *msg)
{
    if (msg->getStatus()== megachat::MegaChatMessage::STATUS_SENDING)
    {
        return msg->getTempId();
    }
    else if (msg->getStatus() == megachat::MegaChatMessage::STATUS_SENDING_MANUAL)
    {
        return msg->getRowId();
    }
    else
    {
        return msg->getMsgId();
    }

    return megachat::MEGACHAT_INVALID_HANDLE;
}

void ChatWindow::onMessageReceived(megachat::MegaChatApi* api, megachat::MegaChatMessage *msg)
{
<<<<<<< HEAD
=======
    ChatItemWidget *chatItemWidget = this->mMainWin->getChatItemWidget(mChatRoom->getChatId(), false);
    chatItemWidget->setOlderMessageLoaded(msg->getMsgId());
>>>>>>> e2aef0da
    addMsgWidget(msg->copy(), loadedMessages);
    loadedMessages++;
}

void ChatWindow::onMessageLoaded(megachat::MegaChatApi* api, megachat::MegaChatMessage *msg)
{
    if(msg)
    {
<<<<<<< HEAD
=======
        if (loadedMessages == 0)
        {
            ChatItemWidget *chatItemWidget = this->mMainWin->getChatItemWidget(mChatRoom->getChatId(), false);
            chatItemWidget->setOlderMessageLoaded(msg->getMsgId());
        }

>>>>>>> e2aef0da
        if(msg->isDeleted())
            return;

        if (msg->getStatus() == megachat::MegaChatMessage::STATUS_SENDING)
        {
            nSending++;
            addMsgWidget(msg->copy(), loadedMessages + nSending);
        }
        else
        {
            if(msg->getStatus() == megachat::MegaChatMessage::STATUS_SENDING_MANUAL)
            {
                nManualSending++;
                ChatMessage *auxMessage = findChatMessage(msg->getTempId());
                if (auxMessage)
                {
                    eraseChatMessage(auxMessage->getMessage(), true);
                    nSending--;
                }

                addMsgWidget(msg, loadedMessages + nSending + nManualSending);
                auxMessage = findChatMessage(msg->getRowId());
                if(auxMessage)
                {
                    auxMessage->setMessage(msg->copy());
                    auxMessage->setManualMode(true);
                }
            }
            else
            {
                addMsgWidget(msg->copy(), -loadedMessages);
                loadedMessages++;
            }
        }
    }
    else
    {
        if (!mMegaChatApi->isFullHistoryLoaded(mChatRoom->getChatId()) && mPendingLoad > 0)
        {
            mPendingLoad = NMESSAGES_LOAD - loadedMessages + nSending + nManualSending;
            int source = mMegaChatApi->loadMessages(mChatRoom->getChatId(),mPendingLoad);
            if (source == megachat::MegaChatApi::SOURCE_NONE)
            {
                mPendingLoad = 0;
            }
            else if (source == megachat::MegaChatApi::SOURCE_ERROR)
            {
                mPendingLoad = 0;
                mLogger->postLog("MegachatApi error - Load messages - source error");
            }
        }
    }
}


void ChatWindow::setMessageHeight(megachat::MegaChatMessage * msg, QListWidgetItem* item)
{
    switch (msg->getType())
    {
        case megachat::MegaChatMessage::TYPE_NODE_ATTACHMENT:
        {
        item->setSizeHint(QSize(item->sizeHint().height(), 150));
        break;
        }

        case megachat::MegaChatMessage::TYPE_CONTACT_ATTACHMENT:
        {
        item->setSizeHint(QSize(item->sizeHint().height(), 150));
        break;
        }
    }
}

QListWidgetItem* ChatWindow::addMsgWidget(megachat::MegaChatMessage * msg, int index)
{
    QListWidgetItem* item = new QListWidgetItem;
    megachat::MegaChatHandle chatId = mChatRoom->getChatId();
    ChatMessage * widget = new ChatMessage(this, mMegaChatApi, chatId, msg);
    widget->setWidgetItem(item);
    item->setSizeHint(widget->size());
    setMessageHeight(msg,item);

    megachat::MegaChatHandle msgId = getMessageId(msg);
    mMsgsWidgetsMap.insert(std::pair<megachat::MegaChatHandle, ChatMessage *>(msgId, widget));

    ui->mMessageList->insertItem(index, item);
    ui->mMessageList->setItemWidget(item, widget);
    ui->mMessageList->scrollToBottom();

    if (!widget->isMine() && msg->getStatus() == megachat::MegaChatMessage::STATUS_NOT_SEEN)
        mMegaChatApi->setMessageSeen(mChatRoom->getChatId(), msg->getMsgId());

    return item;
}

void ChatWindow::onMembersBtn(bool)
{
    if(mChatRoom->isGroup())
    {
        QMenu menu(this);
        createMembersMenu(menu);
        menu.setLayoutDirection(Qt::RightToLeft);
        menu.adjustSize();
        menu.exec(ui->mMembersBtn->mapToGlobal(
            QPoint(-menu.width()+ui->mMembersBtn->width(), ui->mMembersBtn->height())));
        menu.deleteLater();
    }
}

void ChatWindow::createMembersMenu(QMenu& menu)
{
    if (!mChatRoom->isActive())
    {
        return ;
    }

    mega::MegaUserList *userList = mMainWin->getUserContactList();
    if (mChatRoom->getPeerCount() == 0)
    {
        menu.addAction(tr("You are alone in this chatroom"))->setEnabled(false);
        return;
    }

    if(mChatRoom->getOwnPrivilege() == megachat::MegaChatRoom::PRIV_MODERATOR)
    {
        auto truncate = menu.addAction("Truncate chat");
        connect(truncate, SIGNAL(triggered()), this, SLOT(onTruncateChat()));

        auto addEntry = menu.addMenu("Add contact to chat");
        for (int i = 0 ; i < userList->size(); i++)
        {
             auto actAdd = addEntry->addAction(tr(userList->get(i)->getEmail()));
             actAdd->setProperty("userHandle", QVariant((qulonglong)userList->get(i)->getHandle()));
             connect(actAdd, SIGNAL(triggered()), this, SLOT(onMemberAdd()));
        }
        delete userList;
    }
    else
    {
        menu.setStyleSheet(QString("background-color:#DDDDDD"));
    }

    for (int i = 0; i < mChatRoom->getPeerCount(); i++)
    {
        int priv = mChatRoom->getPeerPrivilege(i);
        QVariant userhandle = QVariant((qulonglong)mChatRoom->getPeerHandle(i));
        QString title;
        title.append(" ")
            .append(QString::fromStdString(mChatRoom->getPeerFirstname(i)))
            .append(" [")
            .append(QString::fromStdString(mChatRoom->statusToString(mMegaChatApi->getUserOnlineStatus(mChatRoom->getPeerHandle(i)))))
            .append("]");

        auto entry = menu.addMenu(title);
        if(mChatRoom->getOwnPrivilege()== megachat::MegaChatRoom::PRIV_MODERATOR)
        {
            QAction *actSetPrivFullAccess;
            QAction *actSetPrivReadOnly;
            QAction *actSetPrivStandard;
            auto actRemove = entry->addAction(tr("Remove from chat"));
            actRemove->setProperty("userHandle", userhandle);
            connect(actRemove, SIGNAL(triggered()), this, SLOT(onMemberRemove()));
            auto menuSetPriv = entry->addMenu(tr("Set privilege"));

            switch (priv)
            {
                case 0:
                    {
                    actSetPrivFullAccess = menuSetPriv->addAction(tr("Moderator"));
                    actSetPrivReadOnly = menuSetPriv->addAction(tr("Read-only <-"));
                    actSetPrivStandard = menuSetPriv->addAction(tr("Standard"));
                    break;
                    }
                case 2:
                    {
                    actSetPrivFullAccess = menuSetPriv->addAction(tr("Moderator"));
                    actSetPrivReadOnly = menuSetPriv->addAction(tr("Read-only"));
                    actSetPrivStandard = menuSetPriv->addAction(tr("Standard <-"));
                    break;
                    }
                case 3:
                    {
                    actSetPrivFullAccess = menuSetPriv->addAction(tr("Moderator <-"));
                    actSetPrivReadOnly = menuSetPriv->addAction(tr("Read-only"));
                    actSetPrivStandard = menuSetPriv->addAction(tr("Standard"));
                    break;
                    }
            }

            actSetPrivFullAccess->setProperty("userHandle", userhandle);
            actSetPrivReadOnly->setProperty("userHandle", userhandle);
            actSetPrivStandard->setProperty("userHandle", userhandle);

            connect(actSetPrivFullAccess, SIGNAL(triggered()), this, SLOT(onMemberSetPriv()));
            connect(actSetPrivReadOnly, SIGNAL(triggered()), this, SLOT(onMemberSetPriv()));
            connect(actSetPrivStandard, SIGNAL(triggered()), this, SLOT(onMemberSetPriv()));
        }
    }
}


void ChatWindow::onTruncateChat()
{
    this->mMegaChatApi->clearChatHistory(mChatRoom->getChatId());
}

void ChatWindow::onMemberAdd()
{
    QAction *action = qobject_cast<QAction *>(sender());
    if (!action)
       return;

    QVariant uHandle = action->property("userHandle");
    megachat::MegaChatHandle userhandle = uHandle.toLongLong();
    mMegaChatApi->inviteToChat(mChatRoom->getChatId(), userhandle, megachat::MegaChatPeerList::PRIV_STANDARD);
}

void ChatWindow::onMemberRemove()
{
    QAction *action = qobject_cast<QAction *>(sender());
    if (!action)
       return;

    QVariant uHandle = action->property("userHandle");
    megachat::MegaChatHandle userhandle = uHandle.toLongLong();
    mMegaChatApi->removeFromChat(mChatRoom->getChatId(), userhandle);
}

void ChatWindow::onMemberSetPriv()
{
      int privilege;
      QAction *action = qobject_cast<QAction *>(sender());
      if (!action)
         return;

      if(action->text() == "Read-only")
            privilege = megachat::MegaChatPeerList::PRIV_RO;

      if(action->text() == "Moderator")
            privilege = megachat::MegaChatPeerList::PRIV_MODERATOR;

      if(action->text() == "Standard")
            privilege = megachat::MegaChatPeerList::PRIV_STANDARD;

      QVariant uHandle = action->property("userHandle");
      megachat::MegaChatHandle userhandle = uHandle.toLongLong();
      ChatItemWidget *chatItemWidget = this->mMainWin->getChatItemWidget(mChatRoom->getChatId(), false);
      megachat::MegaChatHandle chatId = chatItemWidget->getChatId();
      this->mMegaChatApi->updateChatPermissions(chatId, userhandle, privilege);
}

void ChatWindow::onMsgListRequestHistory()
{
    if (!mMegaChatApi->isFullHistoryLoaded(mChatRoom->getChatId()))
    {
        mMegaChatApi->loadMessages(mChatRoom->getChatId(), NMESSAGES_LOAD);
    }
}<|MERGE_RESOLUTION|>--- conflicted
+++ resolved
@@ -154,11 +154,6 @@
                 truncateChatUI();
                 megachat::MegaChatMessage *auxMsg = msg->copy();
                 addMsgWidget(auxMsg, loadedMessages);
-<<<<<<< HEAD
-=======
-                ChatItemWidget *chatItemWidget = this->mMainWin->getChatItemWidget(mChatRoom->getChatId(), false);
-                chatItemWidget->setOlderMessageLoaded(msg->getMsgId());
->>>>>>> e2aef0da
 
                 if(msg->getUserHandle() != mMegaChatApi->getMyUserHandle())
                 {
@@ -188,11 +183,6 @@
             }
             megachat::MegaChatMessage *auxMsg = msg->copy();
             addMsgWidget(auxMsg, loadedMessages);
-<<<<<<< HEAD
-=======
-            ChatItemWidget *chatItemWidget = this->mMainWin->getChatItemWidget(mChatRoom->getChatId(), false);
-            chatItemWidget->setOlderMessageLoaded(msg->getMsgId());
->>>>>>> e2aef0da
             loadedMessages++;
         }
         else
@@ -284,11 +274,6 @@
 
 void ChatWindow::onMessageReceived(megachat::MegaChatApi* api, megachat::MegaChatMessage *msg)
 {
-<<<<<<< HEAD
-=======
-    ChatItemWidget *chatItemWidget = this->mMainWin->getChatItemWidget(mChatRoom->getChatId(), false);
-    chatItemWidget->setOlderMessageLoaded(msg->getMsgId());
->>>>>>> e2aef0da
     addMsgWidget(msg->copy(), loadedMessages);
     loadedMessages++;
 }
@@ -297,15 +282,6 @@
 {
     if(msg)
     {
-<<<<<<< HEAD
-=======
-        if (loadedMessages == 0)
-        {
-            ChatItemWidget *chatItemWidget = this->mMainWin->getChatItemWidget(mChatRoom->getChatId(), false);
-            chatItemWidget->setOlderMessageLoaded(msg->getMsgId());
-        }
-
->>>>>>> e2aef0da
         if(msg->isDeleted())
             return;
 
