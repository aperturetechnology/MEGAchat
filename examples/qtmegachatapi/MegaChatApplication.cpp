--- conflicted
+++ resolved
@@ -190,10 +190,7 @@
     {
         int initState = mMegaChatApi->init(mSid);
         assert(initState == MegaChatApi::INIT_WAITING_NEW_SESSION);
-<<<<<<< HEAD
-=======
         mMegaChatApi->enableGroupChatCalls(true);
->>>>>>> 8f275e8c
     }
     mMegaApi->login(email.toUtf8().constData(), password.toUtf8().constData());
 }
