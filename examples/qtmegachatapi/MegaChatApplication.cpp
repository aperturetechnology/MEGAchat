--- conflicted
+++ resolved
@@ -293,11 +293,7 @@
                 const char *firstname = request->getText();
                 if ((strlen(firstname)) == 0)
                 {
-<<<<<<< HEAD
                     this->mMegaChatApi->getUserEmail(userHandle);
-=======
-                    this->megaChatApi->getUserEmail(userHandle);
->>>>>>> 684a852a
                     break;
                 }
                 mMainWin->updateContactFirstname(userHandle,firstname);
@@ -305,11 +301,7 @@
              }
              else if (errorCode == MegaChatError::ERROR_NOENT)
              {
-<<<<<<< HEAD
                 this->mMegaChatApi->getUserEmail(userHandle);
-=======
-                this->megaChatApi->getUserEmail(userHandle);
->>>>>>> 684a852a
              }
              break;
              }
@@ -339,20 +331,12 @@
                     title = qTitle.toStdString();
                     if (!title.empty())
                     {
-<<<<<<< HEAD
                         this->mMegaChatApi->setChatTitle(handle, title.c_str());
                     }
                 }
 
                 this->mMegaChatApi->setChatTitle(handle, title.c_str());
                 const MegaChatListItem *chatListItem = this->mMegaChatApi->getChatListItem(handle);
-=======
-                        this->megaChatApi->setChatTitle(handle, title.c_str());
-                    }
-                }
-
-                const MegaChatListItem* chatListItem = this->megaChatApi->getChatListItem(handle);
->>>>>>> 684a852a
                 mMainWin->addChat(chatListItem);
                 delete chatListItem;
              }
@@ -366,7 +350,7 @@
                 QMessageBox::critical(nullptr, tr("Edit chat topic"), tr("Error modifiying chat topic: ").append(e->getErrorString()));
             break;
 
-
+#ifndef KARERE_DISABLE_WEBRTC
          case MegaChatRequest::TYPE_ANSWER_CHAT_CALL:
          case MegaChatRequest::TYPE_START_CHAT_CALL:
             if (e->getErrorCode() != MegaChatError::ERROR_OK)
@@ -411,5 +395,6 @@
          case MegaChatRequest::TYPE_LOAD_AUDIO_VIDEO_DEVICES:
                 mMainWin->createSettingsMenu();
             break;
-    }
-}
+#endif
+    }
+}
