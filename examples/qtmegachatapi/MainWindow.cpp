--- conflicted
+++ resolved
@@ -73,7 +73,6 @@
     delete ui;
 }
 
-<<<<<<< HEAD
 void MainWindow::activeControls(bool active)
 {
     if (active)
@@ -101,9 +100,6 @@
 }
 
 mega::MegaUserList * MainWindow::getUserContactList()
-=======
-::mega::MegaUserList * MainWindow::getUserContactList()
->>>>>>> e4b2873f
 {
     return mMegaApi->getContacts();
 }
@@ -292,13 +288,8 @@
     for (int i = 0; i < contactList->size(); i++)
     {
         contact = contactList->get(i);
-<<<<<<< HEAD
-        mega::MegaHandle userHandle = contact->getHandle();
+        ::mega::MegaHandle userHandle = contact->getHandle();
         if (userHandle != mMegaChatApi->getMyUserHandle())
-=======
-        ::mega::MegaHandle userHandle = contact->getHandle();
-        if (userHandle != this->mMegaChatApi->getMyUserHandle())
->>>>>>> e4b2873f
         {
             if (contact->getVisibility() == MegaUser::VISIBILITY_HIDDEN && mShowInactive != true)
             {
@@ -751,13 +742,8 @@
 
 void MainWindow::onAddPubChatGroup()
 {
-<<<<<<< HEAD
-    mega::MegaUserList *list = mMegaApi->getContacts();
+    ::mega::MegaUserList *list = mMegaApi->getContacts();
     CreateChatDialog *chatDialog = new CreateChatDialog(this, mMegaChatApi, true, true);
-=======
-    ::mega::MegaUserList *list = mMegaApi->getContacts();
-    ChatGroupDialog *chatDialog = new ChatGroupDialog(this, mMegaChatApi);
->>>>>>> e4b2873f
     chatDialog->createChatList(list);
     chatDialog->show();
     delete list;
