#include "MainWindow.h"
#include "ui_MainWindow.h"
#include <QInputDialog>
#include <QMessageBox>
#include <QContextMenuEvent>
#include <QMenu>
#include <QTMegaChatEvent.h>
#include "uiSettings.h"
#include "chatSettings.h"

using namespace mega;
using namespace megachat;

MainWindow::MainWindow(QWidget *parent, MegaLoggerApplication *logger, megachat::MegaChatApi *megaChatApi, mega::MegaApi *megaApi) :
    QMainWindow(parent),
    ui(new Ui::MainWindow)
{
    nContacts = 0;
    activeChats = 0;
    archivedChats = 0;
    inactiveChats = 0;
    ui->setupUi(this);
    ui->contactList->setSelectionMode(QAbstractItemView::NoSelection);
    mMegaChatApi = megaChatApi;
    mMegaApi = megaApi;
    megaChatListenerDelegate = NULL;
    onlineStatus = NULL;
    allItemsVisibility = false;
    archivedItemsVisibility = false;
    mLogger = logger;
    mChatSettings = new ChatSettings();
    qApp->installEventFilter(this);
    ui->bHiddenChats->setStyleSheet("color:#FF0000; border:none");
    ui->bArchivedChats->setStyleSheet("color:#FF0000; border:none");
    ui->bChatGroup->setStyleSheet("color:#0000FF; border:none");
    megaChatCallListenerDelegate = new megachat::QTMegaChatCallListener(mMegaChatApi, this);
#ifndef KARERE_DISABLE_WEBRTC
    mMegaChatApi->addChatCallListener(megaChatCallListenerDelegate);
#endif
}

MainWindow::~MainWindow()
{
    mMegaChatApi->removeChatListener(megaChatListenerDelegate);
#ifndef KARERE_DISABLE_WEBRTC
    mMegaChatApi->removeChatCallListener(megaChatCallListenerDelegate);
#endif

    for (auto it = mLocalChatListItems.begin(); it != mLocalChatListItems.end(); it++)
    {
        delete it->second;
    }
    mLocalChatListItems.clear();

    delete megaChatListenerDelegate;
    delete megaChatCallListenerDelegate;
    delete mChatSettings;
    chatWidgets.clear();
    contactWidgets.clear();
    delete ui;
}

mega::MegaUserList * MainWindow::getUserContactList()
{
    return mMegaApi->getContacts();
}

#ifndef KARERE_DISABLE_WEBRTC
void MainWindow::onChatCallUpdate(megachat::MegaChatApi *api, megachat::MegaChatCall *call)
{
    std::map<megachat::MegaChatHandle, ChatItemWidget *>::iterator itWidgets = chatWidgets.find(call->getChatid());
    if(itWidgets == chatWidgets.end())
    {
        throw std::runtime_error("Incoming call from unknown contact");
    }

    ChatItemWidget *chatItemWidget = itWidgets->second;
    const MegaChatListItem *auxItem = getLocalChatListItem(call->getChatid());
    const char *chatWindowTitle = auxItem->getTitle();

    ChatWindow *auxChatWindow = NULL;

    if (!chatItemWidget->getChatWindow())
    {
        megachat::MegaChatRoom *chatRoom = mMegaChatApi->getChatRoom(call->getChatid());
        auxChatWindow = new ChatWindow(this, mMegaChatApi, chatRoom->copy(), chatWindowTitle);
        chatItemWidget->setChatWindow(auxChatWindow);
        auxChatWindow->show();
        auxChatWindow->openChatRoom();
        delete chatRoom;
    }
    else
    {
        auxChatWindow =chatItemWidget->getChatWindow();
        auxChatWindow->show();
        auxChatWindow->setWindowState(Qt::WindowActive);
    }

    switch(call->getStatus())
    {
        case megachat::MegaChatCall::CALL_STATUS_TERMINATING:
           {
               ChatItemWidget *chatItemWidget = this->getChatItemWidget(call->getChatid(),false);
               chatItemWidget->getChatWindow()->hangCall();
               return;
           }
           break;
        case megachat::MegaChatCall::CALL_STATUS_RING_IN:
           {
              ChatWindow *auxChatWindow =chatItemWidget->getChatWindow();
              if(auxChatWindow->getCallGui()==NULL)
              {
                 auxChatWindow->createCallGui(call->hasRemoteVideo());
              }
           }
           break;
        case megachat::MegaChatCall::CALL_STATUS_IN_PROGRESS:
           {
               ChatWindow *auxChatWindow =chatItemWidget->getChatWindow();
               if ((auxChatWindow->getCallGui()) && !(auxChatWindow->getCallGui()->getCall()))
               {
                   auxChatWindow->connectCall();
               }

               if (call->hasChanged(MegaChatCall::CHANGE_TYPE_REMOTE_AVFLAGS))
               {
                    CallGui *callGui = auxChatWindow->getCallGui();
                    if(call->hasRemoteVideo())
                    {
                        callGui->ui->remoteRenderer->disableStaticImage();
                    }
                    else
                    {
                        callGui->setAvatarOnRemote();
                        callGui->ui->remoteRenderer->enableStaticImage();
                    }
               }
           }
           break;
    }
}
#endif
void MainWindow::clearContactChatList()
{
    ui->contactList->clear();
    chatWidgets.clear();
    contactWidgets.clear();
}

void MainWindow::orderContactChatList(bool showInactive, bool showArchived)
{
    QString text;
    auxChatWidgets = chatWidgets;
    clearContactChatList();
    if (showArchived)
    {
        addArchivedChats();
    }
    addContacts();

    if(showInactive)
    {
        addInactiveChats();
        text.append(" Showing <all> elements");
    }
    else
    {
        text.append(" Showing <visible> elements");
    }
    addActiveChats();
    auxChatWidgets.clear();
    this->ui->mOnlineStatusDisplay->setText(text);
}


void MainWindow::addContacts()
{
    MegaUser *contact = NULL;
    MegaUserList *contactList = mMegaApi->getContacts();
    setNContacts(contactList->size());

    for (int i = 0; i < contactList->size(); i++)
    {
        contact = contactList->get(i);
        mega::MegaHandle userHandle = contact->getHandle();
        if (userHandle != this->mMegaChatApi->getMyUserHandle())
        {
            if (contact->getVisibility() == MegaUser::VISIBILITY_HIDDEN && allItemsVisibility != true)
            {
                continue;
            }
            addContact(contact);
        }
    }
    delete contactList;
}

void MainWindow::addArchivedChats()
{
    MegaChatListItemList *chatList = this->mMegaChatApi->getArchivedChatListItems();
    for (int i = 0; i < chatList->size(); i++)
    {
        addChat(chatList->get(i));
    }
    delete chatList;
}

void MainWindow::addInactiveChats()
{
    std::list<Chat> *inactiveChatList = getLocalChatListItemsByStatus(chatInactiveStatus);
    inactiveChatList->sort();
    for (Chat &chat : (*inactiveChatList))
    {
        addChat(chat.chatItem);
    }
    delete inactiveChatList;
}

void MainWindow::addActiveChats()
{
    std::list<Chat> *activeChatList = getLocalChatListItemsByStatus(chatActiveStatus);
    activeChatList->sort();
    for (Chat &chat : (*activeChatList))
    {
        addChat(chat.chatItem);
    }
    delete activeChatList;
}

void MainWindow::contextMenuEvent(QContextMenuEvent *event)
{
    QMenu menu(this);
    menu.setAttribute(Qt::WA_DeleteOnClose);
    auto addAction = menu.addAction(tr("Add user to contacts"));
    connect(addAction, SIGNAL(triggered()), this, SLOT(onAddContact()));

    auto actVisibility = menu.addAction(tr("Show/Hide invisible elements"));
    connect(actVisibility, SIGNAL(triggered()), this, SLOT(onChangeItemsVisibility()));

    auto actChat = menu.addAction(tr("Add new chat group"));
    connect(actChat, SIGNAL(triggered()), this, SLOT(onAddChatGroup()));

    menu.exec(event->globalPos());
}

bool MainWindow::eventFilter(QObject *obj, QEvent *event)
{
    if (this->mMegaChatApi->isSignalActivityRequired() && event->type() == QEvent::MouseButtonRelease)
    {
        this->mMegaChatApi->signalPresenceActivity();
    }
    return false;
}

void MainWindow::on_bSettings_clicked()
{
    #ifndef KARERE_DISABLE_WEBRTC
        this->mMegaChatApi->loadAudioVideoDeviceList();
    #endif
}

void MainWindow::createSettingsMenu()
{
    ChatSettingsDialog *chatSettings = new ChatSettingsDialog(this, mChatSettings);
    chatSettings->exec();
    chatSettings->deleteLater();
}

void MainWindow::on_bOnlineStatus_clicked()
{
    onlineStatus = new QMenu(this);
    auto actOnline = onlineStatus->addAction("Online");
    actOnline->setData(QVariant(MegaChatApi::STATUS_ONLINE));
    connect(actOnline, SIGNAL(triggered()), this, SLOT(setOnlineStatus()));

    auto actAway = onlineStatus->addAction("Away");
    actAway->setData(QVariant(MegaChatApi::STATUS_AWAY));
    connect(actAway, SIGNAL(triggered()), this, SLOT(setOnlineStatus()));

    auto actDnd = onlineStatus->addAction("Busy");
    actDnd->setData(QVariant(MegaChatApi::STATUS_BUSY));
    connect(actDnd, SIGNAL(triggered()), this, SLOT(setOnlineStatus()));

    auto actOffline = onlineStatus->addAction("Offline");
    actOffline->setData(QVariant(MegaChatApi::STATUS_OFFLINE));
    connect(actOffline, SIGNAL(triggered()), this, SLOT(setOnlineStatus()));

    auto rect = ui->bOnlineStatus->rect();
    onlineStatus->move(mapToGlobal(QPoint(1,rect.bottom())));
    onlineStatus->resize(rect.width(), 100);
    onlineStatus->setStyleSheet("QMenu {"
        "background-color: qlineargradient("
        "spread:pad, x1:0, y1:0, x2:0, y2:1,"
            "stop:0 rgba(120,120,120,200),"
            "stop:1 rgba(180,180,180,200));"
        "}"
        "QMenu::item:!selected{"
            "color: white;"
        "}"
        "QMenu::item:selected{"
            "background-color: qlineargradient("
            "spread:pad, x1:0, y1:0, x2:0, y2:1,"
            "stop:0 rgba(120,120,120,200),"
            "stop:1 rgba(180,180,180,200));"
        "}");
    onlineStatus->exec();
    onlineStatus->deleteLater();
}

void MainWindow::on_bHiddenChats_clicked()
{
    QString text = NULL;
    allItemsVisibility = !allItemsVisibility;
    orderContactChatList(allItemsVisibility , archivedItemsVisibility);
    allItemsVisibility?text.append("color:#00FF00; border:none"):text.append("color:#FF0000; border:none");
    ui->bHiddenChats->setStyleSheet(text);
}

void MainWindow::on_bChatGroup_clicked()
{
    onAddChatGroup();
}

void MainWindow::on_bArchivedChats_clicked()
{
    QString text = NULL;
    archivedItemsVisibility = !archivedItemsVisibility;
    orderContactChatList(allItemsVisibility , archivedItemsVisibility);
    archivedItemsVisibility?text.append("color:#00FF00; border:none"):text.append("color:#FF0000; border:none");
    ui->bArchivedChats->setStyleSheet(text);
}

ChatItemWidget *MainWindow::getChatItemWidget(megachat::MegaChatHandle chatHandle, bool reorder)
{
    std::map<megachat::MegaChatHandle, ChatItemWidget *>::iterator itChats;
    if (!reorder)
    {
        itChats = chatWidgets.find(chatHandle);
        if (itChats == chatWidgets.end())
        {
            return NULL;
        }
    }
    else
    {
        itChats = auxChatWidgets.find(chatHandle);
        if (itChats == auxChatWidgets.end())
        {
            return NULL;
        }
    }
    return itChats->second;
}


void MainWindow::addContact(MegaUser *contact)
{
    int index = -(archivedChats + nContacts);
    nContacts += 1;
    ContactItemWidget *contactItemWidget = new ContactItemWidget(ui->contactList, this, mMegaChatApi, mMegaApi, contact);
    contactItemWidget->updateToolTip(contact);
    QListWidgetItem *item = new QListWidgetItem();
    contactItemWidget->setWidgetItem(item);
    item->setSizeHint(QSize(item->sizeHint().height(), 28));
    ui->contactList->insertItem(index, item);
    ui->contactList->setItemWidget(item, contactItemWidget);
    contactWidgets.insert(std::pair<mega::MegaHandle, ContactItemWidget *>(contact->getHandle(),contactItemWidget));
}


void MainWindow::addChat(const MegaChatListItem* chatListItem)
{
    int index = 0;
    if (chatListItem->isArchived())
    {
        index = -(archivedChats);
        archivedChats += 1;
    }
    else if (!chatListItem->isActive())
    {
        index = -(nContacts + archivedChats + inactiveChats);
        inactiveChats += 1;
    }
    else
    {
        index = -(activeChats + inactiveChats + archivedChats+nContacts);
        activeChats += 1;
    }

    megachat::MegaChatHandle chathandle = chatListItem->getChatId();
    ChatItemWidget *chatItemWidget = new ChatItemWidget(this, mMegaChatApi, chatListItem);
    chatItemWidget->updateToolTip(chatListItem, NULL);
    QListWidgetItem *item = new QListWidgetItem();
    chatItemWidget->setWidgetItem(item);
    item->setSizeHint(QSize(item->sizeHint().height(), 28));
    chatWidgets.insert(std::pair<megachat::MegaChatHandle, ChatItemWidget *>(chathandle,chatItemWidget));
    ui->contactList->insertItem(index, item);
    ui->contactList->setItemWidget(item, chatItemWidget);

    ChatItemWidget *auxChatItemWidget = getChatItemWidget(chathandle, true);
    if(auxChatItemWidget)
    {
        chatItemWidget->mChatWindow = auxChatItemWidget->mChatWindow;
        auxChatItemWidget->deleteLater();
    }
}

void MainWindow::onChatListItemUpdate(MegaChatApi* api, MegaChatListItem *item)
{
    int change = item->getChanges();
    megachat::MegaChatHandle chatHandle = item->getChatId();
    std::map<megachat::MegaChatHandle, ChatItemWidget *>::iterator itChats;
    itChats = chatWidgets.find(chatHandle);

    if (itChats != chatWidgets.end())
    {
        ChatItemWidget * chatItemWidget = itChats->second;
        switch (change)
        {
            //Last Message update
            case (megachat::MegaChatListItem::CHANGE_TYPE_LAST_MSG):
                {
                    chatItemWidget->updateToolTip(item, NULL);
                    break;
                }
            //Unread count update
            case (megachat::MegaChatListItem::CHANGE_TYPE_UNREAD_COUNT):
                {
                    chatItemWidget->onUnreadCountChanged(item->getUnreadCount());
                    break;
                }
            //Title update
            case (megachat::MegaChatListItem::CHANGE_TYPE_TITLE):
                {
                    chatItemWidget->onTitleChanged(item->getTitle());
                    break;
                }
            //Own priv update
            case (megachat::MegaChatListItem::CHANGE_TYPE_OWN_PRIV):
                {
                    chatItemWidget->updateToolTip(item, NULL);
                    break;
                }
            //Participants update
            case (megachat::MegaChatListItem::CHANGE_TYPE_PARTICIPANTS):
                {
                    chatItemWidget->updateToolTip(item, NULL);
                    orderContactChatList(allItemsVisibility , archivedItemsVisibility);
                    break;
                }
            //The chatroom has been left by own user
            case (megachat::MegaChatListItem::CHANGE_TYPE_CLOSED):
                {
                    chatItemWidget->showAsHidden();
                    break;
                }
            //Timestamp of the last activity update
            case (megachat::MegaChatListItem::CHANGE_TYPE_LAST_TS):
                {
<<<<<<< HEAD
                    orderContactChatList(allItemsVisibility , archivedItemsVisibility);
                }
            //The Chatroom has been un/archived
            case (megachat::MegaChatListItem::CHANGE_TYPE_ARCHIVE):
                {
                    orderContactChatList(allItemsVisibility , archivedItemsVisibility);
=======
                    updateLocalChatListItem(item);
                    orderContactChatList(allItemsVisibility);
>>>>>>> af52174e
                }
        }
     }
    else
    {
        if (!item->isArchived() && item->isActive())
        {
            orderContactChatList(allItemsVisibility , archivedItemsVisibility);
        }
    }
}

void MainWindow::onChangeItemsVisibility()
{
    allItemsVisibility = !allItemsVisibility;
    orderContactChatList(allItemsVisibility , archivedItemsVisibility);
}

void MainWindow::onAddChatGroup()
{
    mega::MegaUserList *list = mMegaApi->getContacts();
    ChatGroupDialog *chatDialog = new ChatGroupDialog(this, mMegaChatApi);
    chatDialog->createChatList(list);
    chatDialog->show();
}

void MainWindow::onAddContact()
{
    QString email = QInputDialog::getText(this, tr("Add contact"), tr("Please enter the email of the user to add"));
    if (email.isNull())
        return;

    char *myEmail = mMegaApi->getMyEmail();
    QString qMyEmail = myEmail;
    delete [] myEmail;

    if (email == qMyEmail)
    {
        QMessageBox::critical(this, tr("Add contact"), tr("You can't add your own email as contact"));
        return;
    }
    std::string emailStd = email.toStdString();
    mMegaApi->inviteContact(emailStd.c_str(),tr("I'd like to add you to my contact list").toUtf8().data(), MegaContactRequest::INVITE_ACTION_ADD);
}

void MainWindow::setOnlineStatus()
{
    auto action = qobject_cast<QAction*>(QObject::sender());
    assert(action);
    bool ok;
    auto pres = action->data().toUInt(&ok);
    if (!ok || (pres == MegaChatApi::STATUS_INVALID))
    {
        return;
    }
    this->mMegaChatApi->setOnlineStatus(pres);
}

void MainWindow::addChatListener()
{
    megaChatListenerDelegate = new QTMegaChatListener(mMegaChatApi, this);
    mMegaChatApi->addChatListener(megaChatListenerDelegate);
}

void MainWindow::onChatConnectionStateUpdate(MegaChatApi *api, MegaChatHandle chatid, int newState)
{
    if (chatid == megachat::MEGACHAT_INVALID_HANDLE)
    {
<<<<<<< HEAD
        orderContactChatList(allItemsVisibility , archivedItemsVisibility);
=======
        //Update local chat list when we are connected to all chats
        updateLocalChatListItems();
        orderContactChatList(allItemsVisibility);
>>>>>>> af52174e
        megachat::MegaChatPresenceConfig *presenceConfig = mMegaChatApi->getPresenceConfig();
        if (presenceConfig)
        {
            onChatPresenceConfigUpdate(mMegaChatApi, presenceConfig);
        }
        delete presenceConfig;
        return;
    }
    std::map<megachat::MegaChatHandle, ChatItemWidget *>::iterator it;
    it = chatWidgets.find(chatid);

    if (it != chatWidgets.end())
    {
        ChatItemWidget * chatItemWidget = it->second;
        chatItemWidget->onlineIndicatorUpdate(newState);
    }
}

void MainWindow::onChatInitStateUpdate(megachat::MegaChatApi* api, int newState)
{
    if (!this->isVisible() && (newState == MegaChatApi::INIT_OFFLINE_SESSION
       || newState == MegaChatApi::INIT_ONLINE_SESSION))
    {
       this->show();
    }
    else if (newState == MegaChatApi::INIT_ERROR)
    {
       this->hide();
       Q_EMIT esidLogout();
    }

    if (newState == MegaChatApi::INIT_OFFLINE_SESSION ||
        newState == MegaChatApi::INIT_ONLINE_SESSION)
    {
        setWindowTitle(api->getMyEmail());
    }
    else
    {
        setWindowTitle("");
    }
}

void MainWindow::onChatOnlineStatusUpdate(MegaChatApi* api, MegaChatHandle userhandle, int status, bool inProgress)
{
    if (status == megachat::MegaChatApi::STATUS_INVALID)
        status = 0;

    if (this->mMegaChatApi->getMyUserHandle() == userhandle && !inProgress)
    {
        ui->bOnlineStatus->setText(kOnlineSymbol_Set);
        if (status >= 0 && status < NINDCOLORS)
            ui->bOnlineStatus->setStyleSheet(kOnlineStatusBtnStyle.arg(gOnlineIndColors[status]));
    }
    else
    {
        std::map<mega::MegaHandle, ContactItemWidget *>::iterator itContacts;
        itContacts = this->contactWidgets.find((mega::MegaHandle) userhandle);
        if (itContacts != contactWidgets.end())
        {
            ContactItemWidget * contactItemWidget = itContacts->second;
            assert(!inProgress);
            contactItemWidget->updateOnlineIndicator(status);
        }
    }
}

void MainWindow::onChatPresenceConfigUpdate(MegaChatApi* api, MegaChatPresenceConfig *config)
{
    int status = config->getOnlineStatus();
    if (status == megachat::MegaChatApi::STATUS_INVALID)
        status = 0;

    ui->bOnlineStatus->setText(config->isPending()
        ? kOnlineSymbol_InProgress
        : kOnlineSymbol_Set);

    ui->bOnlineStatus->setStyleSheet(
        kOnlineStatusBtnStyle.arg(gOnlineIndColors[status]));
}

int MainWindow::getNContacts() const
{
    return nContacts;
}

void MainWindow::setNContacts(int nContacts)
{
    this->nContacts = nContacts;
}


void MainWindow::updateMessageFirstname(MegaChatHandle contactHandle, const char *firstname)
{
    std::map<megachat::MegaChatHandle, ChatItemWidget *>::iterator it;
    for (it = chatWidgets.begin(); it != chatWidgets.end(); it++)
    {
        const MegaChatListItem *chatListItem  = getLocalChatListItem(it->first);
        ChatItemWidget *chatItemWidget = it->second;

        if (chatListItem->getLastMessageSender() == contactHandle)
        {
            chatItemWidget->updateToolTip(chatListItem, firstname);
        }

        ChatWindow *chatWindow = chatItemWidget->getChatWindow();
        if (chatWindow)
        {
            chatWindow->updateMessageFirstname(contactHandle, firstname);
        }
    }
}

void MainWindow::updateLocalChatListItems()
{
    for (auto it = mLocalChatListItems.begin(); it != mLocalChatListItems.end(); it++)
    {
        delete it->second;
    }
    mLocalChatListItems.clear();

    //Add all active chatListItems
    MegaChatListItemList *chatList = mMegaChatApi->getActiveChatListItems();
    for (unsigned int i = 0; i < chatList->size(); i++)
    {
        addLocalChatListItem(chatList->get(i));
    }
    delete chatList;

    //Add inactive chatListItems
    chatList = mMegaChatApi->getInactiveChatListItems();
    for (unsigned int i = 0; i < chatList->size(); i++)
    {
        addLocalChatListItem(chatList->get(i));
    }
    delete chatList;
}

void MainWindow::addLocalChatListItem(const MegaChatListItem *item)
{
    mLocalChatListItems.insert(std::pair<megachat::MegaChatHandle, const MegaChatListItem *>(item->getChatId(),item->copy()));
}

void MainWindow::removeLocalChatListItem(MegaChatListItem *item)
{
    std::map<megachat::MegaChatHandle, const MegaChatListItem *>::iterator itItem;
    itItem = mLocalChatListItems.find(item->getChatId());
    if (itItem != mLocalChatListItems.end())
    {
        const megachat::MegaChatListItem *auxItem = itItem->second;
        mLocalChatListItems.erase(itItem);
        delete auxItem;
    }
}

const megachat::MegaChatListItem *MainWindow::getLocalChatListItem(megachat::MegaChatHandle chatId)
{
    std::map<megachat::MegaChatHandle, const MegaChatListItem *>::iterator itItem;
    itItem = mLocalChatListItems.find(chatId);
    if (itItem != mLocalChatListItems.end())
    {
        return itItem->second;
    }
    return NULL;
}

void MainWindow::updateLocalChatListItem(MegaChatListItem *item)
{
    std::map<megachat::MegaChatHandle, const MegaChatListItem *>::iterator itItem;
    itItem = mLocalChatListItems.find(item->getChatId());
    if (itItem != mLocalChatListItems.end())
    {
        const megachat::MegaChatListItem *auxItem = itItem->second;
        mLocalChatListItems.erase(itItem);
        addLocalChatListItem(item);
        delete auxItem;
    }
}

std::list<Chat> *MainWindow::getLocalChatListItemsByStatus(int status)
{
    std::list<Chat> *chatList = new std::list<Chat>;
    std::map<megachat::MegaChatHandle, const MegaChatListItem *>::iterator it;

    for (it = mLocalChatListItems.begin(); it != mLocalChatListItems.end(); it++)
    {
        const megachat::MegaChatListItem *item = it->second;
        switch (status)
        {
            case chatActiveStatus:
                if (item->isActive())
                {
                    chatList->push_back(Chat(item));
                }
                break;

            case chatInactiveStatus:
                if (!item->isActive())
                {
                    chatList->push_back(Chat(item));
                }
                break;
        }
    }
    return chatList;
}


void MainWindow::updateContactFirstname(MegaChatHandle contactHandle, const char * firstname)
{
    std::map<mega::MegaHandle, ContactItemWidget *>::iterator itContacts;
    itContacts = contactWidgets.find(contactHandle);

    if (itContacts != contactWidgets.end())
    {                
        ContactItemWidget *contactItemWidget = itContacts->second;
        contactItemWidget->updateTitle(firstname);
    }
}<|MERGE_RESOLUTION|>--- conflicted
+++ resolved
@@ -457,17 +457,14 @@
             //Timestamp of the last activity update
             case (megachat::MegaChatListItem::CHANGE_TYPE_LAST_TS):
                 {
-<<<<<<< HEAD
+                    updateLocalChatListItem(item);
                     orderContactChatList(allItemsVisibility , archivedItemsVisibility);
                 }
             //The Chatroom has been un/archived
             case (megachat::MegaChatListItem::CHANGE_TYPE_ARCHIVE):
                 {
-                    orderContactChatList(allItemsVisibility , archivedItemsVisibility);
-=======
                     updateLocalChatListItem(item);
-                    orderContactChatList(allItemsVisibility);
->>>>>>> af52174e
+                    orderContactChatList(allItemsVisibility, archivedItemsVisibility);
                 }
         }
      }
@@ -536,13 +533,8 @@
 {
     if (chatid == megachat::MEGACHAT_INVALID_HANDLE)
     {
-<<<<<<< HEAD
-        orderContactChatList(allItemsVisibility , archivedItemsVisibility);
-=======
-        //Update local chat list when we are connected to all chats
         updateLocalChatListItems();
-        orderContactChatList(allItemsVisibility);
->>>>>>> af52174e
+        orderContactChatList(allItemsVisibility, archivedItemsVisibility);
         megachat::MegaChatPresenceConfig *presenceConfig = mMegaChatApi->getPresenceConfig();
         if (presenceConfig)
         {
@@ -673,6 +665,14 @@
 
     //Add inactive chatListItems
     chatList = mMegaChatApi->getInactiveChatListItems();
+    for (unsigned int i = 0; i < chatList->size(); i++)
+    {
+        addLocalChatListItem(chatList->get(i));
+    }
+    delete chatList;
+
+    //Add archived chatListItems
+    chatList = mMegaChatApi->getArchivedChatListItems();
     for (unsigned int i = 0; i < chatList->size(); i++)
     {
         addLocalChatListItem(chatList->get(i));
