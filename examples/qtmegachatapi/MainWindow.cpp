--- conflicted
+++ resolved
@@ -353,12 +353,8 @@
             //Participants update
             case (megachat::MegaChatListItem::CHANGE_TYPE_PARTICIPANTS):
                 {
-<<<<<<< HEAD
-                    chatItemWidget->updateToolTip(item);
+                    chatItemWidget->updateToolTip(item, NULL);
                     orderContactChatList(allItemsVisibility , archivedItemsVisibility);
-=======
-                    chatItemWidget->updateToolTip(item, NULL);
->>>>>>> 684a852a
                     break;
                 }
             //The chatroom has been left by own user
