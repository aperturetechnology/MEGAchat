--- conflicted
+++ resolved
@@ -57,12 +57,8 @@
 
     friend class ChatWindow;
     friend class MainWindow;
-<<<<<<< HEAD
     friend class ContactItemWidget;
     friend class ChatGroupDialog;
-
-=======
     friend class CallAnswerGui;
->>>>>>> c6bfbfc3
 };
 #endif // CHATITEM_H