<?xml version="1.0" encoding="UTF-8"?>
<ui version="4.0">
 <class>ChatMessageWidget</class>
 <widget class="QWidget" name="ChatMessageWidget">
  <property name="geometry">
   <rect>
    <x>0</x>
    <y>0</y>
    <width>256</width>
    <height>103</height>
   </rect>
  </property>
  <property name="sizePolicy">
   <sizepolicy hsizetype="MinimumExpanding" vsizetype="Preferred">
    <horstretch>0</horstretch>
    <verstretch>0</verstretch>
   </sizepolicy>
  </property>
  <property name="windowTitle">
   <string>Form</string>
  </property>
  <property name="autoFillBackground">
   <bool>false</bool>
  </property>
  <property name="styleSheet">
   <string notr="true"/>
  </property>
  <layout class="QVBoxLayout" name="verticalLayout" stretch="0,1">
   <property name="spacing">
    <number>0</number>
   </property>
   <property name="leftMargin">
    <number>0</number>
   </property>
   <property name="topMargin">
    <number>0</number>
   </property>
   <property name="rightMargin">
    <number>0</number>
   </property>
   <property name="bottomMargin">
    <number>0</number>
   </property>
   <item>
    <widget class="QWidget" name="mHeader" native="true">
     <property name="sizePolicy">
      <sizepolicy hsizetype="Preferred" vsizetype="Preferred">
       <horstretch>0</horstretch>
       <verstretch>0</verstretch>
      </sizepolicy>
     </property>
     <property name="minimumSize">
      <size>
       <width>0</width>
       <height>26</height>
      </size>
     </property>
     <property name="maximumSize">
      <size>
       <width>16777215</width>
       <height>36</height>
      </size>
     </property>
     <property name="layoutDirection">
      <enum>Qt::LeftToRight</enum>
     </property>
     <property name="styleSheet">
      <string notr="true">.QWidget, .QLabel 
{
background-color:rgb(224, 224, 224);
border-radius:12;
}</string>
     </property>
     <layout class="QHBoxLayout" name="horizontalLayout" stretch="1,0,0,1,0">
      <property name="spacing">
       <number>0</number>
      </property>
      <property name="leftMargin">
       <number>0</number>
      </property>
      <property name="topMargin">
       <number>0</number>
      </property>
      <property name="rightMargin">
       <number>0</number>
      </property>
      <property name="bottomMargin">
       <number>0</number>
      </property>
      <item>
       <widget class="QLabel" name="mAuthorDisplay">
        <property name="sizePolicy">
         <sizepolicy hsizetype="Ignored" vsizetype="Preferred">
          <horstretch>0</horstretch>
          <verstretch>0</verstretch>
         </sizepolicy>
        </property>
        <property name="minimumSize">
         <size>
          <width>20</width>
          <height>0</height>
         </size>
        </property>
        <property name="contextMenuPolicy">
         <enum>Qt::CustomContextMenu</enum>
        </property>
        <property name="styleSheet">
         <string notr="true">color: rgb(102, 204, 255);
</string>
        </property>
        <property name="text">
         <string>Donald Duc&amp;k</string>
        </property>
        <property name="textFormat">
         <enum>Qt::PlainText</enum>
        </property>
        <property name="scaledContents">
         <bool>true</bool>
        </property>
        <property name="wordWrap">
         <bool>true</bool>
        </property>
        <property name="margin">
         <number>0</number>
        </property>
        <property name="indent">
         <number>8</number>
        </property>
        <property name="textInteractionFlags">
         <set>Qt::LinksAccessibleByMouse|Qt::TextSelectableByKeyboard|Qt::TextSelectableByMouse</set>
        </property>
        <property name="buddy">
         <cstring>mHeader</cstring>
        </property>
       </widget>
      </item>
      <item>
       <widget class="QLabel" name="mStatusDisplay">
        <property name="sizePolicy">
         <sizepolicy hsizetype="MinimumExpanding" vsizetype="Preferred">
          <horstretch>0</horstretch>
          <verstretch>0</verstretch>
         </sizepolicy>
        </property>
        <property name="minimumSize">
         <size>
          <width>0</width>
          <height>0</height>
         </size>
        </property>
        <property name="contextMenuPolicy">
         <enum>Qt::DefaultContextMenu</enum>
        </property>
        <property name="statusTip">
         <string/>
        </property>
        <property name="layoutDirection">
         <enum>Qt::LeftToRight</enum>
        </property>
        <property name="text">
         <string>Sending</string>
        </property>
        <property name="alignment">
         <set>Qt::AlignRight|Qt::AlignTrailing|Qt::AlignVCenter</set>
        </property>
        <property name="margin">
         <number>0</number>
        </property>
        <property name="indent">
         <number>4</number>
        </property>
        <property name="textInteractionFlags">
         <set>Qt::TextSelectableByMouse</set>
        </property>
       </widget>
      </item>
      <item>
       <widget class="QLabel" name="mEditDisplay">
        <property name="enabled">
         <bool>true</bool>
        </property>
        <property name="sizePolicy">
         <sizepolicy hsizetype="Minimum" vsizetype="Preferred">
          <horstretch>0</horstretch>
          <verstretch>0</verstretch>
         </sizepolicy>
        </property>
        <property name="text">
         <string/>
        </property>
        <property name="indent">
         <number>2</number>
        </property>
       </widget>
      </item>
      <item>
       <widget class="QLabel" name="mTimestampDisplay">
        <property name="sizePolicy">
         <sizepolicy hsizetype="Ignored" vsizetype="Preferred">
          <horstretch>0</horstretch>
          <verstretch>0</verstretch>
         </sizepolicy>
        </property>
        <property name="minimumSize">
         <size>
          <width>0</width>
          <height>0</height>
         </size>
        </property>
        <property name="contextMenuPolicy">
         <enum>Qt::DefaultContextMenu</enum>
        </property>
        <property name="styleSheet">
         <string notr="true">color:rgb(204, 204, 204);</string>
        </property>
        <property name="lineWidth">
         <number>0</number>
        </property>
        <property name="text">
         <string>14:20</string>
        </property>
        <property name="textFormat">
         <enum>Qt::PlainText</enum>
        </property>
        <property name="alignment">
         <set>Qt::AlignRight|Qt::AlignTrailing|Qt::AlignVCenter</set>
        </property>
        <property name="margin">
         <number>0</number>
        </property>
        <property name="indent">
         <number>8</number>
        </property>
        <property name="textInteractionFlags">
         <set>Qt::LinksAccessibleByMouse|Qt::TextSelectableByKeyboard|Qt::TextSelectableByMouse</set>
        </property>
       </widget>
      </item>
      <item>
       <widget class="QToolButton" name="bSettings">
        <property name="visible">
         <bool>false</bool>
        </property>
<<<<<<< HEAD
        <property name="styleSheet">
         <string notr="true">QToolButton
					{
					border-image: url(':/settings.svg')
					}
					</string>
        </property>
        <property name="text">
         <string/>
=======
        <property name="text">
         <string>...</string>
>>>>>>> 9a357a7a
        </property>
       </widget>
      </item>
     </layout>
    </widget>
   </item>
   <item>
    <widget class="QTextEdit" name="mMsgDisplay">
     <property name="palette">
      <palette>
       <active/>
       <inactive/>
       <disabled/>
      </palette>
     </property>
     <property name="contextMenuPolicy">
      <enum>Qt::CustomContextMenu</enum>
     </property>
     <property name="acceptDrops">
      <bool>false</bool>
     </property>
     <property name="styleSheet">
      <string notr="true"/>
     </property>
     <property name="frameShape">
      <enum>QFrame::NoFrame</enum>
     </property>
     <property name="frameShadow">
      <enum>QFrame::Plain</enum>
     </property>
     <property name="lineWidth">
      <number>0</number>
     </property>
     <property name="undoRedoEnabled">
      <bool>false</bool>
     </property>
     <property name="readOnly">
      <bool>true</bool>
     </property>
<<<<<<< HEAD
     <property name="html">
      <string>&lt;!DOCTYPE HTML PUBLIC &quot;-//W3C//DTD HTML 4.0//EN&quot; &quot;http://www.w3.org/TR/REC-html40/strict.dtd&quot;&gt;
&lt;html&gt;&lt;head&gt;&lt;meta name=&quot;qrichtext&quot; content=&quot;1&quot; /&gt;&lt;style type=&quot;text/css&quot;&gt;
p, li { white-space: pre-wrap; }
&lt;/style&gt;&lt;/head&gt;&lt;body style=&quot; font-family:'Cantarell'; font-size:11pt; font-weight:400; font-style:normal;&quot;&gt;
&lt;p style=&quot;-qt-paragraph-type:empty; margin-top:0px; margin-bottom:0px; margin-left:0px; margin-right:0px; -qt-block-indent:0; text-indent:0px; font-family:'.Helvetica Neue DeskInterface'; font-size:13pt;&quot;&gt;&lt;br /&gt;&lt;/p&gt;&lt;/body&gt;&lt;/html&gt;</string>
     </property>
=======
>>>>>>> 9a357a7a
    </widget>
   </item>
  </layout>
 </widget>
 <resources/>
 <connections/>
</ui><|MERGE_RESOLUTION|>--- conflicted
+++ resolved
@@ -241,7 +241,6 @@
         <property name="visible">
          <bool>false</bool>
         </property>
-<<<<<<< HEAD
         <property name="styleSheet">
          <string notr="true">QToolButton
 					{
@@ -250,11 +249,7 @@
 					</string>
         </property>
         <property name="text">
-         <string/>
-=======
-        <property name="text">
          <string>...</string>
->>>>>>> 9a357a7a
         </property>
        </widget>
       </item>
@@ -294,7 +289,6 @@
      <property name="readOnly">
       <bool>true</bool>
      </property>
-<<<<<<< HEAD
      <property name="html">
       <string>&lt;!DOCTYPE HTML PUBLIC &quot;-//W3C//DTD HTML 4.0//EN&quot; &quot;http://www.w3.org/TR/REC-html40/strict.dtd&quot;&gt;
 &lt;html&gt;&lt;head&gt;&lt;meta name=&quot;qrichtext&quot; content=&quot;1&quot; /&gt;&lt;style type=&quot;text/css&quot;&gt;
@@ -302,8 +296,6 @@
 &lt;/style&gt;&lt;/head&gt;&lt;body style=&quot; font-family:'Cantarell'; font-size:11pt; font-weight:400; font-style:normal;&quot;&gt;
 &lt;p style=&quot;-qt-paragraph-type:empty; margin-top:0px; margin-bottom:0px; margin-left:0px; margin-right:0px; -qt-block-indent:0; text-indent:0px; font-family:'.Helvetica Neue DeskInterface'; font-size:13pt;&quot;&gt;&lt;br /&gt;&lt;/p&gt;&lt;/body&gt;&lt;/html&gt;</string>
      </property>
-=======
->>>>>>> 9a357a7a
     </widget>
    </item>
   </layout>
