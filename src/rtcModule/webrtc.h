--- conflicted
+++ resolved
@@ -92,7 +92,6 @@
     // < users are online
     kAppTerminating = 7,        // < The application is terminating
     kCallGone = 8,
-<<<<<<< HEAD
     kBusy = 9,                  // < Peer is in another call
     kNotFinished = 10,          // < It is no finished value, it is TermCode value while call is in progress
     kNormalHangupLast = 20,     // < Last enum specifying a normal call termination
@@ -106,39 +105,17 @@
     kErrLocalMedia = 27,        // < Error getting media from mic/camera
     kErrNoMedia = 28,           // < There is no media to be exchanged - both sides don't have audio/video to send
     kErrNetSignalling = 29,     // < chatd shard was disconnected
-    kErrIceDisconn = 30,        // < ice-disconnect condition on webrtc connection
-    kErrIceFail = 31,           // <ice-fail condition on webrtc connection
+    kErrIceDisconn = 30,        // < The media connection got broken, due to network error
+    kErrIceFail = 31,           // < Media connection could not be established, because webrtc was unable to traverse NAT.
+    // < The two endpoints just couldn't connect to each other in any way(many combinations are tested, via ICE candidates)
     kErrSdp = 32,               // < error generating or setting SDP description
     kErrUserOffline = 33,       // < we received a notification that that user went offline
     kErrSessSetupTimeout = 34,  // < timed out waiting for session
     kErrSessRetryTimeout = 35,  // < timed out waiting for peer to retry a failed session
     kErrorLast = 35,            // < Last enum indicating call termination due to error
+    kLast = 35,                 // < Last call terminate enum value
     kPeer = 128,                // < If this flag is set, the condition specified by the code happened at the peer,
                                 // < not at our side
-=======
-    kBusy = 9,               // < Peer is in another call
-    kNotFinished = 10,       // < It is no finished value, it is TermCode value while call is in progress
-    kNormalHangupLast = 20,  // < Last enum specifying a normal call termination
-    kErrorFirst = 21,        // < First enum specifying call termination due to error
-    kErrApiTimeout = 22,     // < Mega API timed out on some request (usually for RSA keys)
-    kErrFprVerifFailed = 23, // < Peer DTLS-SRTP fingerprint verification failed, posible MiTM attack
-    kErrProtoTimeout = 24,   // < Protocol timeout - one if the peers did not send something that was expected,
-                             // < in a timely manner
-    kErrProtocol = 25,       // < General protocol error
-    kErrInternal = 26,       // < Internal error in the client
-    kErrLocalMedia = 27,     // < Error getting media from mic/camera
-    kErrNoMedia = 28,        // < There is no media to be exchanged - both sides don't have audio/video to send
-    kErrNetSignalling = 29,  // < chatd shard was disconnected
-    kErrIceDisconn = 30,     // < The media connection got broken, due to network error
-    kErrIceFail = 31,        // < Media connection could not be established, because webrtc was unable to traverse NAT.
-    // < The two endpoints just couldn't connect to each other in any way(many combinations are tested, via ICE candidates)
-    kErrSdp = 32,            // < error generating or setting SDP description
-    kErrUserOffline = 33,    // < we received a notification that that user went offline
-    kErrorLast = 33,         // < Last enum indicating call termination due to error
-    kLast = 33,              // < Last call terminate enum value
-    kPeer = 128,             // < If this flag is set, the condition specified by the code happened at the peer,
-                             // < not at our side
->>>>>>> d1181539
     kInvalid = 0x7f
 };
 
