--- conflicted
+++ resolved
@@ -146,11 +146,8 @@
     megaHandle mDestroySessionTimer = 0;
     unsigned int mTotalSessionRetry = 0;
     uint8_t mPredestroyState;
-<<<<<<< HEAD
+    megaHandle mStatsTimer = 0;
     bool mNotSupportedAnswer = false;
-=======
-    megaHandle mStatsTimer = 0;
->>>>>>> a6a264f8
     void setState(uint8_t newState);
     void handleMessage(RtMessage& packet);
     void msgCallTerminate(RtMessage& packet);
