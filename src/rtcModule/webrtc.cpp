--- conflicted
+++ resolved
@@ -279,13 +279,6 @@
     }
 }
 
-<<<<<<< HEAD
-void RtcModule::onUserJoinLeave(karere::Id /*chatid*/, karere::Id /*userid*/, chatd::Priv /*priv*/)
-{
-}
-
-=======
->>>>>>> 1df4472c
 template <class... Args>
 void RtcModule::cmdEndpoint(uint8_t type, const RtMessage& info, Args... args)
 {
