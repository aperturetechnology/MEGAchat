#include "webrtc.h"
#include "webrtcPrivate.h"
#include <chatClient.h>
#include <timers.hpp>
#include "rtcCrypto.h"
#include "streamPlayer.h"
#include "rtcStats.h"

#define SUB_LOG_DEBUG(fmtString,...) RTCM_LOG_DEBUG("%s: " fmtString, mName.c_str(), ##__VA_ARGS__)
#define SUB_LOG_INFO(fmtString,...) RTCM_LOG_INFO("%s: " fmtString, mName.c_str(), ##__VA_ARGS__)
#define SUB_LOG_WARNING(fmtString,...) RTCM_LOG_WARNING("%s: " fmtString, mName.c_str(), ##__VA_ARGS__)
#define SUB_LOG_ERROR(fmtString,...) RTCM_LOG_ERROR("%s: " fmtString, mName.c_str(), ##__VA_ARGS__)
#define SUB_LOG_EVENT(fmtString,...) RTCM_LOG_EVENT("%s: " fmtString, mName.c_str(), ##__VA_ARGS__)

#define CONCAT(a, b) a ## b
#define FIRE_EVENT(type, evName,...)                 \
do {                                                 \
    std::string msg = "event " #evName;      \
    if (strcmp(#evName, "onDestroy") == 0) {         \
        msg.append(" (").append(termCodeFirstArgToString(__VA_ARGS__)) += ')'; \
    }                                                \
    SUB_LOG_DEBUG("%s", msg.c_str());                \
    try                                              \
    {                                                \
        mHandler->evName(__VA_ARGS__);               \
    } catch (std::exception& e) {                    \
        RTCM_LOG_ERROR("%s event handler for '" #evName "' threw exception:\n %s", #type, e.what()); \
    }                                                \
} while(0)
namespace rtcModule
{
using namespace karere;
using namespace std;
using namespace promise;
using namespace chatd;
using namespace std;

template <class... Args>
const char* termCodeFirstArgToString(TermCode code, Args...)
{
    return termCodeToStr(code);
}
template <class... Args>
const char* termCodeFirstArgToString(Args...) { return nullptr; }
const char* iceStateToStr(webrtc::PeerConnectionInterface::IceConnectionState);
void setConstraint(webrtc::FakeConstraints& constr, const string &name, const std::string& value,
    bool optional);

struct CallerInfo
{
    Id chatid;
    Id callid;
    chatd::Chat& chat;
    Id callerUser;
    uint32_t callerClient;
};
enum { kErrSetSdp = 0x3e9a5d9e }; //megasdpe
RtMessage::RtMessage(chatd::Chat &aChat, const StaticBuffer& msg)
    :chat(aChat), opcode(msg.read<uint8_t>(0)),
    type(msg.read<uint8_t>(kHdrLen)), chatid(msg.read<uint64_t>(1)),
    userid(msg.read<uint64_t>(9)), clientid(msg.read<uint32_t>(17)),
    payload(nullptr, 0)
{
    auto packetLen = msg.read<uint16_t>(RtMessage::kHdrLen-2)-1;
    payload.assign(msg.readPtr(RtMessage::kPayloadOfs, packetLen), packetLen);
}
void sdpSetVideoBw(std::string& sdp, int maxbr);

RtcModule::RtcModule(karere::Client& client, IGlobalHandler& handler,
  IRtcCrypto* crypto, const char* iceServers)
: IRtcModule(client, handler, crypto, crypto->anonymizeId(client.myHandle())),
  mTurnServerProvider(client.api, "turn", iceServers, 3600)
{
    if (!artc::isInitialized())
    {
        artc::init(nullptr, client.appCtx);
        RTCM_LOG_DEBUG("WebRTC stack initialized before first use");
    }
    mPcConstraints.SetMandatoryReceiveAudio(true);
    mPcConstraints.SetMandatoryReceiveVideo(true);
    mPcConstraints.AddOptional(webrtc::MediaConstraintsInterface::kEnableDtlsSrtp, true);

  //preload ice servers to make calls faster
    initInputDevices();
}

promise::Promise<void> RtcModule::init(unsigned gelbTimeout)
{
    auto wptr = weakHandle();
    return updateIceServers(gelbTimeout)
    .fail([](const promise::Error& err)
    {
        RTCM_LOG_ERROR("updateIceServers failed, and it shouldn't. Error: %s", err.what());
        assert(false);
    })
    .then([this, wptr]()
    {
        if (wptr.deleted())
            return;
        mClient.chatd->setRtcHandler(this);
    });
}

IRtcModule* create(karere::Client &client, IGlobalHandler &handler, IRtcCrypto* crypto, const char* iceServers)
{
    return new RtcModule(client, handler, crypto, iceServers);
}
promise::Promise<void> RtcModule::updateIceServers(unsigned timeout)
{
    auto wptr = weakHandle();
    return mTurnServerProvider.getServers(timeout)
    .then([wptr, this](ServerList<TurnServerInfo>* servers)
    {
        if (wptr.deleted())
            return;
        setIceServers(*servers);
    });
}

template <class T>
T RtcModule::random() const
{
    T result;
    crypto().random((char*)&result, sizeof(result));
    return result;
}
template <class T>
void RtcModule::random(T& result) const
{
    return crypto().random((char*)&result, sizeof(T));
}

void RtcModule::initInputDevices()
{
    auto& devices = mDeviceManager.inputDevices();
    if (!devices.audio.empty())
        selectAudioInDevice(devices.audio[0].name);
    if (!devices.video.empty())
        selectVideoInDevice(devices.video[0].name);
    RTCM_LOG_INFO("Input devices on this system:");
    for (const auto& dev: devices.audio)
        RTCM_LOG_INFO("\tAudio: %s [id=%s]", dev.name.c_str(), dev.id.c_str());
    for (const auto& dev: devices.video)
        RTCM_LOG_INFO("\tVideo: %s [id=%s]", dev.name.c_str(), dev.id.c_str());
}
const cricket::Device* RtcModule::getDevice(const string& name, const artc::DeviceList& devices)
{
    for (size_t i=0; i<devices.size(); i++)
    {
        auto device = &devices[i];
        if (device->name == name)
            return device;
    }
    return nullptr;
}

bool RtcModule::selectDevice(const std::string& devname,
            const artc::DeviceList& devices, string& selected)
{
    if (devices.empty())
    {
        selected.clear();
        return devname.empty();
    }
    if (devname.empty())
    {
        selected = devices[0].name;
        return true;
    }

    if (!getDevice(devname, devices))
    {
        selected = devices[0].name;
        return false;
    }
    else
    {
        selected = devname;
        return true;
    }
}

bool RtcModule::selectAudioInDevice(const string &devname)
{
    return selectDevice(devname, mDeviceManager.inputDevices().audio, mAudioInDeviceName);
}
bool RtcModule::selectVideoInDevice(const string &devname)
{
    return selectDevice(devname, mDeviceManager.inputDevices().video, mVideoInDeviceName);
}

void RtcModule::onDisconnect(chatd::Connection& conn)
{
    // notify all relevant calls
    for (auto chatid: conn.chatIds())
    {
        auto it = mCalls.find(chatid);
        if (it == mCalls.end())
        {
            continue;
        }
        auto& call = it->second;
        if (call->state() < Call::kStateTerminating)
        {
            call->destroy(TermCode::kErrNetSignalling, false);
        }
    }
}

int RtcModule::setIceServers(const ServerList<TurnServerInfo>& servers)
{
    webrtc::PeerConnectionInterface::IceServers rtcServers;
    webrtc::PeerConnectionInterface::IceServer rtcServer;
    for (auto& server: servers)
    {
        rtcServer.uri = server->url;
        if (!server->user.empty())
            rtcServer.username = server->user;
        else
            rtcServer.username = KARERE_TURN_USERNAME;
        if (!server->pass.empty())
            rtcServer.password = server->pass;
        else
            rtcServer.password = KARERE_TURN_PASSWORD;
        KR_LOG_DEBUG("Adding ICE server: '%s'", rtcServer.uri.c_str());
        rtcServers.push_back(rtcServer);
    }
    mIceServers.swap(rtcServers);
    return (int)(mIceServers.size());
}

void RtcModule::handleMessage(chatd::Chat& chat, const StaticBuffer& msg)
{
    // (opcode.1 chatid.8 userid.8 clientid.4 len.2) (type.1 data.(len-1))
    //              ^                                          ^
    //          header.hdrlen                             payload.len
    try
    {
        RtMessage packet(chat, msg);
        // this is the only command that is not handled by an existing call
        if (packet.type == RTCMD_CALL_REQUEST)
        {
            assert(packet.opcode == OP_RTMSG_BROADCAST);
            msgCallRequest(packet);
            return;
        }
        auto it = mCalls.find(packet.chatid);
        if (it == mCalls.end())
        {
            RTCM_LOG_WARNING("Received %s for a chat that doesn't currently have a call, ignoring",
                packet.typeStr());
            return;
        }
        it->second->handleMessage(packet);
    }
    catch (std::exception& e)
    {
        RTCM_LOG_ERROR("rtMsgHandler: exception: %s", e.what());
    }
}

void RtcModule::onUserJoinLeave(karere::Id chatid, karere::Id userid, chatd::Priv priv)
{
}

void RtcModule::msgCallRequest(RtMessage& packet)
{
    if (packet.userid == mClient.myHandle())
    {
        RTCM_LOG_DEBUG("Ignoring call request from another client of our user");
        return;
    }
    packet.callid = packet.payload.read<uint64_t>(0);
    assert(packet.callid);
    if (!mCalls.empty())
    {
        assert(mCalls.size() == 1);
        auto& existingChatid = mCalls.begin()->first;
        auto& existingCall = mCalls.begin()->second;
        if (existingChatid == packet.chatid && existingCall->state() < Call::kStateTerminating)
        {
            bool answer = mHandler.onAnotherCall(*existingCall, packet.userid);
            if (answer)
            {
                existingCall->hangup();
                mCalls.erase(existingChatid);
            }
            else
            {
                cmdEndpoint(RTCMD_CALL_REQ_DECLINE, packet, packet.callid, TermCode::kBusy);
                return;
            }
        }
    }
    auto ret = mCalls.emplace(packet.chatid, std::make_shared<Call>(*this,
        packet.chat, packet.callid, mHandler.isGroupChat(packet.chatid),
        true, nullptr, packet.userid, packet.clientid));
    assert(ret.second);
    auto& call = ret.first->second;
    call->mHandler = mHandler.onCallIncoming(*call);
    assert(call->mHandler);
    assert(call->state() == Call::kStateRingIn);
    cmdEndpoint(RTCMD_CALL_RINGING, packet, packet.callid);
    auto wcall = call->weakHandle();
    setTimeout([wcall]() mutable
    {
        if (!wcall.isValid() || (wcall->state() != Call::kStateRingIn))
            return;
        static_cast<Call*>(wcall.weakPtr())->destroy(TermCode::kAnswerTimeout, false);
    }, kCallAnswerTimeout+4000, mClient.appCtx); // local timeout a bit longer that the caller
}
template <class... Args>
void RtcModule::cmdEndpoint(uint8_t type, const RtMessage& info, Args... args)
{
    assert(info.chatid);
    assert(info.userid);
    assert(info.clientid);
    RtMessageComposer msg(OP_RTMSG_ENDPOINT, type, info.chatid, info.userid, info.clientid);
    msg.payloadAppend(args...);
    if (!info.chat.sendCommand(std::move(msg)))
    {
        throw std::runtime_error(std::string("cmdEndpoint: Send error trying to send command ") + std::string(info.typeStr()));
    }
}

void RtcModule::removeCall(Call& call)
{
    auto chatid = call.mChat.chatId();
    auto it = mCalls.find(chatid);
    if (it == mCalls.end())
        throw std::runtime_error("Call with chatid "+chatid.toString()+" not found");

    if (&call != it->second.get() || it->second->id() != call.id()) {
        RTCM_LOG_DEBUG("removeCall: Call has been replaced, not removing");
        return;
    }
    mCalls.erase(chatid);
}
std::shared_ptr<artc::LocalStreamHandle>
RtcModule::getLocalStream(AvFlags av, std::string& errors)
{
    const auto& devices = mDeviceManager.inputDevices();
    if (devices.video.empty() || mVideoInDeviceName.empty())
    {
        mVideoInput.reset();
    }
    else if (!mVideoInput || mVideoInput.mediaOptions().device.name != mVideoInDeviceName)
    try
    {
        auto device = getDevice(mVideoInDeviceName, devices.video);
        if (!device)
        {
            device = &devices.video[0];
            errors.append("Configured video input device '").append(mVideoInDeviceName)
                  .append("' not present, using default device\n");
        }
        auto opts = std::make_shared<artc::MediaGetOptions>(*device, mMediaConstraints);

        mVideoInput = mDeviceManager.getUserVideo(opts);
    }
    catch(exception& e)
    {
        mVideoInput.reset();
        errors.append("Error getting video device: ")
              .append(e.what()?e.what():"Unknown error")+='\n';
    }

    if (devices.audio.empty() || mAudioInDeviceName.empty())
    {
        mAudioInput.reset();
    }
    else if (!mAudioInput || mAudioInput.mediaOptions().device.name != mAudioInDeviceName)
    try
    {
        auto device = getDevice(mAudioInDeviceName, devices.audio);
        if (!device)
        {
            errors.append("Configured audio input device '").append(mAudioInDeviceName)
                  .append("' not present, using default device\n");
            device = &devices.audio[0];
        }
        mAudioInput = mDeviceManager.getUserAudio(
                std::make_shared<artc::MediaGetOptions>(*device, mMediaConstraints));
    }
    catch(exception& e)
    {
        mAudioInput.reset();
        errors.append("Error getting audio device: ")
              .append(e.what()?e.what():"Unknown error")+='\n';
    }
    if (!mAudioInput && !mVideoInput)
        return std::make_shared<artc::LocalStreamHandle>(nullptr, nullptr);

    std::shared_ptr<artc::LocalStreamHandle> localStream =
        std::make_shared<artc::LocalStreamHandle>(
            mAudioInput?mAudioInput.getTrack():nullptr,
            mVideoInput?mVideoInput.getTrack():nullptr);
    localStream->setAv(av);
    return localStream;
}
void RtcModule::getAudioInDevices(std::vector<std::string>& devices) const
{
    for (auto& dev:mDeviceManager.inputDevices().audio)
        devices.push_back(dev.name);
}

void RtcModule::getVideoInDevices(std::vector<std::string>& devices) const
{
    for(auto& dev:mDeviceManager.inputDevices().video)
        devices.push_back(dev.name);
}

std::shared_ptr<Call> RtcModule::startOrJoinCall(karere::Id chatid, AvFlags av,
    ICallHandler& handler, bool isJoin)
{
    bool isGroup = mHandler.isGroupChat(chatid);
    auto& chat = mClient.chatd->chats(chatid);
    auto callIt = mCalls.find(chatid);
    if (callIt != mCalls.end())
    {
        RTCM_LOG_WARNING("There is already a call in this chatroom, destroying it");
        callIt->second->hangup();
        mCalls.erase(chatid);
    }
    auto call = std::make_shared<Call>(*this, chat, random<uint64_t>(),
        isGroup, isJoin, &handler, 0, 0);

    mCalls[chatid] = call;
    handler.setCall(call.get());
    call->startOrJoin(av);
    return call;
}
bool RtcModule::isCaptureActive() const
{
    return (mAudioInput || mVideoInput);
}

ICall& RtcModule::joinCall(karere::Id chatid, AvFlags av, ICallHandler& handler)
{
    return *startOrJoinCall(chatid, av, handler, true);
}
ICall& RtcModule::startCall(karere::Id chatid, AvFlags av, ICallHandler& handler)
{
    return *startOrJoinCall(chatid, av, handler, false);
}

void RtcModule::onUserOffline(Id chatid, Id userid, uint32_t clientid)
{
    auto it = mCalls.find(chatid);
    if (it != mCalls.end())
    {
        it->second->onUserOffline(userid, clientid);
    }
}

void RtcModule::onShutdown()
{
    RTCM_LOG_DEBUG("Shutting down....");
    hangupAll(TermCode::kAppTerminating);
    RTCM_LOG_DEBUG("Shutdown complete");
}

void RtcModule::hangupAll(TermCode code)
{
    for (auto& item: mCalls)
    {
        auto& call = item.second;
        if (call->state() == Call::kStateRingIn)
        {
            assert(call->mSessions.empty());
        }
        call->destroy(code, call->state() != Call::kStateRingIn);
    }
}
void RtcModule::setMediaConstraint(const string& name, const string &value, bool optional)
{
    rtcModule::setConstraint(mMediaConstraints, name, value, optional);
}
void RtcModule::setPcConstraint(const string& name, const string &value, bool optional)
{
    rtcModule::setConstraint(mPcConstraints, name, value, optional);
}
void setConstraint(webrtc::FakeConstraints& constr, const string &name, const std::string& value,
    bool optional)
{
    if (optional)
    {
        //TODO: why webrtc has no SetOptional?
        auto& optional = (webrtc::MediaConstraintsInterface::Constraints&)(constr.GetOptional());
        auto it = optional.begin();
        for (; it != optional.end(); it++)
        {
            if (it->key == name)
            {
                it->value = value;
                break;
            }
        }
        if (it == optional.end())
        {
            constr.AddOptional(name, value);
        }
    }
    else
    {
        constr.SetMandatory(name, value);
    }
}
Call::Call(RtcModule& rtcModule, chatd::Chat& chat, karere::Id callid, bool isGroup,
    bool isJoiner, ICallHandler* handler, Id callerUser, uint32_t callerClient)
: ICall(rtcModule, chat, callid, isGroup, isJoiner, handler,
    callerUser, callerClient), mName("call["+chat.chatId().toString()+"]") // the joiner is actually the answerer in case of new call
{
    if (isJoiner)
    {
        mState = kStateRingIn;
        mCallerUser = callerUser;
        mCallerClient = callerClient;
        assert(mCallerUser);
        assert(mCallerClient);
    }
    else
    {
        mState = kStateInitial;
        assert(!callerUser);
        assert(!callerClient);
    }
}

void Call::handleMessage(RtMessage& packet)
{
    switch (packet.type)
    {
        case RTCMD_CALL_TERMINATE:
            msgCallTerminate(packet);
            return;
        case RTCMD_SESSION:
            msgSession(packet);
            return;
        case RTCMD_JOIN:
            msgJoin(packet);
            return;
        case RTCMD_CALL_RINGING:
            msgRinging(packet);
            return;
        case RTCMD_CALL_REQ_DECLINE:
            msgCallReqDecline(packet);
            return;
        case RTCMD_CALL_REQ_CANCEL:
            msgCallReqCancel(packet);
            return;
    }
    auto& data = packet.payload;
    assert(data.dataSize() >= 8); // must start with sid.8
    auto sid = data.read<uint64_t>(0);
    auto sessIt = mSessions.find(sid);
    if (sessIt == mSessions.end())
    {
        SUB_LOG_WARNING("Received %s for an existing call but non-existing session %s",
            packet.typeStr(), base64urlencode(&sid, sizeof(sid)).c_str());
        return;
    }
    sessIt->second->handleMessage(packet);
}

void Call::setState(uint8_t newState)
{
    auto oldState = mState;
    if (oldState == newState)
        return;

    sStateDesc.assertStateChange(oldState, newState);
    mState = newState;

    SUB_LOG_DEBUG("State changed: %s -> %s", stateToStr(oldState), stateToStr(newState));
    FIRE_EVENT(CALL, onStateChange, mState);
}

void Call::getLocalStream(AvFlags av, std::string& errors)
{
    // getLocalStream currently never fails - if there is error, stream is a string with the error message
    mLocalStream = mManager.getLocalStream(av, errors);
    if (!errors.empty())
    {
        SUB_LOG_WARNING("There were some errors getting local stream: %s", errors.c_str());
    }
    setState(Call::kStateHasLocalStream);
    IVideoRenderer* renderer = NULL;
    FIRE_EVENT(SESSION, onLocalStreamObtained, renderer);
<<<<<<< HEAD
    mLocalPlayer.reset(new artc::StreamPlayer(renderer, mManager.mClient.appCtx));
    mLocalPlayer->attachVideo(mLocalStream->video());
=======
    mLocalPlayer.reset(new artc::StreamPlayer(renderer));
    if (mLocalStream && mLocalStream->video())
    {
        mLocalPlayer->attachVideo(mLocalStream->video());
    }
>>>>>>> c002b06a
}

void Call::msgCallTerminate(RtMessage& packet)
{
    if (packet.payload.dataSize() < 1)
    {
        SUB_LOG_ERROR("Ignoring CALL_TERMINATE without reason code");
        return;
    }
    auto code = packet.payload.read<uint8_t>(0);
    bool isCallParticipant = false;
    for (auto& item: mSessions)
    {
        auto& sess = item.second;
        if (sess->mPeer == packet.userid && sess->mPeerClient == packet.clientid)
        {
            isCallParticipant = true;
            break;
        }
    }
    if (!isCallParticipant)
    {
        SUB_LOG_WARNING("Received CALL_TERMINATE from a client that is not in the call, ignoring");
        return;
    }
    destroy(static_cast<TermCode>(code | TermCode::kPeer), false);
}
void Call::msgCallReqDecline(RtMessage& packet)
{
    // callid.8 termcode.1
    assert(packet.payload.dataSize() >= 9);
    TermCode code = static_cast<TermCode>(packet.payload.read<uint8_t>(8));
    if (code == TermCode::kCallRejected)
    {
        handleReject(packet);
    }
    else if (code == TermCode::kBusy)
    {
        handleBusy(packet);
    }
    else
    {
        SUB_LOG_WARNING("Ingoring CALL_REQ_DECLINE with unexpected termnation code %s", termCodeToStr(code));
    }
}

void Call::msgCallReqCancel(RtMessage& packet)
{
    if (mState >= Call::kStateInProgress)
    {
        SUB_LOG_WARNING("Ignoring unexpected CALL_REQ_CANCEL while in state %s", stateToStr(mState));
        return;
    }
    assert(mCallerUser);
    assert(mCallerClient);
    // CALL_REQ_CANCEL callid.8 reason.1
    if (mCallerUser != packet.userid || mCallerClient != packet.clientid)
    {
        SUB_LOG_WARNING("Ignoring CALL_REQ_CANCEL from a client that did not send the call request");
        return;
    }
    assert(packet.payload.dataSize() >= 9);
    auto callid = packet.payload.read<uint64_t>(0);
    if (callid != mId)
    {
        SUB_LOG_WARNING("Ignoring CALL_REQ_CANCEL for an unknown request id");
        return;
    }
    auto term = packet.payload.read<uint8_t>(8);
    destroy(static_cast<TermCode>(term | TermCode::kPeer), false);
}

void Call::handleReject(RtMessage& packet)
{
    if (mState != Call::kStateReqSent && mState != Call::kStateInProgress)
    {
        SUB_LOG_WARNING("Ingoring unexpected CALL_REJECT while in state %s", stateToStr(mState));
        return;
    }
    if (mIsGroup || !mSessions.empty())
    {
        return;
    }
    destroy(static_cast<TermCode>(TermCode::kCallRejected | TermCode::kPeer), false);
}

void Call::msgRinging(RtMessage& packet)
{
    if (mState != Call::kStateReqSent && mState != Call::kStateInProgress)
    {
        SUB_LOG_WARNING("Ignoring unexpected RINGING");
        return;
    }
    if (!mRingOutUsers)
    {
        mRingOutUsers.reset(new std::set<Id>());
        mRingOutUsers->insert(packet.userid);
        clearCallOutTimer();
        auto wptr = weakHandle();
        mCallOutTimer = setTimeout([wptr, this] {
            if (wptr.deleted() || mState != Call::kStateReqSent)
            {
                return;
            }
            hangup(TermCode::kAnswerTimeout); // TODO: differentiate whether peer has sent us RINGING or not
        }, RtcModule::kCallAnswerTimeout, mManager.mClient.appCtx);
    }
    else
    {
        mRingOutUsers->insert(packet.userid);
    }
    FIRE_EVENT(CALL, onRingOut, packet.userid);
}

void Call::clearCallOutTimer()
{
    if (!mCallOutTimer) {
        return;
    }
    cancelTimeout(mCallOutTimer, mManager.mClient.appCtx);
    mCallOutTimer = 0;
}

void Call::handleBusy(RtMessage& packet)
{
    if (mState != Call::kStateReqSent && mState != Call::kStateInProgress)
    {
        SUB_LOG_WARNING("Ignoring unexpected BUSY when in state %s", stateToStr(mState));
        return;
    }
    if (!mIsGroup && mSessions.empty())
    {
        destroy(static_cast<TermCode>(TermCode::kBusy | TermCode::kPeer), false);
    } else
    {
        SUB_LOG_WARNING("Ignoring incoming BUSY for a group call or one with already existing session(s)");
    }
}

void Call::msgSession(RtMessage& packet)
{
    if (mState != Call::kStateJoining && mState != Call::kStateInProgress)
    {
        SUB_LOG_WARNING("Ignoring unexpected SESSION");
        return;
    }
    setState(Call::kStateInProgress);
    Id sid = packet.payload.read<uint64_t>(8);
    if (mSessions.find(sid) != mSessions.end())
    {
        SUB_LOG_ERROR("Received SESSION with sid of an existing session (%s), ignoring", sid.toString().c_str());
        return;
    }
    auto sess = std::make_shared<Session>(*this, packet);
    mSessions[sid] = sess;
    notifyNewSession(*sess);
    sess->sendOffer();
}

void Call::notifyNewSession(Session& sess)
{
    if (!mCallStartingSignalled)
    {
        mCallStartingSignalled = true;
        FIRE_EVENT(CALL, onCallStarting);
    }
    sess.mHandler = mHandler->onNewSession(sess);
}

void Call::msgJoin(RtMessage& packet)
{
    if (mState == kStateRingIn && packet.userid == mManager.mClient.myHandle())
    {
        destroy(TermCode::kAnsElsewhere, false);
    }
    else if (mState == Call::kStateInProgress || mState == Call::kStateReqSent)
    {
        packet.callid = packet.payload.read<uint64_t>(0);
        assert(packet.callid);
        if (mState == Call::kStateReqSent)
        {
            setState(Call::kStateInProgress);
        }
        // create session to this peer
        auto sess = std::make_shared<Session>(*this, packet);
        mSessions[sess->mSid] = sess;
        notifyNewSession(*sess);
        sess->createRtcConn();
        sess->sendCmdSession(packet);
    }
    else
    {
        SUB_LOG_WARNING("Ignoring unexpected JOIN");
        return;
    }
}
promise::Promise<void> Call::gracefullyTerminateAllSessions(TermCode code)
{
    SUB_LOG_ERROR("gracefully term all sessions");
    std::vector<promise::Promise<void>> promises;
    for (auto& item: mSessions)
    {
        promises.push_back(item.second->terminateAndDestroy(code));
    }
    return promise::when(promises)
    .fail([](const promise::Error& err)
    {
        assert(false); // terminateAndDestroy() should never fail
    });
}

Promise<void> Call::waitAllSessionsTerminated(TermCode code, const std::string& msg)
{
    // if the peer initiated the call termination, we must wait for
    // all sessions to go away and remove the call
    for (auto& item: mSessions)
    {
        item.second->setState(Session::kStateTerminating);
    }
    auto wptr = weakHandle();
    struct Ctx
    {
        int count = 0;
        megaHandle timer;
        Promise<void> pms;
    };
    auto ctx = std::make_shared<Ctx>();
    ctx->timer = setInterval([wptr, this, ctx, code, msg]()
    {
        if (wptr.deleted())
            return;
        if (++ctx->count > 7)
        {
            cancelInterval(ctx->timer, mManager.mClient.appCtx);
            SUB_LOG_ERROR("Timed out waiting for all sessions to terminate, force closing them");
            for (auto& item: mSessions)
            {
                item.second->destroy(code, msg);
            }
            ctx->pms.resolve();
            return;
        }
        if (!mSessions.empty())
            return;
        cancelInterval(ctx->timer, mManager.mClient.appCtx);
        ctx->pms.resolve();
    }, 200, mManager.mClient.appCtx);
    return ctx->pms;
}

Promise<void> Call::destroy(TermCode code, bool weTerminate, const string& msg)
{
    if (mState == Call::kStateDestroyed)
    {
        return promise::_Void();
    }
    else if (mState == Call::kStateTerminating)
    {
        assert(!mDestroyPromise.done());
        return mDestroyPromise;
    }
    if (!msg.empty())
    {
        SUB_LOG_DEBUG("Destroying call due to: %s", msg.c_str());
    }

    setState(Call::kStateTerminating);
    clearCallOutTimer();

    Promise<void> pms((promise::Empty())); //non-initialized promise
    if (weTerminate)
    {
        if (!mIsGroup) //TODO: Maybe do it also for group calls
        {
            cmdBroadcast(RTCMD_CALL_TERMINATE, code);
        }
        // if we initiate the call termination, we must initiate the
        // session termination handshake
        pms = gracefullyTerminateAllSessions(code);
    }
    else
    {
        pms = waitAllSessionsTerminated(code);
    }
    auto wptr = weakHandle();
    auto retPms = pms.then([wptr, this, code, msg]()
    {
        if (wptr.deleted())
            return;
        assert(mSessions.empty());
        stopIncallPingTimer();
        mLocalPlayer.reset();
        setState(Call::kStateDestroyed);
        FIRE_EVENT(CALL, onDestroy, static_cast<TermCode>(code & 0x7f),
            !!(code & 0x80), msg);// jscs:ignore disallowImplicitTypeConversion
        mManager.removeCall(*this);
    });
    mDestroyPromise = retPms;
    return retPms;
}
template <class... Args>
bool Call::cmdBroadcast(uint8_t type, Args... args)
{
    RtMessageComposer msg(chatd::OP_RTMSG_BROADCAST, type, mChat.chatId(), 0, 0);
    msg.payloadAppend(args...);
    if (mChat.sendCommand(std::move(msg)))
    {
        return true;
    }
    auto wptr = weakHandle();
    marshallCall([wptr, this]()
    {
        if (wptr.deleted())
            return;
        destroy(TermCode::kErrNetSignalling, true);
    }, mManager.mClient.appCtx);
    return false;
}

bool Call::broadcastCallReq()
{
    if (mState >= Call::kStateTerminating)
    {
        SUB_LOG_WARNING("broadcastCallReq: Call terminating/destroyed");
        return false;
    }
    assert(mState == Call::kStateHasLocalStream);
    if (!cmdBroadcast(RTCMD_CALL_REQUEST, mId))
    {
        return false;
    }

    setState(Call::kStateReqSent);
    startIncallPingTimer();
    auto wptr = weakHandle();
    mCallOutTimer = setTimeout([wptr, this]()
    {
        if (wptr.deleted() || mState != Call::kStateReqSent)
            return;

        destroy(TermCode::kRingOutTimeout, true);
    }, RtcModule::kRingOutTimeout, mManager.mClient.appCtx);
    return true;
}

void Call::startIncallPingTimer()
{
    assert(!mInCallPingTimer);
    auto wptr = weakHandle();
    mInCallPingTimer = setInterval([this, wptr]()
    {
        if (!mChat.sendCommand(Command(OP_INCALL) + mChat.chatId() + mManager.mClient.myHandle() + mChat.connection().clientId()))
        {
            asyncDestroy(TermCode::kErrNetSignalling, true);
        }
    }, RtcModule::kIncallPingInterval, mManager.mClient.appCtx);
}

void Call::asyncDestroy(TermCode code, bool weTerminate)
{
    auto wptr = weakHandle();
    marshallCall([wptr, this, code, weTerminate]()
    {
        if (wptr.deleted())
            return;
        destroy(code, weTerminate);
    }, mManager.mClient.appCtx);
}

void Call::stopIncallPingTimer()
{
    if (mInCallPingTimer)
    {
        cancelInterval(mInCallPingTimer, mManager.mClient.appCtx);
        mInCallPingTimer = 0;
    }
    mChat.sendCommand(Command(OP_ENDCALL) + mChat.chatId() +
        mManager.mClient.myHandle() + mChat.connection().clientId());
}

void Call::removeSession(Session& sess, TermCode reason)
{
    mSessions.erase(sess.mSid);
    if (mState == Call::kStateTerminating) // we already handle call termination
        return;

    // if no more sessions left, destroy call even if group
    if (mSessions.empty())
    {
        destroy(reason, false);
        return;
    }
    // upon session failure, we swap the offerer and answerer and retry
    if (mState != Call::kStateTerminating && mIsGroup && isTermError(reason)
         && !sess.mIsJoiner)
    {
        EndpointId endpointId(sess.mPeer, sess.mPeerClient);
        auto it = mSessRetries.find(endpointId);
        if (it == mSessRetries.end())
        {
            mSessRetries[endpointId] = 1;
        }
        else
        {
            it->second++;
        }
        auto wptr = weakHandle();
        auto peer = sess.mPeer;
        setTimeout([this, wptr, peer]()
        {
            if (wptr.deleted())
                return;
            join(peer);
        }, 500, mManager.mClient.appCtx);
    }
}
bool Call::startOrJoin(AvFlags av)
{
    std::string errors;
    getLocalStream(av, errors);
    if (mIsJoiner)
    {
        return join();
    }
    else
    {
        return broadcastCallReq();
    }
}
template <class... Args>
bool Call::cmd(uint8_t type, Id userid, uint32_t clientid, Args... args)
{
    assert(userid);
    uint8_t opcode = clientid ? OP_RTMSG_ENDPOINT : OP_RTMSG_USER;
    RtMessageComposer msg(opcode, type, mChat.chatId(), userid, clientid);
    msg.payloadAppend(args...);
    return mChat.sendCommand(std::move(msg));
}

bool Call::join(Id userid)
{
    assert(mState == Call::kStateHasLocalStream);
    // JOIN:
    // chatid.8 userid.8 clientid.4 dataLen.2 type.1 callid.8 anonId.8
    // if userid is not specified, join all clients in the chat, otherwise
    // join a specific user (used when a session gets broken)
    setState(Call::kStateJoining);
    bool sent = userid
            ? cmd(RTCMD_JOIN, userid, 0, mId, mManager.mOwnAnonId)
            : cmdBroadcast(RTCMD_JOIN, mId, mManager.mOwnAnonId);
    if (!sent)
    {
        asyncDestroy(TermCode::kErrNetSignalling, true);
        return false;
    }
    startIncallPingTimer();
    // we have session setup timeout timer, but in case we don't even reach a session creation,
    // we need another timer as well
    auto wptr = weakHandle();
    setTimeout([wptr, this]()
    {
        if (wptr.deleted())
            return;
        if (mState <= Call::kStateJoining)
        {
            destroy(TermCode::kErrProtoTimeout, true);
        }
    }, RtcModule::kSessSetupTimeout, mManager.mClient.appCtx);
    return true;
}

bool Call::answer(AvFlags av)
{
    if (mState != Call::kStateRingIn)
    {
        SUB_LOG_WARNING("answer: Not in kRingIn state, nothing to answer");
        return false;
    }
    assert(mIsJoiner);
    return startOrJoin(av);
}

void Call::hangup(TermCode reason)
{
    switch (mState)
    {
    case kStateReqSent:
        if (reason == TermCode::kInvalid)
        {
            reason = TermCode::kCallReqCancel;
        }
        else
        {
            assert(reason == TermCode::kCallReqCancel || reason == TermCode::kAnswerTimeout);
        }
        cmdBroadcast(RTCMD_CALL_REQ_CANCEL, mId, reason);
        destroy(reason, false);
        return;
    case kStateRingIn:
        if (reason == TermCode::kInvalid)
        {
            reason = TermCode::kCallRejected;
        }
        else if (reason == TermCode::kBusy)
        {
            reason = TermCode::kBusy;
        }
        else
        {
            reason = TermCode::kInvalid; //silence warning about uninitialized
            assert(false && "Hangup reason can only be undefined or kBusy when hanging up call in state kRingIn");
        }
        assert(mSessions.empty());
        cmd(RTCMD_CALL_REQ_DECLINE, mCallerUser, mCallerClient, mId, reason);
        destroy(reason, false);
        return;
    case kStateJoining:
    case kStateInProgress:
    case kStateHasLocalStream:
        // TODO: Check if the sender is the call host and only then destroy the call
        reason = TermCode::kUserHangup;
        break;
    case kStateTerminating:
    case kStateDestroyed:
        SUB_LOG_DEBUG("hangup: Call already terminating/terminated");
        return;
    default:
        reason = TermCode::kUserHangup;
        SUB_LOG_WARNING("Don't know what term code to send in state %s", stateStr());
        break;
    }
    // in any state, we just have to send CALL_TERMINATE and that's all
    destroy(reason, true);
}
Call::~Call()
{
    SUB_LOG_DEBUG("Destroyed");
}
void Call::onUserOffline(Id userid, uint32_t clientid)
{
    if (mState == kStateRingIn && userid == mCallerUser && clientid == mCallerClient)
    {
        destroy(TermCode::kCallReqCancel, false);
        return;
    }
    for (auto& item: mSessions)
    {
        auto sess = item.second;
        if (sess->mPeer == userid && sess->mPeerClient == clientid)
        {
            marshallCall([sess]()
            {
                sess->terminateAndDestroy(static_cast<TermCode>(TermCode::kErrUserOffline | TermCode::kPeer));
            }, mManager.mClient.appCtx);
            return;
        }
    }
}
bool Call::changeLocalRenderer(IVideoRenderer* renderer)
{
    if (!mLocalPlayer)
        return false;
    mLocalPlayer->changeRenderer(renderer);
    return true;
}

void Call::notifySessionConnected(Session& sess)
{
    if (mCallStartedSignalled)
        return;
    mCallStartedSignalled = true;
    FIRE_EVENT(CALL, onCallStarted);
}

AvFlags Call::muteUnmute(AvFlags av)
{
    if (!mLocalStream)
        return AvFlags(0);
    auto oldAv = mLocalStream->effectiveAv();
    mLocalStream->setAv(av);
    av = mLocalStream->effectiveAv();
    if (oldAv != av)
    {
        for (auto& item: mSessions)
        {
            item.second->sendAv(av);
        }
    }
    return av;
}

AvFlags Call::sentAv() const
{
    return mLocalStream ? mLocalStream->effectiveAv() : AvFlags(0);
}
/** Protocol flow:
    C(aller): broadcast RTCMD.CALL_REQUEST callid.8 avflags.1
       => state: CallState.kReqSent
    A(nswerer): send RINGING
       => state: CallState.kRingIn
    C: may send RTCMD.CALL_REQ_CANCEL callid.8 reason.1 if caller aborts the call request.
       The reason is normally Term.kCallReqCancel or Term.kAnswerTimeout
    A: may send RTCMD.CALL_REQ_DECLINE callid.8 reason.1 if answerer rejects the call
    == (from here on we can join an already ongoing group call) ==
    A: broadcast JOIN callid.8 anonId.8
        => state: CallState.kJoining
        => isJoiner = true
        Note: In case of joining an ongoing call, the callid is generated locally
          and does not match the callid if the ongoing call, as the protocol
          has no way of conveying the callid of the ongoing call. The responders
          to the JOIN will use the callid of the JOIN, and not the original callid.
          The callid is just used to match command/responses in the call setup handshake.
          Once that handshake is complete, only session ids are used for the actual 1on1 sessions.
        In case of 1on1 call other clients of user A will receive the answering client's JOIN (if call
        was answered), or TERMINATE (in case the call was rejected), and will know that the call has
        been handled by another client of that user. They will then dismiss the "incoming call"
        dialog.
          A: broadcast RTCMD.CALL_REQ_HANDLED callid.8 ans.1 to all other devices of own userid
    C: send SESSION callid.8 sid.8 anonId.8 encHashKey.32 actualCallId.8
        => call state: CallState.kInProgress
        => sess state: SessState.kWaitSdpOffer
    A: send SDP_OFFER sid.8 encHashKey.32 fprHash.32 av.1 sdpLen.2 sdpOffer.sdpLen
        => call state: CallState.kInProress
        => sess state: SessState.kWaitSdpAnswer
    C: send SDP_ANSWER sid.8 fprHash.32 av.1 sdpLen.2 sdpAnswer.sdpLen
        => state: SessState.kWaitMedia
    A and C: exchange ICE_CANDIDATE sid.8 midLen.1 mid.midLen mLineIdx.1 candLen.2 iceCand.candLen
    A or C: may send MUTE sid.8 avState.1 (if user mutes/unmutes audio/video).
        Webrtc does not have an in-band notification of stream muting
        (needed to update the GUI), so we do it out-of-band
    A or C: send SESS_TERMINATE sid.8 reason.1
        => state: SessState.kTerminating
    C or A: send SESS_TERMINATE_ACK sid.8
        => state: Sess.kDestroyed
    A or C: close webrtc connection upont receipt of terminate ack,
        or after a timeout of 1-2 seconds. The terminate ack mechanism prevents
        the peer from thinking that the webrtc connection was closed
        due to error
        => state: Sess.kDestroyed
@note avflags of caller are duplicated in RTCMD.CALL_REQUEST and RTCMD.SDP_OFFER
The first is purely informative, to make the callee aware what type of
call the caller is requesting - audio or video.
This is not available when joining an existing call.
*/
Session::Session(Call& call, RtMessage& packet)
:ISession(call, packet.userid, packet.clientid), mManager(call.mManager)
{
    // Packet can be RTCMD_JOIN or RTCMD_SESSION
    call.mManager.random(mOwnSdpKey);
    printf("============== own sdp key: %s\n", StaticBuffer(mOwnSdpKey.data, sizeof(mOwnSdpKey.data)).toString().c_str());
    if (packet.type == RTCMD_JOIN)
    {
        // peer will send offer
        // JOIN callid.8 anonId.8
        mIsJoiner = false;
        mSid = call.mManager.random<uint64_t>();
        mState = kStateWaitSdpOffer;
        mPeerAnonId = packet.payload.read<uint64_t>(8);
    }
    else
    {
        // SESSION callid.8 sid.8 anonId.8 encHashKey.32
        assert(packet.type == RTCMD_SESSION);
        mIsJoiner = true;
        mSid = packet.payload.read<uint64_t>(8);
        mState = kStateWaitSdpAnswer;
        assert(packet.payload.dataSize() >= 56);
        mPeerAnonId = packet.payload.read<uint64_t>(16);
        SdpKey encKey;
        packet.payload.read(24, encKey);
        call.mManager.crypto().decryptKeyFrom(mPeer, encKey, mPeerSdpKey);
    }
    mName = "sess[" + mSid.toString() + "]";
    auto wptr = weakHandle();
    mSetupTimer = setTimeout([wptr, this] {
        if (wptr.deleted())
            return;
        if (mState < kStateInProgress) {
            terminateAndDestroy(TermCode::kErrProtoTimeout);
        }
    }, RtcModule::kSessSetupTimeout, call.mManager.mClient.appCtx);
}

void Session::sendCmdSession(RtMessage& joinPacket)
{
    SdpKey encKey;
    mCall.mManager.crypto().encryptKeyTo(mPeer, mOwnSdpKey, encKey);
    // SESSION callid.8 sid.8 anonId.8 encHashKey.32
   mCall.mManager.cmdEndpoint(RTCMD_SESSION, joinPacket,
        joinPacket.callid,
        mSid,
        mCall.mManager.mOwnAnonId,
        encKey,
        mCall.id()
    );
}

void Session::setState(uint8_t newState)
{
    auto oldState = mState;
    if (oldState == newState)
        return;

    sStateDesc.assertStateChange(oldState, newState);
    mState = newState;
    SUB_LOG_DEBUG("State changed: %s -> %s", stateToStr(oldState), stateToStr(mState));
    FIRE_EVENT(SESSION, onSessStateChange, mState);
}

webrtc::FakeConstraints* Session::pcConstraints()
{
    return &mCall.mManager.mPcConstraints;
}

void Session::handleMessage(RtMessage& packet)
{
    switch (packet.type)
    {
        case RTCMD_SDP_OFFER:
            msgSdpOfferSendAnswer(packet);
            return;
        case RTCMD_SDP_ANSWER:
            msgSdpAnswer(packet);
            return;
        case RTCMD_ICE_CANDIDATE:
            msgIceCandidate(packet);
            return;
        case RTCMD_SESS_TERMINATE:
            msgSessTerminate(packet);
            return;
        case RTCMD_SESS_TERMINATE_ACK:
            msgSessTerminateAck(packet);
            return;
        case RTCMD_MUTE:
            msgMute(packet);
            return;
        default:
            SUB_LOG_WARNING("Don't know how to handle", packet.typeStr());
            return;
    }
}

void Session::createRtcConn()
{
    mRtcConn = artc::myPeerConnection<Session>(mCall.mManager.mIceServers,
        *this, pcConstraints());
    if (mCall.mLocalStream)
    {
        if (!mRtcConn->AddStream(*mCall.mLocalStream))
            throw std::runtime_error("mRtcConn->AddStream() returned false");
    }
    mStatRecorder.reset(new stats::Recorder(*this, 1, 5));
    mStatRecorder->start();
}
//PeerConnection events
void Session::onAddStream(artc::tspMediaStream stream)
{
    mRemoteStream = stream;
    setState(kStateInProgress);
    if (mRemotePlayer)
    {
        SUB_LOG_ERROR("onRemoteStreamAdded: Session already has a remote player, ignoring event");
        return;
    }

    IVideoRenderer* renderer = NULL;
    FIRE_EVENT(SESSION, onRemoteStreamAdded, renderer);
    assert(renderer);
    mRemotePlayer.reset(new artc::StreamPlayer(renderer, mManager.mClient.appCtx));
    mRemotePlayer->setOnMediaStart([this]()
    {
        FIRE_EVENT(SESS, onVideoRecv);
    });
    mRemotePlayer->attachToStream(stream);
}
void Session::onRemoveStream(artc::tspMediaStream stream)
{
    if (stream != mRemoteStream) //we can't throw here because we are in a callback
    {
        KR_LOG_ERROR("onRemoveStream: Stream is not the remote stream that we have");
        return;
    }
    if(mRemotePlayer)
    {
        mRemotePlayer->detachFromStream();
        mRemotePlayer.reset();
    }
    mRemoteStream.release();
    FIRE_EVENT(SESSION, onRemoteStreamRemoved);
}

void Session::onIceCandidate(std::shared_ptr<artc::IceCandText> cand)
{
    // mLineIdx.1 midLen.1 mid.midLen candLen.2 cand.candLen
    if (!cand)
        return;
    RtMessageComposer msg(OP_RTMSG_ENDPOINT, RTCMD_ICE_CANDIDATE,
        mCall.mChat.chatId(), mPeer, mPeerClient, 10+cand->candidate.size());
    msg.payloadAppend(static_cast<uint8_t>(cand->sdpMLineIndex));
    auto& mid = cand->sdpMid;
    if (!mid.empty())
    {
        msg.payloadAppend(static_cast<uint8_t>(mid.size()), mid);
    }
    else
    {
        msg.payloadAppend(static_cast<uint8_t>(0));
    }
    msg.payloadAppend(static_cast<uint16_t>(cand->candidate.size()),
        cand->candidate);
    mCall.mChat.sendCommand(std::move(msg));
}

void Session::onIceConnectionChange(webrtc::PeerConnectionInterface::IceConnectionState state)
{
    SUB_LOG_DEBUG("ICE connstate changed to %s", iceStateToStr(state));
    if (mState >= Session::kStateTerminating)
        return;
/*  kIceNew, kIceGathering, kIceWaiting, kIceChecking, kIceConnected,
    kIceCompleted, kIceFailed, kIceClosed
 */

    if (state == webrtc::PeerConnectionInterface::kIceConnectionClosed)
    {
        terminateAndDestroy(TermCode::kErrIceDisconn);
    }
    else if (state == webrtc::PeerConnectionInterface::kIceConnectionFailed)
    {
        terminateAndDestroy(TermCode::kErrIceFail);
    }
    else if (state == webrtc::PeerConnectionInterface::kIceConnectionConnected)
    {
        mTsIceConn = time(NULL);
        mCall.notifySessionConnected(*this);
    }
}

void Session::onIceComplete()
{
    SUB_LOG_DEBUG("onIceComplete");
}
void Session::onSignalingChange(webrtc::PeerConnectionInterface::SignalingState newState)
{
    SUB_LOG_DEBUG("onSignalingStateChange: %d", newState);
}
void Session::onDataChannel(webrtc::DataChannelInterface*)
{}

//end of event handlers

// stats interface
//====
void Session::sendAv(AvFlags av)
{
    cmd(RTCMD_MUTE, av.value());
}
Promise<void> Session::sendOffer()
{
    assert(mIsJoiner); // the joiner sends the SDP offer
    assert(mPeerAnonId);
    createRtcConn();
    auto wptr = weakHandle();
    return mRtcConn.createOffer(pcConstraints())
    .then([wptr, this](webrtc::SessionDescriptionInterface* sdp) -> Promise<void>
    {
        if (wptr.deleted())
            return promise::_Void();
    /*  if (self.state !== SessState.kWaitSdpAnswer) {
            return;
        }
    */
        KR_THROW_IF_FALSE(sdp->ToString(&mOwnSdp));
        return mRtcConn.setLocalDescription(sdp);
    })
    .then([wptr, this]()
    {
        if (wptr.deleted())
            return;
        SdpKey encKey;
        mCall.mManager.crypto().encryptKeyTo(mPeer, mOwnSdpKey, encKey);
        SdpKey hash;
        mCall.mManager.crypto().mac(mOwnSdp, mPeerSdpKey, hash);

        // SDP_OFFER sid.8 anonId.8 encHashKey.32 fprHash.32 av.1 sdpLen.2 sdpOffer.sdpLen
        cmd(RTCMD_SDP_OFFER,
            mCall.mManager.mOwnAnonId,
            encKey,
            hash,
            mCall.mLocalStream->effectiveAv().value(),
            static_cast<uint16_t>(mOwnSdp.size()),
            mOwnSdp
        );
        assert(mState == Session::kStateWaitSdpAnswer);
    })
    .fail([wptr, this](const promise::Error& err)
    {
        if (!wptr.deleted())
            return;
        terminateAndDestroy(TermCode::kErrSdp, std::string("Error creating SDP offer: ") + err.msg());
    });
}

void Session::msgSdpOfferSendAnswer(RtMessage& packet)
{
    // SDP_OFFER sid.8 anonId.8 encHashKey.32 fprHash.32 av.1 sdpLen.2 sdpOffer.sdpLen
    if (mState != Session::kStateWaitSdpOffer)
    {
        SUB_LOG_WARNING("Ignoring unexpected SDP offer while in state %s", stateStr());
        return;
    }
    assert(!mIsJoiner);
    // The peer is likely to send ICE candidates immediately after the offer,
    // but we can't process them until setRemoteDescription is ready, so
    // we have to store them in a queue
    setState(Session::kStateWaitLocalSdpAnswer);
    mPeerAnonId = packet.payload.read<uint64_t>(8);
    SdpKey encKey;
    packet.payload.read(16, encKey);
    mCall.mManager.crypto().decryptKeyFrom(mPeer, encKey, mPeerSdpKey);
    mPeerAv = packet.payload.read<uint8_t>(80);
    uint16_t sdpLen = packet.payload.read<uint16_t>(81);
    assert(packet.payload.dataSize() >= 83 + sdpLen);
    packet.payload.read(83, sdpLen, mPeerSdp);
    SdpKey hash;
    packet.payload.read(48, hash); //have to read it to a buffer first, to avoid alignment issues if directly typecasting the buffer pointer
    if (!verifySdpFingerprints(mPeerSdp, hash))
    {
        SUB_LOG_ERROR("Fingerprint verification error, immediately terminating session");
        terminateAndDestroy(TermCode::kErrFprVerifFailed, "Fingerprint verification failed, possible forge attempt");
        return;
    }
    mungeSdp(mPeerSdp);
    webrtc::SdpParseError error;
    webrtc::SessionDescriptionInterface* sdp = webrtc::CreateSessionDescription("offer", mPeerSdp, &error);
    if (!sdp)
    {
        terminateAndDestroy(TermCode::kErrSdp, "Error parsing peer SDP offer: line="+error.line+"\nError: "+error.description);
        return;
    }
    auto wptr = weakHandle();
    mRtcConn.setRemoteDescription(sdp)
    .fail([this](const promise::Error& err)
    {
        return promise::Error(err.msg(), 1, kErrSetSdp); //we signal 'remote' (i.e. protocol) error with errCode == 1
    })
    .then([this, wptr]() -> Promise<webrtc::SessionDescriptionInterface*>
    {
        if (wptr.deleted() || (mState > Session::kStateInProgress))
            return promise::Error("Session killed");
        return mRtcConn.createAnswer(pcConstraints());
    })
    .then([wptr, this](webrtc::SessionDescriptionInterface* sdp) -> Promise<void>
    {
        if (wptr.deleted() || (mState > Session::kStateInProgress))
            return promise::Error("Session killed");

        sdp->ToString(&mOwnSdp);
        return mRtcConn.setLocalDescription(sdp);
    })
    .then([wptr, this]()
    {
        SdpKey ownFprHash;
        // SDP_ANSWER sid.8 fprHash.32 av.1 sdpLen.2 sdpAnswer.sdpLen
        mCall.mManager.crypto().mac(mOwnSdp, mPeerSdpKey, ownFprHash);
        cmd(
            RTCMD_SDP_ANSWER,
            ownFprHash,
            mCall.mLocalStream->effectiveAv().value(),
            static_cast<uint16_t>(mOwnSdp.size()),
            mOwnSdp
        );
    })
    .fail([wptr, this](const promise::Error& err)
    {
        if (wptr.deleted())
            return;
        // cmd() doesn't throw, so we are here because of other error
        std::string msg;
        if (err.type() == kErrSetSdp && err.code() == 1) {
            msg = "Error accepting remote SDP offer: " + err.msg();
        } else {
            msg = "Error creating SDP answer: " + err.msg();
        }
        terminateAndDestroy(TermCode::kErrSdp, msg);
    });
}

void Session::msgSdpAnswer(RtMessage& packet)
{
    if (mState != Session::kStateWaitSdpAnswer)
    {
        SUB_LOG_WARNING("Ingoring unexpected SDP_ANSWER");
        return;
    }
    // SDP_ANSWER sid.8 fprHash.32 av.1 sdpLen.2 sdpAnswer.sdpLen
    mPeerAv.set(packet.payload.read<uint8_t>(40));
    auto sdpLen = packet.payload.read<uint16_t>(41);
    assert(packet.payload.dataSize() >= sdpLen + 43);
    packet.payload.read(43, sdpLen, mPeerSdp);
    SdpKey encKey;
    packet.payload.read(8, encKey);
    if (!verifySdpFingerprints(mPeerSdp, encKey))
    {
        terminateAndDestroy(TermCode::kErrFprVerifFailed, "Fingerprint verification failed, possible forgery");
        return;
    }
    mungeSdp(mPeerSdp);
    webrtc::SdpParseError error;
    webrtc::SessionDescriptionInterface* sdp = webrtc::CreateSessionDescription("answer", mPeerSdp, &error);
    if (!sdp)
    {
        terminateAndDestroy(TermCode::kErrSdp, "Error parsing peer SDP answer: line="+error.line+"\nError: "+error.description);
        return;
    }
    auto wptr = weakHandle();
    mRtcConn.setRemoteDescription(sdp)
    .then([this, wptr]() -> Promise<void>
    {
        if (mState > Session::kStateInProgress)
            return promise::Error("Session killed");
        setState(Session::kStateInProgress);
        return promise::_Void();
    })
    .fail([wptr, this](const promise::Error& err)
    {
        std::string msg = "Error setting SDP answer: " + err.msg();
        terminateAndDestroy(TermCode::kErrSdp, msg);
    });
}

template<class... Args>
bool Session::cmd(uint8_t type, Args... args)
{
    RtMessageComposer msg(OP_RTMSG_ENDPOINT, type, mCall.mChat.chatId(), mPeer, mPeerClient);
    msg.payloadAppend(mSid, args...);
    if (!mCall.mChat.sendCommand(std::move(msg)))
    {
        if (mState < kStateTerminating)
        {
            asyncDestroy(TermCode::kErrNetSignalling);
        }
        return false;
    }
    return true;
}
void Session::asyncDestroy(TermCode code, const std::string& msg)
{
    auto wptr = weakHandle();
    marshallCall([this, wptr, code, msg]()
    {
        if (wptr.deleted())
            return;
        destroy(code, msg);
    }, mManager.mClient.appCtx);
}

Promise<void> Session::terminateAndDestroy(TermCode code, const std::string& msg)
{
    if (mState == Session::kStateTerminating)
        return mTerminatePromise;

    if (mState == kStateDestroyed)
        return promise::_Void();

    if (!msg.empty())
    {
        SUB_LOG_ERROR("Terminating due to: %s", msg.c_str());
    }
    assert(!mTerminatePromise.done());
    setState(kStateTerminating);
    if (!cmd(RTCMD_SESS_TERMINATE, code))
    {
        if (!mTerminatePromise.done())
        {
            mTerminatePromise.resolve();
        }
    }
    auto wptr = weakHandle();
    setTimeout([wptr, this]()
    {
        if (wptr.deleted() || mState != Session::kStateTerminating)
            return;
        if (!mTerminatePromise.done())
        {
            SUB_LOG_WARNING("Terminate ack didn't arrive withing timeout, destroying session anyway");
            mTerminatePromise.resolve();
        }
    }, 1000, mManager.mClient.appCtx);
    auto pms = mTerminatePromise;
    return pms
    .then([wptr, this, code, msg]()
    {
        destroy(code, msg);
    });
}

void Session::msgSessTerminateAck(RtMessage& packet)
{
    if (mState != kStateTerminating)
    {
        SUB_LOG_WARNING("Ignoring unexpected TERMINATE_ACK");
        return;
    }
    if (!mTerminatePromise.done())
    {
        // resolve() will destroy the session and mTermiatePromise promise itself.
        // although promises are refcounted, mTerminatePromise will point to an
        // invalid shared instance upon return from the destroying handler, i.e.
        // 'this' will be an invalid pointer upon return from the promise handler
        // that destroys the session, resulting in a crash inside the promise lib.
        // Therefore, we need to do the resolve on a copy of the promise object
        // (pointing to the same shared promise instance), that outlives the
        // destruction of mTerminatePromise
        auto pms = mTerminatePromise;
        pms.resolve();
    }
}

void Session::msgSessTerminate(RtMessage& packet)
{
    // sid.8 termcode.1
    assert(packet.payload.dataSize() >= 1);
    cmd(RTCMD_SESS_TERMINATE_ACK);

    if (mState == kStateTerminating)
    {
        // handle terminate as if it were an ack - in both cases the peer is terminating
        msgSessTerminateAck(packet);
    }
    setState(kStateTerminating);
    destroy(static_cast<TermCode>(packet.payload.read<uint8_t>(8) | TermCode::kPeer));
}

/** Terminates a session without the signalling terminate handshake.
  * This should normally not be called directly, but via terminate(),
  * unless there is a network error
  */
void Session::destroy(TermCode code, const std::string& msg)
{
    assert(code != TermCode::kInvalid);
    if (mState >= kStateDestroyed)
    {
        SUB_LOG_ERROR("Session::destroy(): Already destroyed");
        return;
    }
    if (!msg.empty()) {
        SUB_LOG_DEBUG("Destroying session due to:", msg.c_str());
    }

    submitStats(code, msg);

    if (mRtcConn)
    {
        if (mRtcConn->signaling_state() != webrtc::PeerConnectionInterface::kClosed)
        {
            mRtcConn->Close();
        }
        mRtcConn.release();
    }
    mRemotePlayer.reset();
    setState(kStateDestroyed);
    FIRE_EVENT(SESS, onSessDestroy, static_cast<TermCode>(code & (~TermCode::kPeer)),
        !!(code & TermCode::kPeer), msg);
    mCall.removeSession(*this, code);
}

void Session::submitStats(TermCode termCode, const std::string& errInfo)
{
    stats::StatSessInfo info(mSid, termCode, errInfo);
    if (mIsJoiner)
    { // isJoiner means answerer
        info.isCaller = false;
        info.caid = mPeerAnonId;
        info.aaid = mCall.mManager.mOwnAnonId;
    }
    else
    {
        info.isCaller = true;
        info.caid = mCall.mManager.mOwnAnonId;
        info.aaid = mPeerAnonId;
    }
    return;
    std::string stats = mStatRecorder->getStats(info);
    mCall.mManager.mClient.api.sdk.sendChatStats(stats.c_str());
}

// we actually verify the whole SDP, not just the fingerprints
bool Session::verifySdpFingerprints(const std::string& sdp, const SdpKey& peerHash)
{
    SdpKey hash;
    mCall.mManager.crypto().mac(sdp, mOwnSdpKey, hash);
    bool match = true; // constant time compare
    for (int i = 0; i < sizeof(SdpKey); i++)
    {
        match &= (hash.data[i] == peerHash.data[i]);
    }
    return match;
}

void Session::msgIceCandidate(RtMessage& packet)
{
    assert(!mPeerSdp.empty());
    // sid.8 mLineIdx.1 midLen.1 mid.midLen candLen.2 cand.candLen
    auto mLineIdx = packet.payload.read<uint8_t>(8);
    auto midLen = packet.payload.read<uint8_t>(9);
    if (midLen > packet.payload.dataSize() - 11)
        throw new Error("Invalid ice candidate packet: midLen spans beyond data length");

    std::string mid;
    if (midLen)
    {
        packet.payload.read(10, midLen, mid);
    }
    auto candLen = packet.payload.read<uint16_t>(10 + midLen);
    assert(packet.payload.dataSize() >= 12 + midLen + candLen);
    std::string strCand;
    packet.payload.read(midLen + 12, candLen, strCand);

    webrtc::SdpParseError err;
    std::unique_ptr<webrtc::IceCandidateInterface> cand(webrtc::CreateIceCandidate(mid, mLineIdx, strCand, &err));
    if (!cand)
        throw runtime_error("Error parsing ICE candidate:\nline: '"+err.line+"'\nError:" +err.description);
/*
    if (!cand)
    {
        SUB_LOG_ERROR("NULL ice candidate");
        return;
    }
*/
    if (!mRtcConn->AddIceCandidate(cand.get()))
    {
        terminateAndDestroy(TermCode::kErrProtocol);
    }
}

void Session::msgMute(RtMessage& packet)
{
    auto oldAv = mPeerAv;
    mPeerAv.set(packet.payload.read<uint8_t>(8));
    FIRE_EVENT(SESS, onPeerMute, mPeerAv, oldAv);
}

void Session::mungeSdp(std::string& sdp)
{
    try
    {
        auto& maxbr = mCall.mManager.maxbr;
        if (maxbr)
        {
            SUB_LOG_WARNING("mungeSdp: Limiting peer's send video send bitrate to %d kbps", maxbr);
            sdpSetVideoBw(sdp, maxbr);
        }
    }
    catch(std::exception& e)
    {
        SUB_LOG_ERROR("mungeSdp: Exception: %s", e.what());
        throw;
    }
}
Session::~Session()
{
    SUB_LOG_DEBUG("Destroyed");
}

#define RET_ENUM_NAME(name) case name: return #name

const char* ICall::stateToStr(uint8_t state)
{
    switch(state)
    {
        RET_ENUM_NAME(kStateInitial);
        RET_ENUM_NAME(kStateHasLocalStream);
        RET_ENUM_NAME(kStateReqSent);
        RET_ENUM_NAME(kStateRingIn);
        RET_ENUM_NAME(kStateJoining);
        RET_ENUM_NAME(kStateInProgress);
        RET_ENUM_NAME(kStateTerminating);
        RET_ENUM_NAME(kStateDestroyed);
        default: return "(invalid call state)";
    }
}

const char* ISession::stateToStr(uint8_t state)
{
    switch(state)
    {
        RET_ENUM_NAME(kStateWaitSdpOffer);
        RET_ENUM_NAME(kStateWaitSdpAnswer);
        RET_ENUM_NAME(kStateWaitLocalSdpAnswer);
        RET_ENUM_NAME(kStateInProgress);
        RET_ENUM_NAME(kStateTerminating);
        RET_ENUM_NAME(kStateDestroyed);
        default: return "(invalid session state)";
    }
}

void StateDesc::assertStateChange(uint8_t oldState, uint8_t newState) const
{
    if (oldState >= transMap.size())
        throw std::runtime_error(std::string("assertStateChange: Invalid old state ")+toStrFunc(oldState));
    auto allowed = transMap[oldState];
    if (newState >= transMap.size())
        throw std::runtime_error(std::string("assertStateChange: Invalid new state ")+toStrFunc(newState));
    for (auto a: allowed)
    {
        if (newState == a)
            return;
    }
    throw std::runtime_error(std::string("assertStateChange: Invalid state transition ")+toStrFunc(oldState)+" -> "+toStrFunc(newState));
}

const StateDesc Call::sStateDesc = {
    .transMap = {
        { kStateReqSent, kStateHasLocalStream, kStateTerminating }, //for kStateInitial
        { kStateJoining, kStateReqSent, kStateTerminating }, //for kStateHasLocalStream
        { kStateInProgress, kStateTerminating },             //for kStateReqSent
        { kStateHasLocalStream, kStateInProgress,            //for kStateRingIn
          kStateTerminating },
        { kStateInProgress, kStateTerminating },             //for kStateJoining
        { kStateTerminating },                               //for kStateInProgress,
        { kStateDestroyed },                                 //for kStateTerminating,
        {}                                                   //for kStateDestroyed
    },
    .toStrFunc = Call::stateToStr
};

const StateDesc Session::sStateDesc = {
    .transMap = {
        { kStateWaitLocalSdpAnswer, kStateTerminating }, //for kSWaitSdpOffer
        { kStateInProgress, kStateTerminating },         //for kStateWaitLocalSdpAnswer
        { kStateInProgress, kStateTerminating },               //for kStateWaitSdpAnswer
        { kStateTerminating },                           //for kStateInProgress
        { kStateDestroyed },                             //for kStateTerminating
        {}                                               //for kStateDestroyed
    },
    .toStrFunc = Session::stateToStr
};

const char* rtcmdTypeToStr(uint8_t type)
{
    switch(type)
    {
        RET_ENUM_NAME(RTCMD_CALL_REQUEST);
        RET_ENUM_NAME(RTCMD_CALL_RINGING);
        RET_ENUM_NAME(RTCMD_CALL_REQ_DECLINE);
        RET_ENUM_NAME(RTCMD_CALL_REQ_CANCEL);
        RET_ENUM_NAME(RTCMD_CALL_TERMINATE); // hangup existing call, cancel call request. Works on an existing call
        RET_ENUM_NAME(RTCMD_JOIN); // join an existing/just initiated call. There is no call yet, so the command identifies a call request
        RET_ENUM_NAME(RTCMD_SESSION); // join was accepter and the receiver created a session to joiner
        RET_ENUM_NAME(RTCMD_SDP_OFFER); // joiner sends an SDP offer
        RET_ENUM_NAME(RTCMD_SDP_ANSWER); // joinee answers with SDP answer
        RET_ENUM_NAME(RTCMD_ICE_CANDIDATE); // both parties exchange ICE candidates
        RET_ENUM_NAME(RTCMD_SESS_TERMINATE); // initiate termination of a session
        RET_ENUM_NAME(RTCMD_SESS_TERMINATE_ACK); // acknowledge the receipt of SESS_TERMINATE, so the sender can safely stop the stream and
        // it will not be detected as an error by the receiver
        RET_ENUM_NAME(RTCMD_MUTE);
        default: return "(invalid RTCMD)";
    }
}
const char* termCodeToStr(uint8_t code)
{
    switch(code)
    {
        RET_ENUM_NAME(kUserHangup);
        RET_ENUM_NAME(kCallReqCancel);
        RET_ENUM_NAME(kCallRejected);
        RET_ENUM_NAME(kAnsElsewhere);
        RET_ENUM_NAME(kAnswerTimeout);
        RET_ENUM_NAME(kRingOutTimeout);
        RET_ENUM_NAME(kAppTerminating);
        RET_ENUM_NAME(kCallGone);
        RET_ENUM_NAME(kBusy);
        RET_ENUM_NAME(kNormalHangupLast);
        RET_ENUM_NAME(kErrApiTimeout);
        RET_ENUM_NAME(kErrFprVerifFailed);
        RET_ENUM_NAME(kErrProtoTimeout);
        RET_ENUM_NAME(kErrProtocol);
        RET_ENUM_NAME(kErrInternal);
        RET_ENUM_NAME(kErrLocalMedia);
        RET_ENUM_NAME(kErrNoMedia);
        RET_ENUM_NAME(kErrNetSignalling);
        RET_ENUM_NAME(kErrIceDisconn);
        RET_ENUM_NAME(kErrIceFail);
        RET_ENUM_NAME(kErrSdp);
        RET_ENUM_NAME(kErrUserOffline);
        RET_ENUM_NAME(kInvalid);
        default: return "(invalid term code)";
    }
}
#define RET_ICE_CONN(name) \
    case webrtc::PeerConnectionInterface::IceConnectionState::kIceConnection##name: return #name

const char* iceStateToStr(webrtc::PeerConnectionInterface::IceConnectionState state)
{
    switch (state)
    {
        RET_ICE_CONN(New);
        RET_ICE_CONN(Checking);
        RET_ICE_CONN(Connected);
        RET_ICE_CONN(Completed);
        RET_ICE_CONN(Failed);
        RET_ICE_CONN(Disconnected);
        RET_ICE_CONN(Closed);
        default: return "(invalid ICE connection state)";
    }
}
std::string rtmsgCommandToString(const StaticBuffer& buf)
{
    //opcode.1 chatid.8 userid.8 clientid.4 len.2 type.1 data.(len-1)
    auto opcode = buf.read<uint8_t>(0);
    Id chatid = buf.read<uint64_t>(1);
    Id userid = buf.read<uint64_t>(9);
    auto clientid = buf.read<uint32_t>(17);
    auto dataLen = buf.read<uint16_t>(21);
    auto type = buf.read<uint8_t>(23);
    std::string result = Command::opcodeToStr(opcode);
    result.append(": ").append(rtcmdTypeToStr(type));
    result.append(" chatid: ").append(chatid.toString())
          .append(" userid: ").append(userid.toString())
          .append(" clientid: ").append(std::to_string(clientid));
    StaticBuffer data(buf.buf()+23, dataLen);
    switch (type)
    {
        case RTCMD_CALL_REQ_DECLINE:
        case RTCMD_CALL_REQ_CANCEL:
            result.append(" reason: ").append(termCodeToStr(data.read<uint8_t>(8)));
        case RTCMD_CALL_REQUEST:
        case RTCMD_CALL_RINGING:
            result.append(" callid: ").append(Id(data.read<uint64_t>(0)).toString());
            break;
        case RTCMD_CALL_TERMINATE:
            result.append(" reason: ").append(termCodeToStr(data.read<uint8_t>(0)));
            break;
        case RTCMD_JOIN:
            result.append(" anonId: ").append(Id(data.read<uint64_t>(0)).toString());
            break;
        case RTCMD_SESSION:
            result.append(" callid: ").append(Id(data.read<uint64_t>(0)).toString())
            .append(" sid: ").append(Id(data.read<uint64_t>(8)).toString())
            .append(" ownAnonId: ").append(Id(data.read<uint64_t>(16)).toString());
            break;
        case RTCMD_SDP_OFFER:
        case RTCMD_SDP_ANSWER:
        case RTCMD_ICE_CANDIDATE:
        case RTCMD_SESS_TERMINATE:
        case RTCMD_SESS_TERMINATE_ACK:
        case RTCMD_MUTE:
            result.append(" sid: ").append(Id(buf.read<uint64_t>(0)).toString());
            break;
    }
    return result;
}
void sdpSetVideoBw(std::string& sdp, int maxbr)
{
}
void globalCleanup()
{
    if (!artc::isInitialized())
        return;
    artc::cleanup();
}
}<|MERGE_RESOLUTION|>--- conflicted
+++ resolved
@@ -587,16 +587,11 @@
     setState(Call::kStateHasLocalStream);
     IVideoRenderer* renderer = NULL;
     FIRE_EVENT(SESSION, onLocalStreamObtained, renderer);
-<<<<<<< HEAD
     mLocalPlayer.reset(new artc::StreamPlayer(renderer, mManager.mClient.appCtx));
-    mLocalPlayer->attachVideo(mLocalStream->video());
-=======
-    mLocalPlayer.reset(new artc::StreamPlayer(renderer));
     if (mLocalStream && mLocalStream->video())
     {
         mLocalPlayer->attachVideo(mLocalStream->video());
     }
->>>>>>> c002b06a
 }
 
 void Call::msgCallTerminate(RtMessage& packet)
