--- conflicted
+++ resolved
@@ -244,15 +244,12 @@
 promise::Promise<void> Client::sdkLoginExistingSession(const char* sid)
 {
     assert(sid);
-    return api.callIgnoreResult(&::mega::MegaApi::fastLogin, sid)
+    api.callIgnoreResult(&::mega::MegaApi::fastLogin, sid)
     .then([this]()
     {
-        return api.callIgnoreResult(&::mega::MegaApi::fetchNodes);
+        api.callIgnoreResult(&::mega::MegaApi::fetchNodes);
     });
-<<<<<<< HEAD
-=======
-    return promise::_Void();
->>>>>>> 28f25348
+    return mCanConnectPromise;
 }
 
 promise::Promise<void> Client::loginSdkAndInit(const char* sid)
@@ -275,15 +272,11 @@
 void Client::loadContactListFromApi()
 {
     std::unique_ptr<::mega::MegaUserList> contacts(api.sdk.getContacts());
-<<<<<<< HEAD
     loadContactListFromApi(*contacts);
 }
 
 void Client::loadContactListFromApi(::mega::MegaUserList& contacts)
 {
-=======
-    assert(contacts);
->>>>>>> 28f25348
 #ifndef NDEBUG
     dumpContactList(contacts);
 #endif
@@ -453,34 +446,18 @@
     {
         if (state == kInitHasOfflineSession)
         {
-<<<<<<< HEAD
             auto sid = api.sdk.dumpSession();
-=======
-            api.sdk.removeRequestListener(this);
-            std::unique_ptr<char[]> sid(api.sdk.dumpSession());
->>>>>>> 28f25348
             assert(sid);
             // we loaded our state from db
             // verify the SDK sid is the same as ours
             if (mSid != sid)
             {
-<<<<<<< HEAD
                 setInitState(kInitErrSidMismatch);
                 return;
-=======
-                //verify the SDK sid is the same as ours
-                if (mSid != sid.get())
-                {
-                    setInitState(kInitErrSidMismatch);
-                    return;
-                }
-                loadContactListFromApi();
-                setInitState(kInitHasOnlineSession);
-                mCanConnectPromise.resolve();
->>>>>>> 28f25348
             }
             checkSyncWithSdkDb(scsn, *contactList, *chatList);
             setInitState(kInitHasOnlineSession);
+            mCanConnectPromise.resolve();
         }
         else if (state == kInitWaitingNewSession || state == kInitErrNoCache)
         {
@@ -489,25 +466,12 @@
             initWithNewSession(sid, scsn, contactList, chatList)
             .then([this]()
             {
-<<<<<<< HEAD
                 setInitState(kInitHasOnlineSession);
-                mInitCompletePromise.resolve();
+                mCanConnectPromise.resolve();
             });
         }
         api.sdk.resumeActionPackets();
     });
-=======
-                initWithNewSession(sid.get())
-                .then([this]()
-                {
-                    setInitState(kInitHasOnlineSession);
-                    mCanConnectPromise.resolve();
-                });
-            }
-            api.sdk.resumeActionPackets();
-        });
-    }
->>>>>>> 28f25348
 }
 
 //TODO: We should actually wipe the whole app dir, but the log file may
