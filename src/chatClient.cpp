//we need the POSIX version of strerror_r, not the GNU one
#ifdef _GNU_SOURCE
    #undef _GNU_SOURCE
    #define _POSIX_C_SOURCE 201512L
#endif
#include <string.h>

#include "chatClient.h"
#ifdef _WIN32
    #include <winsock2.h>
    #include <direct.h>
    #define mkdir(dir, mode) _mkdir(dir)
#endif
#include <stdio.h>
#include <stdlib.h>
#include <string.h>
#include "rtcModule/webrtc.h"
#ifndef KARERE_DISABLE_WEBRTC
    #include "rtcCrypto.h"
    #include "dummyCrypto.h" //for makeRandomString
#endif
#include "base/services.h"
#include "sdkApi.h"
#include <serverListProvider.h>
#include <memory>
#include <chatd.h>
#include <db.h>
#include <buffer.h>
#include <chatdDb.h>
#include <megaapi_impl.h>
#include <autoHandle.h>
#include <asyncTools.h>
#include <codecvt> //for nonWhitespaceStr()
#include <locale>
#include "strongvelope/strongvelope.h"
#include "base64url.h"
#include <sys/types.h>
#include <sys/stat.h>

#ifdef __ANDROID__
    #include <sys/system_properties.h>
#elif defined(__APPLE__)
    #include <TargetConditionals.h>
    #ifdef TARGET_OS_IPHONE
        #include <resolv.h>
    #endif
#endif

#define _QUICK_LOGIN_NO_RTC
using namespace promise;

namespace karere
{

template <class T, class F>
void callAfterInit(T* self, F&& func, void* ctx);

std::string encodeFirstName(const std::string& first);

bool Client::anonymousMode() const
{
    return (mInitState == kInitAnonymousMode);
}

/* Warning - the database is not initialzed at construction, but only after
 * init() is called. Therefore, no code in this constructor should access or
 * depend on the database
 */
Client::Client(::mega::MegaApi& sdk, WebsocketsIO *websocketsIO, IApp& aApp, const std::string& appDir, uint8_t caps, void *ctx)
    : mAppDir(appDir),
          websocketIO(websocketsIO),
          appCtx(ctx),
          api(sdk, ctx),
          app(aApp),
          contactList(new ContactList(*this)),
          chats(new ChatRoomList(*this)),
          mPresencedClient(&api, this, *this, caps)
{
}

KARERE_EXPORT const std::string& createAppDir(const char* dirname, const char *envVarName)
{
    static std::string path;
    if (!path.empty())
        return path;
    const char* dir = getenv(envVarName);
    if (dir)
    {
        path = dir;
    }
    else
    {
        const char* homedir = getenv(
            #ifndef _WIN32
                    "HOME"
            #else
                    "HOMEPATH"
            #endif
        );
        if (!homedir)
            throw std::runtime_error("Cant get HOME env variable");
        path = homedir;
        path.append("/").append(dirname);
    }
    struct stat info;
    auto ret = stat(path.c_str(), &info);
    if (ret == 0)
    {
        if ((info.st_mode & S_IFDIR) == 0)
            throw std::runtime_error("Application directory path is taken by a file");
    }
    else
    {
        ret = mkdir(path.c_str(), 0700);
        if (ret)
        {
            char buf[512];
#ifdef _WIN32
            strerror_s(buf, 511, ret);
#else
            (void)strerror_r(ret, buf, 511);
#endif
            buf[511] = 0; //just in case
            throw std::runtime_error(std::string("Error creating application directory: ")+buf);
        }
    }
    return path;
}

std::string Client::dbPath(const std::string& sid) const
{
    std::string path = mAppDir;
    if (sid.empty())    // anonoymous-mode
    {
        path.reserve(20);
        path.append("/karere-").append("anonymous.db");
    }
    else
    {
        if (sid.size() < 50)
            throw std::runtime_error("dbPath: sid is too small");

        path.reserve(56);
        path.append("/karere-").append(sid.c_str()+44).append(".db");
    }

    return path;
}

bool Client::openDb(const std::string& sid)
{
    assert(!sid.empty());
    std::string path = dbPath(sid);
    struct stat info;
    bool exists = (stat(path.c_str(), &info) == 0);
    if (!exists)
    {
        KR_LOG_WARNING("Asked to use local cache, but it does not exist");
        return false;
    }

    bool ok = db.open(path.c_str(), false);
    if (!ok)
    {
        KR_LOG_WARNING("Error opening database");
        return false;
    }
    SqliteStmt stmt(db, "select value from vars where name = 'schema_version'");
    if (!stmt.step())
    {
        db.close();
        KR_LOG_WARNING("Can't get local database version");
        return false;
    }

    std::string currentVersion(gDbSchemaHash);
    currentVersion.append("_").append(gDbSchemaVersionSuffix);    // <hash>_<suffix>

    std::string cachedVersion(stmt.stringCol(0));
    if (cachedVersion != currentVersion)
    {
        ok = false;

        // if only version suffix changed, we may be able to provide backwards compatibility without
        // forcing a full reload, but just porting/adapting data
        size_t cachedVersionSuffixPos = cachedVersion.find_last_of('_');
        if (cachedVersionSuffixPos != std::string::npos)
        {
            std::string cachedVersionSuffix = cachedVersion.substr(cachedVersionSuffixPos + 1);
            if (cachedVersionSuffix == "2" && (strcmp(gDbSchemaVersionSuffix, "3") == 0))
            {
                KR_LOG_WARNING("Clearing history from cached chats...");

                // clients with version 2 missed the call-history msgs, need to clear cached history
                // in order to fetch fresh history including the missing management messages
                db.query("delete from history");
                db.query("update chat_vars set value = 0 where name = 'have_all_history'");
                db.query("update vars set value = ? where name = 'schema_version'", currentVersion);
                db.commit();

                KR_LOG_WARNING("Successfully cleared cached history. Database version has been updated to %s", gDbSchemaVersionSuffix);

                ok = true;
            }
            else if (cachedVersionSuffix == "3" && (strcmp(gDbSchemaVersionSuffix, "4") == 0))
            {
                // clients with version 3 need to force a full-reload of SDK's cache to retrieve
                // "deleted" chats from API, since it used to not return them. It should only be
                // done in case there's at least one chat.

                SqliteStmt stmt(db, "select count(*) from chats");
                stmt.stepMustHaveData("get chats count");
                if (stmt.intCol(0) > 0)
                {
                    KR_LOG_WARNING("Forcing a reload of SDK and MEGAchat caches...");
                    api.sdk.invalidateCache();
                }
                else    // no chats --> only invalidate MEGAchat cache (the schema has changed)
                {
                    KR_LOG_WARNING("Forcing a reload of SDK and MEGAchat cache...");
                }

                KR_LOG_WARNING("Database version has been updated to %s", gDbSchemaVersionSuffix);
            }
            else if (cachedVersionSuffix == "4" && (strcmp(gDbSchemaVersionSuffix, "5") == 0))
            {
                // clients with version 4 need to create a new table `node_history` and populate it with
                // node's attachments already in cache. Futhermore, the existing types for special messages
                // (node-attachments, contact-attachments and rich-links) will be updated to a different
                // range to avoid collissions with the types of upcoming management messages.

                // Update obsolete type of special messages
                db.query("update history set type=? where type=?", chatd::Message::Type::kMsgAttachment, 0x10);
                db.query("update history set type=? where type=?", chatd::Message::Type::kMsgRevokeAttachment, 0x11);
                db.query("update history set type=? where type=?", chatd::Message::Type::kMsgContact, 0x12);
                db.query("update history set type=? where type=?", chatd::Message::Type::kMsgContainsMeta, 0x13);

                // Create new table for node history
                db.simpleQuery("CREATE TABLE node_history(idx int not null, chatid int64 not null, msgid int64 not null,"
                               "    userid int64, keyid int not null, type tinyint, updated smallint, ts int,"
                               "    is_encrypted tinyint, data blob, backrefid int64 not null, UNIQUE(chatid,msgid), UNIQUE(chatid,idx))");

                // Populate new table with existing node-attachments
                db.query("insert into node_history select * from history where type=?", std::to_string(chatd::Message::Type::kMsgAttachment));
                int count = sqlite3_changes(db);

                // Update DB version number
                db.query("update vars set value = ? where name = 'schema_version'", currentVersion);
                db.commit();

                KR_LOG_WARNING("Database version has been updated to %s", gDbSchemaVersionSuffix);
                KR_LOG_WARNING("%d messages added to node history", count);
                ok = true;
            }
            else if (cachedVersionSuffix == "5" && (strcmp(gDbSchemaVersionSuffix, "6") == 0))
            {
                // Clients with version 5 need to force a full-reload of SDK's in case there's at least one group chat.
                // Otherwise the cache schema must be updated to support public chats

                SqliteStmt stmt(db, "select count(*) from chats where peer == -1");
                stmt.stepMustHaveData("get chats count");
                if (stmt.intCol(0) > 0)
                {
                    KR_LOG_WARNING("Forcing a reload of SDK and MEGAchat caches...");
                    api.sdk.invalidateCache();
                }
                else
                {
                    // no chats --> only update cache schema
                    db.query("ALTER TABLE `chats` ADD mode tinyint");
                    db.query("ALTER TABLE `chats` ADD unified_key blob");
                    KR_LOG_WARNING("Updating cache schema ...");
                    ok = true;
                }

                KR_LOG_WARNING("Database version has been updated to %s", gDbSchemaVersionSuffix);
            }
        }
    }

    if (!ok)
    {
        db.close();
        KR_LOG_WARNING("Database schema version is not compatible with app version, will rebuild it");
        return false;
    }

    mSid = sid;
    return true;
}

void Client::createDbSchema()
{
    mMyHandle = Id::inval();
    db.simpleQuery(gDbSchema); //db.query() uses a prepared statement and will execute only the first statement up to the first semicolon
    std::string ver(gDbSchemaHash);
    ver.append("_").append(gDbSchemaVersionSuffix);
    db.query("insert into vars(name, value) values('schema_version', ?)", ver);
    db.commit();
}

void Client::heartbeat()
{
    if (db.isOpen())
    {
        db.timedCommit();
    }

    if (mConnState != kConnected)
    {
        KR_LOG_WARNING("Heartbeat timer tick without being connected");
        return;
    }

    mPresencedClient.heartbeat();
    if (mChatdClient)
    {
        mChatdClient->heartbeat();
    }
}

Client::~Client()
{
    assert(isTerminated());
}

void Client::retryPendingConnections(bool disconnect)
{
    if (mConnState == kDisconnected)  // already a connection attempt in-progress
    {
        KR_LOG_WARNING("Retry pending connections called without previous connect");
        return;
    }

    mPresencedClient.retryPendingConnection(disconnect);
    if (mChatdClient)
    {
        mChatdClient->retryPendingConnections(disconnect);
    }
}

#define TOKENPASTE2(a,b) a##b
#define TOKENPASTE(a,b) TOKENPASTE2(a,b)

#define SHARED_STATE(varname, membtype)             \
    struct TOKENPASTE(SharedState,__LINE__){membtype value;};  \
    std::shared_ptr<TOKENPASTE(SharedState, __LINE__)> varname(new TOKENPASTE(SharedState,__LINE__))

//This is a convenience method to log in the SDK in case the app does not do it.
promise::Promise<void> Client::sdkLoginNewSession()
{
    mLoginDlg.assign(app.createLoginDialog());
    async::loop((int)0, [](int) { return true; }, [](int&){},
    [this](async::Loop<int>& loop)
    {
        auto pms = mLoginDlg->requestCredentials();
        return pms
        .then([this](const std::pair<std::string, std::string>& cred)
        {
            mLoginDlg->setState(IApp::ILoginDialog::kLoggingIn);
            return api.callIgnoreResult(&mega::MegaApi::login, cred.first.c_str(), cred.second.c_str());
        })
        .then([&loop]()
        {
            loop.breakLoop();
            return 0;
        })
        .fail([this](const promise::Error& err) -> Promise<int>
        {
            if (err.code() != mega::API_ENOENT && err.code() != mega::API_EARGS)
                return err;

            mLoginDlg->setState(IApp::ILoginDialog::kBadCredentials);
            return 0;
        });
    }, this)
    .then([this](int)
    {
        mLoginDlg->setState(IApp::ILoginDialog::kFetchingNodes);
        return api.callIgnoreResult(&::mega::MegaApi::fetchNodes);
    })
    .fail([this](const promise::Error& err)
    {
        auto wptr = weakHandle();
        marshallCall([wptr, this, err]()
        {
            if (wptr.deleted())
            {
                return;
            }

            mSessionReadyPromise.reject(err);
        }, appCtx);
    })
    .then([this]()
    {
        mLoginDlg.free();
    });
    return mSessionReadyPromise;
}

promise::Promise<void> Client::sdkLoginExistingSession(const char* sid)
{
    assert(sid);
    api.callIgnoreResult(&::mega::MegaApi::fastLogin, sid)
    .then([this]()
    {
        api.callIgnoreResult(&::mega::MegaApi::fetchNodes);
    });
    return mSessionReadyPromise;
}


promise::Promise<ReqResult> Client::openChatPreview(uint64_t publicHandle)
{
    auto wptr = weakHandle();
    return api.call(&::mega::MegaApi::getChatLinkURL, publicHandle);
}

void Client::createPublicChatRoom(uint64_t chatId, uint64_t ph, int shard, int numPeers, const std::string &decryptedTitle, std::shared_ptr<std::string> unifiedKey, const std::string &url, uint32_t ts)
{
    GroupChatRoom *room = new GroupChatRoom(*chats, chatId, shard, chatd::Priv::PRIV_RDONLY, ts, false, decryptedTitle, ph, unifiedKey, numPeers, url);
    chats->emplace(chatId, room);
    room->connect(url.c_str());
}

promise::Promise<std::string> Client::decryptChatTitle(uint64_t chatId, const std::string &key, const std::string &encTitle)
{
    std::shared_ptr<std::string> unifiedKey = std::make_shared<std::string>(key);
    Buffer buf(encTitle.size());

    try
    {
        size_t decLen = base64urldecode(encTitle.c_str(), encTitle.size(), buf.buf(), buf.bufSize());
        buf.setDataSize(decLen);

        //Create temporary strongvelope instance to decrypt chat title
        strongvelope::ProtocolHandler *auxCrypto = newStrongvelope(chatId, true, unifiedKey, false, Id::inval());

        auto wptr = getDelTracker();
        promise::Promise<std::string> pms = auxCrypto->decryptChatTitleFromApi(buf);
        return pms.then([wptr, this, chatId, auxCrypto](const std::string title)
        {
            wptr.throwIfDeleted();
            delete auxCrypto;
            return title;
        })
        .fail([wptr, this, chatId, auxCrypto](const promise::Error& err)
        {
            wptr.throwIfDeleted();
            KR_LOG_ERROR("Error decrypting chat title for chat link preview %s:\n%s", ID_CSTR(chatId), err.what());
            delete auxCrypto;
            return err;
        });
    }
    catch(std::exception& e)
    {
        std::string err("Failed to base64-decode chat title for chat ");
        err.append(ID_CSTR(chatId)).append(": ");
        KR_LOG_ERROR("%s", err.c_str());
        return promise::Error(err);
    }
}

promise::Promise<void> Client::setPublicChatToPrivate(karere::Id chatid)
{
    GroupChatRoom *room = (GroupChatRoom *) chats->at(chatid);
    promise::Promise<std::shared_ptr<Buffer>> pms;
    if (room->hasTitle())
    {
        // encrypt chat-topic as in private mode, for same users (0), but creating a random key instead of using unified-key (true)
        pms = room->chat().crypto()->encryptChatTitle(room->titleString(), 0, true);
    }
    else
    {
        pms = promise::Promise<std::shared_ptr<Buffer>>();
        pms.resolve(std::make_shared<Buffer>());
    }

    auto wptr = weakHandle();
    return pms.then([wptr, this, chatid, room](const std::shared_ptr<Buffer>& encTitle)
    {
        wptr.throwIfDeleted();

        std::string auxbuf = base64urlencode(encTitle->buf(), encTitle->dataSize());
        const char *enctitleB64 = encTitle->dataSize() ? auxbuf.c_str() : NULL;

        return api.call(&::mega::MegaApi::chatLinkClose, chatid, enctitleB64)
        .then([this, room, wptr, chatid](ReqResult) -> promise::Promise<void>
        {
            if (wptr.deleted())
                return promise::_Void();

            room->setChatPrivateMode();
            return promise::_Void();
        });
    });
}

promise::Promise<uint64_t> Client::deleteChatLink(karere::Id chatid)
{
    auto wptr = weakHandle();

    return api.call(&::mega::MegaApi::chatLinkDelete, chatid)
    .then([this, wptr, chatid](ReqResult) -> promise::Promise<uint64_t>
    {
        if (wptr.deleted())
            return Id::inval().val;

        return Id::inval().val;
    });
}

promise::Promise<uint64_t> Client::getPublicHandle(Id chatid, bool createifmissing)
{
    auto wptr = weakHandle();

    ApiPromise pms;
    if (createifmissing)
    {
        pms = api.call(&::mega::MegaApi::chatLinkCreate, chatid);
    }
    else
    {
        pms = api.call(&::mega::MegaApi::chatLinkQuery, chatid);
    }

    return pms.then([this, chatid, wptr](ReqResult result) -> promise::Promise<uint64_t>
    {
        if (wptr.deleted())
            return Id::inval().val;

        return result->getParentHandle();
    });
}

void Client::onSyncReceived(Id chatid)
{
    if (mSyncCount <= 0)
    {
        KR_LOG_WARNING("Unexpected SYNC received for chat: %s", ID_CSTR(chatid));
        return;
    }

    mSyncCount--;
    if (mSyncCount == 0 && mSyncTimer)
    {
        cancelTimeout(mSyncTimer, appCtx);
        mSyncTimer = 0;

        mSyncPromise.resolve();
    }
}

bool Client::isChatRoomOpened(Id chatid)
{
    auto it = chats->find(chatid);
    if (it != chats->end())
    {
        return it->second->hasChatHandler();
    }
    return false;
}

bool Client::areGroupCallsEnabled()
{
    return mGroupCallsEnabled;
}

void Client::enableGroupCalls(bool enable)
{
    mGroupCallsEnabled = enable;
}

promise::Promise<void> Client::loginSdkAndInit(const char* sid)
{
    init(sid);
    if (!sid)
    {
        return sdkLoginNewSession();
    }
    else
    {
        return sdkLoginExistingSession(sid);
    }
}

void Client::saveDb()
{
    try
    {
        if (db.isOpen())
        {
            db.commit();
        }
    }
    catch(std::runtime_error& e)
    {
        KR_LOG_ERROR("Error saving changes to local cache: %s", e.what());
        setInitState(kInitErrCorruptCache);
    }
}

promise::Promise<void> Client::pushReceived(Id chatid)
{
    // if already sent SYNCs or we are not logged in right now...
    if (mSyncTimer || !mChatdClient || !mChatdClient->areAllChatsLoggedIn())
    {
        return mSyncPromise;
        // promise will resolve once logged in for all chats or after receive all SYNCs back
    }

    auto wptr = weakHandle();
    mSyncPromise = Promise<void>();
    mSyncCount = 0;
    mSyncTimer = karere::setTimeout([this, wptr]()
    {
        if (wptr.deleted())
          return;

        assert(mSyncCount != 0);
        mSyncTimer = 0;
        mSyncCount = -1;

        mChatdClient->retryPendingConnections(true);

    }, chatd::kSyncTimeout, appCtx);

    if (chatid.isValid())
    {
        ChatRoom *chat = chats->at(chatid);
        mSyncCount++;
        chat->sendSync();
    }
    else
    {
        for (auto& item: *chats)
        {
            ChatRoom *chat = item.second;
            if (!chat->chat().isDisabled())
            {
                mSyncCount++;
                chat->sendSync();
            }
        }
    }

    return mSyncPromise;
}

void Client::loadContactListFromApi()
{
    std::unique_ptr<::mega::MegaUserList> contacts(api.sdk.getContacts());
    loadContactListFromApi(*contacts);
}

void Client::loadContactListFromApi(::mega::MegaUserList& contacts)
{
#ifndef NDEBUG
    dumpContactList(contacts);
#endif
    contactList->syncWithApi(contacts);
    mContactsLoaded = true;
}

Client::InitState Client::initWithAnonymousSession()
{
    setInitState(kInitAnonymousMode);
    mSid.clear();
    createDb();
    mMyHandle = Id::null(); // anonymous mode should use ownHandle set to all zeros
    mUserAttrCache.reset(new UserAttrCache(*this));
    mChatdClient.reset(new chatd::Client(this));

    return mInitState;
}

promise::Promise<void> Client::initWithNewSession(const char* sid, const std::string& scsn,
    const std::shared_ptr<::mega::MegaUserList>& contactList,
    const std::shared_ptr<::mega::MegaTextChatList>& chatList)
{
    assert(sid);

    mSid = sid;
    createDb();

// We have a complete snapshot of the SDK contact and chat list state.
// Commit it with the accompanying scsn
    mMyHandle = getMyHandleFromSdk();
    db.query("insert or replace into vars(name,value) values('my_handle', ?)", mMyHandle);

    mMyEmail = getMyEmailFromSdk();
    db.query("insert or replace into vars(name,value) values('my_email', ?)", mMyEmail);

    mMyIdentity = (static_cast<uint64_t>(rand()) << 32) | time(NULL);
    db.query("insert or replace into vars(name,value) values('clientid_seed', ?)", mMyIdentity);

    mUserAttrCache.reset(new UserAttrCache(*this));
    api.sdk.addGlobalListener(this);

    auto wptr = weakHandle();
    return loadOwnKeysFromApi()
    .then([this, scsn, contactList, chatList, wptr]()
    {
        if (wptr.deleted())
            return;
        loadContactListFromApi(*contactList);
        mChatdClient.reset(new chatd::Client(this));
        assert(chats->empty());
        chats->onChatsUpdate(*chatList);
        commit(scsn);
    });
}

void Client::setCommitMode(bool commitEach)
{
    db.setCommitMode(commitEach);
}

void Client::commit(const std::string& scsn)
{
    if (scsn.empty())
    {
        KR_LOG_DEBUG("Committing with empty scsn");
        db.commit();
        return;
    }
    if (scsn == mLastScsn)
    {
        KR_LOG_DEBUG("Committing with same scsn");
        db.commit();
        return;
    }

    db.query("insert or replace into vars(name,value) values('scsn',?)", scsn);
    db.commit();
    mLastScsn = scsn;
    KR_LOG_DEBUG("Commit with scsn %s", scsn.c_str());
}

void Client::onEvent(::mega::MegaApi* /*api*/, ::mega::MegaEvent* event)
{
    assert(event);
    int type = event->getType();
    switch (type)
    {
    case ::mega::MegaEvent::EVENT_COMMIT_DB:
    {
        const char *pscsn = event->getText();
        if (!pscsn)
        {
            KR_LOG_ERROR("EVENT_COMMIT_DB --> DB commit triggered by SDK without a valid scsn");
            return;
        }

        std::string scsn = pscsn;
        auto wptr = weakHandle();
        marshallCall([wptr, this, scsn]()
        {
            if (wptr.deleted())
            {
                return;
            }

            if (db.isOpen())
            {
                KR_LOG_DEBUG("EVENT_COMMIT_DB --> DB commit triggered by SDK");
                commit(scsn);
            }

        }, appCtx);
        break;
    }

    default:
        break;
    }
}

void Client::initWithDbSession(const char* sid)
{
    try
    {
        assert(sid);
        if (!openDb(sid))
        {
            assert(mSid.empty());
            setInitState(kInitErrNoCache);
            return;
        }
        assert(db);
        assert(!mSid.empty());
        mUserAttrCache.reset(new UserAttrCache(*this));
        api.sdk.addGlobalListener(this);

        mMyHandle = getMyHandleFromDb();
        assert(mMyHandle && mMyHandle.isValid());

        mMyEmail = getMyEmailFromDb();

        mMyIdentity = getMyIdentityFromDb();

        mOwnNameAttrHandle = mUserAttrCache->getAttr(mMyHandle, USER_ATTR_FULLNAME, this,
        [](Buffer* buf, void* userp)
        {
            if (!buf || buf->empty())
                return;
            auto& name = static_cast<Client*>(userp)->mMyName;
            name.assign(buf->buf(), buf->dataSize());
        });

        loadOwnKeysFromDb();
        contactList->loadFromDb();
        mContactsLoaded = true;
        mChatdClient.reset(new chatd::Client(this));
        chats->loadFromDb();
    }
    catch(std::runtime_error& e)
    {
        KR_LOG_ERROR("initWithDbSession: Error loading session from local cache: %s", e.what());
        setInitState(kInitErrCorruptCache);
        return;
    }

    setInitState(kInitHasOfflineSession);
    return;
}

void Client::setInitState(InitState newState)
{
    if (newState == mInitState)
        return;
    mInitState = newState;
    KR_LOG_DEBUG("Client reached init state %s", initStateStr());
    app.onInitStateChange(mInitState);
}

Client::InitState Client::init(const char* sid)
{
    if (mInitState > kInitCreated)
    {
        KR_LOG_ERROR("init: karere is already initialized. Current state: %s", initStateStr());
        return kInitErrAlready;
    }

    if (sid)
    {
        initWithDbSession(sid);
        if (mInitState == kInitErrNoCache ||    // not found, uncompatible db version, cannot open
                mInitState == kInitErrCorruptCache)
        {
            wipeDb(sid);
        }
    }
    else
    {
        setInitState(kInitWaitingNewSession);
    }
    api.sdk.addRequestListener(this);
    return mInitState;
}

void Client::onRequestFinish(::mega::MegaApi* /*apiObj*/, ::mega::MegaRequest *request, ::mega::MegaError* e)
{
    int reqType = request->getType();
    int errorCode = e->getErrorCode();
    if (errorCode != ::mega::MegaError::API_OK && reqType != ::mega::MegaRequest::TYPE_LOGOUT)
    {
        KR_LOG_ERROR("Request %s finished with error %s", request->getRequestString(), e->getErrorString());
        return;
    }

    switch (reqType)
    {
    case ::mega::MegaRequest::TYPE_LOGOUT:
    {
        bool loggedOut = ((errorCode == ::mega::MegaError::API_OK || errorCode == ::mega::MegaError::API_ESID)
                          && request->getFlag());    // SDK has been logged out normally closing session

        bool sessionExpired = request->getParamType() == ::mega::MegaError::API_ESID;       // SDK received ESID during login or any other request
        if (loggedOut)
            KR_LOG_DEBUG("Logout detected in the SDK. Closing MEGAchat session...");

        if (sessionExpired)
            KR_LOG_WARNING("Expired session detected. Closing MEGAchat session...");

        if (loggedOut || sessionExpired)
        {
            auto wptr = weakHandle();
            marshallCall([wptr, this]() // update state in the karere thread
            {
                if (wptr.deleted())
                    return;

                if (!isTerminated())
                {
                    setInitState(kInitErrSidInvalid);
                }
            }, appCtx);
            return;
        }
        break;
    }

    case ::mega::MegaRequest::TYPE_FETCH_NODES:
    {
        api.sdk.pauseActionPackets();
        auto state = mInitState;
        char* pscsn = api.sdk.getSequenceNumber();
        std::string scsn;
        if (pscsn)
        {
            scsn = pscsn;
            delete[] pscsn;
        }
        std::shared_ptr<::mega::MegaUserList> contactList(api.sdk.getContacts());
        std::shared_ptr<::mega::MegaTextChatList> chatList(api.sdk.getChatList());

        auto wptr = weakHandle();
        marshallCall([wptr, this, state, scsn, contactList, chatList]()
        {
            if (wptr.deleted())
                return;

            if (state == kInitHasOfflineSession)
            {
// disable this safety checkup, since dumpSession() differs from first-time login value
//              std::unique_ptr<char[]> sid(api.sdk.dumpSession());
//              assert(sid);
//              // we loaded our state from db
//              // verify the SDK sid is the same as ours
//              if (mSid != sid.get())
//              {
//                  setInitState(kInitErrSidMismatch);
//                  return;
//              }
                checkSyncWithSdkDb(scsn, *contactList, *chatList);
                setInitState(kInitHasOnlineSession);
                mSessionReadyPromise.resolve();
                api.sdk.resumeActionPackets();
            }
            else if (state == kInitWaitingNewSession || state == kInitErrNoCache)
            {
                std::unique_ptr<char[]> sid(api.sdk.dumpSession());
                assert(sid);
                initWithNewSession(sid.get(), scsn, contactList, chatList)
                .fail([this](const promise::Error& err)
                {
                    mSessionReadyPromise.reject(err);
                    api.sdk.resumeActionPackets();
                    return err;
                })
                .then([this]()
                {
                    setInitState(kInitHasOnlineSession);
                    mSessionReadyPromise.resolve();
                    api.sdk.resumeActionPackets();
                });
            }
            else
            {
                assert(state == kInitHasOnlineSession);
                api.sdk.resumeActionPackets();
            }
        }, appCtx);
        break;
    }

    case ::mega::MegaRequest::TYPE_SET_ATTR_USER:
    {
        int attrType = request->getParamType();
        int changeType;
        if (attrType == ::mega::MegaApi::USER_ATTR_FIRSTNAME)
        {
            changeType = ::mega::MegaUser::CHANGE_TYPE_FIRSTNAME;
        }
        else if (attrType == ::mega::MegaApi::USER_ATTR_LASTNAME)
        {
            changeType = ::mega::MegaUser::CHANGE_TYPE_LASTNAME;
        }
        else
        {
            return;
        }

        auto wptr = weakHandle();
        marshallCall([wptr, this, changeType]()
        {
            if (wptr.deleted())
                return;

            mUserAttrCache->onUserAttrChange(mMyHandle, changeType);
        }, appCtx);
        break;
    }

    default:    // no action to be taken for other type of requests
    {
        break;
    }
    }
}

//TODO: We should actually wipe the whole app dir, but the log file may
//be in that dir, and it is in use
void Client::wipeDb(const std::string& sid)
{
    db.close();
    std::string path = dbPath(sid);
    remove(path.c_str());
    struct stat info;
    if (stat(path.c_str(), &info) == 0)
        throw std::runtime_error("wipeDb: Could not delete old database file in "+mAppDir);
}

void Client::createDb()
{
    wipeDb(mSid);
    std::string path = dbPath(mSid);
    if (!db.open(path.c_str(), false))
        throw std::runtime_error("Can't access application database at "+mAppDir);
    createDbSchema(); //calls commit() at the end
}

bool Client::checkSyncWithSdkDb(const std::string& scsn,
    ::mega::MegaUserList& contactList, ::mega::MegaTextChatList& chatList)
{
    SqliteStmt stmt(db, "select value from vars where name='scsn'");
    stmt.stepMustHaveData("get karere scsn");
    if (stmt.stringCol(0) == scsn)
    {
        KR_LOG_DEBUG("Db sync ok, karere scsn matches with the one from sdk");
        return true;
    }

    // We are not in sync, probably karere is one or more commits behind
    KR_LOG_WARNING("Karere db out of sync with sdk - scsn-s don't match. Will reload all state from SDK");

    // invalidate user attrib cache
    mUserAttrCache->invalidate();
    // sync contactlist first
    loadContactListFromApi(contactList);
    // sync the chatroom list
    chats->onChatsUpdate(chatList);
    // commit the snapshot
    commit(scsn);
    return false;
}

void Client::dumpChatrooms(::mega::MegaTextChatList& chatRooms)
{
    KR_LOG_DEBUG("=== Chatrooms received from API: ===");
    for (int i=0; i<chatRooms.size(); i++)
    {
        auto& room = *chatRooms.get(i);
        if (room.isGroup())
        {
            KR_LOG_DEBUG("%s(group, ownPriv=%s):",
                ID_CSTR(room.getHandle()), privToString((chatd::Priv)room.getOwnPrivilege()));
        }
        else
        {
            KR_LOG_DEBUG("%s(1on1)", ID_CSTR(room.getHandle()));
        }
        auto peers = room.getPeerList();
        if (!peers)
        {
            KR_LOG_DEBUG("  (room has no peers)");
            continue;
        }
        for (int j = 0; j<peers->size(); j++)
            KR_LOG_DEBUG("  %s: %s", ID_CSTR(peers->getPeerHandle(j)),
                privToString((chatd::Priv)peers->getPeerPrivilege(j)));
    }
    KR_LOG_DEBUG("=== Chatroom list end ===");
}
void Client::dumpContactList(::mega::MegaUserList& clist)
{
    KR_LOG_DEBUG("== Contactlist received from API: ==");
    for (int i=0; i< clist.size(); i++)
    {
        auto& user = *clist.get(i);
        auto visibility = user.getVisibility();
        if (visibility != ::mega::MegaUser::VISIBILITY_VISIBLE)
            KR_LOG_DEBUG("  %s (visibility = %d)", ID_CSTR(user.getHandle()), visibility);
        else
            KR_LOG_DEBUG("  %s", ID_CSTR(user.getHandle()));
    }
    KR_LOG_DEBUG("== Contactlist end ==");
}

promise::Promise<void> Client::connect(Presence pres, bool isInBackground)
{
// only the first connect() needs to wait for the mSessionReadyPromise.
// Any subsequent connect()-s (preceded by disconnect()) can initiate
// the connect immediately
    if (mConnState == kConnecting)      // already connecting, wait for completion
    {
        return mConnectPromise;
    }
    else if (mConnState == kConnected)  // nothing to do
    {
        return promise::_Void();
    }

    assert(mConnState == kDisconnected);

    if (anonymousMode())
    {
        return doConnect(pres, isInBackground);
    }

    auto sessDone = mSessionReadyPromise.done();    // wait for fetchnodes completion
    switch (sessDone)
    {
        case promise::kSucceeded:   // if session is ready...
            return doConnect(pres, isInBackground);

        case promise::kFailed:      // if session failed...
            return mSessionReadyPromise.error();

        default:                    // if session is not ready yet... wait for it and then connect
            assert(sessDone == promise::kNotResolved);
            mConnectPromise = mSessionReadyPromise
            .then([this, pres, isInBackground]() mutable
            {
                return doConnect(pres, isInBackground);
            });
            return mConnectPromise;
    }
}

promise::Promise<void> Client::doConnect(Presence pres, bool isInBackground)
{
    KR_LOG_DEBUG("Connecting to account '%s'(%s)...", SdkString(api.sdk.getMyEmail()).c_str(), mMyHandle.toString().c_str());

    setConnState(kConnecting);

    connectToChatd(isInBackground);

    // start heartbeats timer
    assert(!mHeartbeatTimer);
    auto wptr = weakHandle();
    mHeartbeatTimer = karere::setInterval([this, wptr]()
    {
        if (wptr.deleted() || !mHeartbeatTimer)
        {
            return;
        }

        heartbeat();
    }, kHeartbeatTimeout, appCtx);

    // notify user-attr cache
    assert(mUserAttrCache);
    mUserAttrCache->onLogin();

    if (anonymousMode())
    {
        // avoid to connect to presenced (no user, no peerstatus)
        // avoid to retrieve own user-attributes (no user, no attributes)
        // avoid to initialize WebRTC (no user, no calls)
        setConnState(kConnected);
        return ::promise::_Void();
    }

    mOwnPresence = pres;
    assert(mSessionReadyPromise.succeeded());

    mOwnNameAttrHandle = mUserAttrCache->getAttr(mMyHandle, USER_ATTR_FULLNAME, this,
    [](Buffer* buf, void* userp)
    {
        if (!buf || buf->empty())
            return;
        auto& name = static_cast<Client*>(userp)->mMyName;
        name.assign(buf->buf(), buf->dataSize());
        KR_LOG_DEBUG("Own screen name is: '%s'", name.c_str()+1);
    });

#ifndef KARERE_DISABLE_WEBRTC
// Create the rtc module
    rtc.reset(rtcModule::create(*this, app, new rtcModule::RtcCrypto(*this), KARERE_DEFAULT_TURN_SERVERS));
    rtc->init();
#endif

    auto pms = connectToPresenced(mOwnPresence)
    .then([this, wptr]()
    {
        if (wptr.deleted())
        {
            return;
        }

        setConnState(kConnected);
    })
    .fail([this](const promise::Error& err)
    {
        setConnState(kDisconnected);
        return err;
    });

    return pms;
}

void Client::setConnState(ConnState newState)
{
    mConnState = newState;
    KR_LOG_DEBUG("Client connection state changed to %s", connStateToStr(newState));
}
karere::Id Client::getMyHandleFromSdk()
{
    SdkString uh = api.sdk.getMyUserHandle();
    if (!uh.c_str() || !uh.c_str()[0])
        throw std::runtime_error("Could not get our own user handle from API");
    KR_LOG_INFO("Our user handle is %s", uh.c_str());
    karere::Id result(uh.c_str());
    if (result == Id::null() || result.val == ::mega::UNDEF)
        throw std::runtime_error("Own handle returned by the SDK is NULL");
    return result;
}

std::string Client::getMyEmailFromDb()
{
    SqliteStmt stmt(db, "select value from vars where name='my_email'");
    if (!stmt.step())
        throw std::runtime_error("No own email in database");

    std::string email = stmt.stringCol(0);

    if (email.length() < 5)
        throw std::runtime_error("loadOwnEmailFromDb: Own email in db is invalid");
    return email;
}

std::string Client::getMyEmailFromSdk()
{
    SdkString myEmail = api.sdk.getMyEmail();
    if (!myEmail.c_str() || !myEmail.c_str()[0])
        throw std::runtime_error("Could not get our own email from API");
    KR_LOG_INFO("Our email address is %s", myEmail.c_str());
    return myEmail.c_str();
}

karere::Id Client::getMyHandleFromDb()
{
    SqliteStmt stmt(db, "select value from vars where name='my_handle'");
    if (!stmt.step())
        throw std::runtime_error("No own user handle in database");

    karere::Id result = stmt.uint64Col(0);

    if (result == Id::null() || result.val == mega::UNDEF)
        throw std::runtime_error("loadOwnUserHandleFromDb: Own handle in db is invalid");
    return result;
}

uint64_t Client::getMyIdentityFromDb()
{
    uint64_t result = 0;

    SqliteStmt stmt(db, "select value from vars where name='clientid_seed'");
    if (!stmt.step())
    {
        KR_LOG_WARNING("clientid_seed not found in DB. Creating a new one");
        result = (static_cast<uint64_t>(rand()) << 32) | time(NULL);
        db.query("insert or replace into vars(name,value) values('clientid_seed', ?)", result);
    }
    else
    {
        result = stmt.uint64Col(0);
        if (result == 0)
        {
            KR_LOG_WARNING("clientid_seed in DB is invalid. Creating a new one");
            result = (static_cast<uint64_t>(rand()) << 32) | time(NULL);
            db.query("insert or replace into vars(name,value) values('clientid_seed', ?)", result);
        }
    }
    return result;
}

promise::Promise<void> Client::loadOwnKeysFromApi()
{
    return api.call(&::mega::MegaApi::getUserAttribute, (int)mega::MegaApi::USER_ATTR_KEYRING)
    .then([this](ReqResult result) -> ApiPromise
    {
        auto keys = result->getMegaStringMap();
        auto cu25519 = keys->get("prCu255");
        if (!cu25519)
            return promise::Error("prCu255 private key missing in keyring from API");
        auto ed25519 = keys->get("prEd255");
        if (!ed25519)
            return promise::Error("prEd255 private key missing in keyring from API");

        auto b64len = strlen(cu25519);
        if (b64len != 43)
            return promise::Error("prCu255 base64 key length is not 43 bytes");
        base64urldecode(cu25519, b64len, mMyPrivCu25519, sizeof(mMyPrivCu25519));

        b64len = strlen(ed25519);
        if (b64len != 43)
            return promise::Error("prEd255 base64 key length is not 43 bytes");
        base64urldecode(ed25519, b64len, mMyPrivEd25519, sizeof(mMyPrivEd25519));
        return api.call(&mega::MegaApi::getUserData);
    })
    .then([this](ReqResult result) -> promise::Promise<void>
    {
        auto pubrsa = result->getPassword();
        if (!pubrsa)
            return promise::Error("No public RSA key in getUserData API response");
        mMyPubRsaLen = base64urldecode(pubrsa, strlen(pubrsa), mMyPubRsa, sizeof(mMyPubRsa));
        auto privrsa = result->getPrivateKey();
        if (!privrsa)
            return promise::Error("No private RSA key in getUserData API response");
        mMyPrivRsaLen = base64urldecode(privrsa, strlen(privrsa), mMyPrivRsa, sizeof(mMyPrivRsa));
        // write to db
        db.query("insert or replace into vars(name, value) values('pr_cu25519', ?)", StaticBuffer(mMyPrivCu25519, sizeof(mMyPrivCu25519)));
        db.query("insert or replace into vars(name, value) values('pr_ed25519', ?)", StaticBuffer(mMyPrivEd25519, sizeof(mMyPrivEd25519)));
        db.query("insert or replace into vars(name, value) values('pub_rsa', ?)", StaticBuffer(mMyPubRsa, mMyPubRsaLen));
        db.query("insert or replace into vars(name, value) values('pr_rsa', ?)", StaticBuffer(mMyPrivRsa, mMyPrivRsaLen));
        KR_LOG_DEBUG("loadOwnKeysFromApi: success");
        return promise::_Void();
    });
}

void Client::loadOwnKeysFromDb()
{
    SqliteStmt stmt(db, "select value from vars where name=?");

    stmt << "pr_rsa";
    stmt.stepMustHaveData();
    mMyPrivRsaLen = stmt.blobCol(0, mMyPrivRsa, sizeof(mMyPrivRsa));
    stmt.reset().clearBind();
    stmt << "pub_rsa";
    stmt.stepMustHaveData();
    mMyPubRsaLen = stmt.blobCol(0, mMyPubRsa, sizeof(mMyPubRsa));

    stmt.reset().clearBind();
    stmt << "pr_cu25519";
    stmt.stepMustHaveData();
    auto len = stmt.blobCol(0, mMyPrivCu25519, sizeof(mMyPrivCu25519));
    if (len != sizeof(mMyPrivCu25519))
        throw std::runtime_error("Unexpected length of privCu25519 in database");
    stmt.reset().clearBind();
    stmt << "pr_ed25519";
    stmt.stepMustHaveData();
    len = stmt.blobCol(0, mMyPrivEd25519, sizeof(mMyPrivEd25519));
    if (len != sizeof(mMyPrivEd25519))
        throw std::runtime_error("Unexpected length of privEd2519 in database");
}


promise::Promise<void> Client::connectToPresenced(Presence forcedPres)
{
    if (mPresencedUrl.empty())
    {
        return api.call(&::mega::MegaApi::getChatPresenceURL)
        .then([this, forcedPres](ReqResult result) -> Promise<void>
        {
            auto url = result->getLink();
            if (!url)
                return promise::Error("No presenced URL received from API");
            mPresencedUrl = url;
            return connectToPresencedWithUrl(mPresencedUrl, forcedPres);
        });
    }
    else
    {
        return connectToPresencedWithUrl(mPresencedUrl, forcedPres);
    }
}

promise::Promise<void> Client::connectToPresencedWithUrl(const std::string& url, Presence pres)
{
//we assume app.onOwnPresence(Presence::kOffline) has been called at application start
<<<<<<< HEAD
=======

>>>>>>> d6df783a
    // Notify presence, if any
    if (pres.isValid())
    {
        mOwnPresence = pres;
        app.onPresenceChanged(mMyHandle, pres, true);
    }

    return mPresencedClient.connect(url, presenced::Config(pres));
}

void Contact::updatePresence(Presence pres)
{
    mPresence = pres;
    updateAllOnlineDisplays(pres);
}
// presenced handlers
void Client::onPresenceChange(Id userid, Presence pres)
{
    if (isTerminated())
    {
        return;
    }

    if (userid == mMyHandle)
    {
        mOwnPresence = pres;
    }
    else
    {
        contactList->onPresenceChanged(userid, pres);
    }
    for (auto& item: *chats)
    {
        auto& chat = *item.second;
        if (!chat.isGroup())
            continue;
        static_cast<GroupChatRoom&>(chat).updatePeerPresence(userid, pres);
    }
    app.onPresenceChanged(userid, pres, false);
}
void Client::onPresenceConfigChanged(const presenced::Config& state, bool pending)
{
    app.onPresenceConfigChanged(state, pending);
}

void Client::onPresenceLastGreenUpdated(Id userid, uint16_t lastGreen)
{
    app.onPresenceLastGreenUpdated(userid, lastGreen);
}

void Client::onConnStateChange(presenced::Client::ConnState /*state*/)
{

}

void GroupChatRoom::updatePeerPresence(uint64_t userid, Presence pres)
{
    auto it = mPeers.find(userid);
    if (it == mPeers.end())
        return;
    it->second->mPresence = pres;
}

void Client::notifyNetworkOffline()
{
}
void Client::notifyNetworkOnline()
{
}
void Client::notifyUserIdle()
{
    if (mChatdClient)
    {
        mChatdClient->notifyUserIdle();
    }
}
void Client::notifyUserActive()
{
    if (mChatdClient)
    {
        mChatdClient->notifyUserActive();
    }
}

void Client::terminate(bool deleteDb)
{
    setInitState(kInitTerminated);

    api.sdk.removeRequestListener(this);
    api.sdk.removeGlobalListener(this);

#ifndef KARERE_DISABLE_WEBRTC
    if (rtc)
        rtc->hangupAll(rtcModule::TermCode::kAppTerminating);
#endif

    // pre-destroy chatrooms in preview mode (cleanup from DB + send HANDLELEAVE)
    // Otherwise, DB will be already closed when the GroupChatRoom dtor is called
    for (auto it = chats->begin(); it != chats->end();)
    {
        if (it->second->previewMode())
        {
            delete it->second;
            auto itToRemove = it;
            it++;
            chats->erase(itToRemove);
        }
        else
        {
            it++;
        }
    }
  
    if (mConnState != kDisconnected)
    {
        setConnState(kDisconnected);

        // stop syncing own-name and close user-attributes cache
        mUserAttrCache->removeCb(mOwnNameAttrHandle);
        mUserAttrCache->onLogOut();
        mUserAttrCache.reset();

        // stop heartbeats
        if (mHeartbeatTimer)
        {
            karere::cancelInterval(mHeartbeatTimer, appCtx);
            mHeartbeatTimer = 0;
        }

        // disconnect from chatd shards and presenced
        mChatdClient->disconnect();
        mPresencedClient.disconnect();
    }

    // close or delete MEGAchat's DB file
    try
    {
        if (deleteDb)
        {
            wipeDb(mSid);
        }
        else if (db.isOpen())
        {
            KR_LOG_INFO("Doing final COMMIT to database");
            db.commit();
            db.close();
        }
    }
    catch(std::runtime_error& e)
    {
        KR_LOG_ERROR("Error saving changes to local cache during termination: %s", e.what());
    }
}

promise::Promise<void> Client::setPresence(Presence pres)
{
    if (pres == mPresencedClient.config().presence())
    {
        std::string err = "setPresence: tried to change online state to the current configured state (";
        err.append(mOwnPresence.toString(mOwnPresence)).append(")");
        return promise::Error(err, kErrorArgs);
    }

    bool ret = mPresencedClient.setPresence(pres);
    if (!ret)
    {
        return promise::Error("setPresence: not connected", kErrorAccess);
    }

    app.onPresenceChanged(mMyHandle, pres, true);
    return promise::_Void();
}

void Client::onUsersUpdate(mega::MegaApi* /*api*/, mega::MegaUserList *aUsers)
{
    if (!aUsers)
        return;

    std::shared_ptr<mega::MegaUserList> users(aUsers->copy());
    auto wptr = weakHandle();
    marshallCall([wptr, this, users]()
    {
        if (wptr.deleted())
        {
            return;
        }

        assert(mUserAttrCache);
        auto count = users->size();
        for (int i = 0; i < count; i++)
        {
            auto& user = *users->get(i);
            if (user.getChanges())
            {
                if (user.isOwnChange() == 0)
                {
                    mUserAttrCache->onUserAttrChange(user);
                }
            }
            else
            {
                contactList->onUserAddRemove(user);
            }
        };
    }, appCtx);
}

promise::Promise<karere::Id>
Client::createGroupChat(std::vector<std::pair<uint64_t, chatd::Priv>> peers, bool publicchat, const char *title)
{
    // prepare set of participants
    std::shared_ptr<mega::MegaTextChatPeerList> sdkPeers(mega::MegaTextChatPeerList::createInstance());
    std::shared_ptr<SetOfIds> users = std::make_shared<SetOfIds>();
    users->insert(mMyHandle);
    for (auto& peer: peers)
    {
        sdkPeers->addPeer(peer.first, peer.second);
        users->insert(peer.first);
    }

    // prepare unified key (if public chat)
    std::shared_ptr<std::string> unifiedKey;
    if (publicchat)
    {
        Buffer *buf = strongvelope::ProtocolHandler::createUnifiedKey();
        unifiedKey.reset(new std::string(buf->buf(), buf->dataSize()));
        delete buf;
    }

    // create strongvelope for encryption of title/unified-key
    std::shared_ptr<strongvelope::ProtocolHandler> crypto;
    if (publicchat || title)
    {
        crypto.reset(new strongvelope::ProtocolHandler(mMyHandle,
                StaticBuffer(mMyPrivCu25519, 32), StaticBuffer(mMyPrivEd25519, 32),
                StaticBuffer(mMyPrivRsa, mMyPrivRsaLen), *mUserAttrCache, db, karere::Id::inval(), publicchat,
                unifiedKey, false, Id::inval(), appCtx));
        crypto->setUsers(users.get());  // ownership belongs to this method, it will be released after `crypto`
    }

    promise::Promise<std::shared_ptr<Buffer>> pms;
    if (title)
    {
        const std::string auxTitle(title);
        pms = crypto->encryptChatTitle(auxTitle);
    }
    else
    {
        pms = promise::Promise<std::shared_ptr<Buffer>>();
        pms.resolve(std::make_shared<Buffer>());
    }

    // capture `users`, since it's used at strongvelope for encryption of unified-key in public chats
    auto wptr = getDelTracker();
    return pms.then([wptr, this, crypto, users, sdkPeers, publicchat](const std::shared_ptr<Buffer>& encTitle)
    {
        std::string enctitleB64;
        if (!encTitle->empty())
        {
            enctitleB64 = base64urlencode(encTitle->buf(), encTitle->dataSize());
        }

        ApiPromise createChatPromise;

        if (publicchat)
        {
            createChatPromise = crypto->encryptUnifiedKeyForAllParticipants()
            .then([wptr, this, sdkPeers, enctitleB64](chatd::KeyCommand *keyCmd) -> ApiPromise
            {
                mega::MegaStringMap *userKeyMap;
                userKeyMap = mega::MegaStringMap::createInstance();

                for (int i = 0; i < sdkPeers->size(); i++)
                {
                    //Get peer Handle in B64
                    Id peerHandle(sdkPeers->getPeerHandle(i));

                    //Get peer unified key
                    auto useruk = keyCmd->getKeyByUserId(peerHandle);

                    //Append [creatorhandle+uk]
                    std::string uKeyBin((const char*)&mMyHandle, sizeof(mMyHandle.val));
                    uKeyBin.append(useruk->buf(), useruk->size());

                    //Encode [creatorhandle+uk] to B64
                    std::string uKeyB64;
                    mega::Base64::btoa(uKeyBin, uKeyB64);

                    //Add entry to map
                    userKeyMap->set(peerHandle.toString().c_str(), uKeyB64.c_str());
                }

                //Get own unified key
                auto ownKey = keyCmd->getKeyByUserId(mMyHandle);

                //Append [creatorhandle+uk]
                std::string okeyBin((const char*)&mMyHandle, sizeof(mMyHandle.val));
                okeyBin.append(ownKey->buf(), ownKey->size());

                //Encode [creatorhandle+uk] to B64
                std::string oKeyB64;
                mega::Base64::btoa(okeyBin, oKeyB64);

                //Add entry to map
                userKeyMap->set(mMyHandle.toString().c_str(), oKeyB64.c_str());
                return api.call(&mega::MegaApi::createPublicChat, sdkPeers.get(), userKeyMap,
                                !enctitleB64.empty() ? enctitleB64.c_str() : nullptr);
            });
        }
        else
        {
            createChatPromise = api.call(&mega::MegaApi::createChat, true, sdkPeers.get(),
                                         !enctitleB64.empty() ? enctitleB64.c_str() : nullptr);
        }

        return createChatPromise
        .then([this, wptr](ReqResult result) -> Promise<karere::Id>
        {
            if (wptr.deleted())
                return promise::Error("Chat created successfully, but instance was removed");

            auto& list = *result->getMegaTextChatList();
            if (list.size() != 1)
                return promise::Error("Empty chat list returned from API");

            auto room = chats->addRoom(*list.get(0));
            if (!room || !room->isGroup())
                return promise::Error("API created incorrect group");

            room->connect();
            return karere::Id(room->chatid());
        });
     });
}

promise::Promise<void> GroupChatRoom::excludeMember(uint64_t userid)
{
    auto wptr = getDelTracker();
    return parent.mKarereClient.api.callIgnoreResult(&mega::MegaApi::removeFromChat, chatid(), userid)
    .then([this, wptr, userid]()
    {
        wptr.throwIfDeleted();
        if (removeMember(userid) && !mHasTitle)
        {
            makeTitleFromMemberNames();
        }
    });
}

ChatRoom::ChatRoom(ChatRoomList& aParent, const uint64_t& chatid, bool aIsGroup,
  unsigned char aShard, chatd::Priv aOwnPriv, int64_t ts, bool aIsArchived, const std::string& aTitle)
   :parent(aParent), mChatid(chatid),
    mShardNo(aShard), mIsGroup(aIsGroup),
    mOwnPriv(aOwnPriv), mCreationTs(ts), mIsArchived(aIsArchived), mTitleString(aTitle), mHasTitle(false)
{}

//chatd::Listener
void ChatRoom::onLastMessageTsUpdated(uint32_t ts)
{
    callAfterInit(this, [this, ts]()
    {
        auto display = roomGui();
        if (display)
            display->onLastTsUpdated(ts);
    }, parent.mKarereClient.appCtx);
}

ApiPromise ChatRoom::requestGrantAccess(mega::MegaNode *node, mega::MegaHandle userHandle)
{
    return parent.mKarereClient.api.call(&::mega::MegaApi::grantAccessInChat, chatid(), node, userHandle);
}

ApiPromise ChatRoom::requestRevokeAccess(mega::MegaNode *node, mega::MegaHandle userHandle)
{
    return parent.mKarereClient.api.call(&::mega::MegaApi::removeAccessInChat, chatid(), node, userHandle);
}

strongvelope::ProtocolHandler* Client::newStrongvelope(karere::Id chatid, bool isPublic,
        std::shared_ptr<std::string> unifiedKey, int isUnifiedKeyEncrypted, karere::Id ph)
{
    return new strongvelope::ProtocolHandler(mMyHandle,
         StaticBuffer(mMyPrivCu25519, 32), StaticBuffer(mMyPrivEd25519, 32),
         StaticBuffer(mMyPrivRsa, mMyPrivRsaLen), *mUserAttrCache, db, chatid,
         isPublic, unifiedKey, isUnifiedKeyEncrypted, ph, appCtx);
}

void ChatRoom::createChatdChat(const karere::SetOfIds& initialUsers, bool isPublic,
        std::shared_ptr<std::string> unifiedKey, int isUnifiedKeyEncrypted, const karere::Id ph)
{
    mChat = &parent.mKarereClient.mChatdClient->createChat(
        mChatid, mShardNo, mUrl, this, initialUsers,
        parent.mKarereClient.newStrongvelope(mChatid, isPublic, unifiedKey, isUnifiedKeyEncrypted, ph), mCreationTs, mIsGroup);
}

template <class T, typename F>
void callAfterInit(T* self, F&& func, void *ctx)
{
    if (self->isInitializing())
    {
        auto wptr = self->weakHandle();
        marshallCall([wptr, func]()
        {
            if (!wptr.deleted())
                func();
        }, ctx);
    }
    else
    {
        func();
    }
}

void PeerChatRoom::initWithChatd()
{
    createChatdChat(SetOfIds({Id(mPeer), parent.mKarereClient.myHandle()}));
}

void PeerChatRoom::connect(const char */*url*/)
{
    mChat->connect();
}

#ifndef KARERE_DISABLE_WEBRTC
rtcModule::ICall& ChatRoom::mediaCall(AvFlags av, rtcModule::ICallHandler& handler)
{
    return parent.mKarereClient.rtc->startCall(chatid(), av, handler);
}

rtcModule::ICall &ChatRoom::joinCall(AvFlags av, rtcModule::ICallHandler &handler, karere::Id callid)
{
    return parent.mKarereClient.rtc->joinCall(chatid(), av, handler, callid);
}
#endif

promise::Promise<void> PeerChatRoom::requesGrantAccessToNodes(mega::MegaNodeList *nodes)
{
    std::vector<ApiPromise> promises;

    for (int i = 0; i < nodes->size(); ++i)
    {
        if (!parent.mKarereClient.api.sdk.hasAccessToAttachment(mChatid, nodes->get(i)->getHandle(), peer()))
        {
            ApiPromise promise = requestGrantAccess(nodes->get(i), peer());
            promises.push_back(promise);
        }
    }

    return promise::when(promises);
}

promise::Promise<void> PeerChatRoom::requestRevokeAccessToNode(mega::MegaNode *node)
{
    std::vector<ApiPromise> promises;

    mega::MegaHandleList *megaHandleList = parent.mKarereClient.api.sdk.getAttachmentAccess(mChatid, node->getHandle());

    for (unsigned int j = 0; j < megaHandleList->size(); ++j)
    {
        ApiPromise promise = requestRevokeAccess(node, peer());
        promises.push_back(promise);
    }

    delete megaHandleList;

    return promise::when(promises);
}

promise::Promise<void> GroupChatRoom::requesGrantAccessToNodes(mega::MegaNodeList *nodes)
{
    std::vector<ApiPromise> promises;

    for (int i = 0; i < nodes->size(); ++i)
    {
        if (publicChat())
        {
           if (!parent.mKarereClient.api.sdk.hasAccessToAttachment(mChatid, nodes->get(i)->getHandle(), Id::COMMANDER()))
           {
               ApiPromise promise = requestGrantAccess(nodes->get(i), Id::COMMANDER());
               promises.push_back(promise);
           }
        }
        else
        {
            for (auto it = mPeers.begin(); it != mPeers.end(); ++it)
            {
                if (!parent.mKarereClient.api.sdk.hasAccessToAttachment(mChatid, nodes->get(i)->getHandle(), it->second->mHandle))
                {
                    ApiPromise promise = requestGrantAccess(nodes->get(i), it->second->mHandle);
                    promises.push_back(promise);
                }
            }
        }
    }

    return promise::when(promises);
}

promise::Promise<void> GroupChatRoom::requestRevokeAccessToNode(mega::MegaNode *node)
{
    std::vector<ApiPromise> promises;

    mega::MegaHandleList *megaHandleList = parent.mKarereClient.api.sdk.getAttachmentAccess(mChatid, node->getHandle());

    for (unsigned int j = 0; j < megaHandleList->size(); ++j)
    {
        ApiPromise promise = requestRevokeAccess(node, megaHandleList->get(j));
        promises.push_back(promise);
    }

    delete megaHandleList;

    return promise::when(promises);
}

IApp::IGroupChatListItem* GroupChatRoom::addAppItem()
{
    auto list = parent.mKarereClient.app.chatListHandler();
    return list ? list->addGroupChatItem(*this) : nullptr;
}

//Create chat or receive an invitation
GroupChatRoom::GroupChatRoom(ChatRoomList& parent, const mega::MegaTextChat& aChat)
:ChatRoom(parent, aChat.getHandle(), true, aChat.getShard(),
  (chatd::Priv)aChat.getOwnPrivilege(), aChat.getCreationTime(), aChat.isArchived()),
  mRoomGui(nullptr)
{
    // Initialize list of peers and fetch their names
    auto peers = aChat.getPeerList();
    std::vector<promise::Promise<void>> promises;
    if (peers)
    {
        mNumPeers = peers->size();
        for (int i = 0; i < mNumPeers; i++)
        {
            auto handle = peers->getPeerHandle(i);
            assert(handle != parent.mKarereClient.myHandle());
            mPeers[handle] = new Member(*this, handle, (chatd::Priv)peers->getPeerPrivilege(i)); //may try to access mContactGui, but we have set it to nullptr, so it's ok
            promises.push_back(mPeers[handle]->nameResolved());
        }
    }
    // If there is not any promise at vector promise, promise::when is resolved directly
    mMemberNamesResolved = promise::when(promises);

    // Save Chatroom into DB
    auto db = parent.mKarereClient.db;
    bool isPublicChat = aChat.isPublicChat();
    db.query("insert or replace into chats(chatid, shard, peer, peer_priv, "
             "own_priv, ts_created, archived, mode) values(?,?,-1,0,?,?,?,?)",
             mChatid, mShardNo, mOwnPriv, aChat.getCreationTime(), aChat.isArchived(), isPublicChat);
    db.query("delete from chat_peers where chatid=?", mChatid); // clean any obsolete data
    SqliteStmt stmt(db, "insert into chat_peers(chatid, userid, priv) values(?,?,?)");
    for (auto& m: mPeers)
    {
        stmt << mChatid << m.first << m.second->mPriv;
        stmt.step();
        stmt.reset().clearBind();
    }

    // Initialize unified-key, if any (note private chats may also have unfied-key if user participated while chat was public)
    const char *unifiedKeyPtr = aChat.getUnifiedKey();
    assert(!(isPublicChat && !unifiedKeyPtr));
    std::shared_ptr<std::string> unifiedKey;
    int isUnifiedKeyEncrypted = strongvelope::kDecrypted;
    if (unifiedKeyPtr)
    {
        std::string unifiedKeyB64(unifiedKeyPtr);
        unifiedKey.reset(new std::string);
        int len = ::mega::Base64::atob(unifiedKeyB64, *unifiedKey);
        if (len != strongvelope::SVCRYPTO_KEY_SIZE + ::mega::MegaClient::USERHANDLE)
        {
            KR_LOG_ERROR("Invalid size for unified key");
            isUnifiedKeyEncrypted = strongvelope::kUndecryptable;
            parent.mKarereClient.api.callIgnoreResult(&::mega::MegaApi::sendEvent, 99002, "invalid unified-key detected");
        }
        else
        {
            isUnifiedKeyEncrypted = strongvelope::kEncrypted;
        }

        // Save (still) encrypted unified key
        Buffer unifiedKeyBuf;
        unifiedKeyBuf.write(0, (uint8_t)isUnifiedKeyEncrypted);  // prefix to indicate it's encrypted
        unifiedKeyBuf.append(unifiedKey->data(), unifiedKey->size());
        db.query("update chats set unified_key = ? where chatid = ?", unifiedKeyBuf, mChatid);
    }

    // Initialize chatd::Client (and strongvelope)
    initWithChatd(isPublicChat, unifiedKey, isUnifiedKeyEncrypted);

    // Initialize title, if any
    std::string title = aChat.getTitle() ? aChat.getTitle() : "";
    initChatTitle(title, strongvelope::kEncrypted, true);

    mRoomGui = addAppItem();
    mIsInitializing = false;
}

//Resume from cache
GroupChatRoom::GroupChatRoom(ChatRoomList& parent, const uint64_t& chatid,
    unsigned char aShard, chatd::Priv aOwnPriv, int64_t ts, bool aIsArchived,
    const std::string& title, int isTitleEncrypted, bool publicChat, std::shared_ptr<std::string> unifiedKey, int isUnifiedKeyEncrypted)
    :ChatRoom(parent, chatid, true, aShard, aOwnPriv, ts, aIsArchived),
    mRoomGui(nullptr)
{
    // Initialize list of peers
    SqliteStmt stmt(parent.mKarereClient.db, "select userid, priv from chat_peers where chatid=?");
    stmt << mChatid;
    std::vector<promise::Promise<void> > promises;
    while(stmt.step())
    {
        promises.push_back(addMember(stmt.uint64Col(0), (chatd::Priv)stmt.intCol(1), false));
    }
    mMemberNamesResolved = promise::when(promises);

    // Initialize chatd::Client (and strongvelope)
    initWithChatd(publicChat, unifiedKey, isUnifiedKeyEncrypted);

    // Initialize title, if any
    initChatTitle(title, isTitleEncrypted);

    mRoomGui = addAppItem();
    mIsInitializing = false;
}

//Load chatLink
GroupChatRoom::GroupChatRoom(ChatRoomList& parent, const uint64_t& chatid,
    unsigned char aShard, chatd::Priv aOwnPriv, int64_t ts, bool aIsArchived, const std::string& title,
    const uint64_t publicHandle, std::shared_ptr<std::string> unifiedKey, int aNumPeers, std::string aUrl)
:ChatRoom(parent, chatid, true, aShard, aOwnPriv, ts, aIsArchived, title),
  mRoomGui(nullptr), mNumPeers(aNumPeers)
{
    initWithChatd(true, unifiedKey, 0, publicHandle); // strongvelope only needs the public handle in preview mode (to fetch user attributes via `mcuga`)
    mChat->setPublicHandle(publicHandle);   // chatd always need to know the public handle in preview mode (to send HANDLEJOIN)
    mUrl = aUrl;

    //save to db
    auto db = parent.mKarereClient.db;

    Buffer unifiedKeyBuf;
    unifiedKeyBuf.write(0, (uint8_t)strongvelope::kDecrypted);  // prefix to indicate it's decrypted
    unifiedKeyBuf.append(unifiedKey->data(), unifiedKey->size());

    db.query(
        "insert or replace into chats(chatid, shard, peer, peer_priv, "
        "own_priv, ts_created, mode, unified_key) values(?,?,-1,0,?,?,2,?)",
        mChatid, mShardNo, mOwnPriv, mCreationTs, unifiedKeyBuf);

    initChatTitle(title, strongvelope::kDecrypted, true);

    mRoomGui = addAppItem();
    mIsInitializing = false;
}

void GroupChatRoom::initWithChatd(bool isPublic, std::shared_ptr<std::string> unifiedKey, int isUnifiedKeyEncrypted, Id ph)
{
    karere::SetOfIds users;
    Id myHandle = parent.mKarereClient.myHandle();

    //Don't add my own handle in preview mode because previewers are not chat members
    if (myHandle != Id::null() && !ph.isValid())
    {
        users.insert(myHandle);
    }

    for (auto& peer: mPeers)
    {
        users.insert(peer.first);
    }

    createChatdChat(users, isPublic, unifiedKey, isUnifiedKeyEncrypted, ph);
}

void GroupChatRoom::connect(const char *url)
{
    if (chat().onlineState() != chatd::kChatStateOffline)
        return;

    mChat->connect(url);
}

promise::Promise<void> GroupChatRoom::memberNamesResolved() const
{
    return mMemberNamesResolved;
}

IApp::IPeerChatListItem* PeerChatRoom::addAppItem()
{
    auto list = parent.mKarereClient.app.chatListHandler();
    return list ? list->addPeerChatItem(*this) : nullptr;
}

PeerChatRoom::PeerChatRoom(ChatRoomList& parent, const uint64_t& chatid,
    unsigned char aShard, chatd::Priv aOwnPriv, const uint64_t& peer, chatd::Priv peerPriv, int64_t ts, bool aIsArchived)
:ChatRoom(parent, chatid, false, aShard, aOwnPriv, ts, aIsArchived), mPeer(peer),
  mPeerPriv(peerPriv),
  mRoomGui(nullptr)
{
    initContact(peer);
    initWithChatd();
    mRoomGui = addAppItem();
    mIsInitializing = false;
}

PeerChatRoom::PeerChatRoom(ChatRoomList& parent, const mega::MegaTextChat& chat)
    :ChatRoom(parent, chat.getHandle(), false, chat.getShard(),
     (chatd::Priv)chat.getOwnPrivilege(), chat.getCreationTime(), chat.isArchived()),
      mPeer(getSdkRoomPeer(chat)), mPeerPriv(getSdkRoomPeerPriv(chat)), mRoomGui(nullptr)
{
    parent.mKarereClient.db.query("insert into chats(chatid, shard, peer, peer_priv, own_priv, ts_created, archived) values (?,?,?,?,?,?,?)",
        mChatid, mShardNo, mPeer, mPeerPriv, mOwnPriv, chat.getCreationTime(), chat.isArchived());
//just in case
    parent.mKarereClient.db.query("delete from chat_peers where chatid = ?", mChatid);

    KR_LOG_DEBUG("Added 1on1 chatroom '%s' from API",  ID_CSTR(mChatid));

    initContact(mPeer);
    initWithChatd();
    mRoomGui = addAppItem();
    mIsInitializing = false;
}
PeerChatRoom::~PeerChatRoom()
{
    if (mRoomGui && !parent.mKarereClient.isTerminated())
    {
        parent.mKarereClient.app.chatListHandler()->removePeerChatItem(*mRoomGui);
    }

    if (parent.mKarereClient.mChatdClient)
    {
        parent.mKarereClient.mChatdClient->leave(mChatid);
    }
}

void PeerChatRoom::initContact(const uint64_t& peer)
{
    mContact = parent.mKarereClient.contactList->contactFromUserId(peer);
    mEmail = mContact ? mContact->email() : "Inactive account";
    if (mContact)
    {
        mContact->attachChatRoom(*this);
    }
    else    // 1on1 with ex-user
    {
        mUsernameAttrCbId = parent.mKarereClient.userAttrCache().
                getAttr(peer, USER_ATTR_FULLNAME, this,[](Buffer* data, void* userp)
        {
            //even if both first and last name are null, the data is at least
            //one byte - the firstname-size-prefix, which will be zero
            auto self = static_cast<PeerChatRoom*>(userp);
            if (!data || data->empty() || (*data->buf() == 0))
            {
                self->updateTitle(self->mEmail);
            }
            else
            {
                self->updateTitle(std::string(data->buf()+1, data->dataSize()-1));
            }
        });

        if (mTitleString.empty()) // user attrib fetch was not synchronous
        {
            updateTitle(mEmail);
            assert(!mTitleString.empty());
        }
    }
}

uint64_t PeerChatRoom::getSdkRoomPeer(const ::mega::MegaTextChat& chat)
{
    auto peers = chat.getPeerList();
    assert(peers);
    assert(peers->size() == 1);
    return peers->getPeerHandle(0);
}

chatd::Priv PeerChatRoom::getSdkRoomPeerPriv(const mega::MegaTextChat &chat)
{
    auto peers = chat.getPeerList();
    assert(peers);
    assert(peers->size() == 1);
    return (chatd::Priv) peers->getPeerPrivilege(0);
}

bool ChatRoom::syncOwnPriv(chatd::Priv priv)
{
    if (mOwnPriv == priv)
    {
        return false;
    }

    if(previewMode())
    {
        assert(mOwnPriv == chatd::PRIV_RDONLY
               || mOwnPriv == chatd::PRIV_NOTPRESENT);  // still in preview, but ph is invalid

        if (priv >= chatd::PRIV_RDONLY)
        {
            //Join
            mChat->setPublicHandle(Id::inval());

            //Remove preview mode flag from DB
            parent.mKarereClient.db.query("update chats set mode = '1' where chatid = ?", mChatid);
        }
    }

    mOwnPriv = priv;
    parent.mKarereClient.db.query("update chats set own_priv = ? where chatid = ?", mOwnPriv, mChatid);
    return true;
}

bool ChatRoom::syncArchive(bool aIsArchived)
{
    if (mIsArchived == aIsArchived)
        return false;

    mIsArchived = aIsArchived;
    parent.mKarereClient.db.query("update chats set archived = ? where chatid = ?", mIsArchived, mChatid);

    return true;
}

bool PeerChatRoom::syncPeerPriv(chatd::Priv priv)
{
    if (mPeerPriv == priv)
        return false;

    mPeerPriv = priv;
    parent.mKarereClient.db.query("update chats set peer_priv = ? where chatid = ?", mPeerPriv, mChatid);

    return true;
}

bool PeerChatRoom::syncWithApi(const mega::MegaTextChat &chat)
{
    bool changed = syncOwnPriv((chatd::Priv) chat.getOwnPrivilege());   // returns true if own privilege has changed
    bool changedArchived = syncArchive(chat.isArchived());
    changed |= changedArchived;
    changed |= syncPeerPriv((chatd::Priv)chat.getPeerList()->getPeerPrivilege(0));

    if (changedArchived)
    {
        mIsArchived = chat.isArchived();
        onArchivedChanged(mIsArchived);
    }
    return changed;
}

promise::Promise<void> GroupChatRoom::addMember(uint64_t userid, chatd::Priv priv, bool saveToDb)
{
    assert(userid != parent.mKarereClient.myHandle());

    auto it = mPeers.find(userid);
    if (it != mPeers.end())
    {
        if (it->second->mPriv == priv)
        {
            saveToDb = false;
        }
        else
        {
            it->second->mPriv = priv;
        }
    }
    else
    {
        mPeers.emplace(userid, new Member(*this, userid, priv)); //usernames will be updated when the Member object gets the username attribute
    }
    if (saveToDb)
    {
        parent.mKarereClient.db.query("insert or replace into chat_peers(chatid, userid, priv) values(?,?,?)",
            mChatid, userid, priv);
    }

    return mPeers[userid]->nameResolved();
}

bool GroupChatRoom::removeMember(uint64_t userid)
{
    KR_LOG_DEBUG("GroupChatRoom[%s]: Removed member %s", ID_CSTR(mChatid), ID_CSTR(userid));

    auto it = mPeers.find(userid);
    if (it == mPeers.end())
    {
        KR_LOG_WARNING("GroupChatRoom::removeMember for a member that we don't have, ignoring");
        return false;
    }

    delete it->second;
    mPeers.erase(it);
    parent.mKarereClient.db.query("delete from chat_peers where chatid=? and userid=?", mChatid, userid);

    return true;
}

promise::Promise<void> GroupChatRoom::setPrivilege(karere::Id userid, chatd::Priv priv)
{
    auto wptr = getDelTracker();
    return parent.mKarereClient.api.callIgnoreResult(&::mega::MegaApi::updateChatPermissions, chatid(), userid.val, priv)
    .then([this, wptr, userid, priv]()
    {
        wptr.throwIfDeleted();
        if (userid == parent.mKarereClient.myHandle())
        {
            parent.mKarereClient.db.query("update chats set own_priv=? where chatid=?", priv, mChatid);
        }
        else
        {
            parent.mKarereClient.db.query("update chat_peers set priv=? where chatid=? and userid=?", priv, mChatid, userid);
        }
    });
}

promise::Promise<void> ChatRoom::truncateHistory(karere::Id msgId)
{
    auto wptr = getDelTracker();
    return parent.mKarereClient.api.callIgnoreResult(
                &::mega::MegaApi::truncateChat,
                chatid(),
                msgId)
    .then([this, wptr]()
    {
        wptr.throwIfDeleted();
        // TODO: update indexes, last message and so on
    });
}

bool ChatRoom::isCallActive() const
{
    return parent.mKarereClient.isCallActive(mChatid);
}

promise::Promise<void> ChatRoom::archiveChat(bool archive)
{
    auto wptr = getDelTracker();
    return parent.mKarereClient.api.callIgnoreResult(&::mega::MegaApi::archiveChat, chatid(), archive)
    .then([this, wptr, archive]()
    {
        wptr.throwIfDeleted();

        bool archiveChanged = syncArchive(archive);
        if (archiveChanged)
        {
            onArchivedChanged(archive);
        }
    });
}

void GroupChatRoom::deleteSelf()
{
    //have to post a delete on the event loop, as there may be pending
    //events related to the chatroom/strongvelope instance
    auto wptr = weakHandle();
    marshallCall([wptr, this]()
    {
        if (wptr.deleted())
        {
            return;
        }
        delete this;
    }, parent.mKarereClient.appCtx);
}

ChatRoomList::ChatRoomList(Client& aClient)
:mKarereClient(aClient)
{}

void ChatRoomList::loadFromDb()
{
    auto db = mKarereClient.db;

    //We need to ensure that the DB does not contain any record related with a preview
    SqliteStmt stmtPreviews(db, "select chatid from chats where mode = '2'");
    while(stmtPreviews.step())
    {
        Id chatid = stmtPreviews.uint64Col(0);
        previewCleanup(chatid);
    }

    SqliteStmt stmt(db, "select chatid, ts_created ,shard, own_priv, peer, peer_priv, title, archived, mode, unified_key from chats");
    while(stmt.step())
    {
        auto chatid = stmt.uint64Col(0);
        if (find(chatid) != end())
        {
            KR_LOG_WARNING("ChatRoomList: Attempted to load from db cache a chatid that is already in memory");
            continue;
        }
        auto peer = stmt.uint64Col(4);
        ChatRoom* room;
        if (peer != uint64_t(-1))
        {
            room = new PeerChatRoom(*this, chatid, stmt.intCol(2), (chatd::Priv)stmt.intCol(3), peer, (chatd::Priv)stmt.intCol(5), stmt.intCol(1), stmt.intCol(7));
        }
        else
        {
            std::shared_ptr<std::string> unifiedKey;
            int isUnifiedKeyEncrypted = strongvelope::kDecrypted;

            Buffer unifiedKeyBuf;
            stmt.blobCol(9, unifiedKeyBuf);
            if (!unifiedKeyBuf.empty())
            {
                const char *pos = unifiedKeyBuf.buf();
                isUnifiedKeyEncrypted = (uint8_t)*pos;  pos++;
                size_t len = unifiedKeyBuf.size() - 1;
                assert( (isUnifiedKeyEncrypted == strongvelope::kDecrypted && len == 16)
                        || (isUnifiedKeyEncrypted == strongvelope::kEncrypted && len == 24)  // encrypted version includes invitor's userhandle (8 bytes)
                        || (isUnifiedKeyEncrypted));
                unifiedKey.reset(new std::string(pos, len));
            }

            // Get title and check if it's encrypted or not
            std::string auxTitle;
            int isTitleEncrypted = strongvelope::kDecrypted;

            Buffer titleBuf;
            stmt.blobCol(6, titleBuf);
            if (!titleBuf.empty())
            {
                const char *posTitle = titleBuf.buf();
                isTitleEncrypted = (uint8_t)*posTitle;  posTitle++;
                size_t len = titleBuf.size() - 1;
                auxTitle.assign(posTitle, len);
            }

            room = new GroupChatRoom(*this, chatid, stmt.intCol(2), (chatd::Priv)stmt.intCol(3), stmt.intCol(1), stmt.intCol(7), auxTitle, isTitleEncrypted, stmt.intCol(8), unifiedKey, isUnifiedKeyEncrypted);
        }
        emplace(chatid, room);
    }
}
void ChatRoomList::addMissingRoomsFromApi(const mega::MegaTextChatList& rooms, SetOfIds& chatids)
{
    auto size = rooms.size();
    for (int i = 0; i < size; i++)
    {
        auto& apiRoom = *rooms.get(i);
        auto chatid = apiRoom.getHandle();
        auto it = find(chatid);
        if (it != end())
            continue;   // chatroom already known

        ChatRoom* room = addRoom(apiRoom);
        chatids.insert(chatid);

        if (mKarereClient.connected())
        {
            KR_LOG_DEBUG("...connecting new room to chatd...");
            room->connect();
        }
        else
        {
            KR_LOG_DEBUG("...client is not connected, not connecting new room");
        }
    }
}

ChatRoom* ChatRoomList::addRoom(const mega::MegaTextChat& apiRoom)
{
    auto chatid = apiRoom.getHandle();

    ChatRoom* room;
    if(apiRoom.isGroup())
    {
        //We need to ensure that unified key exists before decrypt title for public chats. So we decrypt title inside ctor
        room = new GroupChatRoom(*this, apiRoom); //also writes it to cache
    }
    else    // 1on1
    {
        room = new PeerChatRoom(*this, apiRoom);
    }

#ifndef NDEBUG
    auto ret =
#endif
    emplace(chatid, room);
    assert(ret.second); //we should not have that room
    return room;
}

void ChatRoom::notifyExcludedFromChat()
{
    if (mAppChatHandler)
        mAppChatHandler->onExcludedFromChat();
    auto listItem = roomGui();
    if (listItem)
        listItem->onExcludedFromChat();
}

void ChatRoom::notifyRejoinedChat()
{
    if (mAppChatHandler)
        mAppChatHandler->onRejoinedChat();
    auto listItem = roomGui();
    if (listItem)
        listItem->onRejoinedChat();
}

void ChatRoomList::removeRoomPreview(Id chatid)
{
    auto wptr = mKarereClient.weakHandle();
    marshallCall([wptr, this, chatid]()
    {
        if (wptr.deleted())
        {
            return;
        }

        auto it = find(chatid);
        if (it == end())
        {
            CHATD_LOG_WARNING("removeRoomPreview: room not in chat list");
            return;
        }
        if (!it->second->previewMode())
        {
            CHATD_LOG_WARNING("removeRoomPreview: room is not a preview");
            return;
        }

        GroupChatRoom *groupchat = (GroupChatRoom*)it->second;
        erase(it);
        delete groupchat;
    },mKarereClient.appCtx);
}

void GroupChatRoom::setRemoved()
{
    mOwnPriv = chatd::PRIV_NOTPRESENT;
    parent.mKarereClient.db.query("update chats set own_priv=? where chatid=?", mOwnPriv, mChatid);
    notifyExcludedFromChat();
}

void Client::onChatsUpdate(::mega::MegaApi*, ::mega::MegaTextChatList* rooms)
{
    if (!rooms)
    {
        const char *scsn = api.sdk.getSequenceNumber();
        KR_LOG_DEBUG("Chatrooms up to date with API. scsn: %s", scsn);
        delete [] scsn;
        return;
    }

    assert(mContactsLoaded);

    std::shared_ptr<mega::MegaTextChatList> copy(rooms->copy());
#ifndef NDEBUG
    dumpChatrooms(*copy);
#endif

    auto wptr = weakHandle();
    marshallCall([wptr, this, copy]()
    {
        if (wptr.deleted())
        {
            return;
        }

        chats->onChatsUpdate(*copy);
    }, appCtx);
}

void ChatRoomList::onChatsUpdate(::mega::MegaTextChatList& rooms)
{
    SetOfIds added; // out-param: records the new rooms added to the list
    addMissingRoomsFromApi(rooms, added);
    auto count = rooms.size();
    for (int i = 0; i < count; i++)
    {
        const ::mega::MegaTextChat *apiRoom = rooms.get(i);
        ::mega::MegaHandle chatid = apiRoom->getHandle();
        if (added.has(chatid)) //room was just added, no need to sync
            continue;

        ChatRoom *room = at(chatid);
        room->syncWithApi(*apiRoom);
    }
}

ChatRoomList::~ChatRoomList()
{
    for (auto& room: *this)
        delete room.second;
}

promise::Promise<void> GroupChatRoom::decryptTitle()
{
    assert(!mEncryptedTitle.empty());

    Buffer buf(mEncryptedTitle.size());    
    try
    {
        size_t decLen = base64urldecode(mEncryptedTitle.c_str(), mEncryptedTitle.size(), buf.buf(), buf.bufSize());
        buf.setDataSize(decLen);
    }
    catch(std::exception& e)
    {
        KR_LOG_ERROR("Failed to base64-decode chat title for chat %s: %s. Falling back to member names", ID_CSTR(mChatid), e.what());

        parent.mKarereClient.api.call(&mega::MegaApi::sendEvent, 99007, "Decryption of chat topic failed");
        updateTitleInDb(mEncryptedTitle, strongvelope::kUndecryptable);
        makeTitleFromMemberNames();

        return promise::Error(e.what());
    }

    auto wptr = getDelTracker();
    promise::Promise<std::string> pms = chat().crypto()->decryptChatTitleFromApi(buf);
    return pms.then([wptr, this](const std::string title)
    {
        wptr.throwIfDeleted();

        // Update title (also in cache) and notify that has changed
        handleTitleChange(title, true);
    })
    .fail([wptr, this](const promise::Error& err)
    {
        wptr.throwIfDeleted();

        KR_LOG_ERROR("Error decrypting chat title for chat %s: %s. Falling back to member names.", ID_CSTR(chatid()), err.what());

        parent.mKarereClient.api.call(&mega::MegaApi::sendEvent, 99007, "Decryption of chat topic failed");
        updateTitleInDb(mEncryptedTitle, strongvelope::kUndecryptable);
        makeTitleFromMemberNames();

        return err;
    });
}

void GroupChatRoom::updateTitleInDb(const std::string &title, int isEncrypted)
{
    KR_LOG_DEBUG("Title update in cache");
    Buffer titleBuf;
    titleBuf.write(0, (uint8_t)isEncrypted);
    titleBuf.append(title.data(), title.size());
    parent.mKarereClient.db.query("update chats set title=? where chatid=?", titleBuf, mChatid);
}

void GroupChatRoom::makeTitleFromMemberNames()
{
    mHasTitle = false;
    std::string newTitle;
    if (mPeers.empty())
    {
        time_t ts = mCreationTs;
        const struct tm *time = localtime(&ts);
        char date[18];
        strftime(date, sizeof(date), "%Y-%m-%d %H:%M", time);
        newTitle = "Chat created on ";
        newTitle.append(date);
    }
    else
    {
        for (auto& m: mPeers)
        {
            //name has binary layout
            auto& name = m.second->mName;
            assert(!name.empty()); //is initialized to '\0', so is never empty
            if (name.size() <= 1)
            {
                auto& email = m.second->mEmail;
                if (!email.empty())
                    newTitle.append(email).append(", ");
                else
                    newTitle.append("..., ");
            }
            else
            {
                int firstnameLen = name.at(0);
                if (firstnameLen)
                {
                    newTitle.append(name.substr(1, firstnameLen)).append(", ");
                }
                else
                {
                    newTitle.append(name.substr(1)).append(", ");
                }
            }
        }
        newTitle.resize(newTitle.size()-2); //truncate last ", "
    }
    assert(!newTitle.empty());
    if (newTitle == mTitleString)
    {
        KR_LOG_DEBUG("makeTitleFromMemberNames: same title than existing one, skipping update");
        return;
    }

    mTitleString = newTitle;
    notifyTitleChanged();
}

promise::Promise<void> GroupChatRoom::setTitle(const std::string& title)
{
    auto wptr = getDelTracker();
    return chat().crypto()->encryptChatTitle(title)
    .then([wptr, this](const std::shared_ptr<Buffer>& buf)
    {
        wptr.throwIfDeleted();
        auto b64 = base64urlencode(buf->buf(), buf->dataSize());
        return parent.mKarereClient.api.callIgnoreResult(&::mega::MegaApi::setChatTitle, chatid(),
            b64.c_str());
    })
    .then([wptr, this, title]()
    {
        wptr.throwIfDeleted();
        if (title.empty())
        {
            clearTitle();
        }
    });
}

GroupChatRoom::~GroupChatRoom()
{
    removeAppChatHandler();

    if (mRoomGui && !parent.mKarereClient.isTerminated())
    {
        parent.mKarereClient.app.chatListHandler()->removeGroupChatItem(*mRoomGui);
    }

    if (previewMode())
    {
        parent.previewCleanup(mChatid);
    }

    if (parent.mKarereClient.mChatdClient)
    {
        parent.mKarereClient.mChatdClient->leave(mChatid);
    }

    for (auto& m: mPeers)
    {
        delete m.second;
    }
}

promise::Promise<void> GroupChatRoom::leave()
{
    auto wptr = getDelTracker();

    return parent.mKarereClient.api.callIgnoreResult(&mega::MegaApi::removeFromChat, mChatid, mega::INVALID_HANDLE)
    .fail([](const promise::Error& err) -> Promise<void>
    {
        if (err.code() == ::mega::MegaError::API_EARGS) //room does not actually exist on API, ignore room and remove it locally
            return promise::_Void();
        else
            return err;
    })
    .then([this, wptr]()
    {
        wptr.throwIfDeleted();
        setRemoved();
    });
}

promise::Promise<void> GroupChatRoom::invite(uint64_t userid, chatd::Priv priv)
{
    auto wptr = getDelTracker();

    //Add new user to strongvelope set of users
    promise::Promise<std::string> pms;
    if (mHasTitle && !publicChat())
    {
        pms = chat().crypto()->encryptChatTitle(mTitleString, userid)
        .then([](const std::shared_ptr<Buffer>& buf)
        {
            return base64urlencode(buf->buf(), buf->dataSize());
        });
    }
    else
    {
        pms = promise::Promise<std::string>(std::string());
    }

    return pms
    .then([this, wptr, userid, priv](const std::string& title)
    {
        wptr.throwIfDeleted();
        ApiPromise invitePms;
        if (publicChat())
        {
            invitePms = chat().crypto()->encryptUnifiedKeyForAllParticipants(userid)
            .then([wptr, this, userid, priv](chatd::KeyCommand* encKey)
             {
                //Get peer unified key
                auto useruk = encKey->getKeyByUserId(userid);

                //Get creator handle in binary
                uint64_t invitorHandle = chat().client().mKarereClient->myHandle().val;

                //Append [invitorhandle+uk]
                std::string uKeyBin((const char*)&invitorHandle, sizeof(invitorHandle));
                uKeyBin.append(useruk->buf(), useruk->size());

                //Encode [invitorhandle+uk] to B64
                std::string uKeyB64;
                mega::Base64::btoa(uKeyBin, uKeyB64);

                return parent.mKarereClient.api.call(&mega::MegaApi::inviteToPublicChat, mChatid, userid, priv,
                    uKeyB64.c_str());
             });
        }
        else
        {
            invitePms = parent.mKarereClient.api.call(&mega::MegaApi::inviteToChat, mChatid, userid, priv,
                title.empty() ? nullptr : title.c_str());
        }
        return invitePms
        .then([this, wptr, userid, priv](ReqResult)
        {
            wptr.throwIfDeleted();
            addMember(userid, priv, true)
            .then([wptr, this]()
            {
                wptr.throwIfDeleted();
                if (!mHasTitle)
                {
                    makeTitleFromMemberNames();
                }
            });
        });
    });
}

promise::Promise<void> GroupChatRoom::autojoinPublicChat(uint64_t ph)
{
    Id myHandle(parent.mKarereClient.myHandle());

    return chat().crypto()->encryptUnifiedKeyToUser(myHandle)
    .then([this, myHandle, ph](std::string key) -> ApiPromise
    {
        //Append [invitorhandle+uk]
        std::string uKeyBin((const char*)&myHandle, sizeof(myHandle.val));
        uKeyBin.append(key.data(), key.size());

        //Encode [invitorhandle+uk] to B64
        std::string uKeyB64;
        mega::Base64::btoa(uKeyBin, uKeyB64);

        return parent.mKarereClient.api.call(&mega::MegaApi::chatLinkJoin, ph, uKeyB64.c_str());
    })
    .then([this, myHandle](ReqResult)
    {
        onUserJoin(parent.mKarereClient.myHandle(), chatd::PRIV_FULL);
    });
 }

//chatd::Listener::init
void ChatRoom::init(chatd::Chat& chat, chatd::DbInterface*& dbIntf)
{
    mChat = &chat;
    dbIntf = new ChatdSqliteDb(*mChat, parent.mKarereClient.db);
    if (mAppChatHandler)
    {
        setAppChatHandler(mAppChatHandler);
    }
}

void ChatRoom::setAppChatHandler(IApp::IChatHandler* handler)
{
    if (mAppChatHandler)
        throw std::runtime_error("App chat handler is already set, remove it first");

    mAppChatHandler = handler;
    chatd::DbInterface* dummyIntf = nullptr;
// mAppChatHandler->init() may rely on some events, so we need to set mChatWindow as listener before
// calling init(). This is safe, as and we will not get any async events before we
//return to the event loop
    mChat->setListener(mAppChatHandler);
    mAppChatHandler->init(*mChat, dummyIntf);
}

void ChatRoom::removeAppChatHandler()
{
    if (!mAppChatHandler)
        return;
    mAppChatHandler = nullptr;
    mChat->setListener(this);
}

bool ChatRoom::hasChatHandler() const
{
    return mAppChatHandler != NULL;
}

void GroupChatRoom::onUserJoin(Id userid, chatd::Priv privilege)
{
    auto it = mPeers.find(userid);
    if (it != mPeers.end() && it->second->mPriv == privilege)
    {
        return;
    }

    if (userid == parent.mKarereClient.myHandle())
    {
        syncOwnPriv(privilege);
    }
    else
    {
        auto wptr = weakHandle();
        addMember(userid, privilege, true)
        .then([wptr, this]()
        {
            wptr.throwIfDeleted();
            if (!mHasTitle)
            {
                makeTitleFromMemberNames();
            }
        });
    }
    if (mRoomGui)
    {
        mRoomGui->onUserJoin(userid, privilege);
    }
}

void GroupChatRoom::onUserLeave(Id userid)
{
    if (userid == parent.mKarereClient.myHandle())
    {
        setRemoved();
    }
    else if (userid == Id::null())
    {
        // preview is not allowed anymore, notify the user and clean cache
        assert(previewMode());

        setRemoved();
    }
    else
    {
        if (removeMember(userid) && !mHasTitle)
        {
            makeTitleFromMemberNames();
        }

        if (mRoomGui)
            mRoomGui->onUserLeave(userid);
    }
}

void PeerChatRoom::onUserJoin(Id userid, chatd::Priv privilege)
{
    if (userid == parent.mKarereClient.myHandle())
        syncOwnPriv(privilege);
    else if (userid.val == mPeer)
        syncPeerPriv(privilege);
    else
        KR_LOG_ERROR("PeerChatRoom: Bug: Received JOIN event from chatd for a third user, ignoring");
}
void PeerChatRoom::onUserLeave(Id userid)
{
    KR_LOG_ERROR("PeerChatRoom: Bug: Received leave event for user %s from chatd on a permanent chat, ignoring", ID_CSTR(userid));
}

void ChatRoom::onLastTextMessageUpdated(const chatd::LastTextMsg& msg)
{
    if (mIsInitializing)
    {
        auto wptr = weakHandle();
        marshallCall([=]()
        {
            if (wptr.deleted())
                return;
            auto display = roomGui();
            if (display)
                display->onLastMessageUpdated(msg);
        }, parent.mKarereClient.appCtx);
    }
    else
    {
        auto display = roomGui();
        if (display)
           display->onLastMessageUpdated(msg);
    }
}

//chatd notification
void ChatRoom::onOnlineStateChange(chatd::ChatState state)
{
    auto display = roomGui();
    if (display)
    {
        display->onChatOnlineState(state);
    }
}

void ChatRoom::onMsgOrderVerificationFail(const chatd::Message &msg, chatd::Idx idx, const std::string &errmsg)
{
    KR_LOG_ERROR("msgOrderFail[chatid: %s, msgid %s, idx %d, userid %s]: %s",
        ID_CSTR(mChatid), ID_CSTR(msg.id()), idx, ID_CSTR(msg.userid), errmsg.c_str());
}

void ChatRoom::onRecvNewMessage(chatd::Idx idx, chatd::Message& msg, chatd::Message::Status status)
{
    if ( (msg.type == chatd::Message::kMsgTruncate)   // truncate received from a peer or from myself in another client
         || (msg.userid != parent.mKarereClient.myHandle() && status == chatd::Message::kNotSeen) )  // new (unseen) message received from a peer
    {
        parent.mKarereClient.app.onChatNotification(mChatid, msg, status, idx);
    }

    if (msg.type == chatd::Message::kMsgChatTitle)
    {
        std::string title(msg.buf(), msg.size());

        // Update title and notify that has changed
        ((GroupChatRoom *) this)->handleTitleChange(title);
    }
}

void GroupChatRoom::handleTitleChange(const std::string &title, bool saveToDB)
{
    if (saveToDB)
    {
        updateTitleInDb(title, strongvelope::kDecrypted);
    }

    if (mTitleString == title)
    {
        KR_LOG_DEBUG("Same title has already been notified, skipping update");
        return;
    }

    mTitleString = title;
    mHasTitle = true;

    notifyTitleChanged();
}

void ChatRoom::onMessageEdited(const chatd::Message& msg, chatd::Idx idx)
{
    chatd::Message::Status status = mChat->getMsgStatus(msg, idx);

    //TODO: check a truncate always comes as an edit, even if no history exist at all (new chat)
    // and, if so, remove the block from `onRecvNewMessage()`
    if ( (msg.type == chatd::Message::kMsgTruncate) // truncate received from a peer or from myself in another client
         || (msg.userid != parent.mKarereClient.myHandle() && status == chatd::Message::kNotSeen) )    // received message from a peer, still unseen, was edited / deleted
    {
        parent.mKarereClient.app.onChatNotification(mChatid, msg, status, idx);
    }
}

void ChatRoom::onMessageStatusChange(chatd::Idx idx, chatd::Message::Status status, const chatd::Message& msg)
{
    if (msg.userid != parent.mKarereClient.myHandle() && status == chatd::Message::kSeen)  // received message from a peer changed to seen
    {
        parent.mKarereClient.app.onChatNotification(mChatid, msg, status, idx);
    }
}

void ChatRoom::onUnreadChanged()
{
    auto count = mChat->unreadMsgCount();
    IApp::IChatListItem *room = roomGui();
    if (room)
    {
        room->onUnreadCountChanged(count);
    }
}

void ChatRoom::onPreviewersUpdate()
{
    IApp::IChatListItem *room = roomGui();
    if (room)
    {
        room->onPreviewersCountUpdate(mChat->getNumPreviewers());
    }
}

void ChatRoom::onArchivedChanged(bool archived)
{
    IApp::IChatListItem *room = roomGui();
    if (room)
    {
        room->onChatArchived(archived);
    }
    if (mAppChatHandler)
    {
        mAppChatHandler->onChatArchived(archived);
    }

    // since the archived rooms don't count for the chats with unread messages,
    // we need to notifiy the apps about the changes on unread messages.
    onUnreadChanged();
}

void PeerChatRoom::updateTitle(const std::string& title)
{
    mTitleString = title;
    notifyTitleChanged();
}

void ChatRoom::notifyTitleChanged()
{
    callAfterInit(this, [this]
    {
        auto display = roomGui();
        if (display)
            display->onTitleChanged(mTitleString);

        if (mAppChatHandler)
            mAppChatHandler->onTitleChanged(mTitleString);
    }, parent.mKarereClient.appCtx);
}

void ChatRoom::notifyChatModeChanged()
{
    callAfterInit(this, [this]
    {
        auto display = roomGui();
        if (display)
            display->onChatModeChanged(this->publicChat());

        if (mAppChatHandler)
            mAppChatHandler->onChatModeChanged(this->publicChat());
    }, parent.mKarereClient.appCtx);
}

void GroupChatRoom::enablePreview(uint64_t ph)
{
    // Current priv is PRIV_NOTPRESENT and need to be updated
    mOwnPriv = chatd::PRIV_RDONLY;
    parent.mKarereClient.db.query("update chats set own_priv = ? where chatid = ?", mOwnPriv, mChatid);
    if (mRoomGui)
    {
        mRoomGui->onUserJoin(parent.mKarereClient.myHandle(), mOwnPriv);
    }

    mChat->setPublicHandle(ph);
    chat().disable(false);
    connect();
}

bool GroupChatRoom::publicChat() const
{
    return (mChat->crypto()->isPublicChat());
}

uint64_t GroupChatRoom::getPublicHandle() const
{
    return (mChat->getPublicHandle());
}

unsigned int GroupChatRoom::getNumPreviewers() const
{
    return mChat->getNumPreviewers();
}

// return true if new peer, peer removed or peer's privilege updated
bool GroupChatRoom::previewMode() const
{
    return mChat->previewMode();
}

void ChatRoomList::previewCleanup(Id chatid)
{
    auto db = mKarereClient.db;
    if (db.isOpen())   // upon karere::Client destruction, DB is already closed
    {
        db.query("delete from chat_peers where chatid = ?", chatid);
        db.query("delete from chat_vars where chatid = ?", chatid);
        db.query("delete from chats where chatid = ?", chatid);
        db.query("delete from history where chatid = ?", chatid);
        db.query("delete from manual_sending where chatid = ?", chatid);
        db.query("delete from sending where chatid = ?", chatid);
        db.query("delete from sendkeys where chatid = ?", chatid);
        db.query("delete from node_history where chatid = ?", chatid);
    }
}

promise::Promise<std::shared_ptr<std::string>> GroupChatRoom::unifiedKey()
{
    return mChat->crypto()->getUnifiedKey();
}

int GroupChatRoom::getNumPeers() const
{
    return mNumPeers;
}

// return true if new peer or peer removed. Updates peer privileges as well
bool GroupChatRoom::syncMembers(const mega::MegaTextChat& chat)
{
    UserPrivMap users;
    auto members = chat.getPeerList();
    if (members)
    {
        auto size = members->size();
        for (int i = 0; i < size; i++)
        {
            users.emplace(members->getPeerHandle(i), (chatd::Priv)members->getPeerPrivilege(i));
        }
    }

    auto db = parent.mKarereClient.db;
    bool peersChanged = false;
    for (auto ourIt = mPeers.begin(); ourIt != mPeers.end();)
    {
        auto userid = ourIt->first;
        auto member = ourIt->second;

        auto it = users.find(userid);
        if (it == users.end()) //we have a user that is not in the chatroom anymore
        {
            peersChanged = true;
            ourIt++;    // prevent iterator becoming invalid due to removal
            removeMember(userid);
        }
        else    // existing peer changed privilege
        {
            if (member->mPriv != it->second)
            {
                KR_LOG_DEBUG("GroupChatRoom[%s]:syncMembers: Changed privilege of member %s: %d -> %d",
                     ID_CSTR(chatid()), ID_CSTR(userid), member->mPriv, it->second);

                member->mPriv = it->second;
                db.query("update chat_peers set priv=? where chatid=? and userid=?", member->mPriv, mChatid, userid);
            }
            ourIt++;
        }
    }

    std::vector<promise::Promise<void> > promises;
    for (auto& user: users)
    {
        if (mPeers.find(user.first) == mPeers.end())
        {
            peersChanged = true;
            promises.push_back(addMember(user.first, user.second, true));
        }
    }

    if (peersChanged)
    {
        auto wptr = weakHandle();
        promise::when(promises)
        .then([wptr, this]()
        {
            wptr.throwIfDeleted();
            if (!mHasTitle)
            {
                makeTitleFromMemberNames();
            }
        });
    }

    return peersChanged;
}

void GroupChatRoom::initChatTitle(const std::string &title, int isTitleEncrypted, bool saveToDb)
{
    mHasTitle = (!title.empty() && title.at(0));
    if (mHasTitle)
    {
        if (saveToDb)
        {
            updateTitleInDb(title, isTitleEncrypted);
        }

        switch (isTitleEncrypted)
        {
            case strongvelope::kDecrypted:
                mTitleString = title;
                notifyTitleChanged();
                return;

            case strongvelope::kEncrypted:
                mEncryptedTitle = title;
                decryptTitle()
                .fail([this](const promise::Error& e)
                {
                    KR_LOG_ERROR("GroupChatRoom: failed to decrypt title for chat %s: %s", ID_CSTR(mChatid), e.what());
                });
                return;

            case strongvelope::kUndecryptable:
                KR_LOG_ERROR("Undecryptable chat title for chat %s", ID_CSTR(mChatid));
                // fallback to makeTitleFromMemberNames()
                break;
        }
    }

    // if has no title or it's undecryptable...
    auto wptr = weakHandle();
    mMemberNamesResolved.then([wptr, this]()
    {
        if (wptr.deleted())
            return;

        makeTitleFromMemberNames();
    });
}

void GroupChatRoom::clearTitle()
{
    makeTitleFromMemberNames();
    parent.mKarereClient.db.query("update chats set title=NULL where chatid=?", mChatid);
}

bool GroupChatRoom::syncWithApi(const mega::MegaTextChat& chat)
{
    // Mode changed
    if (!chat.isPublicChat() && publicChat())
    {
        KR_LOG_DEBUG("Chatroom[%s]: API event: mode changed to private", ID_CSTR(mChatid));
        setChatPrivateMode();
        // in case of previewMode, it's also updated in cache
    }

    // Own privilege changed
    auto oldPriv = mOwnPriv;
    bool ownPrivChanged = syncOwnPriv((chatd::Priv) chat.getOwnPrivilege());
    if (ownPrivChanged)
    {
        if (oldPriv == chatd::PRIV_NOTPRESENT)
        {
            if (mOwnPriv != chatd::PRIV_NOTPRESENT)
            {
                // in case chat-link was invalidated during preview, the room was disabled
                // now, we upgrade from (invalid) previewer to participant --> enable it back
                if (mChat->isDisabled())
                {
                    KR_LOG_WARNING("Enable chatroom previously in preview mode");
                    mChat->disable(false);
                }

                // if already connected, need to send a new JOIN to chatd
                if (parent.mKarereClient.connected())
                {
                    KR_LOG_DEBUG("Connecting existing room to chatd after re-join...");
                    if (mChat->onlineState() != ::chatd::ChatState::kChatStateJoining)
                    {
                        mChat->connect();
                    }
                    else
                    {
                        KR_LOG_DEBUG("Skip re-join chatd, since it's already joining right now");
                        parent.mKarereClient.api.callIgnoreResult(&::mega::MegaApi::sendEvent, 99003, "Skip re-join chatd");
                    }
                }
                KR_LOG_DEBUG("Chatroom[%s]: API event: We were re/invited",  ID_CSTR(mChatid));
                notifyRejoinedChat();
            }
        }
        else if (mOwnPriv == chatd::PRIV_NOTPRESENT)
        {
            //we were excluded
            KR_LOG_DEBUG("Chatroom[%s]: API event: We were removed", ID_CSTR(mChatid));
            setRemoved(); // may delete 'this'
            return true;
        }
        else
        {
            KR_LOG_DEBUG("Chatroom[%s]: API event: Our own privilege changed",  ID_CSTR(mChatid));
            onUserJoin(parent.mKarereClient.myHandle(), mOwnPriv);
        }
    }

    // Peer list changes
    bool membersChanged = syncMembers(chat);

    // Title changes
    const char *title = chat.getTitle();
    mHasTitle = (title && title[0]);
    if (mHasTitle)
    {
        if (mEncryptedTitle != title)   // title has changed
        {
            // if the title was already decrypted in cache at startup, the `mEncryptedTitle` won't be initialized yet
            // (the encrypted flavour of the title is saved in cache but overwriten when decrypted)
            // In consequence, the first actionpacket will initialize it and decrypt it once per execution
            mEncryptedTitle = title;
            updateTitleInDb(mEncryptedTitle, strongvelope::kEncrypted);

            decryptTitle()
            .fail([](const promise::Error& err)
            {
                KR_LOG_DEBUG("Can't decrypt chatroom title. In function: GroupChatRoom::syncWithApi. Error: %s", err.what());
            });
        }
    }
    else if (membersChanged)
    {
        KR_LOG_DEBUG("Empty title received for groupchat %s. Peers changed, updating title...", ID_CSTR(mChatid));
        clearTitle();
    }

    bool archiveChanged = syncArchive(chat.isArchived());
    if (archiveChanged)
    {
        onArchivedChanged(mIsArchived);
    }

    KR_LOG_DEBUG("Synced group chatroom %s with API.", ID_CSTR(mChatid));
    return true;
}

void GroupChatRoom::setChatPrivateMode()
{
    //Update strongvelope
    chat().crypto()->setPrivateChatMode();

    //Update cache
    parent.mKarereClient.db.query("update chats set mode = '0' where chatid = ?", mChatid);

    notifyChatModeChanged();
}

GroupChatRoom::Member::Member(GroupChatRoom& aRoom, const uint64_t& user, chatd::Priv aPriv)
: mRoom(aRoom), mHandle(user), mPriv(aPriv), mName("\0", 1)
{
    mNameAttrCbHandle = mRoom.parent.mKarereClient.userAttrCache().getAttr(
        user, USER_ATTR_FULLNAME, this,
        [](Buffer* buf, void* userp)
    {
        auto self = static_cast<Member*>(userp);
        if (buf && !buf->empty())
        {
            self->mName.assign(buf->buf(), buf->dataSize());
        }
        else
        {
            self->mName.assign("\0", 1);
        }
        if (self->mRoom.mAppChatHandler)
        {
            self->mRoom.mAppChatHandler->onMemberNameChanged(self->mHandle, self->mName);
        }

        if (!self->mNameResolved.done())
        {
            self->mNameResolved.resolve();
        }
        else if (self->mRoom.memberNamesResolved().done() && !self->mRoom.mHasTitle)
        {
            self->mRoom.makeTitleFromMemberNames();
        }
    });

    mEmailAttrCbHandle = mRoom.parent.mKarereClient.userAttrCache().getAttr(
        user, USER_ATTR_EMAIL, this,
        [](Buffer* buf, void* userp)
    {
        auto self = static_cast<Member*>(userp);
        if (buf && !buf->empty())
        {
            self->mEmail.assign(buf->buf(), buf->dataSize());
            if (self->mName.size() <= 1 && self->mRoom.memberNamesResolved().done() && !self->mRoom.mHasTitle)
            {
                self->mRoom.makeTitleFromMemberNames();
            }
        }
    });
}

GroupChatRoom::Member::~Member()
{
    mRoom.parent.mKarereClient.userAttrCache().removeCb(mNameAttrCbHandle);
    mRoom.parent.mKarereClient.userAttrCache().removeCb(mEmailAttrCbHandle);
}

promise::Promise<void> GroupChatRoom::Member::nameResolved() const
{
    return mNameResolved;
}

void Client::connectToChatd(bool isInBackground)
{
    mChatdClient->setKeepaliveType(isInBackground);

    for (auto& item: *chats)
    {
        auto& chat = *item.second;
        if (!chat.chat().isDisabled())
        {
            chat.connect();
        }
    }
}

ContactList::ContactList(Client& aClient)
:client(aClient)
{}

void ContactList::loadFromDb()
{
    SqliteStmt stmt(client.db, "select userid, email, visibility, since from contacts");
    while(stmt.step())
    {
        auto userid = stmt.uint64Col(0);
        Contact *contact = new Contact(*this, userid, stmt.stringCol(1), stmt.intCol(2), stmt.int64Col(3), nullptr);
        this->emplace(userid, contact);
    }
}

bool ContactList::addUserFromApi(mega::MegaUser& user)
{
    auto userid = user.getHandle();
    auto it = this->find(userid);
    if (it != this->end())
    {
        Contact *contact = it->second;
        assert(contact);
        int newVisibility = user.getVisibility();
        if (contact->visibility() == newVisibility)
        {
            return false;
        }

        client.db.query("update contacts set visibility = ? where userid = ?",
            newVisibility, userid);
        contact->onVisibilityChanged(newVisibility);
        return true;
    }

    // contact was not created yet
    auto cmail = user.getEmail();
    std::string email(cmail ? cmail : "");
    int visibility = user.getVisibility();
    auto ts = user.getTimestamp();
    client.db.query("insert or replace into contacts(userid, email, visibility, since) values(?,?,?,?)",
            userid, email, visibility, ts);
    Contact *contact = new Contact(*this, userid, email, visibility, ts, nullptr);
    this->emplace(userid, contact);
    KR_LOG_DEBUG("Added new user from API: %s", email.c_str());
    return true;
}

void Contact::onVisibilityChanged(int newVisibility)
{
    assert(newVisibility != mVisibility);
    auto oldVisibility = mVisibility;
    mVisibility = newVisibility;
    if (mDisplay)
    {
        mDisplay->onVisibilityChanged(newVisibility);
    }

    if (mChatRoom
            && oldVisibility == ::mega::MegaUser::VISIBILITY_HIDDEN
            && newVisibility == ::mega::MegaUser::VISIBILITY_VISIBLE)
    {
        mChatRoom->notifyRejoinedChat();
    }
}

void ContactList::syncWithApi(mega::MegaUserList& users)
{
    std::set<uint64_t> apiUsers;
    auto size = users.size();
    for (int i = 0; i < size; i++)
    {
        auto& user = *users.get(i);
        if (user.getVisibility() == ::mega::MegaUser::VISIBILITY_UNKNOWN)   // user cancelled the account in MEGA
        {
            continue;
        }
        apiUsers.insert(user.getHandle());
        addUserFromApi(user);
    }

    // finally, remove known users that are not anymore in the list of users reported by the SDK
    for (auto it = begin(); it != end();)
    {
        auto handle = it->first;
        if (apiUsers.find(handle) != apiUsers.end())
        {
            it++;
            continue;
        }

        auto erased = it;
        it++;
        removeUser(erased);
    }
}

void ContactList::onUserAddRemove(mega::MegaUser& user)
{
    if (user.getVisibility() == ::mega::MegaUser::VISIBILITY_INACTIVE)
    {
        auto it = this->find(user.getHandle());
        if (it != this->end())
        {
            removeUser(it);
        }
    }
    else
    {
        addUserFromApi(user);
    }
}

void ContactList::removeUser(iterator it)
{
    auto handle = it->first;
    delete it->second;
    erase(it);
    client.db.query("delete from contacts where userid=?", handle);
}
void ContactList::onPresenceChanged(Id userid, Presence pres)
{
    auto it = find(userid);
    if (it == end())
        return;
    {
        it->second->updatePresence(pres);
    }
}
void ContactList::setAllOffline()
{
    for (auto& it: *this)
    {
        it.second->updatePresence(Presence::kOffline);
    }
}

promise::Promise<void> ContactList::removeContactFromServer(uint64_t userid)
{
    auto it = find(userid);
    if (it == end())
        return promise::Error("User "+karere::Id(userid).toString()+" not in contactlist");

    auto& api = client.api;
    std::unique_ptr<mega::MegaUser> user(api.sdk.getContact(it->second->email().c_str()));
    if (!user)
        return promise::Error("Could not get user object from email");
    //we don't remove it, we just set visibility to HIDDEN
    return api.callIgnoreResult(&::mega::MegaApi::removeContact, user.get());
}

ContactList::~ContactList()
{
    for (auto& it: *this)
        delete it.second;
}

const std::string* ContactList::getUserEmail(uint64_t userid) const
{
    auto it = find(userid);
    if (it == end())
        return nullptr;
    return &(it->second->email());
}

bool ContactList::isExContact(Id userid)
{
    auto it = find(userid);
    if (it == end() || (it != end() && it->second->visibility() != mega::MegaUser::VISIBILITY_HIDDEN))
    {
        return false;
    }

    return true;
}

Contact* ContactList::contactFromEmail(const std::string &email) const
{
    for (auto it = begin(); it != end(); it++)
    {
        if (it->second->email() == email)
        {
            return it->second;
        }
    }
    return nullptr;
}

Contact* ContactList::contactFromUserId(uint64_t userid) const
{
    auto it = find(userid);
    return (it == end())? nullptr : it->second;
}

Contact::Contact(ContactList& clist, const uint64_t& userid,
                 const std::string& email, int visibility,
                 int64_t since, PeerChatRoom* room)
    :mClist(clist), mUserid(userid), mChatRoom(room), mEmail(email),
     mSince(since), mVisibility(visibility)
{
    auto appClist = clist.client.app.contactListHandler();
    mDisplay = appClist ? appClist->addContactItem(*this) : nullptr;

    mUsernameAttrCbId = mClist.client.userAttrCache().getAttr(userid,
        USER_ATTR_FULLNAME, this,
        [](Buffer* data, void* userp)
        {
            //even if both first and last name are null, the data is at least
            //one byte - the firstname-size-prefix, which will be zero
            auto self = static_cast<Contact*>(userp);
            if (!data || data->empty() || (*data->buf() == 0))
                self->updateTitle(encodeFirstName(self->mEmail));
            else
                self->updateTitle(std::string(data->buf(), data->dataSize()));
        });
    if (mTitleString.empty()) // user attrib fetch was not synchornous
    {
        updateTitle(encodeFirstName(email));
        assert(!mTitleString.empty());
    }

    mIsInitializing = false;
}

// the title string starts with a byte equal to the first name length, followed by first name,
// then second name
void Contact::updateTitle(const std::string& str)
{
    mTitleString = str;
    notifyTitleChanged();
}

void Contact::notifyTitleChanged()
{
    callAfterInit(this, [this]
    {
        if (mDisplay)
            mDisplay->onTitleChanged(mTitleString);

        //1on1 chatrooms don't have a binary layout for the title
        if (mChatRoom)
            mChatRoom->updateTitle(mTitleString.substr(1));
    }, mClist.client.appCtx);
}

Contact::~Contact()
{
    auto& client = mClist.client;
    if (!client.isTerminated())
    {
        client.userAttrCache().removeCb(mUsernameAttrCbId);
        if (mDisplay)
        {
            client.app.contactListHandler()->removeContactItem(*mDisplay);
        }
    }
}

promise::Promise<ChatRoom*> Contact::createChatRoom()
{
    if (mChatRoom)
    {
        KR_LOG_WARNING("Contact::createChatRoom: chat room already exists, check before calling this method");
        return Promise<ChatRoom*>(mChatRoom);
    }
    mega::MegaTextChatPeerListPrivate peers;
    peers.addPeer(mUserid, chatd::PRIV_OPER);
    return mClist.client.api.call(&mega::MegaApi::createChat, false, &peers, nullptr)
    .then([this](ReqResult result) -> Promise<ChatRoom*>
    {
        auto& list = *result->getMegaTextChatList();
        if (list.size() < 1)
            return promise::Error("Empty chat list returned from API");
        auto room = mClist.client.chats->addRoom(*list.get(0));
        if (!room)
            return promise::Error("API created an incorrect 1on1 room");
        room->connect();
        return room;
    });
}

void Contact::setChatRoom(PeerChatRoom& room)
{
    assert(!mChatRoom);
    assert(!mTitleString.empty());
    mChatRoom = &room;
    mChatRoom->updateTitle(mTitleString.substr(1));
}

void Contact::attachChatRoom(PeerChatRoom& room)
{
    if (mChatRoom)
        throw std::runtime_error("attachChatRoom[room "+Id(room.chatid()).toString()+ "]: contact "+
            Id(mUserid).toString()+" already has a chat room attached");
    KR_LOG_DEBUG("Attaching 1on1 chatroom %s to contact %s", ID_CSTR(room.chatid()), ID_CSTR(mUserid));
    setChatRoom(room);
}

#define RETURN_ENUM_NAME(name) case name: return #name

const char* Client::initStateToStr(unsigned char state)
{
    switch (state)
    {
        RETURN_ENUM_NAME(kInitCreated);
        RETURN_ENUM_NAME(kInitWaitingNewSession);
        RETURN_ENUM_NAME(kInitHasOfflineSession);
        RETURN_ENUM_NAME(kInitHasOnlineSession);
        RETURN_ENUM_NAME(kInitTerminated);
        RETURN_ENUM_NAME(kInitErrGeneric);
        RETURN_ENUM_NAME(kInitErrNoCache);
        RETURN_ENUM_NAME(kInitErrCorruptCache);
        RETURN_ENUM_NAME(kInitErrSidMismatch);
        RETURN_ENUM_NAME(kInitErrSidInvalid);
    default:
        return "(unknown)";
    }
}
const char* Client::connStateToStr(ConnState state)
{
    switch(state)
    {
        RETURN_ENUM_NAME(kDisconnected);
        RETURN_ENUM_NAME(kConnecting);
        RETURN_ENUM_NAME(kConnected);
        default: return "(invalid)";
    }
}

bool Client::isCallActive(Id chatid) const
{
    bool callActive = false;

#ifndef KARERE_DISABLE_WEBRTC
    if (rtc)
    {
        callActive = rtc->isCallActive(chatid);
    }
#endif

    return callActive;
}

bool Client::isCallInProgress(karere::Id chatid) const
{
    bool participantingInCall = false;

#ifndef KARERE_DISABLE_WEBRTC
    if (rtc)
    {
        participantingInCall = rtc->isCallInProgress(chatid);
    }
#endif

    return participantingInCall;
}

std::string encodeFirstName(const std::string& first)
{
    std::string result;
    result.reserve(first.size()+1);
    result+=(char)(first.size());
    if (!first.empty())
    {
        result.append(first);
    }
    return result;
}

}<|MERGE_RESOLUTION|>--- conflicted
+++ resolved
@@ -1372,10 +1372,7 @@
 promise::Promise<void> Client::connectToPresencedWithUrl(const std::string& url, Presence pres)
 {
 //we assume app.onOwnPresence(Presence::kOffline) has been called at application start
-<<<<<<< HEAD
-=======
-
->>>>>>> d6df783a
+
     // Notify presence, if any
     if (pres.isValid())
     {
