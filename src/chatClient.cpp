--- conflicted
+++ resolved
@@ -1381,7 +1381,6 @@
 
 void ChatRoom::createChatdChat(const karere::SetOfIds& initialUsers)
 {
-<<<<<<< HEAD
     mChat = parent.client.chatd->findChat(mChatid);
     if (!mChat)
     {
@@ -1393,14 +1392,6 @@
     {
         mChat->setValues(mUrl, this, initialUsers, parent.client.newStrongvelope(chatid()), mCreationTs, mIsGroup);
     }
-
-    if (mOwnPriv == chatd::PRIV_NOTPRESENT)
-        mChat->disable(true);
-=======
-    mChat = &parent.client.chatd->createChat(
-        mChatid, mShardNo, mUrl, this, initialUsers,
-        parent.client.newStrongvelope(chatid()), mCreationTs, mIsGroup);
->>>>>>> e6889ca7
 }
 
 template <class T, typename F>
