--- conflicted
+++ resolved
@@ -484,17 +484,6 @@
         });
         return;
     }
-<<<<<<< HEAD
-    if (type == mega::MegaRequest::TYPE_FETCH_NODES)
-    {
-        api.sdk.pauseActionPackets();
-        marshallCall([this, reqSid]()
-        {
-            api.sdk.removeRequestListener(this);
-            auto sid = api.sdk.dumpSession();
-            assert(sid);
-            if (mInitState == kInitHasOfflineSession)
-=======
 
     auto reqType = request->getType();
     if (reqType == mega::MegaRequest::TYPE_FETCH_NODES)
@@ -516,7 +505,6 @@
             if (wptr.deleted())
                 return;
             if (state == kInitHasOfflineSession)
->>>>>>> babe8378
             {
 // disable this safety checkup, since dumpSession() differs from first-time login value
 //              std::unique_ptr<char[]> sid(api.sdk.dumpSession());
@@ -532,11 +520,7 @@
                 setInitState(kInitHasOnlineSession);
                 mSessionReadyPromise.resolve();
             }
-<<<<<<< HEAD
-            else if (mInitState == kInitWaitingNewSession || mInitState == kInitErrNoCache)
-=======
             else if (state == kInitWaitingNewSession || state == kInitErrNoCache)
->>>>>>> babe8378
             {
                 std::unique_ptr<char[]> sid(api.sdk.dumpSession());
                 assert(sid);
@@ -555,8 +539,6 @@
             api.sdk.resumeActionPackets();
         });
     }
-<<<<<<< HEAD
-=======
     else if (reqType == mega::MegaRequest::TYPE_SET_ATTR_USER)
     {
         int attrType = request->getParamType();
@@ -580,7 +562,6 @@
             mUserAttrCache->onUserAttrChange(mMyHandle, changeType);
         });
     }
->>>>>>> babe8378
 }
 
 //TODO: We should actually wipe the whole app dir, but the log file may
@@ -752,17 +733,11 @@
 
 promise::Promise<void> Client::disconnect()
 {
-<<<<<<< HEAD
-    if (!mConnected)
-        return promise::_Void();
-    assert(mHeartbeatTimer);
-=======
     if (mConnState == kDisconnected)
         return promise::_Void();
     else if (mConnState == kDisconnecting)
         return mDisconnectPromise;
     setConnState(kDisconnecting);
->>>>>>> babe8378
     assert(mOwnNameAttrHandle.isValid());
     mUserAttrCache->removeCb(mOwnNameAttrHandle);
     mOwnNameAttrHandle = UserAttrCache::Handle::invalid();
@@ -782,17 +757,12 @@
         setConnState(kDisconnected);
     });
     mPresencedClient.disconnect();
-<<<<<<< HEAD
-    mConnected = false;
-    return promise::_Void();
-=======
     return mDisconnectPromise;
 }
 void Client::setConnState(ConnState newState)
 {
     mConnState = newState;
     KR_LOG_DEBUG("Client connection state changed to %s", connStateToStr(newState));
->>>>>>> babe8378
 }
 karere::Id Client::getMyHandleFromSdk()
 {
@@ -1048,15 +1018,6 @@
 #endif
 
     return disconnect()
-<<<<<<< HEAD
-    .then([this, deleteDb]()
-    {
-        if (deleteDb)
-        {
-            wipeDb(mSid);
-        }
-        else
-=======
     .fail([](const promise::Error& err)
     {
         KR_LOG_ERROR("Error disconnecting client: %s", err.toString().c_str());
@@ -1075,7 +1036,6 @@
             wipeDb(mSid);
         }
         else if (db)
->>>>>>> babe8378
         {
             sqlite3_close(db);
             db = nullptr;
@@ -2465,8 +2425,6 @@
 }
 
 void ContactList::removeUser(iterator it)
-<<<<<<< HEAD
-=======
 {
     auto handle = it->first;
     delete it->second;
@@ -2483,7 +2441,6 @@
     }
 }
 void ContactList::setAllOffline()
->>>>>>> babe8378
 {
     for (auto& it: *this)
     {
