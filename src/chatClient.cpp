--- conflicted
+++ resolved
@@ -2548,10 +2548,7 @@
     bool archiveChanged = syncArchive(chat.isArchived());
     if (archiveChanged)
     {
-<<<<<<< HEAD
-=======
         mIsArchived = chat.isArchived();
->>>>>>> 106d7d5d
         auto listItem = roomGui();
         if (listItem)
             listItem->onChatArchived(mIsArchived);
