//we need the POSIX version of strerror_r, not the GNU one
#ifdef _GNU_SOURCE
    #undef _GNU_SOURCE
    #define _POSIX_C_SOURCE 201512L
#endif
#include <string.h>

#include "chatClient.h"
#ifdef _WIN32
    #include <winsock2.h>
    #include <direct.h>
    #define mkdir(dir, mode) _mkdir(dir)
#endif
#include <stdio.h>
#include <stdlib.h>
#include <string.h>
#include "rtcModule/IRtcModule.h"
#include "dummyCrypto.h" //for makeRandomString
#include "base/services.h"
#include "sdkApi.h"
#include "megaCryptoFunctions.h"
#include <serverListProvider.h>
#include <memory>
#include <chatd.h>
#include <db.h>
#include <buffer.h>
#include <chatdDb.h>
#include <megaapi_impl.h>
#include <autoHandle.h>
#include <asyncTools.h>
#include <codecvt> //for nonWhitespaceStr()
#include <locale>
#include "strongvelope/strongvelope.h"
#include "base64.h"
#include <sys/types.h>
#include <sys/stat.h>

#ifdef __ANDROID__
    #include <sys/system_properties.h>
#elif defined(__APPLE__)
    #include <TargetConditionals.h>
    #ifdef TARGET_OS_IPHONE
        #include <resolv.h>
    #endif
#endif

#define _QUICK_LOGIN_NO_RTC
using namespace promise;

namespace karere
{

template <class T, class F>
void callAfterInit(T* self, F&& func);

std::string encodeFirstName(const std::string& first);


/* Warning - the database is not initialzed at construction, but only after
 * init() is called. Therefore, no code in this constructor should access or
 * depend on the database
 */
Client::Client(::mega::MegaApi& sdk, IApp& aApp, const std::string& appDir, uint8_t caps)
 :mAppDir(appDir),
  api(sdk), app(aApp),
  contactList(new ContactList(*this)),
  chats(new ChatRoomList(*this)),
  mMyName("\0", 1),
  mOwnPresence(Presence::kInvalid),
  mPresencedClient(*this, caps)
{
}

KARERE_EXPORT const std::string& createAppDir(const char* dirname, const char *envVarName)
{
    static std::string path;
    if (!path.empty())
        return path;
    const char* dir = getenv(envVarName);
    if (dir)
    {
        path = dir;
    }
    else
    {
        const char* homedir = getenv(
            #ifndef _WIN32
                    "HOME"
            #else
                    "HOMEPATH"
            #endif
        );
        if (!homedir)
            throw std::runtime_error("Cant get HOME env variable");
        path = homedir;
        path.append("/").append(dirname);
    }
    struct stat info;
    auto ret = stat(path.c_str(), &info);
    if (ret == 0)
    {
        if ((info.st_mode & S_IFDIR) == 0)
            throw std::runtime_error("Application directory path is taken by a file");
    }
    else
    {
        ret = mkdir(path.c_str(), 0700);
        if (ret)
        {
            char buf[512];
#ifdef _WIN32
            strerror_s(buf, 511, ret);
#else
            (void)strerror_r(ret, buf, 511);
#endif
            buf[511] = 0; //just in case
            throw std::runtime_error(std::string("Error creating application directory: ")+buf);
        }
    }
    return path;
}

std::string Client::dbPath(const std::string& sid) const
{
    if (sid.size() < 50)
        throw std::runtime_error("dbPath: sid is too small");
    std::string path = mAppDir;
    path.reserve(56);
    path.append("/karere-").append(sid.c_str()+44).append(".db");
    return path;
}

bool Client::openDb(const std::string& sid)
{
    assert(!sid.empty());
    std::string path = dbPath(sid);
    struct stat info;
    bool exists = (stat(path.c_str(), &info) == 0);
    if (!exists)
    {
        KR_LOG_WARNING("Asked to use local cache, but it does not exist");
        return false;
    }

    bool ok = db.open(path.c_str(), false);
    if (!ok)
    {
        KR_LOG_WARNING("Error opening database");
        return false;
    }
    SqliteStmt stmt(db, "select value from vars where name = 'schema_version'");
    if (!stmt.step())
    {
        db.close();
        KR_LOG_WARNING("Can't get local database version");
        return false;
    }
    std::string ver(gDbSchemaHash);
    ver.append("_").append(gDbSchemaVersionSuffix);
    if (stmt.stringCol(0) != ver)
    {
        db.close();
        KR_LOG_WARNING("Database schema version is not compatible with app version, will rebuild it");
        return false;
    }
    mSid = sid;
    return true;
}

void Client::createDbSchema()
{
    mMyHandle = Id::null();
    db.simpleQuery(gDbSchema); //db.query() uses a prepared statement and will execute only the first statement up to the first semicolon
    std::string ver(gDbSchemaHash);
    ver.append("_").append(gDbSchemaVersionSuffix);
    db.query("insert into vars(name, value) values('schema_version', ?)", ver);
    db.commit();
}

void Client::heartbeat()
{
    if (db.isOpen())
    {
        db.timedCommit();
    }

    if (!mConnected)
    {
        KR_LOG_WARNING("Heartbeat timer tick without being connected");
        return;
    }
    mPresencedClient.heartbeat();
    //TODO: implement in chatd as well
}

Client::~Client()
{
    if (mHeartbeatTimer)
        karere::cancelInterval(mHeartbeatTimer);
    //when the strophe::Connection is destroyed, its handlers are automatically destroyed
}

void Client::retryPendingConnectionsCallback(int fd, short events, void *arg)
{
#if defined(TARGET_OS_IPHONE) && TARGET_OS_IPHONE
    evdns_base_clear_nameservers_and_suspend(services_dns_eventbase);
    struct __res_state res;
    res_ninit(&res);
    union res_sockaddr_union addrs[MAXNS];
    int count = res_getservers(&res, addrs, MAXNS);
    if (count > 0) {
        if (addrs->sin.sin_family == AF_INET) {
            if (!addrs->sin.sin_port) {
                addrs->sin.sin_port = 53;
            }
            evdns_base_nameserver_sockaddr_add(services_dns_eventbase, (struct sockaddr*)(&addrs->sin), sizeof(struct sockaddr_in), 0);
        } else if (addrs->sin6.sin6_family == AF_INET6) {
            if (!addrs->sin6.sin6_port) {
                addrs->sin6.sin6_port = 53;
            }
            evdns_base_nameserver_sockaddr_add(services_dns_eventbase, (struct sockaddr*)(&addrs->sin6), sizeof(struct sockaddr_in6), 0);
        } else {
            fprintf(stderr, "Unknown address family for DNS server.");
        }
    }
    res_nclose(&res);
    evdns_base_resume(services_dns_eventbase);
#endif
    
    Client *self = static_cast<Client*>(arg);
    marshallCall([self]()
    {
        self->mPresencedClient.retryPendingConnections();
        if (self->chatd)
        {
            self->chatd->retryPendingConnections();
        }
    });
}
    
void Client::retryPendingConnections()
{
    struct event *event = evtimer_new(services_get_event_loop(), retryPendingConnectionsCallback, this);
    event_active(event, 0, 0);
}

#define TOKENPASTE2(a,b) a##b
#define TOKENPASTE(a,b) TOKENPASTE2(a,b)

#define SHARED_STATE(varname, membtype)             \
    struct TOKENPASTE(SharedState,__LINE__){membtype value;};  \
    std::shared_ptr<TOKENPASTE(SharedState, __LINE__)> varname(new TOKENPASTE(SharedState,__LINE__))

//This is a convenience method to log in the SDK in case the app does not do it.
promise::Promise<void> Client::sdkLoginNewSession()
{
    mLoginDlg.assign(app.createLoginDialog());
    async::loop((int)0, [](int) { return true; }, [](int&){},
    [this](async::Loop<int>& loop)
    {
        auto pms = mLoginDlg->requestCredentials();
        return pms
        .then([this](const std::pair<std::string, std::string>& cred)
        {
            mLoginDlg->setState(IApp::ILoginDialog::kLoggingIn);
            return api.callIgnoreResult(&mega::MegaApi::login, cred.first.c_str(), cred.second.c_str());
        })
        .then([&loop]()
        {
            loop.breakLoop();
            return 0;
        })
        .fail([this](const promise::Error& err) -> Promise<int>
        {
            if (err.code() != mega::API_ENOENT && err.code() != mega::API_EARGS)
                return err;

            mLoginDlg->setState(IApp::ILoginDialog::kBadCredentials);
            return 0;
        });
    })
    .then([this](int)
    {
        mLoginDlg->setState(IApp::ILoginDialog::kFetchingNodes);
        return api.callIgnoreResult(&::mega::MegaApi::fetchNodes);
    })
    .fail([this](const promise::Error& err)
    {
        marshallCall([this, err]()
        {
            mSessionReadyPromise.reject(err);
        });
    })
    .then([this]()
    {
        mLoginDlg.free();
    });
    return mSessionReadyPromise;
}

promise::Promise<void> Client::sdkLoginExistingSession(const char* sid)
{
    assert(sid);
    api.callIgnoreResult(&::mega::MegaApi::fastLogin, sid)
    .then([this]()
    {
        api.callIgnoreResult(&::mega::MegaApi::fetchNodes);
    });
    return mSessionReadyPromise;
}

promise::Promise<void> Client::loginSdkAndInit(const char* sid)
{
    init(sid);
    if (!sid)
    {
        return sdkLoginNewSession();
    }
    else
    {
        if (mInitState == kInitErrNoCache) //local karere cache not present or currupt, force sdk to do full fetchnodes
        {
            api.sdk.invalidateCache();
        }
        return sdkLoginExistingSession(sid);
    }
}

void Client::loadContactListFromApi()
{
    std::unique_ptr<::mega::MegaUserList> contacts(api.sdk.getContacts());
    loadContactListFromApi(*contacts);
}

void Client::loadContactListFromApi(::mega::MegaUserList& contacts)
{
#ifndef NDEBUG
    dumpContactList(contacts);
#endif
    contactList->syncWithApi(contacts);
    mContactsLoaded = true;
}

promise::Promise<void> Client::initWithNewSession(const char* sid, const std::string& scsn,
    const std::shared_ptr<::mega::MegaUserList>& contactList,
    const std::shared_ptr<::mega::MegaTextChatList>& chatList)
{
    assert(sid);

    mSid = sid;
    createDb();

// We have a complete snapshot of the SDK contact and chat list state.
// Commit it with the accompanying scsn
    mMyHandle = getMyHandleFromSdk();
    db.query("insert or replace into vars(name,value) values('my_handle', ?)", mMyHandle);

    mMyEmail = getMyEmailFromSdk();
    db.query("insert or replace into vars(name,value) values('my_email', ?)", mMyEmail);

    mUserAttrCache.reset(new UserAttrCache(*this));

    return loadOwnKeysFromApi()
    .then([this, scsn, contactList, chatList]()
    {
        loadContactListFromApi(*contactList);
        chatd.reset(new chatd::Client(mMyHandle));
        assert(chats->empty());
        chats->onChatsUpdate(*chatList);
        commit(scsn);
    });
}

void Client::commit(const std::string& scsn)
{
    if (scsn.empty())
    {
        KR_LOG_DEBUG("Committing with empty scsn");
        db.commit();
        return;
    }
    if (scsn == mLastScsn)
    {
        KR_LOG_DEBUG("Committing with same scsn");
        db.commit();
        return;
    }

    db.query("insert or replace into vars(name,value) values('scsn',?)", scsn);
    db.commit();
    mLastScsn = scsn;
    KR_LOG_DEBUG("Commit with scsn %s", scsn.c_str());
}

void Client::onEvent(::mega::MegaApi* api, ::mega::MegaEvent* event)
{
    assert(event);
    if ((event->getType() == ::mega::MegaEvent::EVENT_COMMIT_DB) && db)
    {
        auto pscsn = event->getText();
        if (!pscsn)
        {
            KR_LOG_WARNING("EVENT_COMMIT_DB with NULL scsn, ignoring");
            return;
        }
        std::string scsn = pscsn;
        marshallCall([this, scsn]()
        {
            commit(scsn);
        });
    }
}

void Client::initWithDbSession(const char* sid)
{
    try
    {
        assert(sid);
        if (!openDb(sid))
        {
            assert(mSid.empty());
            setInitState(kInitErrNoCache);
            return;
        }
        assert(db);
        assert(!mSid.empty());
        mUserAttrCache.reset(new UserAttrCache(*this));

        mMyHandle = getMyHandleFromDb();
        assert(mMyHandle);

        mMyEmail = getMyEmailFromDb();

        mOwnNameAttrHandle = mUserAttrCache->getAttr(mMyHandle, USER_ATTR_FULLNAME, this,
        [](Buffer* buf, void* userp)
        {
            if (!buf || buf->empty())
                return;
            auto& name = static_cast<Client*>(userp)->mMyName;
            name.assign(buf->buf(), buf->dataSize());
        });

        loadOwnKeysFromDb();
        contactList->loadFromDb();
        mContactsLoaded = true;
        chatd.reset(new chatd::Client(mMyHandle));
        chats->loadFromDb();
    }
    catch(std::runtime_error& e)
    {
        KR_LOG_ERROR("initWithDbSession: Error loading session from local cache: %s", e.what());
        setInitState(kInitErrCorruptCache);
        return;
    }

    setInitState(kInitHasOfflineSession);
    return;
}

void Client::setInitState(InitState newState)
{
    if (newState == mInitState)
        return;
    mInitState = newState;
    KR_LOG_DEBUG("Client reached init state %s", initStateStr());
    app.onInitStateChange(mInitState);
}

Client::InitState Client::init(const char* sid)
{
    if (mInitState > kInitCreated)
        return kInitErrAlready;

    api.sdk.addGlobalListener(this);

    if (sid)
    {
        initWithDbSession(sid);
        if (mInitState == kInitErrNoCache)
        {
            wipeDb(sid);
        }
    }
    else
    {
        setInitState(kInitWaitingNewSession);
    }
    api.sdk.addRequestListener(this);
    return mInitState;
}

void Client::onRequestFinish(::mega::MegaApi* apiObj, ::mega::MegaRequest *request, ::mega::MegaError* e)
{
    auto wptr = weakHandle();
    if (e->getErrorCode() == mega::MegaError::API_ESID ||
            (request->getType() == mega::MegaRequest::TYPE_LOGOUT &&
             request->getParamType() == mega::MegaError::API_ESID))
    {
        marshallCall([wptr, this]() // update state in the karere thread
        {
            if (wptr.deleted())
                return;
            setInitState(kInitErrSidInvalid);
        });
        return;
    }

    if (!request || (request->getType() != mega::MegaRequest::TYPE_FETCH_NODES))
        return;

    api.sdk.pauseActionPackets();
    auto state = mInitState;
    char* pscsn = api.sdk.getSequenceNumber();
    std::string scsn;
    if (pscsn)
    {
        scsn = pscsn;
        delete[] pscsn;
    }
    std::shared_ptr<::mega::MegaUserList> contactList(api.sdk.getContacts());
    std::shared_ptr<::mega::MegaTextChatList> chatList(api.sdk.getChatList());

    marshallCall([wptr, this, state, scsn, contactList, chatList]()
    {
        if (wptr.deleted())
            return;
        if (state == kInitHasOfflineSession)
        {
            // disable this safety checkup, since dumpSession() differs from first-time login value
//            std::unique_ptr<char[]> sid(api.sdk.dumpSession());
//            assert(sid);
//            // we loaded our state from db
//            // verify the SDK sid is the same as ours
//            if (mSid != sid.get())
//            {
//                setInitState(kInitErrSidMismatch);
//                return;
//            }
            checkSyncWithSdkDb(scsn, *contactList, *chatList);
            setInitState(kInitHasOnlineSession);
            mSessionReadyPromise.resolve();
        }
        else if (state == kInitWaitingNewSession || state == kInitErrNoCache)
        {
            std::unique_ptr<char[]> sid(api.sdk.dumpSession());
            assert(sid);
            initWithNewSession(sid.get(), scsn, contactList, chatList)
            .fail([this](const promise::Error& err)
            {
                mSessionReadyPromise.reject(err);
                return err;
            })
            .then([this]()
            {
                setInitState(kInitHasOnlineSession);
                mSessionReadyPromise.resolve();
            });
        }
        api.sdk.resumeActionPackets();
    });
}

//TODO: We should actually wipe the whole app dir, but the log file may
//be in that dir, and it is in use
void Client::wipeDb(const std::string& sid)
{
    assert(!sid.empty());
    if (db)
    {
        sqlite3_close(db);
        db = nullptr;
    }
    std::string path = dbPath(sid);
    remove(path.c_str());
    struct stat info;
    if (stat(path.c_str(), &info) == 0)
        throw std::runtime_error("wipeDb: Could not delete old database file in "+mAppDir);
}

void Client::createDb()
{
    wipeDb(mSid);
    std::string path = dbPath(mSid);
    if (!db.open(path.c_str(), false))
        throw std::runtime_error("Can't access application database at "+mAppDir);
    createDbSchema(); //calls commit() at the end
}

bool Client::checkSyncWithSdkDb(const std::string& scsn,
    ::mega::MegaUserList& contactList, ::mega::MegaTextChatList& chatList)
{
    SqliteStmt stmt(db, "select value from vars where name='scsn'");
    stmt.stepMustHaveData("get karere scsn");
    if (stmt.stringCol(0) == scsn)
    {
        KR_LOG_DEBUG("Db sync ok, karere scsn matches with the one from sdk");
        return true;
    }

    // We are not in sync, probably karere is one or more commits behind
    KR_LOG_WARNING("Karere db out of sync with sdk - scsn-s don't match. Will reload all state from SDK");

    // invalidate user attrib cache
    mUserAttrCache->invalidate();
    // sync contactlist first
    loadContactListFromApi(contactList);
    // sync the chatroom list
    chats->onChatsUpdate(chatList);
    // commit the snapshot
    commit(scsn);
    return false;
}

void Client::dumpChatrooms(::mega::MegaTextChatList& chatRooms)
{
    KR_LOG_DEBUG("=== Chatrooms received from API: ===");
    for (int i=0; i<chatRooms.size(); i++)
    {
        auto& room = *chatRooms.get(i);
        if (room.isGroup())
        {
            KR_LOG_DEBUG("%s(group, ownPriv=%s):",
                Id(room.getHandle()).toString().c_str(),
                privToString((chatd::Priv)room.getOwnPrivilege()));
        }
        else
        {
            KR_LOG_DEBUG("%s(1on1)", Id(room.getHandle()).toString().c_str());
        }
        auto peers = room.getPeerList();
        if (!peers)
        {
            KR_LOG_DEBUG("  (room has no peers)");
            continue;
        }
        for (int j = 0; j<peers->size(); j++)
            KR_LOG_DEBUG("  %s: %s", Id(peers->getPeerHandle(j)).toString().c_str(),
                privToString((chatd::Priv)peers->getPeerPrivilege(j)));
    }
    KR_LOG_DEBUG("=== Chatroom list end ===");
}
void Client::dumpContactList(::mega::MegaUserList& clist)
{
    KR_LOG_DEBUG("== Contactlist received from API: ==");
    for (int i=0; i< clist.size(); i++)
    {
        auto& user = *clist.get(i);
        auto visibility = user.getVisibility();
        if (visibility != ::mega::MegaUser::VISIBILITY_VISIBLE)
            KR_LOG_DEBUG("  %s (visibility = %d)", Id(user.getHandle()).toString().c_str(), visibility);
        else
            KR_LOG_DEBUG("  %s", Id(user.getHandle()).toString().c_str());
    }
    KR_LOG_DEBUG("== Contactlist end ==");
}

promise::Promise<void> Client::connect(Presence pres)
{
// only the first connect() needs to wait for the mSessionReadyPromise.
// Any subsequent connect()-s (preceded by disconnect()) can initiate
// the connect immediately
    assert(!mConnected);
    auto sessDone = mSessionReadyPromise.done();
    switch (sessDone)
    {
    case promise::kSucceeded:
        return doConnect(pres);
    case promise::kFailed:
        return mSessionReadyPromise.error();
    default:
        assert(sessDone == promise::kNotResolved);
        return mSessionReadyPromise
            .then([this, pres]() mutable
            {
                return doConnect(pres);
            });
    }
}

promise::Promise<void> Client::doConnect(Presence pres)
{
    assert(mSessionReadyPromise.succeeded());
    mOwnPresence = pres;
    KR_LOG_DEBUG("Connecting to account '%s'(%s)...", SdkString(api.sdk.getMyEmail()).c_str(), mMyHandle.toString().c_str());
    assert(mUserAttrCache);
    mUserAttrCache->onLogin();
    mOwnNameAttrHandle = mUserAttrCache->getAttr(mMyHandle, USER_ATTR_FULLNAME, this,
    [](Buffer* buf, void* userp)
    {
        if (!buf || buf->empty())
            return;
        auto& name = static_cast<Client*>(userp)->mMyName;
        name.assign(buf->buf(), buf->dataSize());
        KR_LOG_DEBUG("Own screen name is: '%s'", name.c_str()+1);
    });

    connectToChatd();
    auto pms = connectToPresenced(mOwnPresence);
    if (!pms.failed())
    {
        mConnected = true; //we may not be actually connected to presenced, mConnected signifies that we are in online mode
    }
    assert(!mHeartbeatTimer);
    mHeartbeatTimer = karere::setInterval([this]()
    {
        heartbeat();
    }, 10000);
    return pms;
}

promise::Promise<void> Client::disconnect()
{
    if (!mConnected)
        return promise::_Void();
    assert(mOwnNameAttrHandle.isValid());
    mUserAttrCache->removeCb(mOwnNameAttrHandle);
    mOwnNameAttrHandle = UserAttrCache::Handle::invalid();
    mUserAttrCache->onLogOut();
    if (mHeartbeatTimer)
    {
        karere::cancelInterval(mHeartbeatTimer);
        mHeartbeatTimer = 0;
    }
    auto pms = chatd->disconnect();
    mPresencedClient.disconnect();
    mConnected = false;
    return pms;
}

karere::Id Client::getMyHandleFromSdk()
{
    SdkString uh = api.sdk.getMyUserHandle();
    if (!uh.c_str() || !uh.c_str()[0])
        throw std::runtime_error("Could not get our own user handle from API");
    KR_LOG_INFO("Our user handle is %s", uh.c_str());
    karere::Id result(uh.c_str());
    if (result == Id::null() || result.val == ::mega::UNDEF)
        throw std::runtime_error("Own handle returned by the SDK is NULL");
    return result;
}

std::string Client::getMyEmailFromDb()
{
    SqliteStmt stmt(db, "select value from vars where name='my_email'");
    if (!stmt.step())
        throw std::runtime_error("No own email in database");

    std::string email = stmt.stringCol(0);

    if (email.length() < 5)
        throw std::runtime_error("loadOwnEmailFromDb: Own email in db is invalid");
    return email;
}

std::string Client::getMyEmailFromSdk()
{
    SdkString myEmail = api.sdk.getMyEmail();
    if (!myEmail.c_str() || !myEmail.c_str()[0])
        throw std::runtime_error("Could not get our own email from API");
    KR_LOG_INFO("Our email address is %s", myEmail.c_str());
    return myEmail.c_str();
}

karere::Id Client::getMyHandleFromDb()
{
    SqliteStmt stmt(db, "select value from vars where name='my_handle'");
    if (!stmt.step())
        throw std::runtime_error("No own user handle in database");

    karere::Id result = stmt.uint64Col(0);

    if (result == Id::null() || result.val == mega::UNDEF)
        throw std::runtime_error("loadOwnUserHandleFromDb: Own handle in db is invalid");
    return result;
}

promise::Promise<void> Client::loadOwnKeysFromApi()
{
    return api.call(&::mega::MegaApi::getUserAttribute, (int)mega::MegaApi::USER_ATTR_KEYRING)
    .then([this](ReqResult result) -> ApiPromise
    {
        auto keys = result->getMegaStringMap();
        auto cu25519 = keys->get("prCu255");
        if (!cu25519)
            return promise::Error("prCu255 private key missing in keyring from API");
        auto ed25519 = keys->get("prEd255");
        if (!ed25519)
            return promise::Error("prEd255 private key missing in keyring from API");

        auto b64len = strlen(cu25519);
        if (b64len != 43)
            return promise::Error("prCu255 base64 key length is not 43 bytes");
        base64urldecode(cu25519, b64len, mMyPrivCu25519, sizeof(mMyPrivCu25519));

        b64len = strlen(ed25519);
        if (b64len != 43)
            return promise::Error("prEd255 base64 key length is not 43 bytes");
        base64urldecode(ed25519, b64len, mMyPrivEd25519, sizeof(mMyPrivEd25519));
        return api.call(&mega::MegaApi::getUserData);
    })
    .then([this](ReqResult result) -> promise::Promise<void>
    {
        auto pubrsa = result->getPassword();
        if (!pubrsa)
            return promise::Error("No public RSA key in getUserData API response");
        mMyPubRsaLen = base64urldecode(pubrsa, strlen(pubrsa), mMyPubRsa, sizeof(mMyPubRsa));
        auto privrsa = result->getPrivateKey();
        if (!privrsa)
            return promise::Error("No private RSA key in getUserData API response");
        mMyPrivRsaLen = base64urldecode(privrsa, strlen(privrsa), mMyPrivRsa, sizeof(mMyPrivRsa));
        // write to db
        db.query("insert or replace into vars(name, value) values('pr_cu25519', ?)", StaticBuffer(mMyPrivCu25519, sizeof(mMyPrivCu25519)));
        db.query("insert or replace into vars(name, value) values('pr_ed25519', ?)", StaticBuffer(mMyPrivEd25519, sizeof(mMyPrivEd25519)));
        db.query("insert or replace into vars(name, value) values('pub_rsa', ?)", StaticBuffer(mMyPubRsa, mMyPubRsaLen));
        db.query("insert or replace into vars(name, value) values('pr_rsa', ?)", StaticBuffer(mMyPrivRsa, mMyPrivRsaLen));
        KR_LOG_DEBUG("loadOwnKeysFromApi: success");
        return promise::_Void();
    });
}

void Client::loadOwnKeysFromDb()
{
    SqliteStmt stmt(db, "select value from vars where name=?");

    stmt << "pr_rsa";
    stmt.stepMustHaveData();
    mMyPrivRsaLen = stmt.blobCol(0, mMyPrivRsa, sizeof(mMyPrivRsa));
    stmt.reset().clearBind();
    stmt << "pub_rsa";
    stmt.stepMustHaveData();
    mMyPubRsaLen = stmt.blobCol(0, mMyPubRsa, sizeof(mMyPubRsa));

    stmt.reset().clearBind();
    stmt << "pr_cu25519";
    stmt.stepMustHaveData();
    auto len = stmt.blobCol(0, mMyPrivCu25519, sizeof(mMyPrivCu25519));
    if (len != sizeof(mMyPrivCu25519))
        throw std::runtime_error("Unexpected length of privCu25519 in database");
    stmt.reset().clearBind();
    stmt << "pr_ed25519";
    stmt.stepMustHaveData();
    len = stmt.blobCol(0, mMyPrivEd25519, sizeof(mMyPrivEd25519));
    if (len != sizeof(mMyPrivEd25519))
        throw std::runtime_error("Unexpected length of privEd2519 in database");
}


promise::Promise<void> Client::connectToPresenced(Presence forcedPres)
{
    if (mPresencedUrl.empty())
    {
        return api.call(&::mega::MegaApi::getChatPresenceURL)
        .then([this, forcedPres](ReqResult result) -> Promise<void>
        {
            auto url = result->getLink();
            if (!url)
                return promise::Error("No presenced URL received from API");
            mPresencedUrl = url;
            return connectToPresencedWithUrl(mPresencedUrl, forcedPres);
        });
    }
    else
    {
        return connectToPresencedWithUrl(mPresencedUrl, forcedPres);
    }
}

promise::Promise<void> Client::connectToPresencedWithUrl(const std::string& url, Presence pres)
{
//we assume app.onOwnPresence(Presence::kOffline) has been called at application start
    presenced::IdRefMap peers;
    for (auto& contact: *contactList)
    {
        if (contact.second->visibility() == ::mega::MegaUser::VISIBILITY_VISIBLE)
            peers.insert(contact.first);
    }
    for (auto& chat: *chats)
    {
        if (!chat.second->isGroup())
            continue;
        auto& members = static_cast<GroupChatRoom*>(chat.second)->peers();
        for (auto& peer: members)
        {
            peers.insert(peer.first);
        }
    }
    if (pres.isValid())
    {
        mOwnPresence = pres;
        app.onPresenceChanged(mMyHandle, pres, true);
    }
    return mPresencedClient.connect(url, mMyHandle, std::move(peers), presenced::Config(pres));

// Create and register the rtcmodule plugin
// the MegaCryptoFuncs object needs api.userData (to initialize the private key etc)
// To use DummyCrypto: new rtcModule::DummyCrypto(jid.c_str());
//        rtc = rtcModule::create(*conn, this, new rtcModule::MegaCryptoFuncs(*this), KARERE_DEFAULT_TURN_SERVERS);
//        conn->registerPlugin("rtcmodule", rtc);

//        KR_LOG_DEBUG("webrtc plugin initialized");
//        return mXmppContactList.ready();
}

void Contact::updatePresence(Presence pres)
{
    mPresence = pres;
    updateAllOnlineDisplays(pres);
}
// presenced handlers
void Client::onPresenceChange(Id userid, Presence pres)
{
    if (userid == mMyHandle)
    {
        mOwnPresence = pres;
    }
    else
    {
<<<<<<< HEAD
        contactList->onPresenceChanged(userid, pres);
=======
        auto it = contactList->find(userid);
        if (it != contactList->end())
        {
            it->second->updatePresence(pres);
        }
>>>>>>> da1dc215
    }
    for (auto& item: *chats)
    {
        auto& chat = *item.second;
        if (!chat.isGroup())
            continue;
        static_cast<GroupChatRoom&>(chat).updatePeerPresence(userid, pres);
    }
    app.onPresenceChanged(userid, pres, false);
}
void Client::onPresenceConfigChanged(const presenced::Config& state, bool pending)
{
    app.onPresenceConfigChanged(state, pending);
}
void Client::onConnStateChange(presenced::Client::ConnState state)
{
    if (state == presenced::Client::kDisconnected)
        contactList->setAllOffline();
}

void GroupChatRoom::updatePeerPresence(uint64_t userid, Presence pres)
{
    auto it = mPeers.find(userid);
    if (it == mPeers.end())
        return;
    it->second->mPresence = pres;
}

void Client::notifyNetworkOffline()
{
}
void Client::notifyNetworkOnline()
{
}
void Client::notifyUserIdle()
{
    if (chatd)
    {
        chatd->notifyUserIdle();
    }
}
void Client::notifyUserActive()
{
    if (chatd)
    {
        chatd->notifyUserActive();
    }
}

promise::Promise<void> Client::terminate(bool deleteDb)
{
    if (mInitState == kInitTerminating)
    {
        return promise::Error("Already terminating");
    }
    setInitState(kInitTerminating);
    api.sdk.removeRequestListener(this);
    api.sdk.removeGlobalListener(this);

#ifndef KARERE_DISABLE_WEBRTC
    if (rtc)
        rtc->hangupAll();
#endif

    return disconnect()
    .fail([](const promise::Error& err)
    {
        KR_LOG_ERROR("Error disconnecting client: %s", err.toString().c_str());
        return promise::_Void();
    })
    .then([this, deleteDb]()
    {
        mUserAttrCache.reset();
        if (db)
        {
            KR_LOG_INFO("Doing final COMMIT to database");
            db.commit();
        }
        if (deleteDb && !mSid.empty())
        {
            wipeDb(mSid);
        }
        else if (db)
        {
            sqlite3_close(db);
            db = nullptr;
        }
        setInitState(kInitTerminated);
    });
}

promise::Promise<void> Client::setPresence(Presence pres)
{
    if (!mPresencedClient.setPresence(pres))
        return promise::Error("Not connected");
    else
    {
        app.onPresenceChanged(mMyHandle, pres, true);
        return promise::_Void();
    }
}

void Client::onUsersUpdate(mega::MegaApi* api, mega::MegaUserList *aUsers)
{
    if (!aUsers)
        return;
    std::shared_ptr<mega::MegaUserList> users(aUsers->copy());
    marshallCall([this, users]()
    {
        assert(mUserAttrCache);
        auto count = users->size();
        for (int i=0; i<count; i++)
        {
            auto& user = *users->get(i);
            if (user.getChanges())
            {
                if (user.isOwnChange() == 0)
                {
                    mUserAttrCache->onUserAttrChange(user);
                }
            }
            else
            {
                contactList->onUserAddRemove(user);
            }
        };
    });
}

promise::Promise<karere::Id>
Client::createGroupChat(std::vector<std::pair<uint64_t, chatd::Priv>> peers)
{
    std::unique_ptr<mega::MegaTextChatPeerList> sdkPeers(mega::MegaTextChatPeerList::createInstance());
    for (auto& peer: peers)
    {
        sdkPeers->addPeer(peer.first, peer.second);
    }
    return api.call(&mega::MegaApi::createChat, true, sdkPeers.get())
    .then([this](ReqResult result)->Promise<karere::Id>
    {
        auto& list = *result->getMegaTextChatList();
        if (list.size() < 1)
            throw std::runtime_error("Empty chat list returned from API");
        auto room = chats->addRoom(*list.get(0));
        if (!room || !room->isGroup())
            return promise::Error("API created incorrect group");
        room->connect();
        return karere::Id(room->chatid());
    });
}

promise::Promise<void> GroupChatRoom::excludeMember(uint64_t user)
{
    auto wptr = getDelTracker();
    return parent.client.api.callIgnoreResult(&mega::MegaApi::removeFromChat, chatid(), user)
    .then([this, wptr, user]()
    {
        wptr.throwIfDeleted();
        removeMember(user);
    });
}

ChatRoom::ChatRoom(ChatRoomList& aParent, const uint64_t& chatid, bool aIsGroup,
  unsigned char aShard, chatd::Priv aOwnPriv, uint32_t ts, const std::string& aTitle)
   :parent(aParent), mChatid(chatid),
    mShardNo(aShard), mIsGroup(aIsGroup),
    mOwnPriv(aOwnPriv), mTitleString(aTitle), mCreationTs(ts)
{}

//chatd::Listener
void ChatRoom::onLastMessageTsUpdated(uint32_t ts)
{
    callAfterInit(this, [this, ts]()
    {
        auto display = roomGui();
        if (display)
            display->onLastTsUpdated(ts);
    });
}

ApiPromise ChatRoom::requestGrantAccess(mega::MegaNode *node, mega::MegaHandle userHandle)
{
    MyListener *listener = new MyListener();
    parent.client.api.sdk.grantAccessInChat(mChatid, node, userHandle, listener);

    return listener->mPromise;
}

ApiPromise ChatRoom::requestRevokeAccess(mega::MegaNode *node, mega::MegaHandle userHandle)
{
    MyListener *listener = new MyListener();
    parent.client.api.sdk.removeAccessInChat(mChatid, node, userHandle, listener);

    return listener->mPromise;
}

strongvelope::ProtocolHandler* Client::newStrongvelope(karere::Id chatid)
{
    return new strongvelope::ProtocolHandler(mMyHandle,
        StaticBuffer(mMyPrivCu25519, 32), StaticBuffer(mMyPrivEd25519, 32),
        StaticBuffer(mMyPrivRsa, mMyPrivRsaLen), *mUserAttrCache, db, chatid);
}

void ChatRoom::createChatdChat(const karere::SetOfIds& initialUsers)
{
    mChat = &parent.client.chatd->createChat(
        mChatid, mShardNo, mUrl, this, initialUsers,
        parent.client.newStrongvelope(chatid()), mCreationTs);
    if (mOwnPriv == chatd::PRIV_NOTPRESENT)
        mChat->disable(true);
}

template <class T, typename F>
void callAfterInit(T* self, F&& func)
{
    if (self->isInitializing())
    {
        auto wptr = self->weakHandle();
        marshallCall([wptr, func]()
        {
            if (!wptr.deleted())
                func();
        });
    }
    else
    {
        func();
    }
}

void PeerChatRoom::initWithChatd()
{
    createChatdChat(SetOfIds({Id(mPeer), parent.client.myHandle()}));
}

void PeerChatRoom::connect()
{
    auto wptr = weakHandle();
    updateUrl()
    .then([wptr, this]()
    {
        if (wptr.deleted())
            return;
        mChat->connect(mUrl);
    });
}

promise::Promise<void> PeerChatRoom::mediaCall(AvFlags av)
{
    assert(mAppChatHandler);
//    parent.client.rtc->startMediaCall(mAppChatHandler->callHandler(), jid, av);
    return promise::_Void();
}

std::vector<ApiPromise> PeerChatRoom::requesGrantAccessToNodes(mega::MegaNodeList *nodes)
{
    std::vector<ApiPromise> promises;

    for (int i = 0; i < nodes->size(); ++i)
    {
        if (!parent.client.api.sdk.hasAccessToAttachment(mChatid, nodes->get(i)->getHandle(), peer()))
        {
            ApiPromise promise = requestGrantAccess(nodes->get(i), peer());
            promises.push_back(promise);
        }
    }

    return promises;
}

std::vector<ApiPromise> PeerChatRoom::requestRevokeAccessToNode(mega::MegaNode *node)
{
    std::vector<ApiPromise> promises;

    mega::MegaHandleList *megaHandleList = parent.client.api.sdk.getAttachmentAccess(mChatid, node->getHandle());

    for (unsigned int j = 0; j < megaHandleList->size(); ++j)
    {
        ApiPromise promise = requestRevokeAccess(node, peer());
        promises.push_back(promise);
    }

    delete megaHandleList;

    return promises;
}

std::vector<ApiPromise> GroupChatRoom::requesGrantAccessToNodes(mega::MegaNodeList *nodes)
{
    std::vector<ApiPromise> promises;

    for (int i = 0; i < nodes->size(); ++i)
    {
        for (auto it = mPeers.begin(); it != mPeers.end(); ++it)
        {
            if (!parent.client.api.sdk.hasAccessToAttachment(mChatid, nodes->get(i)->getHandle(), it->second->mHandle))
            {
                ApiPromise promise = requestGrantAccess(nodes->get(i), it->second->mHandle);
                promises.push_back(promise);
            }
        }
    }

    return promises;
}

std::vector<ApiPromise> GroupChatRoom::requestRevokeAccessToNode(mega::MegaNode *node)
{
    std::vector<ApiPromise> promises;

    mega::MegaHandleList *megaHandleList = parent.client.api.sdk.getAttachmentAccess(mChatid, node->getHandle());

    for (unsigned int j = 0; j < megaHandleList->size(); ++j)
    {
        ApiPromise promise = requestRevokeAccess(node, megaHandleList->get(j));
        promises.push_back(promise);
    }

    delete megaHandleList;

    return promises;
}

promise::Promise<void> GroupChatRoom::mediaCall(AvFlags av)
{
    return promise::Error("Group chat calls are not implemented yet");
}

IApp::IGroupChatListItem* GroupChatRoom::addAppItem()
{
    auto list = parent.client.app.chatListHandler();
    return list ? list->addGroupChatItem(*this) : nullptr;
}

GroupChatRoom::GroupChatRoom(ChatRoomList& parent, const uint64_t& chatid,
    unsigned char aShard, chatd::Priv aOwnPriv, uint32_t ts, const std::string& title)
:ChatRoom(parent, chatid, true, aShard, aOwnPriv, ts, title),
mHasTitle(!title.empty()), mRoomGui(nullptr)
{
    SqliteStmt stmt(parent.client.db, "select userid, priv from chat_peers where chatid=?");
    stmt << mChatid;
    while(stmt.step())
    {
        addMember(stmt.uint64Col(0), (chatd::Priv)stmt.intCol(1), false);
    }

    if (mTitleString.empty())
    {
        makeTitleFromMemberNames();
        assert(!mTitleString.empty());
    }

    notifyTitleChanged();
    initWithChatd();
    mRoomGui = addAppItem();
    mIsInitializing = false;
}

void GroupChatRoom::initWithChatd()
{
    karere::SetOfIds users;
    users.insert(parent.client.myHandle());
    for (auto& peer: mPeers)
    {
        users.insert(peer.first);
    }
    createChatdChat(users);
}

void GroupChatRoom::connect()
{
    if (chat().onlineState() != chatd::kChatStateOffline)
        return;
    auto wptr = weakHandle();
    updateUrl()
    .then([wptr, this]()
    {
        wptr.throwIfDeleted();
        mChat->connect(mUrl);
        decryptTitle();
    });
}

IApp::IPeerChatListItem* PeerChatRoom::addAppItem()
{
    auto list = parent.client.app.chatListHandler();
    return list ? list->addPeerChatItem(*this) : nullptr;
}

PeerChatRoom::PeerChatRoom(ChatRoomList& parent, const uint64_t& chatid,
    unsigned char aShard, chatd::Priv aOwnPriv, const uint64_t& peer, chatd::Priv peerPriv, uint32_t ts)
:ChatRoom(parent, chatid, false, aShard, aOwnPriv, ts), mPeer(peer),
  mPeerPriv(peerPriv), mContact(*parent.client.contactList->contactFromUserId(peer)),
  mRoomGui(nullptr)
{
    //mTitleString is set by Contact::attachChatRoom() via updateTitle()
    mContact.attachChatRoom(*this); //defers title callbacks so they are not called during construction
    initWithChatd();
    mRoomGui = addAppItem();
    mIsInitializing = false;
}

PeerChatRoom::PeerChatRoom(ChatRoomList& parent, const mega::MegaTextChat& chat, Contact& contact)
    :ChatRoom(parent, chat.getHandle(), false, chat.getShard(),
     (chatd::Priv)chat.getOwnPrivilege(), chat.getCreationTime()),
    mPeer(getSdkRoomPeer(chat)), mPeerPriv(chatd::PRIV_RDONLY),
    mContact(contact),
    mRoomGui(nullptr)
{
    assert(!chat.isGroup());
    auto peers = chat.getPeerList();
    assert(peers);
    assert(peers->size() == 1);
    mPeer = peers->getPeerHandle(0);
    mPeerPriv = (chatd::Priv)peers->getPeerPrivilege(0);

    parent.client.db.query("insert into chats(chatid, shard, peer, peer_priv, own_priv, ts_created) values (?,?,?,?,?,?)",
        mChatid, mShardNo, mPeer, mPeerPriv, mOwnPriv, chat.getCreationTime());
//just in case
    parent.client.db.query("delete from chat_peers where chatid = ?", mChatid);

    mContact.attachChatRoom(*this);
    KR_LOG_DEBUG("Added 1on1 chatroom '%s' from API",  Id(mChatid).toString().c_str());
    initWithChatd();
    mRoomGui = addAppItem();
    mIsInitializing = false;
}
PeerChatRoom::~PeerChatRoom()
{
    if (mRoomGui && (parent.client.initState() < Client::kInitTerminating))
        parent.client.app.chatListHandler()->removePeerChatItem(*mRoomGui);
    auto chatd = parent.client.chatd.get();
    if (chatd)
        chatd->leave(mChatid);
}

uint64_t PeerChatRoom::getSdkRoomPeer(const ::mega::MegaTextChat& chat)
{
    auto& peers = *chat.getPeerList();
    assert(peers.size() == 1);
    return peers.getPeerHandle(0);
}

bool ChatRoom::syncOwnPriv(chatd::Priv priv)
{
    if (mOwnPriv == priv)
        return false;

    mOwnPriv = priv;
    parent.client.db.query("update chats set own_priv = ? where chatid = ?",
                priv, mChatid);
    return true;
}

bool PeerChatRoom::syncPeerPriv(chatd::Priv priv)
{
    if (mPeerPriv == priv)
        return false;
    mPeerPriv = priv;
    parent.client.db.query("update chats set peer_priv = ? where chatid = ?",
                priv, mChatid);
    return true;
}

bool PeerChatRoom::syncWithApi(const mega::MegaTextChat &chat)
{
    bool changed = ChatRoom::syncRoomPropertiesWithApi(chat);
    changed |= syncOwnPriv((chatd::Priv)chat.getOwnPrivilege());
    changed |= syncPeerPriv((chatd::Priv)chat.getPeerList()->getPeerPrivilege(0));
    return changed;
}

const std::string& PeerChatRoom::titleString() const
{
    return mTitleString;
}

void GroupChatRoom::addMember(uint64_t userid, chatd::Priv priv, bool saveToDb)
{
    assert(userid != parent.client.myHandle());
    auto it = mPeers.find(userid);
    if (it != mPeers.end())
    {
        if (it->second->mPriv == priv)
        {
            saveToDb = false;
        }
        else
        {
            it->second->mPriv = priv;
        }
    }
    else
    {
        mPeers.emplace(userid, new Member(*this, userid, priv)); //usernames will be updated when the Member object gets the username attribute
        if ((mOwnPriv != chatd::PRIV_NOTPRESENT) &&
           (parent.client.initState() >= Client::kInitHasOnlineSession))
            parent.client.presenced().addPeer(userid);
    }
    if (saveToDb)
    {
        parent.client.db.query("insert or replace into chat_peers(chatid, userid, priv) values(?,?,?)",
            mChatid, userid, priv);
    }
}

bool GroupChatRoom::removeMember(uint64_t userid)
{
    auto it = mPeers.find(userid);
    if (it == mPeers.end())
    {
        KR_LOG_WARNING("GroupChatRoom::removeMember for a member that we don't have, ignoring");
        return false;
    }
    delete it->second;
    mPeers.erase(it);
    parent.client.presenced().removePeer(userid);
    parent.client.db.query("delete from chat_peers where chatid=? and userid=?",
                mChatid, userid);
    if (!mHasTitle)
        makeTitleFromMemberNames();
    return true;
}

promise::Promise<void> GroupChatRoom::setPrivilege(karere::Id userid, chatd::Priv priv)
{
    assert(userid != parent.client.myHandle());
    auto wptr = getDelTracker();
    return parent.client.api.callIgnoreResult(&::mega::MegaApi::updateChatPermissions, chatid(), userid.val, priv)
    .then([this, wptr, userid, priv]()
    {
        wptr.throwIfDeleted();
        parent.client.db.query("update chat_peers set priv=? where chatid=? and userid=?", priv, mChatid, userid);
    });
}

promise::Promise<void> ChatRoom::truncateHistory(karere::Id msgId)
{
    auto wptr = getDelTracker();
    return parent.client.api.callIgnoreResult(
                &::mega::MegaApi::truncateChat,
                chatid(),
                msgId)
    .then([this, wptr]()
    {
        wptr.throwIfDeleted();
        // TODO: update indexes, last message and so on
    });
}

void GroupChatRoom::deleteSelf()
{
    //have to post a delete on the event loop, as there may be pending
    //events related to the chatroom/strongvelope instance
    marshallCall([this]()
    {
        auto db = parent.client.db;
        db.query("delete from chat_peers where chatid=?", mChatid);
        db.query("delete from chats where chatid=?", mChatid);
        delete this;
    });
}

promise::Promise<void> ChatRoom::updateUrl()
{
    auto wptr = getDelTracker();
    return parent.client.api.call(&mega::MegaApi::getUrlChat, mChatid)
    .then([wptr, this](ReqResult result)
    {
        wptr.throwIfDeleted();
        const char* url = result->getLink();
        if (!url || !url[0])
            return;
        std::string sUrl = url;
        if (sUrl == mUrl)
            return;
        mUrl = sUrl;
        KR_LOG_DEBUG("Updated chatroom %s url", Id(mChatid).toString().c_str());
    });
}

ChatRoomList::ChatRoomList(Client& aClient)
:client(aClient)
{}

void ChatRoomList::loadFromDb()
{
    SqliteStmt stmt(client.db, "select chatid, ts_created ,shard, own_priv, peer, peer_priv, title from chats");
    while(stmt.step())
    {
        auto chatid = stmt.uint64Col(0);
        if (find(chatid) != end())
        {
            KR_LOG_WARNING("ChatRoomList: Attempted to load from db cache a chatid that is already in memory");
            continue;
        }
        auto peer = stmt.uint64Col(4);
        ChatRoom* room;
        if (peer != uint64_t(-1))
            room = new PeerChatRoom(*this, chatid, stmt.intCol(2), (chatd::Priv)stmt.intCol(3), peer, (chatd::Priv)stmt.intCol(5), stmt.intCol(1));
        else
            room = new GroupChatRoom(*this, chatid, stmt.intCol(2), (chatd::Priv)stmt.intCol(3), stmt.intCol(1), stmt.stringCol(6));
        emplace(chatid, room);
    }
}
void ChatRoomList::addMissingRoomsFromApi(const mega::MegaTextChatList& rooms, SetOfIds& chatids)
{
    auto size = rooms.size();
    for (int i=0; i<size; i++)
    {
        auto& apiRoom = *rooms.get(i);
        bool isInactive = apiRoom.getOwnPrivilege()  == -1;
        auto chatid = apiRoom.getHandle();
        auto it = find(chatid);
        if (it != end())
            continue;
        KR_LOG_DEBUG("Adding %sroom %s from API",
            isInactive ? "(inactive) " : "",
            Id(apiRoom.getHandle()).toString().c_str());
        auto room = addRoom(apiRoom);
        if (!room)
            continue;
        chatids.insert(room->chatid());

        if (!isInactive && client.connected())
        {
            KR_LOG_DEBUG("...connecting new room to chatd...");
            room->connect();
        }
        else
        {
            KR_LOG_DEBUG("...client is not connected or room is inactive, not connecting new room");
        }
    }
}

ChatRoom* ChatRoomList::addRoom(const mega::MegaTextChat& apiRoom)
{
    auto chatid = apiRoom.getHandle();

    ChatRoom* room;
    if(apiRoom.isGroup())
    {
        room = new GroupChatRoom(*this, apiRoom); //also writes it to cache
        if (client.connected())
        {
            static_cast<GroupChatRoom*>(room)->decryptTitle();
        }
    }
    else
    {
        auto peers = apiRoom.getPeerList();
        if (!peers)
        {
            KR_LOG_WARNING("addRoom: Ignoring 1on1 room %s with no peers", Id(apiRoom.getHandle()).toString().c_str());
            return nullptr;
        }
        if (peers->size() != 1)
        {
            KR_LOG_ERROR("addRoom: Trying to load a 1on1 room %s with more than one peer, ignoring room", Id(apiRoom.getHandle()).toString().c_str());
            return nullptr;
        }
        auto peer = apiRoom.getPeerList()->getPeerHandle(0);
        auto contact = client.contactList->contactFromUserId(peer);
        if (!contact) //trying to create a 1on1 chatroom with a user that is not a contact. handle it gracfully
        {
            KR_LOG_ERROR("addRoom: Trying to load a 1on1 chat with a non-contact %s, ignoring chatroom", karere::Id(peer).toString().c_str());
            return nullptr;
        }
        room = new PeerChatRoom(*this, apiRoom, *contact);
    }
#ifndef NDEBUG
    auto ret =
#endif
    emplace(chatid, room);
    assert(ret.second); //we should not have that room
    return room;
}

void ChatRoom::notifyExcludedFromChat()
{
    if (mAppChatHandler)
        mAppChatHandler->onExcludedFromChat();
    auto listItem = roomGui();
    if (listItem)
        listItem->onExcludedFromChat();
}

void ChatRoom::notifyRejoinedChat()
{
    if (mAppChatHandler)
        mAppChatHandler->onRejoinedChat();
    auto listItem = roomGui();
    if (listItem)
        listItem->onRejoinedChat();
}

void ChatRoomList::removeRoom(GroupChatRoom& room)
{
    auto it = find(room.chatid());
    if (it == end())
        throw std::runtime_error("removeRoom:: Room not in chat list");
    room.deleteSelf();
    erase(it);
}

void GroupChatRoom::setRemoved()
{
    mChat->disconnect();
    mOwnPriv = chatd::PRIV_NOTPRESENT;
    parent.client.db.query("update chats set own_priv=-1 where chatid=?", mChatid);
    notifyExcludedFromChat();
}

void Client::onChatsUpdate(mega::MegaApi*, mega::MegaTextChatList* rooms)
{
    if (!rooms)
        return;
    std::shared_ptr<mega::MegaTextChatList> copy(rooms->copy());
    char* pscsn = api.sdk.getSequenceNumber();
    std::string scsn = pscsn ? pscsn : "";
    delete pscsn;
#ifndef NDEBUG
    dumpChatrooms(*copy);
#endif
    assert(mContactsLoaded);
    marshallCall([this, copy, scsn]()
    {
        chats->onChatsUpdate(*copy);
    });
}

void ChatRoomList::onChatsUpdate(mega::MegaTextChatList& rooms)
{
    SetOfIds added;
    addMissingRoomsFromApi(rooms, added);
    auto count = rooms.size();
    for (int i = 0; i < count; i++)
    {
        auto apiRoom = rooms.get(i);
        auto chatid = apiRoom->getHandle();
        if (added.has(chatid)) //room was just added, no need to sync
            continue;
        auto it = find(chatid);
        auto localRoom = (it != end()) ? it->second : nullptr;
        auto priv = apiRoom->getOwnPrivilege();
        if (localRoom)
        {
            it->second->syncWithApi(*apiRoom);
        }
        else
        {   //we don't have the room locally, add it to local cache
            if (priv != chatd::PRIV_NOTPRESENT)
            {
                KR_LOG_DEBUG("Chatroom[%s]: Received new room",  Id(chatid).toString().c_str());
                auto room = addRoom(*apiRoom);
                if (!room)
                    continue;
                client.app.notifyInvited(*room);
                if (client.connected())
                {
                    room->connect();
                }
            }
            else
            {
                KR_LOG_DEBUG("Chatroom[%s]: Received new INACTIVE room",  Id(chatid).toString().c_str());
                auto room = addRoom(*apiRoom);
                if (!room)
                    continue;
                if (!room->isGroup())
                {
                    KR_LOG_ERROR("... inactive room is 1on1: only group chatrooms can be inactive");
                    continue;
                }
            }
        }
    }
}

ChatRoomList::~ChatRoomList()
{
    for (auto& room: *this)
        delete room.second;
}

GroupChatRoom::GroupChatRoom(ChatRoomList& parent, const mega::MegaTextChat& aChat)
:ChatRoom(parent, aChat.getHandle(), true, aChat.getShard(),
  (chatd::Priv)aChat.getOwnPrivilege(), aChat.getCreationTime()),
  mHasTitle(false), mRoomGui(nullptr)
{
    auto peers = aChat.getPeerList();
    if (peers)
    {
        auto size = peers->size();
        for (int i=0; i<size; i++)
        {
            auto handle = peers->getPeerHandle(i);
            assert(handle != parent.client.myHandle());
            mPeers[handle] = new Member(*this, handle, (chatd::Priv)peers->getPeerPrivilege(i)); //may try to access mContactGui, but we have set it to nullptr, so it's ok
        }
    }
//save to db
    auto db = parent.client.db;
    db.query("delete from chat_peers where chatid=?", mChatid);
    db.query(
        "insert or replace into chats(chatid, shard, peer, peer_priv, "
        "own_priv, ts_created) values(?,?,-1,0,?,?)",
        mChatid, mShardNo, mOwnPriv, aChat.getCreationTime());

    SqliteStmt stmt(db, "insert into chat_peers(chatid, userid, priv) values(?,?,?)");
    for (auto& m: mPeers)
    {
        stmt << mChatid << m.first << m.second->mPriv;
        stmt.step();
        stmt.reset().clearBind();
    }
    auto title = aChat.getTitle();
    if (title && title[0])
    {
        mEncryptedTitle = title;
    }
    else
    {
        clearTitle();
    }
    initWithChatd();
    if (mOwnPriv != chatd::PRIV_NOTPRESENT)
        mRoomGui = addAppItem();
    mIsInitializing = false;
}

promise::Promise<void> GroupChatRoom::decryptTitle()
{
    if (mEncryptedTitle.empty())
        return promise::_Void();

    Buffer buf(mEncryptedTitle.size());
    size_t decLen;
    try
    {
        decLen = base64urldecode(mEncryptedTitle.c_str(), mEncryptedTitle.size(),
            buf.buf(), buf.bufSize());
    }
    catch(std::exception& e)
    {
        makeTitleFromMemberNames();
        std::string err("Error base64-decoding chat title: ");
        err.append(e.what()).append(". Falling back to member names");
        KR_LOG_ERROR("%s", err.c_str());
        return promise::Error(err);
    }

    buf.setDataSize(decLen);
    auto wptr = getDelTracker();
    return this->chat().crypto()->decryptChatTitle(buf)
    .then([wptr, this](const std::string& title)
    {
        wptr.throwIfDeleted();
        if (mTitleString == title)
        {
            KR_LOG_DEBUG("decryptTitle: Same title has been set, skipping update");
            return;
        }
        mTitleString = title;
        if (!mTitleString.empty())
        {
            mHasTitle = true;
            parent.client.db.query("update chats set title=? where chatid=?", mTitleString, mChatid);
        }
        else
        {
            clearTitle();
        }
        notifyTitleChanged();
    })
    .fail([wptr, this](const promise::Error& err)
    {
        wptr.throwIfDeleted();
        KR_LOG_ERROR("Error decrypting chat title for chat %s:\n%s\nFalling back to member names.", karere::Id(chatid()).toString().c_str(), err.what());
        makeTitleFromMemberNames();
    });
}

void GroupChatRoom::makeTitleFromMemberNames()
{
    mHasTitle = false;
    mTitleString.clear();
    if (mPeers.empty())
    {
        mTitleString = "(empty)";
    }
    else
    {
        for (auto& m: mPeers)
        {
            //name has binary layout
            auto& name = m.second->mName;
            assert(!name.empty()); //is initialized to '\0', so is never empty
            if (name.size() <= 1)
            {
                auto& email = m.second->mEmail;
                if (!email.empty())
                    mTitleString.append(email).append(", ");
                else
                    mTitleString.append("..., ");
            }
            else
            {
                mTitleString.append(name.substr(1)).append(", ");
            }
        }
        mTitleString.resize(mTitleString.size()-2); //truncate last ", "
    }
    assert(!mTitleString.empty());
    notifyTitleChanged();
}

void GroupChatRoom::loadTitleFromDb()
{
    //load user title if set
    SqliteStmt stmt(parent.client.db, "select title from chats where chatid = ?");
    stmt << mChatid;
    if (!stmt.step())
    {
        makeTitleFromMemberNames();
        return;
    }
    std::string strTitle = stmt.stringCol(0);
    if (strTitle.empty())
    {
        makeTitleFromMemberNames();
        return;
    }
    mTitleString = strTitle;
    mHasTitle = true;
}

promise::Promise<void> GroupChatRoom::setTitle(const std::string& title)
{
    auto wptr = getDelTracker();
    return chat().crypto()->encryptChatTitle(title)
    .then([wptr, this](const std::shared_ptr<Buffer>& buf)
    {
        wptr.throwIfDeleted();
        auto b64 = base64urlencode(buf->buf(), buf->dataSize());
        return parent.client.api.callIgnoreResult(&::mega::MegaApi::setChatTitle, chatid(),
            b64.c_str());
    })
    .then([wptr, this, title]()
    {
        wptr.throwIfDeleted();
        if (title.empty())
        {
            mHasTitle = false;
            parent.client.db.query("update chats set title=NULL where chatid=?", mChatid);
            makeTitleFromMemberNames();
        }
    });
}

GroupChatRoom::~GroupChatRoom()
{
    removeAppChatHandler();
    if (mRoomGui && (parent.client.initState() < Client::kInitTerminating))
        parent.client.app.chatListHandler()->removeGroupChatItem(*mRoomGui);

    auto chatd = parent.client.chatd.get();
    if (chatd)
        chatd->leave(mChatid);

    for (auto& m: mPeers)
    {
        delete m.second;
    }
}

promise::Promise<void> GroupChatRoom::leave()
{
    auto wptr = getDelTracker();
    return parent.client.api.callIgnoreResult(&mega::MegaApi::removeFromChat, mChatid, parent.client.myHandle())
    .fail([](const promise::Error& err) -> Promise<void>
    {
        if (err.code() == ::mega::MegaError::API_EARGS) //room does not actually exist on API, ignore room and remove it locally
            return promise::_Void();
        else
            return err;
    })
    .then([this, wptr]()
    {
        wptr.throwIfDeleted();
        setRemoved();
    });
}

promise::Promise<void> GroupChatRoom::invite(uint64_t userid, chatd::Priv priv)
{
    auto wptr = getDelTracker();
    promise::Promise<std::string> pms = mHasTitle
        ? chat().crypto()->encryptChatTitle(mTitleString, userid)
          .then([](const std::shared_ptr<Buffer>& buf)
          {
               return base64urlencode(buf->buf(), buf->dataSize());
          })
        : promise::Promise<std::string>(std::string());

    return pms
    .then([this, wptr, userid, priv](const std::string& title)
    {
        wptr.throwIfDeleted();
        return parent.client.api.call(&mega::MegaApi::inviteToChat, mChatid, userid, priv,
            title.empty() ? nullptr: title.c_str());
    })
    .then([this, wptr, userid, priv](ReqResult)
    {
        wptr.throwIfDeleted();
        addMember(userid, priv, true);
    });
}

bool ChatRoom::syncRoomPropertiesWithApi(const mega::MegaTextChat &chat)
{
    bool changed = false;
    if (chat.getShard() != mShardNo)
        throw std::runtime_error("syncWithApi: Shard number of chat can't change");
    if (chat.isGroup() != mIsGroup)
        throw std::runtime_error("syncWithApi: isGroup flag can't change");
    auto db = parent.client.db;
    chatd::Priv ownPriv = (chatd::Priv)chat.getOwnPrivilege();
    if (ownPriv != mOwnPriv)
    {
        mOwnPriv = ownPriv;
        changed = true;
        db.query("update chats set own_priv=? where chatid=?", ownPriv, mChatid);
        KR_LOG_DEBUG("Chatroom %s: own privilege updated from API", Id(mChatid).toString().c_str());
    }
    return changed;
}

//chatd::Listener::init
void ChatRoom::init(chatd::Chat& chat, chatd::DbInterface*& dbIntf)
{
    mChat = &chat;
    dbIntf = new ChatdSqliteDb(*mChat, parent.client.db);
    if (mAppChatHandler)
    {
        setAppChatHandler(mAppChatHandler);
    }
}

void ChatRoom::setAppChatHandler(IApp::IChatHandler* handler)
{
    if (mAppChatHandler)
        throw std::runtime_error("App chat handler is already set, remove it first");

    mAppChatHandler = handler;
    chatd::DbInterface* dummyIntf = nullptr;
// mAppChatHandler->init() may rely on some events, so we need to set mChatWindow as listener before
// calling init(). This is safe, as and we will not get any async events before we
//return to the event loop
    mChat->setListener(mAppChatHandler);
    mAppChatHandler->init(*mChat, dummyIntf);
}

void ChatRoom::removeAppChatHandler()
{
    if (!mAppChatHandler)
        return;
    mAppChatHandler = nullptr;
    mChat->setListener(this);
}

void GroupChatRoom::onUserJoin(Id userid, chatd::Priv privilege)
{
    if (userid == parent.client.myHandle())
    {
        syncOwnPriv(privilege);
    }
    else
    {
        addMember(userid, privilege, false);
    }
    if (mRoomGui)
    {
        mRoomGui->onUserJoin(userid, privilege);
    }
}

void GroupChatRoom::onUserLeave(Id userid)
{
    //TODO: We should handle leaving from the chatd event, not from API.
    if (userid == parent.client.myHandle())
        return;

    removeMember(userid);
    if (mRoomGui)
        mRoomGui->onUserLeave(userid);
}

void PeerChatRoom::onUserJoin(Id userid, chatd::Priv privilege)
{
    if (userid == parent.client.chatd->userId())
        syncOwnPriv(privilege);
    else if (userid.val == mPeer)
        syncPeerPriv(privilege);
    else
        KR_LOG_ERROR("PeerChatRoom: Bug: Received JOIN event from chatd for a third user, ignoring");
}
void PeerChatRoom::onUserLeave(Id userid)
{
    KR_LOG_ERROR("PeerChatRoom: Bug: Received an user leave event from chatd on a permanent chat, ignoring");
}

void ChatRoom::onLastTextMessageUpdated(const chatd::LastTextMsg& msg)
{
    if (mIsInitializing)
    {
        auto wptr = weakHandle();
        marshallCall([=]()
        {
            if (wptr.deleted())
                return;
            auto display = roomGui();
            if (display)
                display->onLastMessageUpdated(msg);
        });
    }
    else
    {
        auto display = roomGui();
        if (display)
           display->onLastMessageUpdated(msg);
    }
}

//chatd notification
void ChatRoom::onOnlineStateChange(chatd::ChatState state)
{
    auto display = roomGui();
    if (display)
    {
        display->onChatOnlineState(state);
    }
}

void PeerChatRoom::onUnreadChanged()
{
    auto count = mChat->unreadMsgCount();
    if (mRoomGui)
        mRoomGui->onUnreadCountChanged(count);
    if (mContact.appItem())
        mContact.appItem()->onUnreadCountChanged(count);
}

void PeerChatRoom::updateTitle(const std::string& title)
{
    mTitleString = title;
    notifyTitleChanged();
}

void ChatRoom::notifyTitleChanged()
{
    callAfterInit(this, [this]
    {
        auto display = roomGui();
        if (display)
            display->onTitleChanged(mTitleString);

        if (mAppChatHandler)
            mAppChatHandler->onTitleChanged(mTitleString);
    });
}

void GroupChatRoom::onUnreadChanged()
{
    auto count = mChat->unreadMsgCount();
    if (mRoomGui)
        mRoomGui->onUnreadCountChanged(count);
}

bool GroupChatRoom::syncMembers(const UserPrivMap& users)
{
    bool changed = false;
    auto db = parent.client.db;
    for (auto ourIt=mPeers.begin(); ourIt!=mPeers.end();)
    {
        auto userid = ourIt->first;
        auto it = users.find(userid);
        if (it == users.end()) //we have a user that is not in the chatroom anymore
        {
            changed = true;
            auto erased = ourIt;
            ourIt++;
            auto member = erased->second;
            mPeers.erase(erased);
            delete member;
            db.query("delete from chat_peers where chatid=? and userid=?", mChatid, userid);
            KR_LOG_DEBUG("GroupChatRoom[%s]:syncMembers: Removed member %s",
                 Id(mChatid).toString().c_str(),  Id(userid).toString().c_str());
        }
        else
        {
            if (ourIt->second->mPriv != it->second)
            {
                changed = true;
                db.query("update chat_peers set priv=? where chatid=? and userid=?",
                    it->second, mChatid, userid);
                KR_LOG_DEBUG("GroupChatRoom[%s]:syncMembers: Changed privilege of member %s: %d -> %d",
                     Id(chatid()).toString().c_str(), Id(userid).toString().c_str(),
                     ourIt->second->mPriv, it->second);
                ourIt->second->mPriv = it->second;
            }
            ourIt++;
        }
    }
    for (auto& user: users)
    {
        if (mPeers.find(user.first) == mPeers.end())
        {
            changed = true;
            addMember(user.first, user.second, true);
        }
    }
    return changed;
}
void GroupChatRoom::clearTitle()
{
    makeTitleFromMemberNames();
    parent.client.db.query("update chats set title=NULL where chatid=?", mChatid);
}

bool GroupChatRoom::syncWithApi(const mega::MegaTextChat& chat)
{
    auto oldPriv = mOwnPriv;
    bool changed = ChatRoom::syncRoomPropertiesWithApi(chat);
    UserPrivMap membs;
    changed |= syncMembers(apiMembersToMap(chat, membs));
//TODO: if we were excluded, we may be unable to decrypt the title
    auto title = chat.getTitle();
    if (title)
    {
        mEncryptedTitle = title;
        if (parent.client.connected())
        {
            decryptTitle();
        }
    }
    else
    {
        clearTitle();
        KR_LOG_DEBUG("Empty title received for group chat %s", Id(mChatid).toString().c_str());
    }

    if (!changed)
    {
        KR_LOG_DEBUG("Sync group chatroom %s with API: no changes", Id(mChatid).toString().c_str());
        return false;
    }

    if (oldPriv == chatd::PRIV_NOTPRESENT)
    {
        if (mOwnPriv != chatd::PRIV_NOTPRESENT)
        {
            //we were reinvited
            mChat->disable(false);
            notifyRejoinedChat();
            if (parent.client.connected())
                connect();
        }
    }
    else if (mOwnPriv == chatd::PRIV_NOTPRESENT)
    {
        //we were excluded
        KR_LOG_DEBUG("Chatroom[%s]: API event: We were removed",  Id(mChatid).toString().c_str());
        setRemoved(); // may delete 'this'
        return true;
    }
    KR_LOG_DEBUG("Synced group chatroom %s with API.", Id(mChatid).toString().c_str());
    return true;
}

UserPrivMap& GroupChatRoom::apiMembersToMap(const mega::MegaTextChat& chat, UserPrivMap& membs)
{
    auto members = chat.getPeerList();
    if (members)
    {
        auto size = members->size();
        for (int i=0; i<size; i++)
            membs.emplace(members->getPeerHandle(i), (chatd::Priv)members->getPeerPrivilege(i));
    }
    return membs;
}

GroupChatRoom::Member::Member(GroupChatRoom& aRoom, const uint64_t& user, chatd::Priv aPriv)
: mRoom(aRoom), mHandle(user), mPriv(aPriv), mName("\0", 1)
{
    mNameAttrCbHandle = mRoom.parent.client.userAttrCache().getAttr(
        user, USER_ATTR_FULLNAME, this,
        [](Buffer* buf, void* userp)
    {
        auto self = static_cast<Member*>(userp);
        if (buf && !buf->empty())
        {
            self->mName.assign(buf->buf(), buf->dataSize());
        }
        else
        {
            self->mName.assign("\0", 1);
        }
        if (self->mRoom.mAppChatHandler)
        {
            self->mRoom.mAppChatHandler->onMemberNameChanged(self->mHandle, self->mName);
        }
        // Update title only if we get called outside the ctor. During
        // construction all members will be added, their names will probably
        // be cached, so this callback may be called for each member, resulting
        // in multiple title updates. Detect this, and don't update the title.
        // The constructor will call makeTitleFromMemberNames() once it adds
        // all peers.
        if (!self->mRoom.isInitializing() && !self->mRoom.hasTitle())
        {
            self->mRoom.makeTitleFromMemberNames();
        }
    });
    mEmailAttrCbHandle = mRoom.parent.client.userAttrCache().getAttr(
        user, USER_ATTR_EMAIL, this,
        [](Buffer* buf, void* userp)
    {
        auto self = static_cast<Member*>(userp);
        if (buf && !buf->empty())
        {
            self->mEmail.assign(buf->buf(), buf->dataSize());
            if (!self->mRoom.isInitializing() && !self->mRoom.hasTitle() && self->mName.size() <= 1)
            {
                self->mRoom.makeTitleFromMemberNames();
            }
        }
    });
}

GroupChatRoom::Member::~Member()
{
    mRoom.parent.client.userAttrCache().removeCb(mNameAttrCbHandle);
    mRoom.parent.client.userAttrCache().removeCb(mEmailAttrCbHandle);
}

void Client::connectToChatd()
{
    for (auto& item: *chats)
    {
        auto& chat = *item.second;
        if (!chat.chat().isDisabled())
            chat.connect();
    }
}

ContactList::ContactList(Client& aClient)
:client(aClient)
{}

void ContactList::loadFromDb()
{
    SqliteStmt stmt(client.db, "select userid, email, visibility, since from contacts");
    while(stmt.step())
    {
        auto userid = stmt.uint64Col(0);
        emplace(userid, new Contact(*this, userid, stmt.stringCol(1), stmt.intCol(2), stmt.int64Col(3),
            nullptr));
    }
}

bool ContactList::addUserFromApi(mega::MegaUser& user)
{
    auto userid = user.getHandle();
    auto& item = (*this)[userid];
    if (item)
    {
        int newVisibility = user.getVisibility();

        if (item->visibility() == newVisibility)
        {
            return false;
        }
        client.db.query("update contacts set visibility = ? where userid = ?",
            newVisibility, userid);
        item->onVisibilityChanged(newVisibility);
        return true;
    }
    auto cmail = user.getEmail();
    std::string email(cmail?cmail:"");
    int visibility = user.getVisibility();
    auto ts = user.getTimestamp();
    client.db.query("insert or replace into contacts(userid, email, visibility, since) values(?,?,?,?)",
            userid, email, visibility, ts);
    item = new Contact(*this, userid, email, visibility, ts, nullptr);
    KR_LOG_DEBUG("Added new user from API: %s", email.c_str());
    return true;
}

void Contact::onVisibilityChanged(int newVisibility)
{
    assert(newVisibility != mVisibility);
    auto old = mVisibility;
    mVisibility = newVisibility;
    if (mDisplay)
    {
        mDisplay->onVisibilityChanged(newVisibility);
    }

    auto& client = mClist.client;
    if (newVisibility == ::mega::MegaUser::VISIBILITY_HIDDEN)
    {
        client.presenced().removePeer(mUserid, true);
        if (mChatRoom)
            mChatRoom->notifyExcludedFromChat();
    }
    else if (old == ::mega::MegaUser::VISIBILITY_HIDDEN && newVisibility == ::mega::MegaUser::VISIBILITY_VISIBLE)
    {
        mClist.client.presenced().addPeer(mUserid);
        if (mChatRoom)
            mChatRoom->notifyRejoinedChat();
    }
}

void ContactList::syncWithApi(mega::MegaUserList& users)
{
    std::set<uint64_t> apiUsers;
    auto size = users.size();
    for (int i=0; i<size; i++)
    {
        auto& user = *users.get(i);
        apiUsers.insert(user.getHandle());
        addUserFromApi(user);
    }
    for (auto it = begin(); it!= end();)
    {
        auto handle = it->first;
        if (apiUsers.find(handle) != apiUsers.end())
        {
            it++;
            continue;
        }
        auto erased = it;
        it++;
        removeUser(erased);
    }
}

void ContactList::onUserAddRemove(mega::MegaUser& user)
{
    addUserFromApi(user);
}

void ContactList::removeUser(iterator it)
{
    auto handle = it->first;
    delete it->second;
    erase(it);
    client.db.query("delete from contacts where userid=?", handle);
}
void ContactList::onPresenceChanged(Id userid, Presence pres)
{
    auto it = find(userid);
    if (it == end())
        return;
    {
        it->second->updatePresence(pres);
    }
}
void ContactList::setAllOffline()
{
    for (auto& it: *this)
    {
        it.second->updatePresence(Presence::kOffline);
    }
}

promise::Promise<void> ContactList::removeContactFromServer(uint64_t userid)
{
    auto it = find(userid);
    if (it == end())
        return promise::Error("User "+karere::Id(userid).toString()+" not in contactlist");

    auto& api = client.api;
    std::unique_ptr<mega::MegaUser> user(api.sdk.getContact(it->second->email().c_str()));
    if (!user)
        return promise::Error("Could not get user object from email");
    //we don't remove it, we just set visibility to HIDDEN
    return api.callIgnoreResult(&::mega::MegaApi::removeContact, user.get());
}

ContactList::~ContactList()
{
    for (auto& it: *this)
        delete it.second;
}

const std::string* ContactList::getUserEmail(uint64_t userid) const
{
    auto it = find(userid);
    if (it == end())
        return nullptr;
    return &(it->second->email());
}

Contact* ContactList::contactFromEmail(const std::string &email) const
{
    for (auto it = begin(); it != end(); it++)
    {
        if (it->second->email() == email)
        {
            return it->second;
        }
    }
    return nullptr;
}

Contact* ContactList::contactFromUserId(uint64_t userid) const
{
    auto it = find(userid);
    return (it == end())? nullptr : it->second;
}

void Client::onContactRequestsUpdate(mega::MegaApi* api, mega::MegaContactRequestList* reqs)
{
    if (!reqs)
        return;

    std::shared_ptr<mega::MegaContactRequestList> copy(reqs->copy());
    marshallCall([this, copy]()
    {
        auto count = copy->size();
        for (int i=0; i<count; i++)
        {
            auto& req = *copy->get(i);
            if (req.isOutgoing())
                continue;
            if (req.getStatus() == mega::MegaContactRequest::STATUS_UNRESOLVED)
                app.onIncomingContactRequest(req);
        }
    });
}

Contact::Contact(ContactList& clist, const uint64_t& userid,
                 const std::string& email, int visibility,
                 int64_t since, PeerChatRoom* room)
    :mClist(clist), mUserid(userid), mChatRoom(room), mEmail(email),
     mSince(since), mVisibility(visibility)
{
    auto appClist = clist.client.app.contactListHandler();
    mDisplay = appClist ? appClist->addContactItem(*this) : nullptr;

    mUsernameAttrCbId = mClist.client.userAttrCache().getAttr(userid,
        USER_ATTR_FULLNAME, this,
        [](Buffer* data, void* userp)
        {
            //even if both first and last name are null, the data is at least
            //one byte - the firstname-size-prefix, which will be zero
            auto self = static_cast<Contact*>(userp);
            if (!data || data->empty() || (*data->buf() == 0))
                self->updateTitle(encodeFirstName(self->mEmail));
            else
                self->updateTitle(std::string(data->buf(), data->dataSize()));
        });
    if (mTitleString.empty()) // user attrib fetch was not synchornous
    {
        updateTitle(encodeFirstName(email));
        assert(!mTitleString.empty());
    }
    auto& client = mClist.client;
    if ((client.initState() >= Client::kInitHasOnlineSession)
         && (mVisibility == ::mega::MegaUser::VISIBILITY_VISIBLE))
        client.presenced().addPeer(mUserid);

    mIsInitializing = false;
}

// the title string starts with a byte equal to the first name length, followed by first name,
// then second name
void Contact::updateTitle(const std::string& str)
{
    mTitleString = str;
    notifyTitleChanged();
}

void Contact::notifyTitleChanged()
{
    callAfterInit(this, [this]
    {
        if (mDisplay)
            mDisplay->onTitleChanged(mTitleString);

        //1on1 chatrooms don't have a binary layout for the title
        if (mChatRoom)
            mChatRoom->updateTitle(mTitleString.substr(1));
    });
}

Contact::~Contact()
{
    auto& client = mClist.client;
    client.userAttrCache().removeCb(mUsernameAttrCbId);
    // this is not normally needed, as we never delete contacts - just make them invisible
    if (client.initState() < Client::kInitTerminating)
    {
        client.presenced().removePeer(mUserid, true);
        if (mDisplay)
        {
            client.app.contactListHandler()->removeContactItem(*mDisplay);
        }
    }
}

promise::Promise<ChatRoom*> Contact::createChatRoom()
{
    if (mChatRoom)
    {
        KR_LOG_WARNING("Contact::createChatRoom: chat room already exists, check before caling this method");
        return Promise<ChatRoom*>(mChatRoom);
    }
    mega::MegaTextChatPeerListPrivate peers;
    peers.addPeer(mUserid, chatd::PRIV_OPER);
    return mClist.client.api.call(&mega::MegaApi::createChat, false, &peers)
    .then([this](ReqResult result) -> Promise<ChatRoom*>
    {
        auto& list = *result->getMegaTextChatList();
        if (list.size() < 1)
            return promise::Error("Empty chat list returned from API");
        auto room = mClist.client.chats->addRoom(*list.get(0));
        if (!room)
            return promise::Error("API created an incorrect 1on1 room");
        room->connect();
        return room;
    });
}

void Contact::setChatRoom(PeerChatRoom& room)
{
    assert(!mChatRoom);
    assert(!mTitleString.empty());
    mChatRoom = &room;
    mChatRoom->updateTitle(mTitleString.substr(1));
}

void Contact::attachChatRoom(PeerChatRoom& room)
{
    if (mChatRoom)
        throw std::runtime_error("attachChatRoom[room "+Id(room.chatid()).toString()+ "]: contact "+
            Id(mUserid).toString()+" already has a chat room attached");
    KR_LOG_DEBUG("Attaching 1on1 chatroom %s to contact %s", Id(room.chatid()).toString().c_str(), Id(mUserid).toString().c_str());
    setChatRoom(room);
}
uint64_t Client::useridFromJid(const std::string& jid)
{
    auto end = jid.find('@');
    if (end != 13)
    {
        KR_LOG_WARNING("useridFromJid: Invalid Mega JID '%s'", jid.c_str());
        return mega::UNDEF;
    }

    uint64_t userid;
#ifndef NDEBUG
    auto len =
#endif
    mega::Base32::atob(jid.c_str(), (byte*)&userid, end);
    assert(len == 8);
    return userid;
}

Contact* ContactList::contactFromJid(const std::string& jid) const
{
    auto userid = Client::useridFromJid(jid);
    if (userid == mega::UNDEF)
        return nullptr;
    auto it = find(userid);
    if (it == this->end())
        return nullptr;
    else
        return it->second;
}

#define RETURN_ENUM_NAME(name) case name: return #name

const char* Client::initStateToStr(unsigned char state)
{
    switch (state)
    {
        RETURN_ENUM_NAME(kInitCreated);
        RETURN_ENUM_NAME(kInitWaitingNewSession);
        RETURN_ENUM_NAME(kInitHasOfflineSession);
        RETURN_ENUM_NAME(kInitHasOnlineSession);
        RETURN_ENUM_NAME(kInitTerminating);
        RETURN_ENUM_NAME(kInitTerminated);
        RETURN_ENUM_NAME(kInitErrGeneric);
        RETURN_ENUM_NAME(kInitErrNoCache);
        RETURN_ENUM_NAME(kInitErrCorruptCache);
        RETURN_ENUM_NAME(kInitErrSidMismatch);
        RETURN_ENUM_NAME(kInitErrSidInvalid);
    default:
        return "(unknown)";
    }
}

#ifndef KARERE_DISABLE_WEBRTC
rtcModule::IEventHandler* Client::onIncomingCallRequest(
        const std::shared_ptr<rtcModule::ICallAnswer> &ans)
{
    return app.onIncomingCall(ans);
}
#endif

std::string encodeFirstName(const std::string& first)
{
    std::string result;
    result.reserve(first.size()+1);
    result+=(char)(first.size());
    if (!first.empty())
    {
        result.append(first);
    }
    return result;
}

}<|MERGE_RESOLUTION|>--- conflicted
+++ resolved
@@ -915,15 +915,7 @@
     }
     else
     {
-<<<<<<< HEAD
         contactList->onPresenceChanged(userid, pres);
-=======
-        auto it = contactList->find(userid);
-        if (it != contactList->end())
-        {
-            it->second->updatePresence(pres);
-        }
->>>>>>> da1dc215
     }
     for (auto& item: *chats)
     {
