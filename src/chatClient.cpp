--- conflicted
+++ resolved
@@ -343,79 +343,6 @@
     }
 }
 
-<<<<<<< HEAD
-#define TOKENPASTE2(a,b) a##b
-#define TOKENPASTE(a,b) TOKENPASTE2(a,b)
-
-#define SHARED_STATE(varname, membtype)             \
-    struct TOKENPASTE(SharedState,__LINE__){membtype value;};  \
-    std::shared_ptr<TOKENPASTE(SharedState, __LINE__)> varname(new TOKENPASTE(SharedState,__LINE__))
-
-//This is a convenience method to log in the SDK in case the app does not do it.
-promise::Promise<void> Client::sdkLoginNewSession()
-{
-    mLoginDlg.assign(app.createLoginDialog());
-    async::loop((int)0, [](int) { return true; }, [](int&){},
-    [this](async::Loop<int>& loop)
-    {
-        auto pms = mLoginDlg->requestCredentials();
-        return pms
-        .then([this](const std::pair<std::string, std::string>& cred)
-        {
-            mLoginDlg->setState(IApp::ILoginDialog::kLoggingIn);
-            return api.callIgnoreResult(&mega::MegaApi::login, cred.first.c_str(), cred.second.c_str());
-        })
-        .then([&loop]()
-        {
-            loop.breakLoop();
-            return 0;
-        })
-        .fail([this](const promise::Error& err) -> Promise<int>
-        {
-            if (err.code() != mega::API_ENOENT && err.code() != mega::API_EARGS)
-                return err;
-
-            mLoginDlg->setState(IApp::ILoginDialog::kBadCredentials);
-            return 0;
-        });
-    }, this)
-    .then([this](int)
-    {
-        mLoginDlg->setState(IApp::ILoginDialog::kFetchingNodes);
-        return api.callIgnoreResult(&::mega::MegaApi::fetchNodes);
-    })
-    .fail([this](const promise::Error& err)
-    {
-        auto wptr = weakHandle();
-        marshallCall([wptr, this, err]()
-        {
-            if (wptr.deleted())
-            {
-                return;
-            }
-
-            mSessionReadyPromise.reject(err);
-        }, appCtx);
-    })
-    .then([this]()
-    {
-        mLoginDlg.free();
-    });
-    return mSessionReadyPromise;
-}
-
-promise::Promise<void> Client::sdkLoginExistingSession(const char* sid)
-{
-    assert(sid);
-    api.callIgnoreResult(&::mega::MegaApi::fastLogin, sid)
-    .then([this]()
-    {
-        api.callIgnoreResult(&::mega::MegaApi::fetchNodes);
-    });
-    return mSessionReadyPromise;
-}
-
-
 promise::Promise<ReqResult> Client::openChatPreview(uint64_t publicHandle)
 {
     auto wptr = weakHandle();
@@ -539,8 +466,6 @@
     });
 }
 
-=======
->>>>>>> 8f275e8c
 void Client::onSyncReceived(Id chatid)
 {
     if (mSyncCount <= 0)
