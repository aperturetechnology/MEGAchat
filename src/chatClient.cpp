--- conflicted
+++ resolved
@@ -1733,12 +1733,8 @@
 :ChatRoom(parent, chatid, true, aShard, aOwnPriv, ts, title),
 mHasTitle(!title.empty()), mRoomGui(nullptr)
 {
-<<<<<<< HEAD
     mPreviewMode = false;
-    SqliteStmt stmt(parent.client.db, "select userid, priv from chat_peers where chatid=?");
-=======
     SqliteStmt stmt(parent.mKarereClient.db, "select userid, priv from chat_peers where chatid=?");
->>>>>>> 6624aa03
     stmt << mChatid;
     std::vector<promise::Promise<void> > promises;
     while(stmt.step())
@@ -1811,7 +1807,7 @@
     }
 
     //save to db
-    auto db = parent.client.db;
+    auto db = parent.mKarereClient.db;
     db.query("delete from chat_peers where chatid=?", mChatid);
 
     db.query(
@@ -2110,14 +2106,7 @@
         {
             return;
         }
-<<<<<<< HEAD
         chat().getDbInterface()->chatCleanup();
-=======
-
-        auto db = parent.mKarereClient.db;
-        db.query("delete from chat_peers where chatid=?", mChatid);
-        db.query("delete from chats where chatid=?", mChatid);
->>>>>>> 6624aa03
         delete this;
     }, parent.mKarereClient.appCtx);
 }
@@ -2143,7 +2132,7 @@
             room = new PeerChatRoom(*this, chatid, stmt.intCol(2), (chatd::Priv)stmt.intCol(3), peer, (chatd::Priv)stmt.intCol(5), stmt.intCol(1));
         else
         {
-            SqliteStmt auxstmt(client.db, "select value from chat_vars where chatid=? and name ='unified_key'");
+            SqliteStmt auxstmt(mKarereClient.db, "select value from chat_vars where chatid=? and name ='unified_key'");
             auxstmt << chatid;
 
             std::string unifiedKey;
@@ -2194,17 +2183,6 @@
         if (mKarereClient.connected())
         {
             GroupChatRoom *groupchat = static_cast<GroupChatRoom*>(room);
-<<<<<<< HEAD
-=======
-            if (groupchat->hasTitle())
-            {
-                groupchat->decryptTitle()
-                .fail([](const promise::Error& err)
-                {
-                    KR_LOG_DEBUG("Can't decrypt chatroom title. In function: ChatRoomList::addRoom. Error: %s", err.what());
-                });
-            }
->>>>>>> 6624aa03
         }
     }
     else    // 1on1
@@ -2411,7 +2389,7 @@
                        chat().crypto()->setChatMode(strongvelope::CHAT_MODE_PUBLIC);
 
                        // Save Unified key decrypted
-                       this->parent.client.db.query(
+                       this->parent.mKarereClient.db.query(
                            "insert or replace into chat_vars(chatid, name, value)"
                            " values(?,'unified_key',?)",
                            this->mChatid, result.c_str());
@@ -2467,12 +2445,8 @@
     }
 
     //save to db
-<<<<<<< HEAD
-    auto db = parent.client.db;
-=======
     auto db = parent.mKarereClient.db;
     db.query("delete from chat_peers where chatid=?", mChatid);
->>>>>>> 6624aa03
     db.query(
         "insert or replace into chats(chatid, shard, peer, peer_priv, "
         "own_priv, ts_created) values(?,?,-1,0,?,?)",
@@ -2659,11 +2633,8 @@
 promise::Promise<void> GroupChatRoom::leave()
 {
     auto wptr = getDelTracker();
-<<<<<<< HEAD
-    return parent.client.api.callIgnoreResult(&mega::MegaApi::removeFromChat, mChatid, mega::INVALID_HANDLE)
-=======
-    return parent.mKarereClient.api.callIgnoreResult(&mega::MegaApi::removeFromChat, mChatid, parent.mKarereClient.myHandle())
->>>>>>> 6624aa03
+
+    return parent.mKarereClient.api.callIgnoreResult(&mega::MegaApi::removeFromChat, mChatid, mega::INVALID_HANDLE)
     .fail([](const promise::Error& err) -> Promise<void>
     {
         if (err.code() == ::mega::MegaError::API_EARGS) //room does not actually exist on API, ignore room and remove it locally
@@ -2693,7 +2664,6 @@
     .then([this, wptr, userid, priv](const std::string& title)
     {
         wptr.throwIfDeleted();
-<<<<<<< HEAD
         ApiPromise createChatPromise;
         if(mPublicChat)
         {
@@ -2717,13 +2687,13 @@
                 std::string uKeyB64;
                 mega::Base64::btoa(uKeyBin, uKeyB64);
 
-                return parent.client.api.call(&mega::MegaApi::inviteToChat, mChatid, userid, priv,
+                return parent.mKarereClient.api.call(&mega::MegaApi::inviteToChat, mChatid, userid, priv,
                     uKeyB64.c_str(), title.empty() ? nullptr: title.c_str());
              });
         }
         else
         {
-            createChatPromise = parent.client.api.call(&mega::MegaApi::inviteToChat, mChatid, userid, priv,
+            createChatPromise = parent.mKarereClient.api.call(&mega::MegaApi::inviteToChat, mChatid, userid, priv,
                 nullptr, title.empty() ? nullptr: title.c_str());
         }
         return createChatPromise
@@ -2748,7 +2718,7 @@
 promise::Promise<void> GroupChatRoom::joinChatLink()
 {
     auto wptr = getDelTracker();
-    karere::Id userid (parent.client.chatd->userId());
+    karere::Id userid (parent.mKarereClient.mChatdClient->userId());
 
     return chat().crypto()->encryptUnifiedKeyToUser(userid)
     .then([wptr, this](std::string key) -> ApiPromise
@@ -2770,13 +2740,9 @@
         std::string uKeyB64;
         mega::Base64::btoa(uKeyBin, uKeyB64);
 
-        return parent.client.api.call(&mega::MegaApi::chatLinkJoin, mPublicHandle,
+        return parent.mKarereClient.api.call(&mega::MegaApi::chatLinkJoin, mPublicHandle,
             uKeyB64.c_str());
-=======
-        return parent.mKarereClient.api.call(&mega::MegaApi::inviteToChat, mChatid, userid, priv,
-            title.empty() ? nullptr: title.c_str());
->>>>>>> 6624aa03
-    })
+     })
     .then([this, wptr, userid](ReqResult)
     {
         wptr.throwIfDeleted();
@@ -2791,8 +2757,9 @@
                 makeTitleFromMemberNames();
             }
         });
-    });
-}
+     });
+ }
+
 
 bool ChatRoom::syncRoomPropertiesWithApi(const mega::MegaTextChat &chat)
 {
@@ -3209,7 +3176,7 @@
     chat().crypto()->resetSendKey();
 
     //Update cache
-    auto db = parent.client.db;
+    auto db = parent.mKarereClient.db;
     db.query("delete from chat_vars where chatid=? and name='unified_key'", mChatid);
 }
 
