#ifndef IAPP_H
#define IAPP_H
#ifndef KARERE_DISABLE_WEBRTC
    #include <webrtc.h>
#endif
#include <chatd.h>
#include <presenced.h>
#include <autoHandle.h>

namespace karere
{
class ChatRoom;
class PeerChatRoom;
class GroupChatRoom;
class Contact;

/**
 * @brief The karere chat application class that the app needs to
 * implement in order to receive (mostly GUI) events.
 */
class IApp
{
public:

    /**
     * @brief Interface that receives contact name updates and groupchat name updates.
     * Each contactlist item implements it, as well as each chat view
     */
    class ITitleHandler
    {
    public:

        virtual ~ITitleHandler() {}

        /**
         * @brief Called by karere when the title has changed. It can be used to e.g.
         * to update the displayed contact/groupchat name. For contacts (and only there),
         * this string has a special layout - the first byte is the length of
         * the first name, then the first name follows, then the second name.
         * This allows passing taking apart the full name into first and second
         * name.
         */
        virtual void onTitleChanged(const std::string& title) = 0;

        /**
         * @brief The number of unread messages for that chat has changed. It can be used
         * to display an unread message counter next to the contact/groupchat
         * name.
         *
         * @param count If count == 0, then the indicator should be
         * removed, if count > 0, the indicator should show the exact value of
         * count, if count < 0, then there are *at least* \c count unread messages,
         * and possibly more. In that case the indicator should show e.g. '2+'
         */
        virtual void onUnreadCountChanged(int /*count*/) {}
    };

    /** @brief This interface must be implemented to receive events related to a chat.
     * It inherits chatd::Listener in order to receive chatd events,
     * and ITitleHandler, in order to receive chat title and online status change events
     */
    class IChatHandler: public chatd::Listener, public ITitleHandler
    {
    public:

        virtual ~IChatHandler() {}

#ifndef KARERE_DISABLE_WEBRTC
        /**
         * @brief Returns the ICallHandler instance associated with that chat, in
         * case there is an ongoing call. If there is no call,
         * NULL should be returned
         */
        virtual rtcModule::ICallHandler* callHandler() = 0;
#endif

        /** @brief Called when the name of a member changes
         * @param userid The member user handle
         * @param newName The new name. The first char of the name
         */
        virtual void onMemberNameChanged(uint64_t /*userid*/, const std::string& /*newName*/){}

        /** @brief Returns an optionally associated user data pointer */
        void* userp = nullptr;
    };

    /**
     * @brief This is the interafce that must be implemented by the
     * login dialog implementation, in case the app uses karere to login the
     * SDK instance via \c karere::Client::sdkLoginNewSession()
     *
     * If that method is never used, then the application does not need to
     * implement this interface, and can return NULL from
     * \c karere::IGui::createLoginDialog()
     */
    class ILoginDialog
    {
    public:
        enum LoginStage {
            kAuthenticating,
            kBadCredentials,
            kLoggingIn,
            kFetchingNodes,
            kLoginComplete,
            kLast=kLoginComplete
        };
        static void destroyInstance(ILoginDialog* inst) { inst->destroy(); }
        typedef MyAutoHandle<ILoginDialog*, void(*)(ILoginDialog*), &destroyInstance, nullptr> Handle;
        virtual ~ILoginDialog() {}
        /**
         * @brief This is the method that karere calls when it needs the dialog shown
         * and credentials entered.
         * @returns A promise with a pair of (username, password)
         */
        virtual promise::Promise<std::pair<std::string, std::string>> requestCredentials() = 0;

        /**
         * @brief Called when the state of the login operation changes,
         * to inform the user about the progress of the login operation.
         */
        virtual void setState(LoginStage /*state*/) {}
        /** @brief Destroys the dialog. Directly deleting it may not be appropriate
         * for the GUI toolkit used */
        virtual void destroy() = 0;

    };

    /** @brief
     * Implemented by contactlist and chat list items
     */
    class IListItem: public virtual ITitleHandler
    {
    public:
        virtual ~IListItem() {}

        /** @brief Returns a user data pointer */
        void* userp = nullptr;
    };

    /**
     * @brief The IContactListItem class represents an interface to a contact display
     * in the application's contactlist
     */
    class IContactListItem: public virtual IListItem
    {
    public:
        /** @brief Called when the contact's visibility has changed, i.e. the
         * contact was removed or added. Used only for contacts (not groupchats).
         *
         * The contact itself is never removed from the contactlist,
         * because it is hard-linked with its chatroom, which must exist
         * even if the contact is removed (for viewing the history in read-only
         * mode)
         * @param newVisibility The new visibility code, as defined in the Mega SDK
         * class mega::MegaUser
         */
        virtual void onVisibilityChanged(int newVisibility) = 0;

        /**
         * @brief The online state of the person/chatroom has changed. This can be used
         * to update the indicator that shows the online status
         * of the contact/groupchat (online, offline, busy, etc)
         *
         * @param state The presence code
         */
        virtual void onPresenceChanged(Presence state) = 0;
    };
    /**
     * @brief The IChatListItem class represents an interface to a 1on1 or group
     * chat entry displayed in the application's chat list
     */
    class IChatListItem: public virtual IListItem
    {
    public:
        /**
         * @brief Returns whether the item represents a group chat or a 1on1 chat.
         * Based on that, it can be cast to \c IPeerChatListItem or
         * \c IGroupChatListItem
         */
        virtual bool isGroup() const = 0;

        /** @brief We were excluded from this chat - either because
         * we left, or because someone excluded us
         */
        virtual void onExcludedFromChat() {}

        /** @brief We were included in a chat again - we have the chat object,
         * so that means we were part of the chat before, hence we re-joined
         */
        virtual void onRejoinedChat() {}

        /** @brief The last message in the history sequence has changed.
         * This means that either a new message has been received, or the last
         * message of existing history was just fetched (this is the first message
         * received when fetching history, because it is fetched from newest to oldest).
         * @param msg Contains the properties of the last text message
         */
        virtual void onLastMessageUpdated(const chatd::LastTextMsg& /*msg*/) {}

        /** @brief Called when the timestamp of the most-recent message has changed.
         * This happens when a new message is received, or when there were no locally
         * known messages and the first old message is received
         */
        virtual void onLastTsUpdated(uint32_t /*ts*/) {}

        /** @brief Called when the connection state to the chatroom shard changes.
         */
<<<<<<< HEAD
        virtual void onChatOnlineState(const chatd::ChatState state) {}

        /** @brief Called when the chat is un/archived */
        virtual void onChatArchived(bool archived) {}
=======
        virtual void onChatOnlineState(const chatd::ChatState /*state*/) {}
>>>>>>> bb26044c
    };

    /**
     * @brief The IPeerChatListItem class is a specialization of IChatListItem for
     * 1on1 chat item
     */
    class IPeerChatListItem: public virtual IChatListItem
    {
    public:
        virtual bool isGroup() const { return false; }
    };

    /**
     * @brief The IPeerChatListItem class is a specialization of IChatListItem for
     * group chat item
     */
    class IGroupChatListItem: public virtual IChatListItem
    {
    public:
        virtual bool isGroup() const { return true; }

        /**
         * @brief Called when a user has joined the group chatroom
         * @param userid The handle of the user
         * @param priv The privilege of the joined user - look at chatd::Priv
         */
        virtual void onUserJoin(uint64_t /*userid*/, chatd::Priv /*priv*/) {}
        /** @brief User has left the chat.
         * @param userid - the user handle of the user who left the chat.
         */
        virtual void onUserLeave(uint64_t /*userid*/) {}
    };

    /** @brief Manages contactlist items that in turn receive events
      *
      * Note that both contacts and group chatrooms are considered contactlist
      * items. However the app may choose to present them separately to the user,
      * i.e. a contact list and a chat list view. In that case, a contact's 1on1
      * chatroom can be obtained by
      * \c PeerChatRoom* karere::Contact::chatRoom()
      * which will return NULL in case there is no existing chat with that contact.
      */
    class IContactListHandler
    {
    public:
        virtual ~IContactListHandler() {}

        /**
         * @brief Called when a contact is added to the contactlist
         */
        virtual IContactListItem* addContactItem(Contact& contact) = 0;

        /**
         * @brief Called when a contact is removed from contactlist
         */
        virtual void removeContactItem(IContactListItem& item) = 0;

        /**
         * @brief Called when a groupchat is removed from the contactlist
         */
    };
    class IChatListHandler
    {
    public:
        virtual ~IChatListHandler() {}
        /**
         * @brief Called when a groupchat is added to the contactlist
         */
        virtual IGroupChatListItem* addGroupChatItem(GroupChatRoom& room) = 0;
        /**
         * @brief Called when a group chat needs to be added to the list
         */
        virtual void removeGroupChatItem(IGroupChatListItem& item) = 0;
        /**
         * @brief Called when a 1on1 chat needs to be added to the chatroom list
         */
        virtual IPeerChatListItem* addPeerChatItem(PeerChatRoom& room) = 0;
        /**
         * @brief Called when a 1on1 chat needs to be removed from the list
         */
        virtual void removePeerChatItem(IPeerChatListItem& item) = 0;
    };

    /**
     * @brief Called when karere needs to create a login dialog.
     *
     * This is only needed if the app uses karere to log in the SDK instance,
     * by calling \c karere::Client::sdkLoginNewSession().
     * This method can just return NULL if the app never calls
     * \c karere::Client::sdkLoginNewSession()
     */
    virtual ILoginDialog* createLoginDialog() { return nullptr; }

    /** @brief Returns the interface to the contactlist */
    virtual IContactListHandler* contactListHandler() = 0;

    /** @brief Returns the interface to the chat list */
    virtual IChatListHandler* chatListHandler() = 0;

    /**
     * @brief Called when our own online status (presence) has changed.
     *
     * This can be used to update the indicator that shows the online status
     * of a contact/peer (online, offline, busy, away)
     *
     * @param userid User id whose presence has changed
     * @param pres The presence code
     * @param inProgress Whether the presence is being set or not
     */
    virtual void onPresenceChanged(Id /*userid*/, Presence /*pres*/, bool /*inProgress*/) {}

    /**
     * @brief Called when the presence preferences have changed due to
     * our or another client of our account updating them.
     * @param state - the new state of the preferences
     * @param pending - whether the preferences have actually been applied
     * on the server (\c false), or we have just sent them and they are not yet
     * confirmed by the server (\c true). When setAutoaway(), setPersist() or
     * setPresence() are called, a new presence config is sent to the server,
     * and this callback is immediately called with the new settings and \pending
     * set to true. When the server confirms the settings, this callback will
     * be called with the same config, but with \pending equal to \c false
     * Thus, the app can display a blinking online status when the user changes
     * it, until the server confirms it, at which point the status GUI will stop
     * blinking
     */
    virtual void onPresenceConfigChanged(const presenced::Config& config, bool pending) = 0;

#ifndef KARERE_DISABLE_WEBRTC
    /**
     * @brief Called by karere when there is an incoming call.
     *
     * The app must create a rtcModule::ICallHandler to handle events related to
     * that call.
     * @param call The \c rtcModule::ICall instance that represents the call. To
     * answer, do `call.answer()`, to reject, do `call.hangup()`
     */
    virtual rtcModule::ICallHandler* onIncomingCall(rtcModule::ICall& call, karere::AvFlags av) = 0;
#endif

    /** @brief Called when the karere::Client changes its initialization or termination state.
     * Look at karere::Client::InitState for the possible values of the client init
     * state and their meaning.
     */
    virtual void onInitStateChange(int /*newState*/) {}

    virtual void onChatNotification(karere::Id /*chatid*/, const chatd::Message &/*msg*/, chatd::Message::Status /*status*/, chatd::Idx /*idx*/) {}

    virtual ~IApp() {}
};
}

#endif // IGUI
<|MERGE_RESOLUTION|>--- conflicted
+++ resolved
@@ -205,14 +205,10 @@
 
         /** @brief Called when the connection state to the chatroom shard changes.
          */
-<<<<<<< HEAD
-        virtual void onChatOnlineState(const chatd::ChatState state) {}
+        virtual void onChatOnlineState(const chatd::ChatState /*state*/) {}
 
         /** @brief Called when the chat is un/archived */
-        virtual void onChatArchived(bool archived) {}
-=======
-        virtual void onChatOnlineState(const chatd::ChatState /*state*/) {}
->>>>>>> bb26044c
+        virtual void onChatArchived(bool /*archived*/) {}
     };
 
     /**
