--- conflicted
+++ resolved
@@ -204,15 +204,7 @@
          * so that means we were part of the chat before, hence we re-joined
          */
         virtual void onRejoinedChat() {}
-<<<<<<< HEAD
-
-        /**
-         * @brief Called when a new message is received.
-         * @param msg Reference to the last received message.
-         */
-        virtual void onLastMessageUpdated(const chatd::Message& msg, chatd::Message::Status status, chatd::Idx idx) {}
-
-=======
+
         /** @brief The last message in the history sequence has changed.
          * This means that either a new message has been received, or the last
          * message of existing history was just fetched (this is the first message
@@ -222,7 +214,6 @@
          * access the message via the \c at(idx) interface
          */
         virtual void onLastMessageChanged(const chatd::Message& msg, chatd::Idx idx) {};
->>>>>>> b51f38e6
     };
 
     /**
