--- conflicted
+++ resolved
@@ -340,8 +340,6 @@
      */
     virtual void onPresenceConfigChanged(const presenced::Config& config, bool pending) = 0;
 
-<<<<<<< HEAD
-=======
     /**
      * @brief Called when client receives from presenced last time that a user has been green
      *
@@ -368,7 +366,6 @@
     virtual rtcModule::ICallHandler* onIncomingCall(rtcModule::ICall& call, karere::AvFlags av) = 0;
 #endif
 
->>>>>>> 1acf43e3
     /** @brief Called when the karere::Client changes its initialization or termination state.
      * Look at karere::Client::InitState for the possible values of the client init
      * state and their meaning.
