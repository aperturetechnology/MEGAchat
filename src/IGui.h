--- conflicted
+++ resolved
@@ -6,104 +6,60 @@
 class ChatRoom;
 class GroupChatRoom;
 
-/** @brief The karere chat application class that the app needs to
+/**
+ * @brief The karere chat application class that the app needs to
  * implement in order to receive (mostly GUI) events.
  */
 class IApp
 {
 public:
-<<<<<<< HEAD
-
-    /**
-     * @brief Interface that received contact name updates. Each contactlist item
-     * implements it, as well as each chat window
-     */
-    class ITitleDisplay
-    {
-    public:
-
-        /**
-         * @brief Tells the GUI to update the displayed contact/groupchat name
-         * @param title
-         */
-        virtual void updateTitle(const std::string& title) = 0;
-
-        /**
-         * @brief Tells the GUI to show/remove an unread message counter next to the
-         * contact/groupchat name.
+    /**
+     * @brief Interface that receives contact name updates and groupchat name updates.
+     * Each contactlist item implements it, as well as each chat view
+     */
+    class ITitleHandler
+    {
+    public:
+        /**
+         * @brief Called by karere when the title has changed. It can be used to e.g.
+         * to update the displayed contact/groupchat name
+         */
+        virtual void onTitleChanged(const std::string& title) = 0;
+
+        /**
+         * @brief The number of unread messages for that chat has changed. It can be used
+         * to display an unread message counter next to the contact/groupchat
+         * name.
+         *
          * @param count If count == 0, then the indicator should be
          * removed, if count > 0, the indicator should show the exact value of
          * count, if count < 0, then there are *at least* \c count unread messages,
          * and possibly more. In that case the indicator should show e.g. '2+'
          */
-        virtual void updateOverlayCount(int count) {}
-
-        /**
-         * @brief Tells the GUI to update the indicator that shows the online status
-         * of the contact/groupchat (online, offline, busy, etc)
-         * @param state
-         */
-        virtual void updateOnlineIndication(karere::Presence state) = 0;
-
-        /**
-         * @brief For group chats, tells the GUI that there has been a change in the
-         * group composition.
-         * \c updateTitle() will be received as well, so this
-         * event is not critical for name display updates
-=======
-    /** @brief
-    * Interface that receives contact name updates and groupchat name updates.
-    * Each contactlist item implements it, as well as each chat view */
-    class ITitleHandler
-    {
-    public:
-        /** @brief
-         * Called by karere when the title has changed. It can be used to e.g.
-         * to update the displayed contact/groupchat name */
-        virtual void onTitleChanged(const std::string& title) = 0;
-
-        /** @brief
-         * The number of unread messages for that chat has changed. It can be used
-         * to display an unread message counter next to the contact/groupchat
-         * name.
-         *
-         * If count == 0, then the indicator should be
-         * removed, if count > 0, the indicator should show the exact value of
-         * count, if count < 0, then there are *at least* \c count unread messages,
-         * and possibly more. In that case the indicator should show e.g. '2+' */
         virtual void onUnreadCountChanged(int count) {}
 
-        /** @brief
-         * The online state of the person/chatroom has changed. This can be used
+        /**
+         * @brief The online state of the person/chatroom has changed. This can be used
          * to update the indicator that shows the online status
          * of the contact/groupchat (online, offline, busy, etc)
+         *
          * @param state The presence code
->>>>>>> 6c7f6fcd
          */
         virtual void onPresenceChanged(karere::Presence state) = 0;
 
-        /** @brief
-         * For group chats, tells the application that there has been a change
+        /**
+         * @brief For group chats, tells the application that there has been a change
          * in the group composition. \c onTitleChanged() will be received as well,
          * so this event is not critical for name display updates
-        */
+         */
         virtual void onMembersUpdated() {}
     };
 
-<<<<<<< HEAD
-    class ICallGui: public rtcModule::IEventHandler {};
-
-    /**
-     * @brief This interface must be implemented by chat windows. It inherits
-     * chatd::Listener in order to receive chatd events, and ITitleDisplay,
-     * in order to receive chat title/online status events
-=======
-    /** @brief
-     * This is the interface that receives events about an ongoing call.
+    /**
+     * @brief This is the interface that receives events about an ongoing call.
      *
      * As currently there are no additional methods besides the inherited from
      * \c  IEventHandler, the class is empty.
->>>>>>> 6c7f6fcd
      */
     class ICallHandler: public rtcModule::IEventHandler {};
 
@@ -114,38 +70,8 @@
     class IChatHandler: public chatd::Listener, public ITitleHandler
     {
     public:
-<<<<<<< HEAD
-
-        /**
-         * @brief callGui
-         * @return Returns the ICallGui instance associated with that chat window
-         */
-        virtual ICallGui* callGui() = 0;
-
-        /**
-         * @brief callEventHandler
-         * @return Returns the RTC call event handler associated with that chat window
-         */
-        virtual rtcModule::IEventHandler* callEventHandler() = 0;
-
-        /**
-         * @brief The app should show the chat window when this is called
-         */
-        virtual void show() = 0;
-
-        /**
-         * @brief The app should hide the chat window when this is called
-         */
-        virtual void hide() = 0;
-    };
-
-    /**
-     * @brief This is the interafce that must be implemented by the class implementing
-     * the login dialog, shown when the app is run the first time and there is no
-     * persisted login session.
-=======
-        /** @brief
-         * Returns the ICallHandler instance associated with that chat, in
+        /**
+         * @brief Returns the ICallHandler instance associated with that chat, in
          * case there is an ongoing call. If there is no call,
          * NULL should be returned
          */
@@ -155,21 +81,18 @@
         virtual void* userp() { return nullptr; }
     };
 
-    /** @brief
-     * This is the interafce that must be implemented by the
+    /**
+     * @brief This is the interafce that must be implemented by the
      * login dialog implementation, in case the app uses karere to login the
      * SDK instance via \c karere::Client::sdkLoginNewSession()
      *
      * If that method is never used, then the application does not need to
      * implement this interface, and can return NULL from
      * \c karere::IGui::createLoginDialog()
->>>>>>> 6c7f6fcd
      */
     class ILoginDialog
     {
     public:
-<<<<<<< HEAD
-
         enum LoginStage {
             kAuthenticating,
             kBadCredentials,
@@ -181,69 +104,23 @@
 
         /**
          * @brief This is the method that karere calls when it needs the dialog shown
-=======
-        enum LoginStage { kAuthenticating, kBadCredentials, kLoggingIn, kFetchingNodes, kLoginComplete, kLast=kLoginComplete};
-        /** @brief
-         * This is the method that karere calls when it needs the dialog shown
->>>>>>> 6c7f6fcd
          * and credentials entered. It should return the username and password
          * via the returned promise
+         *
          * @return
          */
         virtual promise::Promise<std::pair<std::string, std::string>> requestCredentials() = 0;
-<<<<<<< HEAD
 
         /**
          * @brief Called when the state of the login operation changes,
-=======
-        /** @brief
-         * Called when the state of the login operation changes,
->>>>>>> 6c7f6fcd
          * to inform the user about the progress of the login operation.
+         *
          * @param state
          */
         virtual void setState(LoginStage state) {}
 
         virtual ~ILoginDialog() {}
     };
-<<<<<<< HEAD
-
-    /**
-     * @brief Implemented by contactlist items, including groupchat items
-     */
-    class IContactGui: public ITitleDisplay
-    {
-    public:
-
-        /**
-         * @brief Called when the chat window with that contact/groupchat must be shown
-         */
-        virtual void showChatWindow() = 0;
-
-        /**
-         * @brief Used only for contacts (not groupchats). Called when the contact's
-         * visibility has changed, i.e. the contact was removed or added. The contact
-         * itself is never removed from the contactlist, because it is hard-linked
-         * with its chatroom, which must exist even if the contact is removed (for
-         * viewing the history in read-only mode)
-         * @param newVisibility
-=======
-    /** @brief
-     * Called when karere needs to create a login dialog.
-     *
-     * This is only needed if the app uses karere to log in the SDK instance,
-     * by calling \c karere::Client::sdkLoginNewSession().
-     * This method can just return NULL if the app never calls
-     * \c karere::Client::sdkLoginNewSession()
-     */
-    virtual ILoginDialog* createLoginDialog() = 0;
-
-    /** @brief
-     * Called when karere needs to instantiate a chat window for that 1on1 or
-     * group chatroom
-     * @param room The chat room object.
-     */
-    virtual IChatHandler* createChatHandler(karere::ChatRoom& room) = 0;
 
     /** @brief
      * Implemented by contactlist items, including groupchat items
@@ -260,7 +137,6 @@
          * mode)
          * @param newVisibility The new visibility code, as defined in the Mega SDK
          * class mega::MegaUser
->>>>>>> 6c7f6fcd
          */
         virtual void onVisibilityChanged(int newVisibility) = 0;
 
@@ -268,48 +144,6 @@
         void* userp() { return nullptr; }
     };
 
-<<<<<<< HEAD
-    /**
-     * @brief Manages a GUI contactlist implementation
-     */
-    class IContactList
-    {
-    public:
-
-        /**
-         * @brief Called when a contact GUI item needs to be added to the GUI contactlist
-         * @param contact
-         * @return
-         */
-        virtual IContactGui* createContactItem(Contact& contact) = 0;
-
-        /**
-         * @brief Called when a groupchat GUI item needs to be added to the GUI contactlist
-         * @param room
-         * @return
-         */
-        virtual IContactGui* createGroupChatItem(GroupChatRoom& room) = 0;
-
-        /**
-         * @brief Called when a contact GUI item has to be removed from the GUI contactlist
-         * @param item
-         */
-        virtual void removeContactItem(IContactGui* item) = 0;
-
-        /**
-         * @brief Called when a groupchat GUI item to be removed from the GUI contactlist
-         * @param item
-         */
-        virtual void removeGroupChatItem(IContactGui* item) = 0;
-
-        /**
-         */
-        /**
-         * @brief Must return the 1on1 chat window instance for the specified user handle.
-         * If one does not exist, it must be created and returned
-         * @param handle
-         * @return
-=======
     /** @brief Manages contactlist items that in turn receive events
       *
       * Note that both contacts and group chatrooms are considered contactlist
@@ -322,42 +156,66 @@
     class IContactListHandler
     {
     public:
-        /** @brief Called when a contact is added to the contactlist */
+
+        /**
+         * @brief Called when a contact is added to the contactlist
+         *
+         * @param contact
+         * @return
+         */
         virtual IContactListItem* addContactItem(Contact& contact) = 0;
-        /** @brief Called when a groupchat is added to the contactlist */
+
+        /**
+         * @brief @brief Called when a groupchat is added to the contactlist
+         *
+         * @param room
+         * @return
+         */
         virtual IContactListItem* addGroupChatItem(GroupChatRoom& room) = 0;
-        /** @brief Called when a contact is removed from contactlist */
+
+        /**
+         * @brief Called when a contact is removed from contactlist
+         *
+         * @param item
+         */
         virtual void removeContactItem(IContactListItem* item) = 0;
-        /** @brief Called when a groupchat is removed from the contactlist */
+
+        /**
+         * @brief Called when a groupchat is removed from the contactlist
+         * @param item
+         */
         virtual void removeGroupChatItem(IContactListItem* item) = 0;
 
-        /** @brief Must return the 1on1 IChatHandler instance for the specified
+        /**
+         * @brief Must return the 1on1 IChatHandler instance for the specified
          * user handle. If one does not exist, it must be created and returned
->>>>>>> 6c7f6fcd
+         *
+         * @param handle
+         * @return
          */
         virtual IChatHandler& chatHandlerForPeer(uint64_t handle) = 0;
     };
 
-<<<<<<< HEAD
-    /**
-     * @brief Called when karere needs to create a login dialog
-     * @return
-     */
-    virtual ILoginDialog* createLoginDialog() = 0;
+    /**
+     * @brief Called when karere needs to create a login dialog.
+     *
+     * This is only needed if the app uses karere to log in the SDK instance,
+     * by calling \c karere::Client::sdkLoginNewSession().
+     * This method can just return NULL if the app never calls
+     * \c karere::Client::sdkLoginNewSession()
+     */
+    virtual ILoginDialog* createLoginDialog() { return nullptr; }
 
     /**
      * @brief Called when karere needs to instantiate a chat window for that 1on1 or
      * group chatroom
-     * @param room
-     * @return
-     */
-    virtual IChatWindow* createChatWindow(karere::ChatRoom& room) = 0;
-
-    /**
-     * @brief Returns the contactlist interface
-     * @return
-     */
-    virtual IContactList& contactList() = 0;
+     *
+     * @param room The chat room object.
+     */
+    virtual IChatHandler* createChatHandler(karere::ChatRoom& room) = 0;
+
+    /** @brief Returns the interface to the contactlist */
+    virtual IContactListHandler& contactListHandler() = 0;
 
     /**
      * @brief Called by karere when our own online state/presence has changed.
@@ -366,63 +224,7 @@
     virtual void onOwnPresence(Presence pres) {} //may include flags
 
     /**
-     * @brief Called when an incoming contact request has been received. To accept
-      * or decline the request, the GUI should call
-      * \c MegaApi::replyContactRequest with the \c req object
-     * @param req
-     */
-    virtual void onIncomingContactRequest(const mega::MegaContactRequest& req) = 0;
-
-    /**
-     * @brief Called by karere when there is an incoming call. The app must create
-     * a rtcModule::IEventHandler to handle events related to that incoming
-     * call request (such as cancel of the call request).
-     *
-     * Normally this rtcModule::IEventHandler instance is a class that displays
-     * an incoming call GUI, that has a shared pointer to the rtcModule::ICallAnswer
-     * object that is used to answer or reject the call.
-     *
-     * @param ans
-     * @return
-     */
-    virtual rtcModule::IEventHandler*
-        createCallAnswerGui(const std::shared_ptr<rtcModule::ICallAnswer>& ans) = 0;
-
-    /**
-     * @brief Called by karere when we become participants in a 1on1 or a group chat.
-     *
-     * This may happen upon startup when the chat list or updates of it are
-     * received, after we have become contacts with someone, or when a group chat
-     * invite has been accepted by the other party, etc.
-     * @param room
-     */
-    virtual void notifyInvited(const ChatRoom& room) {}
-
-    /**
-     * @brief Implements showing of the client GUI
-     */
-    virtual void show() = 0;
-
-    /**
-     * @brief
-     * @return Returns whether the client GUI is visible
-     */
-    virtual bool visible() const = 0;
-
-    /**
-     * @brief Called when karere is about to terminate
-     */
-    virtual void onTerminate() {}
-
-    virtual ~IGui() {}
-=======
-    /** @brief Returns the interface to the contactlist */
-    virtual IContactListHandler& contactListHandler() = 0;
-
-    /** @brief Called by karere when our own online state/presence has changed. */
-    virtual void onOwnPresence(Presence pres) {} //may include flags
-
-    /** @brief Called when an incoming contact request has been received.
+     * @brief Called when an incoming contact request has been received.
      *
      *  To accept or decline the request, the GUI should call
      * \c mega::MegaApi::replyContactRequest() with the \c req object
@@ -430,7 +232,8 @@
      */
     virtual void onIncomingContactRequest(const mega::MegaContactRequest& req) = 0;
 
-    /** @brief Called by karere when there is an incoming call.
+    /**
+     * @brief Called by karere when there is an incoming call.
      *
      * The app must create a rtcModule::IEventHandler to handle events related to
      * that incoming call request (such as cancel or timeout of the call request).
@@ -443,8 +246,9 @@
     virtual rtcModule::IEventHandler*
         onIncomingCall(const std::shared_ptr<rtcModule::ICallAnswer>& ans) = 0;
 
-    /** @brief Called by karere when we become participants
-     * in a 1on1 or a group chat.
+    /**
+     * @brief Called by karere when we become participants in a 1on1 or a group chat.
+     * @param room The chat room object.
      */
     virtual void notifyInvited(const ChatRoom& room) {}
 
@@ -454,7 +258,6 @@
     /** @brief Called when karere is about to terminate */
     virtual void onTerminate() {}
     virtual ~IApp() {}
->>>>>>> 6c7f6fcd
 };
 }
 
