#include "chatd.h"
#include "chatClient.h"
#include "chatdICrypto.h"
#include "base64.h"
#include <algorithm>
#include <random>

using namespace std;
using namespace promise;
using namespace karere;

#define CHATD_LOG_LISTENER_CALLS

#define ID_CSTR(id) id.toString().c_str()

// logging for a specific chatid - prepends the chatid and calls the normal logging macro
#define CHATID_LOG_DEBUG(fmtString,...) CHATD_LOG_DEBUG("%s: " fmtString, ID_CSTR(chatId()), ##__VA_ARGS__)
#define CHATID_LOG_WARNING(fmtString,...) CHATD_LOG_WARNING("%s: " fmtString, ID_CSTR(chatId()), ##__VA_ARGS__)
#define CHATID_LOG_ERROR(fmtString,...) CHATD_LOG_ERROR("%s: " fmtString, ID_CSTR(chatId()), ##__VA_ARGS__)

#ifdef CHATD_LOG_LISTENER_CALLS
    #define CHATD_LOG_LISTENER_CALL(fmtString,...) CHATID_LOG_DEBUG(fmtString, ##__VA_ARGS__)
#else
    #define CHATD_LOG_LISTENER_CALL(...)
#endif

#ifdef CHATD_LOG_CRYPTO_CALLS
    #define CHATD_LOG_CRYPTO_CALL(fmtString,...) CHATID_LOG_DEBUG(fmtString, ##__VA_ARGS__)
#else
    #define CHATD_LOG_CRYPTO_CALL(...)
#endif

#ifdef CHATD_LOG_DB_CALLS
    #define CHATD_LOG_DB_CALL(fmtString,...) CHATID_LOG_DEBUG(fmtString, ##__VA_ARGS__)
#else
    #define CHATD_LOG_DB_CALL(...)
#endif

#define CALL_LISTENER(methodName,...)                                                           \
    do {                                                                                        \
      try {                                                                                     \
          CHATD_LOG_LISTENER_CALL("Calling Listener::" #methodName "()");                       \
          mListener->methodName(__VA_ARGS__);                                                   \
      } catch(std::exception& e) {                                                              \
          CHATD_LOG_WARNING("Exception thrown from Listener::" #methodName "():\n%s", e.what());\
      }                                                                                         \
    } while(0)

#define CALL_CRYPTO(methodName,...)                                                             \
    do {                                                                                        \
      try {                                                                                     \
          CHATD_LOG_CRYPTO_CALL("Calling ICrypto::" #methodName "()");                          \
          mCrypto->methodName(__VA_ARGS__);                                                     \
      } catch(std::exception& e) {                                                              \
          CHATD_LOG_WARNING("Exception thrown from ICrypto::" #methodName "():\n%s", e.what()); \
      }                                                                                         \
    } while(0)

#define CALL_DB(methodName,...)                                                           \
    do {                                                                                        \
      try {                                                                                     \
          CHATD_LOG_DB_CALL("Calling DbInterface::" #methodName "()");                               \
          mDbInterface->methodName(__VA_ARGS__);                                                   \
      } catch(std::exception& e) {                                                              \
          CHATID_LOG_ERROR("Exception thrown from DbInterface::" #methodName "():\n%s", e.what());\
      }                                                                                         \
    } while(0)

#ifndef CHATD_ASYNC_MSG_CALLBACKS
    #define CHATD_ASYNC_MSG_CALLBACKS 1
#endif

namespace chatd
{

// message storage subsystem
// the message buffer can grow in two directions and is always contiguous, i.e. there are no "holes"
// there is no guarantee as to ordering

const unsigned int Connection::callDataPayLoadPosition = 22;

Client::Client(karere::Client *client, Id userId)
:mUserId(userId), mApi(&client->api), karereClient(client)
{
}

Chat& Client::createChat(Id chatid, int shardNo, const std::string& url,
    Listener* listener, const karere::SetOfIds& users, ICrypto* crypto, uint32_t chatCreationTs, bool isGroup)
{
    auto chatit = mChatForChatId.find(chatid);
    if (chatit != mChatForChatId.end())
    {
        CHATD_LOG_WARNING("Client::createChat: Chat with chatid %s already exists, returning existing instance", ID_CSTR(chatid));
        return *chatit->second;
    }

    // instantiate a Connection object for this shard if needed
    Connection* conn;
    auto it = mConnections.find(shardNo);
    if (it == mConnections.end())
    {
        conn = new Connection(*this, shardNo);
        mConnections.emplace(std::piecewise_construct,
            std::forward_as_tuple(shardNo), std::forward_as_tuple(conn));
    }
    else
    {
        conn = it->second.get();
    }

    if (!url.empty())
    {
        conn->mUrl.parse(url);
    }
    // map chatid to this shard
    mConnectionForChatId[chatid] = conn;

    // always update the URL to give the API an opportunity to migrate chat shards between hosts
    Chat* chat = new Chat(*conn, chatid, listener, users, chatCreationTs, crypto, isGroup);
    // add chatid to the connection's chatids
    conn->mChatIds.insert(chatid);
    mChatForChatId.emplace(chatid, std::shared_ptr<Chat>(chat));
    return *chat;
}
void Client::sendKeepalive()
{
    for (auto& conn: mConnections)
    {
        conn.second->sendKeepalive(mKeepaliveType);
    }
}

void Client::setKeepaliveType(bool isInBackground)
{
    mKeepaliveType = isInBackground ? OP_KEEPALIVEAWAY : OP_KEEPALIVE;
}

void Client::notifyUserIdle()
{
    if (mKeepaliveType == OP_KEEPALIVEAWAY)
        return;
    mKeepaliveType = OP_KEEPALIVEAWAY;
    sendKeepalive();
}

void Client::notifyUserActive()
{
    if (mKeepaliveType == OP_KEEPALIVE)
        return;
    mKeepaliveType = OP_KEEPALIVE;
    sendKeepalive();
}

bool Client::isMessageReceivedConfirmationActive() const
{
    return mMessageReceivedConfirmation;
}

void Chat::connect()
{
    // attempt a connection ONLY if this is a new shard.
    if (mConnection.state() == Connection::kStateNew)
    {
        mConnection.mState = Connection::kStateFetchingUrl;
        auto wptr = getDelTracker();
        mClient.mApi->call(&::mega::MegaApi::getUrlChat, mChatId)
        .then([wptr, this](ReqResult result)
        {
            if (wptr.deleted())
            {
                CHATD_LOG_DEBUG("Chatd URL request completed, but chatd client was deleted");
                return;
            }

            const char* url = result->getLink();
            if (!url || !url[0])
            {
                CHATID_LOG_ERROR("No chatd URL received from API");
                return;
            }

            std::string sUrl = url;
            mConnection.mUrl.parse(sUrl);

            mConnection.reconnect()
            .fail([this](const promise::Error& err)
            {
                CHATID_LOG_ERROR("Error connecting to server: %s", err.what());
            });
        });

    }
    else if (mConnection.state() == Connection::kStateDisconnected)
    {
        mConnection.reconnect()
        .fail([this](const promise::Error& err)
        {
            CHATID_LOG_ERROR("Error connecting to server: %s", err.what());
        });

    }
    else if (mConnection.isConnected() || mConnection.isLoggedIn())
    {
        login();
    }
}

void Chat::disconnect()
{
    disable(true);
    setOnlineState(kChatStateOffline);
}

void Chat::login()
{
    ChatDbInfo info;
    mDbInterface->getHistoryInfo(info);
    mOldestKnownMsgId = info.oldestDbId;
    if (mOldestKnownMsgId) //if we have local history
        joinRangeHist(info);
    else
        join();
}

Connection::Connection(Client& client, int shardNo)
: mClient(client), mShardNo(shardNo)
{}

void Connection::wsConnectCb()
{
    CHATD_LOG_DEBUG("Chatd connected to shard %d", mShardNo);
    mState = kStateConnected;
    assert(!mConnectPromise.done());
    mConnectPromise.resolve();
}

void Connection::wsCloseCb(int errcode, int errtype, const char *preason, size_t reason_len)
{
    string reason;
    if (preason)
        reason.assign(preason, reason_len);
    
    onSocketClose(errcode, errtype, reason);
}

void Connection::onSocketClose(int errcode, int errtype, const std::string& reason)
{
    CHATD_LOG_WARNING("Socket close on connection to shard %d. Reason: %s",
        mShardNo, reason.c_str());
    
    disableInactivityTimer();
    auto oldState = mState;
    mState = kStateDisconnected;

    for (auto& chatid: mChatIds)
    {
        auto& chat = mClient.chats(chatid);
        chat.onDisconnect();
    }

    if (oldState == kStateDisconnected)
        return;

    if (oldState < kStateLoggedIn) //tell retry controller that the connect attempt failed
    {
        assert(!mLoginPromise.succeeded());
        if (!mConnectPromise.done())
        {
            mConnectPromise.reject(reason, errcode, errtype);
        }
        if (!mLoginPromise.done())
        {
            mLoginPromise.reject(reason, errcode, errtype);
        }
    }
    else
    {
        CHATD_LOG_DEBUG("Socket close and state is not kLoggedIn (but %d), start retry controller", mState);
        reconnect(); //start retry controller
    }
}

void Connection::disableInactivityTimer()
{
    if (mInactivityTimer)
    {
        cancelInterval(mInactivityTimer, mClient.karereClient->appCtx);
        mInactivityTimer = 0;
    }
}
bool Connection::sendKeepalive(uint8_t opcode)
{
    CHATD_LOG_DEBUG("shard %d: send %s", mShardNo, Command::opcodeToStr(opcode));
    return sendBuf(Command(opcode));
}

Promise<void> Connection::reconnect()
{
    try
    {
        if (mState >= kStateResolving) //would be good to just log and return, but we have to return a promise
            throw std::runtime_error(std::string("Already connecting/connected to shard ")+std::to_string(mShardNo));

        if (!mUrl.isValid())
            throw std::runtime_error("Current URL is not valid");

        mState = kStateResolving;

        auto wptr = weakHandle();
        return retry("chatd", [this](int no, DeleteTrackable::Handle wptr)
        {
            if (wptr.deleted())
            {
                CHATD_LOG_DEBUG("Reconnect attempt initiated, but chatd client was deleted.");

                promise::Promise<void> pms = Promise<void>();
                pms.resolve();
                return pms;
            }

            disconnect();
            mConnectPromise = Promise<void>();
            mLoginPromise = Promise<void>();

            mState = kStateResolving;
            CHATD_LOG_DEBUG("Resolving hostname...", mShardNo);

            for (auto& chatid: mChatIds)
            {
                auto& chat = mClient.chats(chatid);
                if (!chat.isDisabled())
                    chat.setOnlineState(kChatStateConnecting);                
            }

            this->mClient.mApi->call(&::mega::MegaApi::queryDNS, mUrl.host.c_str())
            .then([wptr, this](ReqResult result)
            {
                if (wptr.deleted())
                {
                    CHATD_LOG_DEBUG("DNS resolution completed, but chatd client was deleted.");
                    return;
                }
                if (mState != kStateResolving)
                {
                    CHATD_LOG_DEBUG("Unexpected connection state %s while resolving DNS.", connStateToStr(mState));
                    return;
                }
                
                mState = kStateConnecting;
                string ip = result->getText();
                CHATD_LOG_DEBUG("Connecting to chatd (shard %d) using the IP: %s", mShardNo, ip.c_str());
                bool rt = wsConnect(this->mClient.karereClient->websocketIO, ip.c_str(),
                          mUrl.host.c_str(),
                          mUrl.port,
                          mUrl.path.c_str(),
                          mUrl.isSecure);
                if (!rt)
                {
                    throw std::runtime_error("Websocket error on wsConnect (chatd)");
                }
            })
            .fail([wptr, this](const promise::Error& err)
            {
                if (wptr.deleted())
                {
                    CHATD_LOG_DEBUG("DNS resolution failed, but chatd client was deleted. Error: %s", err.what());
                    return;
                }

                if (!mConnectPromise.done())
                {
                    mConnectPromise.reject(err.msg(), err.code(), err.type());
                }

                if (!mLoginPromise.done())
                {
                    mLoginPromise.reject(err.msg(), err.code(), err.type());
                }
            });
            
            return mConnectPromise
            .then([wptr, this]() -> promise::Promise<void>
            {
                if (wptr.deleted())
                    return promise::_Void();

                assert(isConnected());
                enableInactivityTimer();
                sendCommand(Command(OP_CLIENTID)+mClient.karereClient->myIdentity());
                sendKeepalive(mClient.mKeepaliveType);
                return rejoinExistingChats();
            });
        }, wptr, mClient.karereClient->appCtx, nullptr, 0, 0, KARERE_RECONNECT_DELAY_MAX, KARERE_RECONNECT_DELAY_INITIAL);
    }
    KR_EXCEPTION_TO_PROMISE(kPromiseErrtype_chatd);
}

void Connection::enableInactivityTimer()
{
    if (mInactivityTimer)
        return;

    mInactivityTimer = setInterval([this]()
    {
        if (mInactivityBeats++ > 3)
        {
            mState = kStateDisconnected;
            disableInactivityTimer();
            CHATD_LOG_WARNING("Connection to shard %d inactive for too long, reconnecting...",
                mShardNo);
            reconnect();
        }
    }, 10000, mClient.karereClient->appCtx);
}

void Connection::disconnect()
{
    mState = kStateDisconnected;
    if (wsIsConnected())
    {
        wsDisconnect(true);
    }

    onSocketClose(0, 0, "terminating");
}

promise::Promise<void> Connection::retryPendingConnection()
{
    if (mUrl.isValid())
    {
        mState = kStateDisconnected;
        disableInactivityTimer();
        CHATD_LOG_WARNING("Retrying pending connenction...");
        return reconnect();
    }
    return promise::Error("No valid URL provided to retry pending connections");
}

void Client::disconnect()
{
    for (auto& conn: mConnections)
    {
        conn.second->disconnect();
    }
}

promise::Promise<void> Client::retryPendingConnections()
{
    std::vector<Promise<void>> promises;
    for (auto& conn: mConnections)
    {
        promises.push_back(conn.second->retryPendingConnection());
    }
    return promise::when(promises);
}

bool Connection::sendBuf(Buffer&& buf)
{
    if (!isLoggedIn() && !isConnected())
        return false;
    
    bool rc = wsSendMessage(buf.buf(), buf.dataSize());
    buf.free();
    return rc;
}

bool Connection::sendCommand(Command&& cmd)
{
    if (krLoggerWouldLog(krLogChannel_chatd, krLogLevelDebug))
    {
        krLoggerLog(krLogChannel_chatd, krLogLevelDebug, "shard %d: send %s\n", mShardNo, cmd.toString().c_str());
    }
    bool result = sendBuf(std::move(cmd));
    if (!result)
        CHATD_LOG_DEBUG("shard %d:    Can't send, we are offline", mShardNo);
    return result;
}

bool Chat::sendCommand(Command&& cmd)
{
    if (krLoggerWouldLog(krLogChannel_chatd, krLogLevelDebug))
        logSend(cmd);
    bool result = mConnection.sendBuf(std::move(cmd));
    if (!result)
        CHATID_LOG_DEBUG("  Can't send, we are offline");
    return result;
}

bool Chat::sendCommand(const Command& cmd)
{
    Buffer buf(cmd.buf(), cmd.dataSize());
    if (krLoggerWouldLog(krLogChannel_chatd, krLogLevelDebug))
        logSend(cmd);
    auto result = mConnection.sendBuf(std::move(buf));
    if (!result)
        CHATD_LOG_DEBUG("  Can't send, we are offline");
    return result;
}

void Chat::logSend(const Command& cmd) const
{
    krLoggerLog(krLogChannel_chatd, krLogLevelDebug, "%s: send %s\n",
            ID_CSTR(mChatId), cmd.toString().c_str());
}

#ifndef KARERE_DISABLE_WEBRTC
namespace rtcModule { std::string rtmsgCommandToString(const StaticBuffer&); }
#endif

string Command::toString(const StaticBuffer& data)
{
    auto opcode = data.read<uint8_t>(0);
    switch(opcode)
    {
        case OP_NEWMSG:
        {
            auto& msgcmd = static_cast<const MsgCommand&>(data);
            string tmpString;
            tmpString.append("NEWMSG - msgxid: ");
            tmpString.append(ID_CSTR(msgcmd.msgid()));
            tmpString.append(", keyid: ");
            tmpString.append(to_string(msgcmd.keyId()));
            tmpString.append(", ts: ");
            tmpString.append(to_string(msgcmd.ts()));
            return tmpString;
        }
        case OP_MSGUPD:
        {
            auto& msgcmd = static_cast<const MsgCommand&>(data);
            string tmpString;
            tmpString.append("MSGUPD - msgid: ");
            tmpString.append(ID_CSTR(msgcmd.msgid()));
            tmpString.append(", keyid: ");
            tmpString.append(to_string(msgcmd.keyId()));
            tmpString.append(", ts: ");
            tmpString.append(to_string(msgcmd.ts()));
            tmpString.append(", tsdelta: ");
            tmpString.append(to_string(msgcmd.updated()));
            return tmpString;
        }
        case OP_MSGUPDX:
        {
            auto& msgcmd = static_cast<const MsgCommand&>(data);
            string tmpString;
            tmpString.append("MSGUPDX - msgxid: ");
            tmpString.append(ID_CSTR(msgcmd.msgid()));
            tmpString.append(", keyid: ");
            tmpString.append(to_string(msgcmd.keyId()));
            tmpString.append(", ts: ");
            tmpString.append(to_string(msgcmd.ts()));
            tmpString.append(", tsdelta: ");
            tmpString.append(to_string(msgcmd.updated()));
            return tmpString;
        }
        case OP_NEWKEY:
        {
            auto& keycmd = static_cast<const KeyCommand&>(data);
            string tmpString;
            tmpString.append("NEWKEY - keyxid: ");
            tmpString.append(to_string(keycmd.keyId()));
            return tmpString;
        }
        case OP_CLIENTID:
        {
            char tmpbuf[64];
            snprintf(tmpbuf, 63, "0x%" PRIx64, data.read<uint64_t>(1));
            return string("CLIENTID: ")+tmpbuf;
        }
        case OP_INCALL:
        {
            string tmpString;
            karere::Id chatid = data.read<uint64_t>(1);
            karere::Id userId = data.read<uint64_t>(9);
            uint32_t clientId = data.read<uint32_t>(17);
            tmpString.append("INCALL - chatId: ");
            tmpString.append(ID_CSTR(chatid));
            tmpString.append(", userId: ");
            tmpString.append(ID_CSTR(userId));
            tmpString.append(", clientId: ");
            tmpString.append(to_string(clientId));
            return tmpString;
        }
        case OP_ENDCALL:
        {
            string tmpString;
            karere::Id chatid = data.read<uint64_t>(1);
            karere::Id userId = data.read<uint64_t>(9);
            uint32_t clientId = data.read<uint32_t>(17);
            tmpString.append("ENDCALL - chatId: ");
            tmpString.append(ID_CSTR(chatid));
            tmpString.append(", userId: ");
            tmpString.append(ID_CSTR(userId));
            tmpString.append(", clientId: ");
            tmpString.append(to_string(clientId));
            return tmpString;
        }
#ifndef KARERE_DISABLE_WEBRTC
        case OP_RTMSG_ENDPOINT:
        case OP_RTMSG_USER:
        case OP_RTMSG_BROADCAST:
            return ::rtcModule::rtmsgCommandToString(data);
#endif
        default:
            return opcodeToStr(opcode);
    }
}
string Command::toString() const
{
    return toString(*this);
}

string KeyCommand::toString() const
{
    assert(opcode() == OP_NEWKEY);
    return string("NEWKEY: keyid = ")+to_string(keyId());
}
// rejoin all open chats after reconnection (this is mandatory)
promise::Promise<void> Connection::rejoinExistingChats()
{
    for (auto& chatid: mChatIds)
    {
        try
        {
            Chat& chat = mClient.chats(chatid);
            if (!chat.isDisabled())
                chat.login();
        }
        catch(std::exception& e)
        {
            mLoginPromise.reject(std::string("rejoinExistingChats: Exception: ")+e.what());
        }
    }
    return mLoginPromise;
}

// send JOIN
void Chat::join()
{
//We don't have any local history, otherwise joinRangeHist() would be called instead of this
//Reset handshake state, as we may be reconnecting
    assert(mConnection.isConnected() || mConnection.isLoggedIn());
    mUserDump.clear();
    setOnlineState(kChatStateJoining);
    mServerFetchState = kHistNotFetching;
    //we don't have local history, so mHistSendSource may be None or Server.
    //In both cases this will not block history messages being sent to app
    mServerOldHistCbEnabled = false;
    sendCommand(Command(OP_JOIN) + mChatId + mClient.mUserId + (int8_t)PRIV_NOCHANGE);
    requestHistoryFromServer(-initialHistoryFetchCount);
}

void Chat::onJoinRejected()
{
    CHATID_LOG_WARNING("JOIN was rejected, setting chat offline and disabling it");
    mServerFetchState = kHistNotFetching;
    setOnlineState(kChatStateOffline);
    disable(true);
}

void Chat::onDisconnect()
{
    if (mServerOldHistCbEnabled && (mServerFetchState & kHistFetchingOldFromServer))
    {
        //app has been receiving old history from server, but we are now
        //about to receive new history (if any), so notify app about end of
        //old history
        CALL_LISTENER(onHistoryDone, kHistSourceServer);
    }
    mServerFetchState = kHistNotFetching;
    setOnlineState(kChatStateOffline);
}

HistSource Chat::getHistory(unsigned count)
{
    if (isNotifyingOldHistFromServer())
    {
        return kHistSourceServer;
    }
    if ((mNextHistFetchIdx == CHATD_IDX_INVALID) && !empty())
    {
        //start from newest message and go backwards
        mNextHistFetchIdx = highnum();
    }

    Idx countSoFar = 0;
    if (mNextHistFetchIdx != CHATD_IDX_INVALID)
    {
        assert(mNextHistFetchIdx <= highnum());
        auto end = lownum()-1;
        if (mNextHistFetchIdx > end) //we are in the RAM range
        {
            CHATID_LOG_DEBUG("Fetching history(%u) from RAM...", count);
            Idx fetchEnd = mNextHistFetchIdx - count;
            if (fetchEnd < end)
            {
                fetchEnd = end;
            }

            for (Idx i = mNextHistFetchIdx; i > fetchEnd; i--)
            {
                auto& msg = at(i);
                CALL_LISTENER(onRecvHistoryMessage, i, msg, getMsgStatus(msg, i), true);
            }
            countSoFar = mNextHistFetchIdx - fetchEnd;
            mNextHistFetchIdx -= countSoFar;
            if (countSoFar >= (int)count)
            {
                CALL_LISTENER(onHistoryDone, kHistSourceRam);
                return kHistSourceRam;
            }
        }
    }

    // more than what is available in RAM is requested
    auto nextSource = getHistoryFromDbOrServer(count - countSoFar);
    if (nextSource == kHistSourceNone) //no history in db and server
    {
        auto source = (countSoFar > 0) ? kHistSourceRam : kHistSourceNone;
        CALL_LISTENER(onHistoryDone, source);
        return source;
    }
    if (nextSource == kHistSourceDb)
    {
        CALL_LISTENER(onHistoryDone, kHistSourceDb);
    }
    return nextSource;
}

HistSource Chat::getHistoryFromDbOrServer(unsigned count)
{
    if (mHasMoreHistoryInDb)
    {
        CHATID_LOG_DEBUG("Fetching history(%u) from db...", count);
        getHistoryFromDb(count);
        return kHistSourceDb;
    }
    else //have to fetch history from server
    {
        mServerOldHistCbEnabled = true;
        if (mHaveAllHistory)
        {
            CHATID_LOG_DEBUG("getHistoryFromDbOrServer: No more history exists");
            return kHistSourceNone;
        }
        if (mServerFetchState & kHistOldFlag)
        {
            CHATID_LOG_DEBUG("getHistoryFromDbOrServer: Need more history, and server history fetch is already in progress, will get next messages from there");
        }
        else
        {
            if (!mConnection.isLoggedIn())
                return kHistSourceServerOffline;

            auto wptr = weakHandle();
            marshallCall([wptr, this, count]()
            {
                if (wptr.deleted())
                    return;
                
                CHATID_LOG_DEBUG("Fetching history(%u) from server...", count);
                requestHistoryFromServer(-count);
            }, mClient.karereClient->appCtx);
        }
        return kHistSourceServer;
    }
}

void Chat::requestHistoryFromServer(int32_t count)
{
    // the connection must be established, but might not be logged in yet (for a JOIN + HIST)
    assert(mConnection.isConnected() || mConnection.isLoggedIn());
    mLastServerHistFetchCount = mLastHistDecryptCount = 0;
    mServerFetchState = (count > 0)
        ? kHistFetchingNewFromServer
        : kHistFetchingOldFromServer;

    sendCommand(Command(OP_HIST) + mChatId + count);
}

Chat::Chat(Connection& conn, Id chatid, Listener* listener,
    const karere::SetOfIds& initialUsers, uint32_t chatCreationTs,
    ICrypto* crypto, bool isGroup)
    : mClient(conn.mClient), mConnection(conn), mChatId(chatid),
      mListener(listener), mUsers(initialUsers), mCrypto(crypto),
      mLastMsgTs(chatCreationTs), mIsGroup(isGroup)
{
    assert(mChatId);
    assert(mListener);
    assert(mCrypto);
    assert(!mUsers.empty());
    mNextUnsent = mSending.begin();
    //we don't use CALL_LISTENER here because if init() throws, then something is wrong and we should not continue
    mListener->init(*this, mDbInterface);
    CALL_CRYPTO(setUsers, &mUsers);
    assert(mDbInterface);
    ChatDbInfo info;
    mDbInterface->getHistoryInfo(info);
    mOldestKnownMsgId = info.oldestDbId;
    mLastSeenId = info.lastSeenId;
    mLastReceivedId = info.lastRecvId;
    mLastSeenIdx = mDbInterface->getIdxOfMsgid(mLastSeenId);
    mLastReceivedIdx = mDbInterface->getIdxOfMsgid(mLastReceivedId);

    if ((mHaveAllHistory = mDbInterface->haveAllHistory()))
    {
        CHATID_LOG_DEBUG("All backward history of chat is available locally");
    }

    if (!mOldestKnownMsgId)
    {
        //no history in db
        mHasMoreHistoryInDb = false;
        mForwardStart = CHATD_IDX_RANGE_MIDDLE;
        CHATID_LOG_DEBUG("Db has no local history for chat");
        loadAndProcessUnsent();
    }
    else
    {
        assert(info.newestDbIdx != CHATD_IDX_INVALID);
        mHasMoreHistoryInDb = true;
        mForwardStart = info.newestDbIdx + 1;
        CHATID_LOG_DEBUG("Db has local history: %s - %s (middle point: %u)",
            ID_CSTR(info.oldestDbId), ID_CSTR(info.newestDbId), mForwardStart);
        loadAndProcessUnsent();
        getHistoryFromDb(1); //to know if we have the latest message on server, we must at least load the latest db message
    }
}
Chat::~Chat()
{
    CALL_LISTENER(onDestroy); //we don't delete because it may have its own idea of its lifetime (i.e. it could be a GUI class)
    try { delete mCrypto; }
    catch(std::exception& e)
    { CHATID_LOG_ERROR("EXCEPTION from ICrypto destructor: %s", e.what()); }
    mCrypto = nullptr;
    clear();
    try { delete mDbInterface; }
    catch(std::exception& e)
    { CHATID_LOG_ERROR("EXCEPTION from DbInterface destructor: %s", e.what()); }
    mDbInterface = nullptr;
}

Idx Chat::getHistoryFromDb(unsigned count)
{
    assert(mHasMoreHistoryInDb); //we are within the db range
    std::vector<Message*> messages;
    CALL_DB(fetchDbHistory, lownum()-1, count, messages);
    for (auto msg: messages)
    {
        msgIncoming(false, msg, true); //increments mLastHistFetch/DecryptCount, may reset mHasMoreHistoryInDb if this msgid == mLastKnownMsgid
    }
    if (mNextHistFetchIdx == CHATD_IDX_INVALID)
    {
        mNextHistFetchIdx = mForwardStart - 1 - messages.size();
    }
    else
    {
        mNextHistFetchIdx -= messages.size();
    }
    CALL_LISTENER(onHistoryDone, kHistSourceDb);

    // If we haven't yet seen the message with the last-seen msgid, then all messages
    // in the buffer (and in the loaded range) are unseen - so we just loaded
    // more unseen messages
    if ((messages.size() < count) && mHasMoreHistoryInDb)
        throw std::runtime_error(mChatId.toString()+": Db says it has no more messages, but we still haven't seen mOldestKnownMsgId of "+std::to_string((int64_t)mOldestKnownMsgId.val));
    return (Idx)messages.size();
}

#define READ_ID(varname, offset)\
    assert(offset==pos-base); Id varname(buf.read<uint64_t>(pos)); pos+=sizeof(uint64_t)
#define READ_CHATID(offset)\
    assert(offset==pos-base); chatid = buf.read<uint64_t>(pos); pos+=sizeof(uint64_t)

#define READ_32(varname, offset)\
    assert(offset==pos-base); uint32_t varname(buf.read<uint32_t>(pos)); pos+=4
#define READ_16(varname, offset)\
    assert(offset==pos-base); uint16_t varname(buf.read<uint16_t>(pos)); pos+=2
#define READ_8(varname, offset)\
    assert(offset==pos-base); uint8_t varname(buf.read<uint8_t>(pos)); pos+=1

void Connection::wsHandleMsgCb(char *data, size_t len)
{
    mInactivityBeats = 0;
    execCommand(StaticBuffer(data, len));
}
    
// inbound command processing
// multiple commands can appear as one WebSocket frame, but commands never cross frame boundaries
// CHECK: is this assumption correct on all browsers and under all circumstances?
void Connection::execCommand(const StaticBuffer& buf)
{
    size_t pos = 0;
//IMPORTANT: Increment pos before calling the command handler, because the handler may throw, in which
//case the next iteration will not advance and will execute the same command again, resulting in
//infinite loop
    while (pos < buf.dataSize())
    {
      char opcode = buf.buf()[pos];
      Id chatid;
      try
      {
        pos++;
#ifndef NDEBUG
        size_t base = pos;
#endif
        switch (opcode)
        {
            case OP_KEEPALIVE:
            {
                CHATD_LOG_DEBUG("%s: recv KEEPALIVE - shard %d", ID_CSTR(chatid), mShardNo);
                sendKeepalive(mClient.mKeepaliveType);
                break;
            }
            case OP_BROADCAST:
            {
                READ_CHATID(0);
                READ_ID(userid, 8);
                READ_8(bcastType, 16);
                auto& chat = mClient.chats(chatid);
                chat.handleBroadcast(userid, bcastType);
                break;
            }
            case OP_JOIN:
            {
                READ_CHATID(0);
                READ_ID(userid, 8);
                Priv priv = (Priv)buf.read<int8_t>(pos);
                pos++;
                CHATD_LOG_DEBUG("%s: recv JOIN - user '%s' with privilege level %d",
                                ID_CSTR(chatid), ID_CSTR(userid), priv);
                auto& chat =  mClient.chats(chatid);
                if (priv == PRIV_NOTPRESENT)
                    chat.onUserLeave(userid);
                else
                    chat.onUserJoin(userid, priv);
                break;
            }
            case OP_OLDMSG:
            case OP_NEWMSG:
            case OP_MSGUPD:
            {
                READ_CHATID(0);
                READ_ID(userid, 8);
                READ_ID(msgid, 16);
                READ_32(ts, 24);
                READ_16(updated, 28);
                READ_32(keyid, 30);
                READ_32(msglen, 34);
                const char* msgdata = buf.readPtr(pos, msglen);
                pos += msglen;

                CHATD_LOG_DEBUG("%s: recv %s - msgid: '%s', from user '%s' with keyid %u, ts %u, tsdelta %uh",
                    ID_CSTR(chatid), Command::opcodeToStr(opcode), ID_CSTR(msgid),
                    ID_CSTR(userid), keyid, ts, updated);

                std::unique_ptr<Message> msg(new Message(msgid, userid, ts, updated, msgdata, msglen, false, keyid));
                msg->setEncrypted(1);
                Chat& chat = mClient.chats(chatid);
                if (opcode == OP_MSGUPD)
                {
                    chat.onMsgUpdated(msg.release());
                }
                else
                {
                    chat.msgIncoming((opcode == OP_NEWMSG), msg.release(), false);
                }
                break;
            }
            case OP_SEEN:
            {
                READ_CHATID(0);
                READ_ID(msgid, 8);
                CHATD_LOG_DEBUG("%s: recv SEEN - msgid: '%s'", ID_CSTR(chatid), ID_CSTR(msgid));
                mClient.chats(chatid).onLastSeen(msgid);
                break;
            }
            case OP_RECEIVED:
            {
                READ_CHATID(0);
                READ_ID(msgid, 8);
                CHATD_LOG_DEBUG("%s: recv RECEIVED - msgid: '%s'", ID_CSTR(chatid), ID_CSTR(msgid));
                mClient.chats(chatid).onLastReceived(msgid);
                break;
            }
            case OP_RETENTION:
            {
                READ_CHATID(0);
                READ_ID(userid, 8);
                READ_32(period, 16);
                CHATD_LOG_DEBUG("%s: recv RETENTION by user '%s' to %u second(s)",
                                ID_CSTR(chatid), ID_CSTR(userid), period);
                break;
            }
            case OP_MSGID:
            {
                READ_ID(msgxid, 0);
                READ_ID(msgid, 8);
                CHATD_LOG_DEBUG("recv MSGID: '%s' -> '%s'", ID_CSTR(msgxid), ID_CSTR(msgid));
                mClient.onMsgAlreadySent(msgxid, msgid);
                break;
            }
            case OP_NEWMSGID:
            {
                READ_ID(msgxid, 0);
                READ_ID(msgid, 8);
                CHATD_LOG_DEBUG("recv NEWMSGID: '%s' -> '%s'", ID_CSTR(msgxid), ID_CSTR(msgid));
                mClient.msgConfirm(msgxid, msgid);
                break;
            }
/*            case OP_RANGE:
            {
                READ_CHATID(0);
                READ_ID(oldest, 8);
                READ_ID(newest, 16);
                CHATD_LOG_DEBUG("%s: recv RANGE - (%s - %s)",
                                ID_CSTR(chatid), ID_CSTR(oldest), ID_CSTR(newest));
                auto& msgs = mClient.chats(chatid);
                if (msgs.onlineState() == kChatStateJoining)
                    msgs.initialFetchHistory(newest);
                break;
            }
*/
            case OP_REJECT:
            {
                READ_CHATID(0);
                READ_ID(id, 8);
                READ_8(op, 16);
                READ_8(reason, 17);
                CHATD_LOG_WARNING("%s: recv REJECT of %s: id='%s', reason: %hu",
                    ID_CSTR(chatid), Command::opcodeToStr(op), ID_CSTR(id), reason);
                auto& chat = mClient.chats(chatid);
                if (op == OP_NEWMSG) // the message was rejected
                {
                    chat.msgConfirm(id, Id::null());
                }
                else if ((op == OP_MSGUPD) || (op == OP_MSGUPDX))
                {
                    chat.rejectMsgupd(id, reason);
                }
                else if (op == OP_JOIN)
                {
                    chat.onJoinRejected();
                }
                else
                {
                    chat.rejectGeneric(op);
                    //TODO: Implement
                }
                break;
            }
            case OP_HISTDONE:
            {
                READ_CHATID(0);
                CHATD_LOG_DEBUG("%s: recv HISTDONE - history retrieval finished", ID_CSTR(chatid));
                Chat &chat = mClient.chats(chatid);
                chat.onHistDone();
                break;
            }
            case OP_NEWKEYID:
            {
                READ_CHATID(0);
                READ_32(keyxid, 8);
                READ_32(keyid, 12);
                CHATD_LOG_DEBUG("%s: recv NEWKEYID: %u -> %u", ID_CSTR(chatid), keyxid, keyid);
                mClient.chats(chatid).keyConfirm(keyxid, keyid);
                break;
            }
            case OP_NEWKEY:
            {
                READ_CHATID(0);
                READ_32(keyid, 8);
                READ_32(totalLen, 12);
                const char* keys = buf.readPtr(pos, totalLen);
                pos+=totalLen;
                CHATD_LOG_DEBUG("%s: recv NEWKEY %u", ID_CSTR(chatid), keyid);
                mClient.chats(chatid).onNewKeys(StaticBuffer(keys, totalLen));
                break;
            }
            case OP_INCALL:
            {
                // opcode.1 chatid.8 userid.8 clientid.4
                READ_CHATID(0);
                READ_ID(userid, 8);
                READ_32(clientid, 16);
                CHATD_LOG_DEBUG("%s: recv INCALL userid %s, clientid: %x", ID_CSTR(chatid), ID_CSTR(userid), clientid);
                mClient.chats(chatid).onInCall(userid, clientid);
                break;
            }
            case OP_ENDCALL:
            {
                // opcode.1 chatid.8 userid.8 clientid.4
                READ_CHATID(0);
                READ_ID(userid, 8);
                READ_32(clientid, 16);
                CHATD_LOG_DEBUG("%s: recv ENDCALL userid: %s, clientid: %x", ID_CSTR(chatid), ID_CSTR(userid), clientid);
                mClient.chats(chatid).onEndCall(userid, clientid);
                mClient.mRtcHandler->onUserOffline(chatid, userid, clientid);
                break;
            }
            case OP_CALLDATA:
            {
                READ_CHATID(0);
                size_t cmdstart = pos - 9; //pos points after opcode
                (void)cmdstart; //disable unused var warning if webrtc is disabled
                READ_ID(userid, 8);
                READ_32(clientid, 16);
                READ_16(payloadLen, 20);
                CHATD_LOG_DEBUG("%s: recv OP_CALLDATA userid: %s, clientid: %x, PayloadLen: %d", ID_CSTR(chatid), ID_CSTR(userid), clientid, payloadLen);
                pos += payloadLen;
#ifndef KARERE_DISABLE_WEBRTC
                auto& chat = mClient.chats(chatid);
                StaticBuffer cmd(buf.buf() + cmdstart, Connection::callDataPayLoadPosition + payloadLen);
                if (mClient.mRtcHandler)
                {
                    mClient.mRtcHandler->handleCallData(chat, chatid, userid, clientid, cmd);
                }
#else
                CHATD_LOG_DEBUG("%s: recv %s userid: %s, clientid: 0x%04x", ID_CSTR(chatid), ID_CSTR(userid), clientid, Command::opcodeToStr(opcode));
#endif
                break;
            }
            case OP_RTMSG_ENDPOINT:
            case OP_RTMSG_USER:
            case OP_RTMSG_BROADCAST:
            {
                //opcode.1 chatid.8 userid.8 clientid.4 len.2 data.len
                READ_CHATID(0);
                size_t cmdstart = pos - 9; //pos points after opcode
                (void)cmdstart; //disable unused var warning if webrtc is disabled
                READ_ID(userid, 8);
                READ_32(clientid, 16);
                (void)clientid; //disable unused var warning if webrtc is enabled
                READ_16(payloadLen, 20);
                pos += payloadLen; //skip the payload
#ifndef KARERE_DISABLE_WEBRTC
                auto& chat = mClient.chats(chatid);
                StaticBuffer cmd(buf.buf() + cmdstart, 23 + payloadLen);
                CHATD_LOG_DEBUG("%s: recv %s", ID_CSTR(chatid), ::rtcModule::rtmsgCommandToString(cmd).c_str());
                if (mClient.mRtcHandler)
                {
                    mClient.mRtcHandler->handleMessage(chat, cmd);
                }
#else
                CHATD_LOG_DEBUG("%s: recv %s userid: %s, clientid: 0x%04x", ID_CSTR(chatid), ID_CSTR(userid), clientid, Command::opcodeToStr(opcode));
#endif
                break;
            }
            case OP_CLIENTID:
            {
                // clientid.4 reserved.4
                READ_32(clientid, 0);
                mClientId = clientid;
                CHATD_LOG_DEBUG("recv CLIENTID - 0x%04x", clientid);
                break;
            }
            default:
            {
                CHATD_LOG_ERROR("Unknown opcode %d, ignoring all subsequent commands", opcode);
                return;
            }
        }
      }
      catch(BufferRangeError& e)
      {
            CHATD_LOG_ERROR("%s: Buffer bound check error while parsing %s:\n\t%s\n\tAborting command processing", ID_CSTR(chatid), Command::opcodeToStr(opcode), e.what());
            return;
      }
      catch(std::exception& e)
      {
            CHATD_LOG_ERROR("%s: Exception while processing incoming %s: %s", ID_CSTR(chatid), Command::opcodeToStr(opcode), e.what());
      }
    }
}

void Chat::onNewKeys(StaticBuffer&& keybuf)
{
    uint16_t keylen = 0;
    for(size_t pos = 0; pos < keybuf.dataSize(); pos+=(14+keylen))
    {
        Id userid(keybuf.read<uint64_t>(pos));
        uint32_t keyid = keybuf.read<uint32_t>(pos+8);
        keylen = keybuf.read<uint16_t>(pos+12);
        CHATID_LOG_DEBUG(" sending key %d with length %zu to crypto module", keyid, keybuf.dataSize());
        mCrypto->onKeyReceived(keyid, userid, mClient.userId(),
            keybuf.readPtr(pos+14, keylen), keylen);
    }
}

void Chat::onHistDone()
{
    // We may be fetching from memory and db because of a resetHistFetch()
    // while fetching from server. In that case, we don't notify about
    // fetched messages and onHistDone()

    if (isFetchingFromServer()) //HISTDONE is received for new history or after JOINRANGEHIST
    {
        onFetchHistDone();
    }
    if(mOnlineState == kChatStateJoining)
    {
        onJoinComplete();
    }
}

void Chat::onFetchHistDone()
{
    assert(isFetchingFromServer());

    //resetHistFetch() may have been called while fetching from server,
    //so state may be fetching-from-ram or fetching-from-db
    bool fetchingOld = (mServerFetchState & kHistOldFlag);
    if (fetchingOld)
    {
        if (mDecryptOldHaltedAt != CHATD_IDX_INVALID)
        {
            mServerFetchState = kHistDecryptingOld;
        }
        else
        {
            mServerFetchState = kHistNotFetching;
            mNextHistFetchIdx = lownum()-1;
        }
        if (mLastServerHistFetchCount <= 0)
        {
            //server returned zero messages
            assert((mDecryptOldHaltedAt == CHATD_IDX_INVALID) && (mDecryptNewHaltedAt == CHATD_IDX_INVALID));
            mHaveAllHistory = true;
            CALL_DB(setHaveAllHistory);
            CHATID_LOG_DEBUG("Start of history reached");
            //last text msg stuff
            if (mLastTextMsg.isFetching())
            {
                mLastTextMsg.clear();
                notifyLastTextMsg();
            }
        }
    }
    else
    {
        mServerFetchState = (mDecryptNewHaltedAt != CHATD_IDX_INVALID)
            ? kHistDecryptingNew : kHistNotFetching;
    }

    if (mServerFetchState == kHistNotFetching) //if not still decrypting
    {
        if (fetchingOld && mServerOldHistCbEnabled)
        {
            //we are forwarding to the app the history we are receiving from
            //server. Tell app that is complete.
            CALL_LISTENER(onHistoryDone, kHistSourceServer);
        }
        if (mLastSeenIdx == CHATD_IDX_INVALID)
            CALL_LISTENER(onUnreadChanged);
    }

    // handle last text message fetching
    if (mLastTextMsg.isFetching())
    {
        assert(!mHaveAllHistory); //if we reach start of history, mLastTextMsg.state() will be set to kNone
        CHATID_LOG_DEBUG("No text message seen yet, fetching more history from server");
        getHistory(16);
    }
}

void Chat::loadAndProcessUnsent()
{
    assert(mSending.empty());
    CALL_DB(loadSendQueue, mSending);
    if (mSending.empty())
        return;
    mNextUnsent = mSending.begin();
    replayUnsentNotifications();

    //last text message stuff
    for (auto it = mSending.rbegin(); it!=mSending.rend(); it++)
    {
        if (it->msg->isText())
        {
            onLastTextMsgUpdated(*it->msg);
            return;
        }
    }
}

void Chat::resetListenerState()
{
    resetGetHistory();
    replayUnsentNotifications();
    loadManualSending();
}

void Chat::replayUnsentNotifications()
{
    for (auto it = mSending.begin(); it != mSending.end(); it++)
    {
        auto& item = *it;
        if (item.opcode() == OP_NEWMSG)
        {
            CALL_LISTENER(onUnsentMsgLoaded, *item.msg);
        }
        else if (item.opcode() == OP_MSGUPD)
        {
            CHATID_LOG_DEBUG("Adding a pending edit of msgid %s", ID_CSTR(item.msg->id()));
            mPendingEdits[item.msg->id()] = item.msg;
            CALL_LISTENER(onUnsentEditLoaded, *item.msg, false);
        }
        else if (item.opcode() == OP_MSGUPDX)
        {
            //in case of MSGUPDX, when msgModify posted it, it must have updated
            //the text of the original message with that msgxid in the send queue.
            //So we can technically do without the this
            //'else if (item.opcode == OP_MSGUPDX)' case. However, if we don't tell
            //the GUI there is an actual edit pending, (although it may be a dummy one,
            //because the pending NEWMSG in the send queue was updated with the new msg),
            //it will display a normal pending outgoing message without any sign
            //of an edit. Then, when it receives the MSGUPD confirmation, it will
            //suddenly flash an indicator that the message was edited, which may be
            //confusing to the user.
            CHATID_LOG_DEBUG("Adding a pending edit of msgxid %s", ID_CSTR(item.msg->id()));
            CALL_LISTENER(onUnsentEditLoaded, *item.msg, true);
        }
    }
}

void Chat::loadManualSending()
{
    std::vector<ManualSendItem> items;
    CALL_DB(loadManualSendItems, items);
    for (auto& item: items)
    {
        CALL_LISTENER(onManualSendRequired, item.msg, item.rowid, item.reason);
    }
}

Message* Chat::getManualSending(uint64_t rowid, ManualSendReason& reason)
{
    ManualSendItem item;
    CALL_DB(loadManualSendItem, rowid, item);
    reason = item.reason;
    return item.msg;
}

Idx Chat::lastIdxReceivedFromServer() const
{
    return mLastIdxReceivedFromServer;
}

Id Chat::lastIdReceivedFromServer() const
{
    return mLastIdReceivedFromServer;
}

bool Chat::isGroup() const
{
    return mIsGroup;
}

Message* Chat::getMsgByXid(Id msgxid)
{
    for (auto& item: mSending)
    {
        if (!item.msg)
            continue;
        //id() of MSGUPD messages is a real msgid, not a msgxid
        if ((item.msg->id() == msgxid) && (item.opcode() != OP_MSGUPD))
        {
            assert(item.msg->isSending());
            return item.msg;
        }
    }
    return nullptr;
}

bool Chat::haveAllHistoryNotified() const
{
    if (!mHaveAllHistory || mHasMoreHistoryInDb)
        return false;

    return (mNextHistFetchIdx < lownum());
}

uint64_t Chat::generateRefId(const ICrypto* aCrypto)
{
    uint64_t ts = time(nullptr);
    uint64_t rand;
    aCrypto->randomBytes(&rand, sizeof(rand));
    return (ts & 0x0000000000ffffff) | (rand << 40);
}
void Chat::onInCall(karere::Id userid, uint32_t clientid)
{
    mCallParticipants.emplace(userid, clientid);
}

void Chat::onEndCall(karere::Id userid, uint32_t clientid)
{
    EndpointId key(userid, clientid);
    mCallParticipants.erase(key);
}

Message* Chat::msgSubmit(const char* msg, size_t msglen, unsigned char type, void* userp)
{
    // write the new message to the message buffer and mark as in sending state
    auto message = new Message(makeRandomId(), client().userId(), time(NULL),
        0, msg, msglen, true, CHATD_KEYID_INVALID, type, userp);
    message->backRefId = generateRefId(mCrypto);

    auto wptr = weakHandle();
    marshallCall([wptr, this, message]()
    {
        if (wptr.deleted())
            return;
        
        msgSubmit(message);
    }, mClient.karereClient->appCtx);
    return message;
}
void Chat::msgSubmit(Message* msg)
{
    assert(msg->isSending());
    assert(msg->keyid == CHATD_KEYID_INVALID);
    postMsgToSending(OP_NEWMSG, msg);

    // last text msg stuff
    if (msg->isText())
    {
        onLastTextMsgUpdated(*msg);
    }
    onMsgTimestamp(msg->ts);
}

void Chat::createMsgBackRefs(Message& msg)
{
#ifndef _MSC_VER
    static std::uniform_int_distribution<uint8_t>distrib(0, 0xff);
#else
//MSVC has a bug - no char template argument allowed
    static std::uniform_int_distribution<uint32_t>distrib(0,0xff);
#endif

    static std::random_device rd;
    std::vector<SendingItem*> sendingIdx;
    sendingIdx.reserve(mSending.size());
    for (auto& item: mSending)
    {
        sendingIdx.push_back(&item);
    }
    Idx maxEnd = mSending.size()+size();
    if (maxEnd <= 0)
        return;
    Idx start = 0;
    for (size_t i=0; i<7; i++)
    {
        Idx end = 1 << i;
        if (end > maxEnd)
            end = maxEnd;
        //backward offset range is [start - end)
        Idx range = (end - start);
        assert(range >= 0);
        Idx back =  (range > 1)
            ? (start + (distrib(rd) % range))
            : (start);
        uint64_t backref = (back < (Idx)mSending.size()) //reference a not-yet confirmed message
            ? (sendingIdx[mSending.size()-1-back]->msg->backRefId)
            : (at(highnum()-(back-mSending.size())).backRefId);
        msg.backRefs.push_back(backref);
        if (end == maxEnd)
            return;
        start = end;
    }
}

Chat::SendingItem* Chat::postMsgToSending(uint8_t opcode, Message* msg)
{
    mSending.emplace_back(opcode, msg, mUsers);
    CALL_DB(saveMsgToSending, mSending.back());
    if (mNextUnsent == mSending.end())
    {
        mNextUnsent--;
    }
//The mSending queue should not change, as we never delete items upon sending, only upon confirmation
#ifndef NDEBUG
    auto save = &mSending.back();
#endif
    flushOutputQueue();
    assert(&mSending.back() == save);
    return &mSending.back();
}

bool Chat::sendKeyAndMessage(std::pair<MsgCommand*, KeyCommand*> cmd)
{
    assert(cmd.first);
    if (cmd.second)
    {
        cmd.second->setChatId(mChatId);
        if (!sendCommand(*cmd.second))
            return false;
    }
    return sendCommand(*cmd.first);
}

bool Chat::msgEncryptAndSend(OutputQueue::iterator it)
{
    auto msg = it->msg;
    //opcode can be NEWMSG, MSGUPD or MSGUPDX
    assert(msg->id());
    if (it->opcode() == OP_NEWMSG && msg->backRefs.empty())
        createMsgBackRefs(*msg);

    if (mEncryptionHalted || (mOnlineState != kChatStateOnline))
        return false;

    auto msgCmd = new MsgCommand(it->opcode(), mChatId, client().userId(),
         msg->id(), msg->ts, msg->updated, msg->keyid);

    CHATD_LOG_CRYPTO_CALL("Calling ICrypto::encrypt()");
    auto pms = mCrypto->msgEncrypt(it->msg, msgCmd);
    // if using current keyid or original keyid from msg, promise is resolved directly
    if (pms.succeeded())
        return sendKeyAndMessage(pms.value());
    // else --> new key is required: KeyCommand != NULL in pms.value()

    mEncryptionHalted = true;
    CHATID_LOG_DEBUG("Can't encrypt message immediately, halting output");
    auto rowid = mSending.front().rowid;
    pms.then([this, rowid](std::pair<MsgCommand*, KeyCommand*> result)
    {
        assert(mEncryptionHalted);
        assert(!mSending.empty());
        assert(mSending.front().rowid == rowid);

        sendKeyAndMessage(result);
        mEncryptionHalted = false;
        flushOutputQueue();
    });

    pms.fail([this, msg, msgCmd](const promise::Error& err)
    {
        CHATID_LOG_ERROR("ICrypto::encrypt error encrypting message %s: %s", ID_CSTR(msg->id()), err.what());
        delete msgCmd;
        return err;
    });
    return false;
    //we don't sent a msgStatusChange event to the listener, as the GUI should initialize the
    //message's status with something already, so it's redundant.
    //The GUI should by default show it as sending
}

// Can be called for a message in history or a NEWMSG,MSGUPD,MSGUPDX message in sending queue
Message* Chat::msgModify(Message& msg, const char* newdata, size_t newlen, void* userp)
{
    uint32_t age = time(NULL) - msg.ts;
    if (age > CHATD_MAX_EDIT_AGE)
    {
        CHATID_LOG_DEBUG("msgModify: Denying edit of msgid %s because message is too old", ID_CSTR(msg.id()));
        return nullptr;
    }
    if (msg.isSending()) //update the not yet sent(or at least not yet confirmed) original as well, trying to avoid sending the original content
    {
        SendingItem* item = nullptr;
        for (auto& loopItem: mSending)
        {
            if (loopItem.msg->id() == msg.id())
            {
                item = &loopItem;
                break;
            }
        }
        assert(item);
        if ((item->opcode() == OP_MSGUPD) || (item->opcode() == OP_MSGUPDX))
        {
            item->msg->updated = age + 1;
        }
        msg.assign((void*)newdata, newlen);
        CALL_DB(updateMsgPlaintextInSending, item->rowid, msg);
    } //end msg.isSending()
    auto upd = new Message(msg.id(), msg.userid, msg.ts, age+1, newdata, newlen,
        msg.isSending(), msg.keyid, msg.type, userp);

    auto wptr = weakHandle();
    uint32_t newage = msg.ts + age;
    marshallCall([wptr, this, newage, upd]()
    {
        if (wptr.deleted())
            return;
        
        postMsgToSending(upd->isSending() ? OP_MSGUPDX : OP_MSGUPD, upd);
        onMsgTimestamp(newage);
    }, mClient.karereClient->appCtx);
    
    return upd;
}

void Chat::onLastReceived(Id msgid)
{
    mLastReceivedId = msgid;
    CALL_DB(setLastReceived, msgid);
    auto it = mIdToIndexMap.find(msgid);
    if (it == mIdToIndexMap.end())
    { // we don't have that message in the buffer yet, so we don't know its index
        Idx idx = mDbInterface->getIdxOfMsgid(msgid);
        if (idx != CHATD_IDX_INVALID)
        {
            if ((mLastReceivedIdx != CHATD_IDX_INVALID) && (idx < mLastReceivedIdx))
            {
                CHATID_LOG_ERROR("onLastReceived: Tried to set the index to an older message, ignoring");
                CHATID_LOG_DEBUG("highnum() = %zu, mLastReceivedIdx = %zu, idx = %zu", highnum(), mLastReceivedIdx, idx);
            }
            else
            {
                mLastReceivedIdx = idx;
            }
        }
        return; //last-received is behind history in memory, so nothing to notify about
    }

    auto idx = it->second;
    if (idx == mLastReceivedIdx)
        return; //probably set from db
    if (at(idx).userid != mClient.mUserId)
    {
        CHATID_LOG_WARNING("Last-received pointer points to a message not by us,"
            " possibly the pointer was set incorrectly");
    }
    //notify about messages that become 'received'
    Idx notifyOldest;
    if (mLastReceivedIdx != CHATD_IDX_INVALID) //we have a previous last-received index, notify user about received messages
    {
        if (mLastReceivedIdx > idx)
        {
            CHATID_LOG_ERROR("onLastReceived: Tried to set the index to an older message, ignoring");
            CHATID_LOG_DEBUG("highnum() = %zu, mLastReceivedIdx = %zu, idx = %zu", highnum(), mLastReceivedIdx, idx);
            return;
        }
        notifyOldest = mLastReceivedIdx + 1;
        auto low = lownum();
        if (notifyOldest < low)
        { // mLastReceivedIdx may point to a message in db, older than what we have in RAM
            notifyOldest = low;
        }
        mLastReceivedIdx = idx;
    }
    else
    {
        // No mLastReceivedIdx - notify all messages in RAM
        mLastReceivedIdx = idx;
        notifyOldest = lownum();
    }
    for (Idx i=notifyOldest; i<=mLastReceivedIdx; i++)
    {
        auto& msg = at(i);
        if (msg.userid == mClient.mUserId)
        {
            CALL_LISTENER(onMessageStatusChange, i, Message::kDelivered, msg);
        }
    }
}

void Chat::onLastSeen(Id msgid)
{
    mLastSeenId = msgid;
    CALL_DB(setLastSeen, msgid);
    auto it = mIdToIndexMap.find(msgid);
    if (it == mIdToIndexMap.end())
    {
        Idx idx = mDbInterface->getIdxOfMsgid(msgid);
        //last seen is older than our history, so all history in memory is 'unseen', even if there was a previous, older last-seen
        if (idx != CHATD_IDX_INVALID)
        {
            if ((mLastSeenIdx != CHATD_IDX_INVALID) && (idx < mLastSeenIdx))
            {
                CHATD_LOG_WARNING("onLastSeen: Setting last seen index to an older message");
            }
            mLastSeenIdx = idx;
        }
    }
    else
    {
        auto idx = it->second;
        if (idx == mLastSeenIdx)
            return; //we may have set it from db already
        if(at(idx).userid == mClient.mUserId)
        {
            CHATD_LOG_WARNING("Last-seen points to a message by us, possibly the pointer was not set properly");
        }
        //notify about messages that have become 'seen'
        Idx notifyOldest;
        if (mLastSeenIdx != CHATD_IDX_INVALID)
        {
            if (idx < mLastSeenIdx)
            {
                CHATID_LOG_WARNING("onLastSeen: Setting last seen index to an older "
                    "message: current idx: %d, new: %d", mLastSeenIdx, idx);
            }
            notifyOldest = mLastSeenIdx + 1;
            auto low = lownum();
            if (notifyOldest < low)
            {
                notifyOldest = low;
            }
            mLastSeenIdx = idx;
        }
        else
        {
            mLastSeenIdx = idx;
            notifyOldest = lownum();
        }
        for (Idx i=notifyOldest; i<=mLastSeenIdx; i++)
        {
            auto& msg = at(i);
            if (msg.userid != mClient.mUserId)
            {
                CALL_LISTENER(onMessageStatusChange, i, Message::kSeen, msg);
            }
        }
    }
    CALL_LISTENER(onUnreadChanged);
}

bool Chat::setMessageSeen(Idx idx)
{
    assert(idx != CHATD_IDX_INVALID);
    if ((mLastSeenIdx != CHATD_IDX_INVALID) && (idx <= mLastSeenIdx))
        return false;

    auto& msg = at(idx);
    if (msg.userid == mClient.mUserId)
    {
        CHATID_LOG_DEBUG("Asked to mark own message %s as seen, ignoring", ID_CSTR(msg.id()));
        return false;
    }

    auto wptr = weakHandle();
    karere::Id id = msg.id();
    marshallCall([wptr, this, id, idx]()
    {
        if (wptr.deleted())
            return;

        CHATID_LOG_DEBUG("setMessageSeen: Setting last seen msgid to %s", ID_CSTR(id));
        sendCommand(Command(OP_SEEN) + mChatId + id);
        
        Idx notifyStart;
        if (mLastSeenIdx == CHATD_IDX_INVALID)
        {
            notifyStart = lownum()-1;
        }
        else
        {
            Idx lowest = lownum()-1;
            notifyStart = (mLastSeenIdx < lowest) ? lowest : mLastSeenIdx;
        }
        mLastSeenIdx = idx;
        Idx highest = highnum();
        Idx notifyEnd = (mLastSeenIdx > highest) ? highest : mLastSeenIdx;

        for (Idx i=notifyStart+1; i<=notifyEnd; i++)
        {
            auto& m = at(i);
            if (m.userid != mClient.mUserId)
            {
                CALL_LISTENER(onMessageStatusChange, i, Message::kSeen, m);
            }
        }
        mLastSeenId = id;
        CALL_DB(setLastSeen, mLastSeenId);
        CALL_LISTENER(onUnreadChanged);
    }, mClient.karereClient->appCtx);
    
    return true;
}

bool Chat::setMessageSeen(Id msgid)
{
    auto it = mIdToIndexMap.find(msgid);
    if (it == mIdToIndexMap.end())
    {
        CHATID_LOG_WARNING("setMessageSeen: unknown msgid '%s'", ID_CSTR(msgid));
        return false;
    }
    return setMessageSeen(it->second);
}

int Chat::unreadMsgCount() const
{
    if (mLastSeenIdx == CHATD_IDX_INVALID)
    {
        Message* msg;
        if (!empty() && ((msg = newest())->type == Message::kMsgTruncate))
        {
            assert(size() == 1);
            return (msg->userid != client().userId()) ? 1 : 0;
        }
        else
        {
            return -mDbInterface->getPeerMsgCountAfterIdx(CHATD_IDX_INVALID);
        }
    }
    else if (mLastSeenIdx < lownum())
    {
        return mDbInterface->getPeerMsgCountAfterIdx(mLastSeenIdx);
    }

    Idx first = mLastSeenIdx+1;
    unsigned count = 0;
    auto last = highnum();
    for (Idx i=first; i<=last; i++)
    {
        // conditions to consider unread messages should match the
        // ones in ChatdSqliteDb::getPeerMsgCountAfterIdx()
        auto& msg = at(i);
        if (msg.userid != mClient.userId()               // skip own messages
                && !(msg.updated && !msg.size())         // skip deleted messages
                && (msg.type != Message::kMsgRevokeAttachment))  // skip revoke messages
        {
            count++;
        }
    }
    return count;
}

void Chat::flushOutputQueue(bool fromStart)
{
//We assume that if fromStart is set, then we have to set mIgnoreKeyAcks
//Indeed, if we flush the send queue from the start, this means that
//the crypto module would get out of sync with the I/O sequence, which means
//that it must have been reset/freshly initialized, and we have to skip
//the NEWKEYID responses for the keys we flush from the output queue
    if(mEncryptionHalted || !mConnection.isLoggedIn())
        return;

    if (fromStart)
        mNextUnsent = mSending.begin();

    if (mNextUnsent == mSending.end())
        return;

    while (mNextUnsent != mSending.end())
    {
        ManualSendReason reason =
             (manualResendWhenUserJoins() && !mNextUnsent->isEdit() && (mNextUnsent->recipients != mUsers))
            ? kManualSendUsersChanged : kManualSendInvalidReason;

        if ((reason == kManualSendInvalidReason) && (time(NULL) - mNextUnsent->msg->ts > CHATD_MAX_EDIT_AGE))
            reason = kManualSendTooOld;

        if (reason != kManualSendInvalidReason)
        {
            auto start = mNextUnsent;
            mNextUnsent = mSending.end();
            // Too old message or edit, or group composition has changed.
            // Move it and all following items as well
            for (auto it = start; it != mSending.end();)
            {
                auto erased = it;
                it++;
                moveItemToManualSending(erased, reason);
            }
            CALL_CRYPTO(resetSendKey);
            return;
        }

        //kickstart encryption
        //return true if we encrypted and sent at least one message
        if (!msgEncryptAndSend(mNextUnsent++))
            return;
    }
}

void Chat::moveItemToManualSending(OutputQueue::iterator it, ManualSendReason reason)
{
    CALL_DB(deleteItemFromSending, it->rowid);
    CALL_DB(saveItemToManualSending, *it, reason);
    CALL_LISTENER(onManualSendRequired, it->msg, it->rowid, reason); //GUI should put this message at end of that list of messages requiring 'manual' resend
    it->msg = nullptr; //don't delete the Message object, it will be owned by the app
    mSending.erase(it);
}

void Chat::removeManualSend(uint64_t rowid)
{
    if (!mDbInterface->deleteManualSendItem(rowid))
        throw std::runtime_error("Unknown manual send id");
}

// after a reconnect, we tell the chatd the oldest and newest buffered message
void Chat::joinRangeHist(const ChatDbInfo& dbInfo)
{
    assert(mConnection.isConnected() || mConnection.isLoggedIn());
    assert(dbInfo.oldestDbId && dbInfo.newestDbId);
    mUserDump.clear();
    setOnlineState(kChatStateJoining);
    mServerOldHistCbEnabled = false;
    mServerFetchState = kHistFetchingNewFromServer;
    CHATID_LOG_DEBUG("Sending JOINRANGEHIST based on app db: %s - %s",
            dbInfo.oldestDbId.toString().c_str(), dbInfo.newestDbId.toString().c_str());
    sendCommand(Command(OP_JOINRANGEHIST) + mChatId + dbInfo.oldestDbId + dbInfo.newestDbId);
}

void Client::msgConfirm(Id msgxid, Id msgid)
{
    // TODO: maybe it's more efficient to keep a separate mapping of msgxid to messages?
    for (auto& chat: mChatForChatId)
    {
        if (chat.second->msgConfirm(msgxid, msgid) != CHATD_IDX_INVALID)
            return;
    }
    CHATD_LOG_DEBUG("msgConfirm: No chat knows about message transaction id %s", ID_CSTR(msgxid));
}

//called when MSGID is received
bool Client::onMsgAlreadySent(Id msgxid, Id msgid)
{
    for (auto& chat: mChatForChatId)
    {
        if (chat.second->msgAlreadySent(msgxid, msgid))
            return true;
    }
    return false;
}
bool Chat::msgAlreadySent(Id msgxid, Id msgid)
{
    auto msg = msgRemoveFromSending(msgxid, msgid);
    if (!msg)
        return false; // message does not belong to our chat

    CHATID_LOG_DEBUG("message is sending status was already received by server '%s' -> '%s'", ID_CSTR(msgxid), ID_CSTR(msgid));
    CALL_LISTENER(onMessageRejected, *msg, 0);
    delete msg;
    return true;
}

Message* Chat::msgRemoveFromSending(Id msgxid, Id msgid)
{
    // as msgConfirm() is tried on all chatids, it's normal that we don't have
    // the message, so no error logging of error, just return invalid index
    if (mSending.empty())
        return nullptr;

    auto& item = mSending.front();
    if (item.opcode() == OP_MSGUPDX)
    {
        CHATID_LOG_DEBUG("msgConfirm: sendQueue doesnt start with NEWMSG or MSGUPD, but with MSGUPDX");
        return nullptr;
    }
    Id msgxidOri = item.msg->id();
    if ((item.opcode() == OP_NEWMSG) && (msgxidOri != msgxid))
    {
        CHATID_LOG_DEBUG("msgConfirm: sendQueue starts with NEWMSG, but the msgxid is different"
                         " (sent msgxid: '%s', received '%s')", ID_CSTR(msgxidOri), ID_CSTR(msgxid));
        return nullptr;
    }

    if (mNextUnsent == mSending.begin())
        mNextUnsent++; //because we remove the first element

    if (!msgid)
    {
        moveItemToManualSending(mSending.begin(), (mOwnPrivilege == PRIV_RDONLY)
            ? kManualSendNoWriteAccess
            : kManualSendGeneralReject); //deletes item
        return nullptr;
    }
    auto msg = item.msg;
    item.msg = nullptr;
    assert(msg);
    assert(msg->isSending());

    CALL_DB(deleteItemFromSending, item.rowid);
    mSending.pop_front(); //deletes item
    return msg;
}

// msgid can be 0 in case of rejections
Idx Chat::msgConfirm(Id msgxid, Id msgid)
{
    Message* msg = msgRemoveFromSending(msgxid, msgid);
    if (!msg)
        return CHATD_IDX_INVALID;

    CHATID_LOG_DEBUG("recv NEWMSGID: '%s' -> '%s'", ID_CSTR(msgxid), ID_CSTR(msgid));

    // update msgxid to msgid
    msg->setId(msgid, false);

    // set final keyid
    assert(mCrypto->currentKeyId() != CHATD_KEYID_INVALID);
    assert(mCrypto->currentKeyId() != CHATD_KEYID_UNCONFIRMED);
    msg->keyid = mCrypto->currentKeyId();

    // add message to history
    push_forward(msg);
    auto idx = mIdToIndexMap[msgid] = highnum();
    CALL_DB(addMsgToHistory, *msg, idx);
    //update any following MSGUPDX-s referring to this msgxid
    for (auto& item: mSending)
    {
        if (item.msg->id() == msgxid)
        {
            assert(item.opcode() == OP_MSGUPDX);
            CALL_DB(sendingItemMsgupdxToMsgupd, item, msgid);
            item.msg->setId(msgid, false);
            item.setOpcode(OP_MSGUPD);
        }
    }
    CALL_LISTENER(onMessageConfirmed, msgxid, *msg, idx);

    // last text message stuff
    if (msg->isText())
    {
        if (mLastTextMsg.idx() == CHATD_IDX_INVALID)
        {
            if (mLastTextMsg.xid() != msgxid) //it's another message
            {
                onLastTextMsgUpdated(*msg, idx);
            }
            else
            { //it's the same message - set its index, and don't notify again
                mLastTextMsg.confirm(idx, msgid);
                if (!mLastTextMsg.mIsNotified)
                    notifyLastTextMsg();
            }
        }
        else if (idx > mLastTextMsg.idx())
        {
            onLastTextMsgUpdated(*msg, idx);
        }
        else if (idx == mLastTextMsg.idx() && !mLastTextMsg.mIsNotified)
        {
            notifyLastTextMsg();
        }
    }
    return idx;
}

void Chat::keyConfirm(KeyId keyxid, KeyId keyid)
{
    if (keyxid != 0xffffffff)
    {
        CHATID_LOG_ERROR("keyConfirm: Key transaction id != 0xffffffff, continuing anyway");
    }
    if (mSending.empty())
    {
        CHATID_LOG_ERROR("keyConfirm: Sending queue is empty");
        return;
    }
    CALL_CRYPTO(onKeyConfirmed, keyxid, keyid);
}

void Chat::rejectMsgupd(Id id, uint8_t serverReason)
{
    if (mSending.empty())
    {
        throw std::runtime_error("rejectMsgupd: Send queue is empty");
    }

    auto& front = mSending.front();
    auto opcode = front.opcode();
    if (opcode != OP_MSGUPD && opcode != OP_MSGUPDX)
    {
        throw std::runtime_error(std::string("rejectMsgupd: Front of send queue does not match - expected opcode MSGUPD or MSGUPDX, actual opcode: ")
        +Command::opcodeToStr(opcode));
    }

    auto& msg = *front.msg;
    if (msg.id() != id)
    {
        std::string errorMsg = "rejectMsgupd: Message msgid/msgxid does not match the one at the front of send queue. Rejected: '";
        errorMsg.append(id.toString());
        errorMsg.append("' Sent: '");
        errorMsg.append(msg.id().toString());
        errorMsg.append("'");

        throw std::runtime_error(errorMsg);
    }

    /* Server reason:
        0 - insufficient privs or not in chat
        1 - message is not your own or you are outside the time window
        2 - message did not change (with same content)
    */
    if (serverReason == 2)
    {
        CALL_LISTENER(onEditRejected, msg, kManualSendEditNoChange);
        CALL_DB(deleteItemFromSending, mSending.front().rowid);
        mSending.pop_front();
    }
    else
    {
        moveItemToManualSending(mSending.begin(), (serverReason == 0)
            ? kManualSendNoWriteAccess : kManualSendTooOld);
    }
}

template<bool mustBeInSending>
void Chat::rejectGeneric(uint8_t opcode)
{
    if (!mustBeInSending)
        return;

    if (mSending.empty())
    {
        throw std::runtime_error("rejectGeneric(mustBeInSending): Send queue is empty");
    }
    if (mSending.front().opcode() != opcode)
    {
        throw std::runtime_error("rejectGeneric(mustBeInSending): Rejected command is not at the front of the send queue");
    }
    CALL_DB(deleteItemFromSending, mSending.front().rowid);
    mSending.pop_front();
}

void Chat::onMsgUpdated(Message* cipherMsg)
{
//first, if it was us who updated the message confirm the update by removing any
//queued msgupds from sending, even if they are not the same edit (i.e. a received
//MSGUPD from another client with out user will cancel any pending edit by our client
    if (cipherMsg->userid == client().userId())
    {
        for (auto it = mSending.begin(); it != mSending.end(); )
        {
            auto& item = *it;
            if (((item.opcode() != OP_MSGUPD) && (item.opcode() != OP_MSGUPDX))
                || (item.msg->id() != cipherMsg->id()))
            {
                it++;
                continue;
            }
            //erase item
            CALL_DB(deleteItemFromSending, item.rowid);
            auto erased = it;
            it++;
            mPendingEdits.erase(cipherMsg->id());
            mSending.erase(erased);
        }
    }
    mCrypto->msgDecrypt(cipherMsg)
    .then([this](Message* msg)
    {
        assert(!msg->isEncrypted());
        //update in db
        CALL_DB(updateMsgInHistory, msg->id(), *msg);
        //update in memory, if loaded
        auto msgit = mIdToIndexMap.find(msg->id());
        Idx idx;
        uint8_t prevType;
        if (msgit != mIdToIndexMap.end())
        {
            idx = msgit->second;
            auto& histmsg = at(idx);
            prevType = histmsg.type;
            histmsg.takeFrom(std::move(*msg));
            histmsg.updated = msg->updated;
            histmsg.type = msg->type;
            histmsg.userid = msg->userid;

            if (idx > mNextHistFetchIdx)
            {
                // msg.ts is zero - chatd doesn't send the original timestamp
                CALL_LISTENER(onMessageEdited, histmsg, idx);
            }
            else
            {
                CHATID_LOG_DEBUG("onMessageEdited() skipped for not-loaded-yet message");
            }

            if (msg->userid != client().userId() && // is not our own message
                    msg->updated && !msg->size())   // is deleted
            {
                CALL_LISTENER(onUnreadChanged);
            }

            //last text msg stuff
            if ((mLastTextMsg.idx() == idx) && (msg->type != Message::kMsgTruncate))
            {
                //our last text message was edited
                if (histmsg.isText()) //same message, but with updated contents
                {
                    onLastTextMsgUpdated(histmsg, idx);
                }
                else //our last text msg was deleted or changed to management
                {    //message, find another one
                    findAndNotifyLastTextMsg();
                }
            }
        }
        else
        {
            idx = CHATD_IDX_INVALID;
            prevType = Message::kMsgInvalid;
        }

        if (msg->type == Message::kMsgTruncate)
        {
            if (prevType != Message::kMsgTruncate)
            {
                handleTruncate(*msg, idx);
            }
            else
            {
                CHATID_LOG_DEBUG("Skipping replayed truncate MSGUPD");
            }
        }
    })
    .fail([this, cipherMsg](const promise::Error& err)
    {
        CHATID_LOG_ERROR("Error decrypting edit of message %s: %s",
            ID_CSTR(cipherMsg->id()), err.what());
    });
}
void Chat::handleTruncate(const Message& msg, Idx idx)
{
// chatd may re-send a MSGUPD at login, if there are no newer messages in the
// chat. We have to be prepared to handle this, i.e. handleTruncate() must
// be idempotent.
// However, handling the SEEN and RECEIVED pointers in in a replayed truncate
// is a bit tricky, because if they point to the truncate point (i.e. idx)
// normally we would set them in a way that makes the truncate management message
// at the truncation point unseen. But in case of a replay, we don't want it
// to be unseen, as this will reset the unread message count to '1+' every time
// the client connects, until someoone posts a new message in the chat.
// To avoid this, we have to detect the replay. But if we detect it, we can actually
// avoid the whole replay (even the idempotent part), and just bail out.

    CHATID_LOG_DEBUG("Truncating chat history before msgid %s, idx %d, fwdStart %d", ID_CSTR(msg.id()), idx, mForwardStart);
    CALL_DB(truncateHistory, msg);
    if (idx != CHATD_IDX_INVALID)
    {
        //GUI must detach and free any resources associated with
        //messages older than the one specified
        CALL_LISTENER(onHistoryTruncated, msg, idx);
        deleteMessagesBefore(idx);
        if (mLastSeenIdx != CHATD_IDX_INVALID)
        {
            if (mLastSeenIdx <= idx)
            {
                //if we haven't seen even messages before the truncation point,
                //now we will have not seen any message after the truncation
                mLastSeenIdx = CHATD_IDX_INVALID;
                mLastSeenId = 0;
                CALL_DB(setLastSeen, 0);
            }
        }
        if (mLastReceivedIdx != CHATD_IDX_INVALID)
        {
            if (mLastReceivedIdx <= idx)
            {
                mLastReceivedIdx = CHATD_IDX_INVALID;
                mLastReceivedId = 0;
                CALL_DB(setLastReceived, 0);
            }
        }

        if (mClient.isMessageReceivedConfirmationActive() && mLastIdxReceivedFromServer <= idx)
        {
            mLastIdxReceivedFromServer = CHATD_IDX_INVALID;
            mLastIdReceivedFromServer = karere::Id::null();
            // TODO: the update of those variables should be persisted
        }
    }

    ChatDbInfo info;
    mDbInterface->getHistoryInfo(info);
    mOldestKnownMsgId = info.oldestDbId;
    if (mOldestKnownMsgId)
    {
        mHasMoreHistoryInDb = (at(lownum()).id() != mOldestKnownMsgId);
    }
    else
    {
        mHasMoreHistoryInDb = false;
    }
    CALL_LISTENER(onUnreadChanged);
    findAndNotifyLastTextMsg();
}

Id Chat::makeRandomId()
{
    static std::uniform_int_distribution<uint64_t>distrib(0, 0xffffffffffffffff);
    static std::random_device rd;
    return distrib(rd);
}

void Chat::deleteMessagesBefore(Idx idx)
{
    //delete everything before idx, but not including idx
    if (idx > mForwardStart)
    {
        mBackwardList.clear();
        auto delCount = idx-mForwardStart;
        mForwardList.erase(mForwardList.begin(), mForwardList.begin()+delCount);
        mForwardStart += delCount;
    }
    else
    {
        mBackwardList.erase(mBackwardList.begin()+mForwardStart-idx, mBackwardList.end());
    }
}

Message::Status Chat::getMsgStatus(const Message& msg, Idx idx) const
{
    assert(idx != CHATD_IDX_INVALID);
    if (msg.userid == mClient.mUserId)
    {
        if (msg.isSending())
            return Message::kSending;

        // Check if we have an unconfirmed edit
        for (auto& item: mSending)
        {
            if (item.msg->id() == msg.id())
            {
                auto op = item.opcode();
                if (op == OP_MSGUPD || op == OP_MSGUPDX)
                    return Message::kSending;
            }
        }
        if (idx <= mLastReceivedIdx)
            return Message::kDelivered;
        else
        {
            return Message::kServerReceived;
        }
    } //message is from a peer
    else
    {
        if (mLastSeenIdx == CHATD_IDX_INVALID)
            return Message::kNotSeen;
        return (idx <= mLastSeenIdx) ? Message::kSeen : Message::kNotSeen;
    }
}
/* We have 3 stages:
 - add to history buffer, allocating an index
 - decrypt - may not happen asynchronous if crypto needs to fetch stuff from network.
 Also the message may be undecryptable - in this case continue as normal, but message's
 isEncrypted() flag will be set to true, so GUI can decide how to show it
 - add message to history db (including its isEncrypted() state(), handle received
 and seen pointers, call old/new message user callbacks. This may be executed for
 messages that are actually encrypted - app must be prepared for that
*/
Idx Chat::msgIncoming(bool isNew, Message* message, bool isLocal)
{
    assert((isLocal && !isNew) || !isLocal);
    auto msgid = message->id();
    assert(msgid);
    Idx idx;

    if (isNew)
    {
        push_forward(message);
        idx = highnum();
        if (!mOldestKnownMsgId)
            mOldestKnownMsgId = msgid;
    }
    else
    {
        if (!isLocal)
        {
            //history message older than the oldest we have
            assert(isFetchingFromServer());
            assert(message->isEncrypted() == 1);
            mLastServerHistFetchCount++;
            if (mHasMoreHistoryInDb)
            { //we have db history that is not loaded, so we determine the index
              //by the db, and don't add the message to RAM
                idx = mDbInterface->getOldestIdx()-1;
            }
            else
            {
                //all history is in RAM, determine the index from RAM
                push_back(message);
                idx = lownum();
            }
            //shouldn't we update this only after we save the msg to db?
            mOldestKnownMsgId = msgid;
        }
        else //local history message - load from DB to RAM
        {
            push_back(message);
            idx = lownum();
            if (msgid == mOldestKnownMsgId)
            //we have just processed the oldest message from the db
                mHasMoreHistoryInDb = false;
        }
    }
    mIdToIndexMap[msgid] = idx;
    handleLastReceivedSeen(msgid);
    msgIncomingAfterAdd(isNew, isLocal, *message, idx);
    return idx;
}

bool Chat::msgIncomingAfterAdd(bool isNew, bool isLocal, Message& msg, Idx idx)
{
    if (isLocal)
    {
        assert(!msg.isEncrypted());
        msgIncomingAfterDecrypt(isNew, true, msg, idx);
        return true;
    }
    else
    {
        assert(msg.isEncrypted() == 1); //no decrypt attempt was made
    }

    try
    {
        mCrypto->handleLegacyKeys(msg);
    }
    catch(std::exception& e)
    {
        CHATID_LOG_WARNING("handleLegacyKeys threw error: %s\n"
            "Queued messages for decrypt: %d - %d. Ignoring", e.what(),
            mDecryptOldHaltedAt, idx);
    }

    if (at(idx).isEncrypted() != 1)
    {
        CHATID_LOG_DEBUG("handleLegacyKeys already decrypted msg %s, bailing out", ID_CSTR(msg.id()));
        return true;
    }

    if (isNew)
    {
        if (mDecryptNewHaltedAt != CHATD_IDX_INVALID)
        {
            CHATID_LOG_DEBUG("Decryption of new messages is halted, message queued for decryption");
            return false;
        }
    }
    else
    {
        if (mDecryptOldHaltedAt != CHATD_IDX_INVALID)
        {
            CHATID_LOG_DEBUG("Decryption of old messages is halted, message queued for decryption");
            return false;
        }
    }
    CHATD_LOG_CRYPTO_CALL("Calling ICrypto::decrypt()");
    auto pms = mCrypto->msgDecrypt(&msg);
    if (pms.succeeded())
    {
        assert(!msg.isEncrypted());
        msgIncomingAfterDecrypt(isNew, false, msg, idx);
        return true;
    }

    CHATID_LOG_DEBUG("Decryption could not be done immediately, halting for next messages");
    if (isNew)
        mDecryptNewHaltedAt = idx;
    else
        mDecryptOldHaltedAt = idx;

    auto message = &msg;
    pms.fail([this, message, idx](const promise::Error& err) -> promise::Promise<Message*>
    {
        assert(message->isEncrypted() == 1);
        message->setEncrypted(2);
        if ((err.type() != SVCRYPTO_ERRTYPE) ||
            (err.code() != SVCRYPTO_ENOKEY))
        {
            CHATID_LOG_ERROR(
                "Unrecoverable decrypt error at message %s(idx %d):'%s'\n"
                "Message will not be decrypted", ID_CSTR(message->id()), idx, err.toString().c_str());
        }
        else
        {
            //we have a normal situation where a message was sent just before a user joined, so it will be undecryptable
            //TODO: assert chatroom is not 1on1
            CHATID_LOG_WARNING("No key to decrypt message %s, possibly message was sent just before user joined", ID_CSTR(message->id()));
        }
        return message;
    })
    .then([this, isNew, isLocal, idx](Message* message)
    {
#ifndef NDEBUG
        if (isNew)
            assert(mDecryptNewHaltedAt == idx);
        else
            assert(mDecryptOldHaltedAt == idx);
#endif
        msgIncomingAfterDecrypt(isNew, false, *message, idx);
        if (isNew)
        {
            // Decrypt the rest - try to decrypt immediately (synchromously),
            // so that order is guaranteed. Bail out of the loop at the first
            // message that can't be decrypted immediately(msgIncomingAfterAdd()
            // returns false). Will continue when the delayed decrypt finishes

            auto first = mDecryptNewHaltedAt + 1;
            mDecryptNewHaltedAt = CHATD_IDX_INVALID;
            auto last = highnum();
            for (Idx i = first; i <= last; i++)
            {
                if (!msgIncomingAfterAdd(isNew, false, at(i), i))
                    break;
            }
            if ((mServerFetchState == kHistDecryptingNew) &&
                (mDecryptNewHaltedAt == CHATD_IDX_INVALID)) //all messages decrypted
            {
                mServerFetchState = kHistNotFetching;
            }
        }
        else
        {
            // Old history
            // Decrypt the rest synchronously, bail out on first that can't
            // decrypt synchonously.
            // Local messages are always decrypted, this is handled
            // at the start of this func

            assert(!isLocal);
            auto first = mDecryptOldHaltedAt - 1;
            mDecryptOldHaltedAt = CHATD_IDX_INVALID;
            auto last = lownum();
            for (Idx i = first; i >= last; i--)
            {
                if (!msgIncomingAfterAdd(isNew, false, at(i), i))
                    break;
            }
            if ((mServerFetchState == kHistDecryptingOld) &&
                (mDecryptOldHaltedAt == CHATD_IDX_INVALID))
            {
                mServerFetchState = kHistNotFetching;
                if (mServerOldHistCbEnabled)
                {
                    CALL_LISTENER(onHistoryDone, kHistSourceServer);
                }
            }
        }
    });

    return false; //decrypt was not done immediately
}

// Save to history db, handle received and seen pointers, call new/old message user callbacks
void Chat::msgIncomingAfterDecrypt(bool isNew, bool isLocal, Message& msg, Idx idx)
{
    assert(idx != CHATD_IDX_INVALID);
    if (!isNew)
    {
        mLastHistDecryptCount++;
    }
    auto msgid = msg.id();
    if (!isLocal)
    {
        assert(msg.isEncrypted() != 1); //either decrypted or error
        if (!msg.empty() && (*msg.buf() == 0)) //'special' message - attachment etc
        {
            if (msg.dataSize() < 2)
                CHATID_LOG_ERROR("Malformed special message received - starts with null char received, but its length is 1. Assuming type of normal message");
            else
                msg.type = msg.buf()[1];
        }

        verifyMsgOrder(msg, idx);
        CALL_DB(addMsgToHistory, msg, idx);


        if (mClient.isMessageReceivedConfirmationActive() && !isGroup() &&
                (msg.userid != mClient.mUserId) && // message is not ours
                ((mLastIdxReceivedFromServer == CHATD_IDX_INVALID) ||   // no local history
                 (idx > mLastIdxReceivedFromServer)))   // newer message than last received
        {
            mLastIdxReceivedFromServer = idx;
            mLastIdReceivedFromServer = msgid;
            // TODO: the update of those variables should be persisted

            sendCommand(Command(OP_RECEIVED) + mChatId + msgid);
        }
    }
    if (msg.backRefId && !mRefidToIdxMap.emplace(msg.backRefId, idx).second)
    {
        CALL_LISTENER(onMsgOrderVerificationFail, msg, idx, "A message with that backrefId "+std::to_string(msg.backRefId)+" already exists");
    }

    auto status = getMsgStatus(msg, idx);
    if (isNew)
    {
        CALL_LISTENER(onRecvNewMessage, idx, msg, status);
    }
    else
    {
        // old message
        // local messages are obtained on-demand, so if isLocal,
        // then always send to app
        if (isLocal || mServerOldHistCbEnabled)
        {
            CALL_LISTENER(onRecvHistoryMessage, idx, msg, status, isLocal);
        }
    }
    if (msg.type == Message::kMsgTruncate)
    {
        if (isNew)
        {
            handleTruncate(msg, idx);
        }
        onMsgTimestamp(msg.ts);
        return;
    }

    if (isNew || (mLastSeenIdx == CHATD_IDX_INVALID))
        CALL_LISTENER(onUnreadChanged);

    //handle last text message
    if (msg.isText())
    {
        if ((mLastTextMsg.state() != LastTextMsgState::kHave) //we don't have any last-text-msg yet, just use any
        || (mLastTextMsg.idx() == CHATD_IDX_INVALID) //current last-text-msg is a pending send, always override it
        || (idx > mLastTextMsg.idx())) //we have a newer message
        {
            onLastTextMsgUpdated(msg, idx);
        }
        else if (idx == mLastTextMsg.idx() && !mLastTextMsg.mIsNotified)
        { //we have already updated mLastTextMsg because app called
          //lastTextMessage() from the onRecvXXX callback, but we haven't done
          //onLastTextMessageUpdated() with it
            notifyLastTextMsg();
        }
    }
    onMsgTimestamp(msg.ts);
}

void Chat::onMsgTimestamp(uint32_t ts)
{
    if (ts <= mLastMsgTs)
        return;
    mLastMsgTs = ts;
    CALL_LISTENER(onLastMessageTsUpdated, ts);
}

void Chat::verifyMsgOrder(const Message& msg, Idx idx)
{
    for (auto refid: msg.backRefs)
    {
        auto it = mRefidToIdxMap.find(refid);
        if (it == mRefidToIdxMap.end())
            continue;
        Idx targetIdx = it->second;
        if (targetIdx >= idx)
        {
            CALL_LISTENER(onMsgOrderVerificationFail, msg, idx, "Message order verification failed, possible history tampering");
            return;
        }
    }
}

void Chat::handleLastReceivedSeen(Id msgid)
{
    //normally the indices will not be set if mLastXXXId == msgid, as there will be only
    //one chance to set the idx (we receive the msg only once).
    if (msgid == mLastSeenId) //we didn't have the message when we received the last seen id
    {
        CHATID_LOG_DEBUG("Received the message with the last-seen msgid '%s', "
            "setting the index pointer to it", ID_CSTR(msgid));
        onLastSeen(msgid);
    }
    if (mLastReceivedId == msgid)
    {
        //we didn't have the message when we received the last received msgid pointer,
        //and now we just received the message - set the index pointer
        CHATID_LOG_DEBUG("Received the message with the last-received msgid '%s', "
            "setting the index pointer to it", ID_CSTR(msgid));
        onLastReceived(msgid);
    }
}

void Chat::onUserJoin(Id userid, Priv priv)
{
    if (userid == client().userId())
        mOwnPrivilege = priv;
    if (mOnlineState == kChatStateJoining)
    {
        mUserDump.insert(userid);
    }
    else if (mOnlineState == kChatStateOnline)
    {
        mUsers.insert(userid);
        CALL_CRYPTO(onUserJoin, userid);
        CALL_LISTENER(onUserJoin, userid, priv);
    }
    else
    {
        throw std::runtime_error("onUserJoin received while not joining and not online");
    }
}

void Chat::onUserLeave(Id userid)
{
    if (mOnlineState != kChatStateOnline)
        throw std::runtime_error("onUserLeave received while not online");

    mUsers.erase(userid);
    CALL_CRYPTO(onUserLeave, userid);
    CALL_LISTENER(onUserLeave, userid);
}

void Connection::notifyLoggedIn()
{
    if (mLoginPromise.done())
        return;
    mState = kStateLoggedIn;
    assert(mConnectPromise.succeeded());
    mLoginPromise.resolve();
}

void Chat::onJoinComplete()
{
    mConnection.notifyLoggedIn();
    if (mUsers != mUserDump)
    {
        mUsers.swap(mUserDump);
        CALL_CRYPTO(setUsers, &mUsers);
    }
    mUserDump.clear();
    mEncryptionHalted = false;
    auto unconfirmedKeyCmd = mCrypto->unconfirmedKeyCmd();
    if (unconfirmedKeyCmd)
    {
        CHATID_LOG_DEBUG("Re-sending unconfirmed key");
        sendCommand(*unconfirmedKeyCmd);
    }

    setOnlineState(kChatStateOnline);
    flushOutputQueue(true); //flush encrypted messages

    if (mIsFirstJoin)
    {
        mIsFirstJoin = false;
        if (!mLastTextMsg.isValid())
        {
            CHATID_LOG_DEBUG("onJoinComplete: Haven't received a text message during join, getting last text message on-demand");
            findAndNotifyLastTextMsg();
        }
    }
}

void Chat::resetGetHistory()
{
    mNextHistFetchIdx = CHATD_IDX_INVALID;
    mServerOldHistCbEnabled = false;
}

void Chat::setOnlineState(ChatState state)
{
    if (state == mOnlineState)
        return;
    mOnlineState = state;
    CHATID_LOG_DEBUG("Online state changed to %s", chatStateToStr(mOnlineState));
    CALL_CRYPTO(onOnlineStateChange, state);
    CALL_LISTENER(onOnlineStateChange, state);
}

void Chat::onLastTextMsgUpdated(const Message& msg, Idx idx)
{
    //idx == CHATD_IDX_INVALID when we notify about a message in the send queue
    //either (msg.isSending() && idx-is-invalid) or (!msg.isSending() && index-is-valid)
    assert(!((idx == CHATD_IDX_INVALID) ^ msg.isSending()));
    assert(!msg.empty());
    assert(msg.type != Message::kMsgRevokeAttachment);
    mLastTextMsg.assign(msg, idx);
    notifyLastTextMsg();
}

void Chat::notifyLastTextMsg()
{
    CALL_LISTENER(onLastTextMessageUpdated, mLastTextMsg);
    mLastTextMsg.mIsNotified = true;
}

uint8_t Chat::lastTextMessage(LastTextMsg*& msg)
{
    if (mLastTextMsg.isValid())
    {
        msg = &mLastTextMsg;
        return LastTextMsgState::kHave;
    }

    if (mLastTextMsg.isFetching() || !findLastTextMsg())
    {
        msg = nullptr;
        return LastTextMsgState::kFetching;
    }

    if (mLastTextMsg.isValid()) // findlLastTextMsg() may have found it locally
    {
        msg = &mLastTextMsg;
        return LastTextMsgState::kHave;
    }

    msg = nullptr;
    return mLastTextMsg.state();
}

bool Chat::findLastTextMsg()
{
    if (!mSending.empty())
    {
        for (auto it = mSending.rbegin(); it!= mSending.rend(); it++)
        {
            assert(it->msg);
            auto& msg = *it->msg;
            if (msg.isText())
            {
                mLastTextMsg.assign(msg, CHATD_IDX_INVALID);
                CHATID_LOG_DEBUG("lastTextMessage: Text message found in send queue");
                return true;
            }
        }
    }
    if (!empty())
    {
        //check in ram
        auto low = lownum();
        for (Idx i=highnum(); i >= low; i--)
        {
            auto& msg = at(i);
            if (msg.isText())
            {
                mLastTextMsg.assign(msg, i);
                CHATID_LOG_DEBUG("lastTextMessage: Text message found in RAM");
                return true;
            }
        }
        //check in db
        CALL_DB(getLastTextMessage, lownum()-1, mLastTextMsg);
        if (mLastTextMsg.isValid())
        {
            CHATID_LOG_DEBUG("lastTextMessage: Text message found in DB");
            return true;
        }
    }
    if (mHaveAllHistory)
    {
        CHATID_LOG_DEBUG("lastTextMessage: No text message in whole history");
        assert(!mLastTextMsg.isValid());
        return true;
    }

    CHATID_LOG_DEBUG("lastTextMessage: No text message found locally");
    if (mOnlineState == kChatStateOnline)
    {
        CHATID_LOG_DEBUG("lastTextMessage: fetching history from server");

        // prevent access to websockets from app's thread
        auto wptr = weakHandle();
        marshallCall([wptr, this]()
        {
            if (wptr.deleted())
                return;

            mServerOldHistCbEnabled = false;
            requestHistoryFromServer(-16);
            mLastTextMsg.setState(LastTextMsgState::kFetching);

        }, mClient.karereClient->appCtx);
    }

    return false;
}

void Chat::findAndNotifyLastTextMsg()
{
    auto wptr = weakHandle();
    marshallCall([wptr, this]() //prevent re-entrancy
    {
        if (wptr.deleted())
            return;

        if (!findLastTextMsg())
            return;

        notifyLastTextMsg();
    }, mClient.karereClient->appCtx);
}

void Chat::sendTypingNotification()
{
    sendCommand(Command(OP_BROADCAST) + mChatId + karere::Id::null() +(uint8_t)Command::kBroadcastUserTyping);
}

void Chat::handleBroadcast(karere::Id from, uint8_t type)
{
    if (type == Command::kBroadcastUserTyping)
    {
        CHATID_LOG_DEBUG("recv BROADCAST kBroadcastUserTyping");
        CALL_LISTENER(onUserTyping, from);
    }
    else
    {
        CHATID_LOG_WARNING("recv BROADCAST <unknown_type>");
    }
}


bool Chat::manualResendWhenUserJoins() const
{
    return mClient.manualResendWhenUserJoins();
}

void Client::leave(Id chatid)
{
    auto conn = mConnectionForChatId.find(chatid);
    if (conn == mConnectionForChatId.end())
    {
        CHATD_LOG_ERROR("Client::leave: Unknown chat %s", ID_CSTR(chatid));
        return;
    }
    conn->second->mChatIds.erase(chatid);
    mConnectionForChatId.erase(conn);
    mChatForChatId.erase(chatid);
}

IRtcHandler* Client::setRtcHandler(IRtcHandler *handler)
{
    auto old = mRtcHandler;
    mRtcHandler = handler;
    return old;
}

#define RET_ENUM_NAME(name) case OP_##name: return #name

const char* Command::opcodeToStr(uint8_t code)
{
    switch(code)
    {
        RET_ENUM_NAME(KEEPALIVE);
        RET_ENUM_NAME(JOIN);
        RET_ENUM_NAME(OLDMSG);
        RET_ENUM_NAME(NEWMSG);
        RET_ENUM_NAME(MSGUPD);
        RET_ENUM_NAME(SEEN);
        RET_ENUM_NAME(RECEIVED);
        RET_ENUM_NAME(RETENTION);
        RET_ENUM_NAME(HIST);
        RET_ENUM_NAME(RANGE);
        RET_ENUM_NAME(NEWMSGID);
        RET_ENUM_NAME(REJECT);
        RET_ENUM_NAME(BROADCAST);
        RET_ENUM_NAME(HISTDONE);
        RET_ENUM_NAME(NEWKEY);
        RET_ENUM_NAME(NEWKEYID);
        RET_ENUM_NAME(JOINRANGEHIST);
        RET_ENUM_NAME(MSGUPDX);
        RET_ENUM_NAME(MSGID);
        RET_ENUM_NAME(CLIENTID);
        RET_ENUM_NAME(RTMSG_BROADCAST);
        RET_ENUM_NAME(RTMSG_USER);
        RET_ENUM_NAME(RTMSG_ENDPOINT);
<<<<<<< HEAD
        RET_ENUM_NAME(CALLDATA);
=======
        RET_ENUM_NAME(INCALL);
        RET_ENUM_NAME(ENDCALL);
        RET_ENUM_NAME(KEEPALIVEAWAY);
>>>>>>> 6f8ddf7a
        default: return "(invalid opcode)";
    };
}

const char* Message::statusNames[] =
{
  "Sending", "SendingManual", "ServerReceived", "ServerRejected", "Delivered", "NotSeen", "Seen"
};
}<|MERGE_RESOLUTION|>--- conflicted
+++ resolved
@@ -2944,13 +2944,10 @@
         RET_ENUM_NAME(RTMSG_BROADCAST);
         RET_ENUM_NAME(RTMSG_USER);
         RET_ENUM_NAME(RTMSG_ENDPOINT);
-<<<<<<< HEAD
-        RET_ENUM_NAME(CALLDATA);
-=======
         RET_ENUM_NAME(INCALL);
         RET_ENUM_NAME(ENDCALL);
         RET_ENUM_NAME(KEEPALIVEAWAY);
->>>>>>> 6f8ddf7a
+        RET_ENUM_NAME(CALLDATA);
         default: return "(invalid opcode)";
     };
 }
