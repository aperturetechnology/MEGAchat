#include "chatd.h"
#include "chatClient.h"
#include "chatdICrypto.h"
#include "base64url.h"
#include <algorithm>
#include <random>

using namespace std;
using namespace promise;
using namespace karere;

#define CHATD_LOG_LISTENER_CALLS

#define ID_CSTR(id) id.toString().c_str()

// logging for a specific chatid - prepends the chatid and calls the normal logging macro
#define CHATID_LOG_DEBUG(fmtString,...) CHATD_LOG_DEBUG("%s: " fmtString, ID_CSTR(chatId()), ##__VA_ARGS__)
#define CHATID_LOG_WARNING(fmtString,...) CHATD_LOG_WARNING("%s: " fmtString, ID_CSTR(chatId()), ##__VA_ARGS__)
#define CHATID_LOG_ERROR(fmtString,...) CHATD_LOG_ERROR("%s: " fmtString, ID_CSTR(chatId()), ##__VA_ARGS__)

#ifdef CHATD_LOG_LISTENER_CALLS
    #define CHATD_LOG_LISTENER_CALL(fmtString,...) CHATID_LOG_DEBUG(fmtString, ##__VA_ARGS__)
#else
    #define CHATD_LOG_LISTENER_CALL(...)
#endif

#ifdef CHATD_LOG_CRYPTO_CALLS
    #define CHATD_LOG_CRYPTO_CALL(fmtString,...) CHATID_LOG_DEBUG(fmtString, ##__VA_ARGS__)
#else
    #define CHATD_LOG_CRYPTO_CALL(...)
#endif

#ifdef CHATD_LOG_DB_CALLS
    #define CHATD_LOG_DB_CALL(fmtString,...) CHATID_LOG_DEBUG(fmtString, ##__VA_ARGS__)
#else
    #define CHATD_LOG_DB_CALL(...)
#endif

#define CALL_LISTENER(methodName,...)                                                           \
    do {                                                                                        \
      try {                                                                                     \
          CHATD_LOG_LISTENER_CALL("Calling Listener::" #methodName "()");                       \
          mListener->methodName(__VA_ARGS__);                                                   \
      } catch(std::exception& e) {                                                              \
          CHATD_LOG_WARNING("Exception thrown from Listener::" #methodName "():\n%s", e.what());\
      }                                                                                         \
    } while(0)

#define CALL_CRYPTO(methodName,...)                                                             \
    do {                                                                                        \
      try {                                                                                     \
          CHATD_LOG_CRYPTO_CALL("Calling ICrypto::" #methodName "()");                          \
          mCrypto->methodName(__VA_ARGS__);                                                     \
      } catch(std::exception& e) {                                                              \
          CHATD_LOG_WARNING("Exception thrown from ICrypto::" #methodName "():\n%s", e.what()); \
      }                                                                                         \
    } while(0)

#define CALL_DB(methodName,...)                                                           \
    do {                                                                                        \
      try {                                                                                     \
          CHATD_LOG_DB_CALL("Calling DbInterface::" #methodName "()");                               \
          mDbInterface->methodName(__VA_ARGS__);                                                   \
      } catch(std::exception& e) {                                                              \
          CHATID_LOG_ERROR("Exception thrown from DbInterface::" #methodName "():\n%s", e.what());\
      }                                                                                         \
    } while(0)

#ifndef CHATD_ASYNC_MSG_CALLBACKS
    #define CHATD_ASYNC_MSG_CALLBACKS 1
#endif

namespace chatd
{

// message storage subsystem
// the message buffer can grow in two directions and is always contiguous, i.e. there are no "holes"
// there is no guarantee as to ordering

const unsigned Client::chatdVersion = 2;

Client::Client(karere::Client *client, Id userId)
:mUserId(userId), mApi(&client->api), karereClient(client)
{
}

Chat& Client::createChat(Id chatid, int shardNo, const std::string& url,
    Listener* listener, const karere::SetOfIds& users, ICrypto* crypto, uint32_t chatCreationTs, bool isGroup)
{
    auto chatit = mChatForChatId.find(chatid);
    if (chatit != mChatForChatId.end())
    {
        CHATD_LOG_WARNING("Client::createChat: Chat with chatid %s already exists, returning existing instance", ID_CSTR(chatid));
        return *chatit->second;
    }

    // instantiate a Connection object for this shard if needed
    Connection* conn;
    auto it = mConnections.find(shardNo);
    if (it == mConnections.end())
    {
        conn = new Connection(*this, shardNo);
        mConnections.emplace(std::piecewise_construct,
            std::forward_as_tuple(shardNo), std::forward_as_tuple(conn));
    }
    else
    {
        conn = it->second.get();
    }

    if (!url.empty())
    {
        conn->mUrl.parse(url);
    }
    // map chatid to this shard
    mConnectionForChatId[chatid] = conn;

    // always update the URL to give the API an opportunity to migrate chat shards between hosts
    Chat* chat = new Chat(*conn, chatid, listener, users, chatCreationTs, crypto, isGroup);
    // add chatid to the connection's chatids
    conn->mChatIds.insert(chatid);
    mChatForChatId.emplace(chatid, std::shared_ptr<Chat>(chat));
    return *chat;
}
void Client::sendKeepalive()
{
    for (auto& conn: mConnections)
    {
        conn.second->sendKeepalive(mKeepaliveType);
    }
}

void Client::sendEcho()
{
    for (auto& conn: mConnections)
    {
        conn.second->sendEcho();
    }
}
  
void Client::setKeepaliveType(bool isInBackground)
{
    mKeepaliveType = isInBackground ? OP_KEEPALIVEAWAY : OP_KEEPALIVE;
}

void Client::notifyUserIdle()
{
    if (mKeepaliveType == OP_KEEPALIVEAWAY)
        return;
    mKeepaliveType = OP_KEEPALIVEAWAY;
    cancelTimers();
    sendKeepalive();
}

void Client::cancelTimers()
{
   for (std::set<megaHandle>::iterator it = mSeenTimers.begin(); it != mSeenTimers.end(); ++it)
   {
        cancelTimeout(*it, karereClient->appCtx);
   }
   mSeenTimers.clear();
}

void Client::notifyUserActive()
{
    sendEcho();

    if (mKeepaliveType == OP_KEEPALIVE)
        return;
    mKeepaliveType = OP_KEEPALIVE;
    sendKeepalive();
}

bool Client::isMessageReceivedConfirmationActive() const
{
    return mMessageReceivedConfirmation;
}

bool Client::areAllChatsLoggedIn()
{
    bool allConnected = true;

    for (map<Id, shared_ptr<Chat>>::iterator it = mChatForChatId.begin(); it != mChatForChatId.end(); it++)
    {
        Chat* chat = it->second.get();
        if (chat->onlineState() != kChatStateOnline && !chat->isDisabled())
        {
            allConnected = false;
            break;
        }
    }

    return allConnected;
}

void Chat::connect()
{
    // attempt a connection ONLY if this is a new shard.
    if (mConnection.state() == Connection::kStateNew)
    {
        mConnection.mState = Connection::kStateFetchingUrl;
        auto wptr = getDelTracker();
        mClient.mApi->call(&::mega::MegaApi::getUrlChat, mChatId)
        .then([wptr, this](ReqResult result)
        {
            if (wptr.deleted())
            {
                CHATD_LOG_DEBUG("Chatd URL request completed, but chatd client was deleted");
                return;
            }

            const char* url = result->getLink();
            if (!url || !url[0])
            {
                CHATID_LOG_ERROR("No chatd URL received from API");
                return;
            }

            std::string sUrl = url;
            mConnection.mUrl.parse(sUrl);

            removeCallParticipants();
            if (mClient.karereClient->rtc)
            {
                mClient.karereClient->rtc->removeAllAvStates(chatId());
            }
            mConnection.reconnect()
            .fail([this](const promise::Error& err)
            {
                CHATID_LOG_ERROR("Error connecting to server: %s", err.what());
            });
        });

    }
    else if (mConnection.state() == Connection::kStateDisconnected)
    {
        mConnection.reconnect()
        .fail([this](const promise::Error& err)
        {
            CHATID_LOG_ERROR("Error connecting to server: %s", err.what());
        });

    }
    else if (mConnection.isConnected() || mConnection.isLoggedIn())
    {
        login();
    }
}

void Chat::disconnect()
{
    setOnlineState(kChatStateOffline);
}

void Chat::login()
{
    ChatDbInfo info;
    mDbInterface->getHistoryInfo(info);
    mOldestKnownMsgId = info.oldestDbId;
    if (mOldestKnownMsgId) //if we have local history
        joinRangeHist(info);
    else
        join();
}

Connection::Connection(Client& client, int shardNo)
: mChatdClient(client), mShardNo(shardNo), usingipv6(false)
{}

void Connection::wsConnectCb()
{
    CHATD_LOG_DEBUG("Chatd connected to shard %d", mShardNo);
    mState = kStateConnected;
    assert(!mConnectPromise.done());
    mConnectPromise.resolve();
}

void Connection::wsCloseCb(int errcode, int errtype, const char *preason, size_t reason_len)
{
    string reason;
    if (preason)
        reason.assign(preason, reason_len);
    
    onSocketClose(errcode, errtype, reason);
}

void Connection::onSocketClose(int errcode, int errtype, const std::string& reason)
{
    CHATD_LOG_WARNING("Socket close on connection to shard %d. Reason: %s", mShardNo, reason.c_str());
    mHeartbeatEnabled = false;
    auto oldState = mState;
    mState = kStateDisconnected;

    if (mEchoTimer)
    {
        cancelTimeout(mEchoTimer, mChatdClient.karereClient->appCtx);
        mEchoTimer = 0;
    }

    for (auto& chatid: mChatIds)
    {
        auto& chat = mChatdClient.chats(chatid);
        chat.onDisconnect();
    }

    if (oldState == kStateDisconnected)
        return;

    usingipv6 = !usingipv6;

    if (oldState < kStateLoggedIn) //tell retry controller that the connect attempt failed
    {
        CHATD_LOG_DEBUG("Socket close and state is not kStateLoggedIn (but %s), start retry controller", connStateToStr(oldState));

        assert(!mLoginPromise.succeeded());
        if (!mConnectPromise.done())
        {
            mConnectPromise.reject(reason, errcode, errtype);
        }
        if (!mLoginPromise.done())
        {
            mLoginPromise.reject(reason, errcode, errtype);
        }
    }
    else
    {
        CHATD_LOG_DEBUG("Socket close at state kStateLoggedIn");
        reconnect(); //start retry controller
    }
}

bool Connection::sendKeepalive(uint8_t opcode)
{
    CHATD_LOG_DEBUG("shard %d: send %s", mShardNo, Command::opcodeToStr(opcode));
    return sendBuf(Command(opcode));
}

bool Connection::sendEcho()
{
    if (mEchoTimer) // one is already sent
        return true;

    CHATD_LOG_DEBUG("shard %d: send ECHO", mShardNo);
    if (sendBuf(Command(OP_ECHO)))
    {
        auto wptr = weakHandle();
        mEchoTimer = setTimeout([this, wptr]()
        {
            if (wptr.deleted())
                return;

            mEchoTimer = 0;

            CHATD_LOG_DEBUG("Echo response not received in %d secs for shard %d. Reconnecting...", kEchoTimeout, mShardNo);

            mState = kStateDisconnected;
            mHeartbeatEnabled = false;
            reconnect();

        }, kEchoTimeout * 1000, mChatdClient.karereClient->appCtx);

        return true;
    }

    return false;
}

Promise<void> Connection::reconnect()
{
    mChatdClient.karereClient->setCommitMode(false);
    assert(!mHeartbeatEnabled);
    try
    {
        if (mState >= kStateResolving) //would be good to just log and return, but we have to return a promise
            throw std::runtime_error(std::string("Already connecting/connected to shard ")+std::to_string(mShardNo));

        if (!mUrl.isValid())
            throw std::runtime_error("Current URL is not valid");

        mState = kStateResolving;

        auto wptr = weakHandle();
        return retry("chatd", [this](int no, DeleteTrackable::Handle wptr)
        {
            if (wptr.deleted())
            {
                CHATD_LOG_DEBUG("Reconnect attempt initiated, but chatd client was deleted.");

                promise::Promise<void> pms = Promise<void>();
                pms.resolve();
                return pms;
            }

#ifndef KARERE_DISABLE_WEBRTC
            if (mChatdClient.mRtcHandler)
            {
                mChatdClient.mRtcHandler->stopCallsTimers(mShardNo);
            }
#endif
            disconnect();
            mConnectPromise = Promise<void>();
            mLoginPromise = Promise<void>();

            mState = kStateResolving;
            CHATD_LOG_DEBUG("Resolving hostname...", mShardNo);

            for (auto& chatid: mChatIds)
            {
                auto& chat = mChatdClient.chats(chatid);
                if (!chat.isDisabled())
                    chat.setOnlineState(kChatStateConnecting);                
            }


            int status = wsResolveDNS(mChatdClient.karereClient->websocketIO, mUrl.host.c_str(),
                         [wptr, this](int status, std::string ipv4, std::string ipv6)
            {
                if (wptr.deleted())
                {
                    CHATD_LOG_DEBUG("DNS resolution completed, but chatd client was deleted.");
                    return;
                }
                if (mState != kStateResolving)
                {
                    CHATD_LOG_DEBUG("Unexpected connection state %s while resolving DNS.", connStateToStr(mState));
                    return;
                }

                if (status < 0)
                {
                   CHATD_LOG_DEBUG("Async DNS error in chatd. Error code: %d", status);
                   if (!mConnectPromise.done())
                   {
                       mConnectPromise.reject("Async DNS error in chatd", status, kErrorTypeGeneric);
                   }
                   if (!mLoginPromise.done())
                   {
                       mLoginPromise.reject("Async DNS error in chatd", status, kErrorTypeGeneric);
                   }
                   return;
                }

                mState = kStateConnecting;
                string ip = (usingipv6 && ipv6.size()) ? ipv6 : ipv4;
                CHATD_LOG_DEBUG("Connecting to chatd (shard %d) using the IP: %s", mShardNo, ip.c_str());

                std::string urlPath = mUrl.path;
                if (Client::chatdVersion >= 2)
                {
                    urlPath.append("/1");
                }

                bool rt = wsConnect(mChatdClient.karereClient->websocketIO, ip.c_str(),
                          mUrl.host.c_str(),
                          mUrl.port,
                          urlPath.c_str(),
                          mUrl.isSecure);
                if (!rt)
                {
                    string otherip;
                    if (ip == ipv6 && ipv4.size())
                    {
                        otherip = ipv4;
                    }
                    else if (ip == ipv4 && ipv6.size())
                    {
                        otherip = ipv6;
                    }

                    if (otherip.size())
                    {
                        CHATD_LOG_DEBUG("Connection to chatd failed. Retrying using the IP: %s", otherip.c_str());
                        if (wsConnect(mChatdClient.karereClient->websocketIO, otherip.c_str(),
                                                  mUrl.host.c_str(),
                                                  mUrl.port,
                                                  urlPath.c_str(),
                                                  mUrl.isSecure))
                        {
                            return;
                        }
                    }

                    onSocketClose(0, 0, "Websocket error on wsConnect (chatd)");
                }
            });

            if (status < 0)
            {
                CHATD_LOG_DEBUG("Sync DNS error in chatd. Error code: %d", status);
                if (!mConnectPromise.done())
                {
                    mConnectPromise.reject("Sync DNS error in chatd", status, kErrorTypeGeneric);
                }

                if (!mLoginPromise.done())
                {
                    mLoginPromise.reject("Sync DNS error in chatd", status, kErrorTypeGeneric);
                }
            }

            return mConnectPromise
            .then([wptr, this]() -> promise::Promise<void>
            {
                if (wptr.deleted())
                    return promise::_Void();

                assert(isConnected());
                sendCommand(Command(OP_CLIENTID)+mChatdClient.karereClient->myIdentity());
                mTsLastRecv = time(NULL);   // data has been received right now, since connection is established
                mHeartbeatEnabled = true;
                sendKeepalive(mChatdClient.mKeepaliveType);
                return rejoinExistingChats();
            });
        }, wptr, mChatdClient.karereClient->appCtx, nullptr, 0, 0, KARERE_RECONNECT_DELAY_MAX, KARERE_RECONNECT_DELAY_INITIAL);
    }
    KR_EXCEPTION_TO_PROMISE(kPromiseErrtype_chatd);
}

void Connection::disconnect()
{
    mState = kStateDisconnected;
    if (wsIsConnected())
    {
        wsDisconnect(true);
    }

    onSocketClose(0, 0, "terminating");
}

promise::Promise<void> Connection::retryPendingConnection()
{
    if (mUrl.isValid())
    {
        mState = kStateDisconnected;
        mHeartbeatEnabled = false;
        if (mEchoTimer)
        {
            cancelTimeout(mEchoTimer, mChatdClient.karereClient->appCtx);
            mEchoTimer = 0;
        }
        CHATD_LOG_WARNING("Retrying pending connection...");
        return reconnect();
    }
    return promise::Error("No valid URL provided to retry pending connections");
}

void Connection::heartbeat()
{
    // if a heartbeat is received but we are already offline...
    if (!mHeartbeatEnabled)
        return;

    if (time(NULL) - mTsLastRecv >= Connection::kIdleTimeout)
    {
        CHATD_LOG_WARNING("Connection to shard %d inactive for too long, reconnecting...", mShardNo);
        mState = kStateDisconnected;
        mHeartbeatEnabled = false;
        if (mEchoTimer)
        {
            cancelTimeout(mEchoTimer, mChatdClient.karereClient->appCtx);
            mEchoTimer = 0;
        }
        reconnect();
    }
}

int Connection::shardNo() const
{
    return mShardNo;
}

void Client::disconnect()
{
    for (auto& conn: mConnections)
    {
        conn.second->disconnect();
    }
}

promise::Promise<void> Client::retryPendingConnections()
{
    std::vector<Promise<void>> promises;
    for (auto& conn: mConnections)
    {
        promises.push_back(conn.second->retryPendingConnection());
    }
    return promise::when(promises);
}

void Client::heartbeat()
{
    for (auto& conn: mConnections)
    {
        conn.second->heartbeat();
    }
}

bool Connection::sendBuf(Buffer&& buf)
{
    if (!isLoggedIn() && !isConnected())
        return false;
    
    bool rc = wsSendMessage(buf.buf(), buf.dataSize());
    buf.free();
    return rc;
}

bool Connection::sendCommand(Command&& cmd)
{
    if (krLoggerWouldLog(krLogChannel_chatd, krLogLevelDebug))
    {
        krLoggerLog(krLogChannel_chatd, krLogLevelDebug, "shard %d: send %s\n", mShardNo, cmd.toString().c_str());
    }
    bool result = sendBuf(std::move(cmd));
    if (!result)
        CHATD_LOG_DEBUG("shard %d:    Can't send, we are offline", mShardNo);
    return result;
}

bool Chat::sendCommand(Command&& cmd)
{
    if (krLoggerWouldLog(krLogChannel_chatd, krLogLevelDebug))
        logSend(cmd);
    bool result = mConnection.sendBuf(std::move(cmd));
    if (!result)
        CHATID_LOG_DEBUG("  Can't send, we are offline");
    return result;
}

bool Chat::sendCommand(const Command& cmd)
{
    Buffer buf(cmd.buf(), cmd.dataSize());
    if (krLoggerWouldLog(krLogChannel_chatd, krLogLevelDebug))
        logSend(cmd);
    auto result = mConnection.sendBuf(std::move(buf));
    if (!result)
        CHATD_LOG_DEBUG("  Can't send, we are offline");
    return result;
}

void Chat::logSend(const Command& cmd) const
{
    krLoggerLog(krLogChannel_chatd, krLogLevelDebug, "%s: send %s\n",
                ID_CSTR(mChatId), cmd.toString().c_str());
}

#ifndef KARERE_DISABLE_WEBRTC
namespace rtcModule { std::string rtmsgCommandToString(const StaticBuffer&); }
#endif

string Command::toString(const StaticBuffer& data)
{
    auto opcode = data.read<uint8_t>(0);
    switch(opcode)
    {
        case OP_NEWMSG:
        {
            auto& msgcmd = static_cast<const MsgCommand&>(data);
            string tmpString;
            tmpString.append("NEWMSG - msgxid: ");
            tmpString.append(ID_CSTR(msgcmd.msgid()));
            tmpString.append(", keyid: ");
            tmpString.append(to_string(msgcmd.keyId()));
            tmpString.append(", ts: ");
            tmpString.append(to_string(msgcmd.ts()));
            return tmpString;
        }
        case OP_MSGUPD:
        {
            auto& msgcmd = static_cast<const MsgCommand&>(data);
            string tmpString;
            tmpString.append("MSGUPD - msgid: ");
            tmpString.append(ID_CSTR(msgcmd.msgid()));
            tmpString.append(", keyid: ");
            tmpString.append(to_string(msgcmd.keyId()));
            tmpString.append(", ts: ");
            tmpString.append(to_string(msgcmd.ts()));
            tmpString.append(", tsdelta: ");
            tmpString.append(to_string(msgcmd.updated()));
            return tmpString;
        }
        case OP_MSGUPDX:
        {
            auto& msgcmd = static_cast<const MsgCommand&>(data);
            string tmpString;
            tmpString.append("MSGUPDX - msgxid: ");
            tmpString.append(ID_CSTR(msgcmd.msgid()));
            tmpString.append(", keyid: ");
            tmpString.append(to_string(msgcmd.keyId()));
            tmpString.append(", ts: ");
            tmpString.append(to_string(msgcmd.ts()));
            tmpString.append(", tsdelta: ");
            tmpString.append(to_string(msgcmd.updated()));
            return tmpString;
        }
        case OP_SEEN:
        {
            Id msgId = data.read<uint64_t>(9);
            string tmpString;
            tmpString.append("SEEN - msgid: ");
            tmpString.append(ID_CSTR(msgId));
            return tmpString;
        }
        case OP_NEWKEY:
        {
            auto& keycmd = static_cast<const KeyCommand&>(data);
            string tmpString;
            tmpString.append("NEWKEY - keyxid: ");
            tmpString.append(to_string(keycmd.keyId()));
            return tmpString;
        }
        case OP_CLIENTID:
        {
            char tmpbuf[64];
            snprintf(tmpbuf, 63, "0x%" PRIx64, data.read<uint64_t>(1));
            return string("CLIENTID: ")+tmpbuf;
        }
        case OP_INCALL:
        {
            string tmpString;
            karere::Id userId = data.read<uint64_t>(9);
            uint32_t clientId = data.read<uint32_t>(17);
            tmpString.append("INCALL userId: ");
            tmpString.append(ID_CSTR(userId));
            tmpString.append(", clientId: ");
            std::stringstream stream;
            stream << std::hex << clientId;
            tmpString.append(stream.str());
            return tmpString;
        }
        case OP_ENDCALL:
        {
            string tmpString;
            karere::Id userId = data.read<uint64_t>(9);
            uint32_t clientId = data.read<uint32_t>(17);
            tmpString.append("ENDCALL userId: ");
            tmpString.append(ID_CSTR(userId));
            tmpString.append(", clientId: ");
            std::stringstream stream;
            stream << std::hex << clientId;
            tmpString.append(stream.str());
            return tmpString;
        }
#ifndef KARERE_DISABLE_WEBRTC
        case OP_RTMSG_ENDPOINT:
        case OP_RTMSG_USER:
        case OP_RTMSG_BROADCAST:
            return ::rtcModule::rtmsgCommandToString(data);
#endif
        default:
            return opcodeToStr(opcode);
    }
}
string Command::toString() const
{
    return toString(*this);
}

string KeyCommand::toString() const
{
    assert(opcode() == OP_NEWKEY);
    return string("NEWKEY: keyid = ")+to_string(keyId());
}
// rejoin all open chats after reconnection (this is mandatory)
promise::Promise<void> Connection::rejoinExistingChats()
{
    for (auto& chatid: mChatIds)
    {
        try
        {
            Chat& chat = mChatdClient.chats(chatid);
            if (!chat.isDisabled())
                chat.login();
        }
        catch(std::exception& e)
        {
            mLoginPromise.reject(std::string("rejoinExistingChats: Exception: ")+e.what());
        }
    }
    return mLoginPromise;
}

// send JOIN
void Chat::join()
{
//We don't have any local history, otherwise joinRangeHist() would be called instead of this
//Reset handshake state, as we may be reconnecting
    assert(mConnection.isConnected() || mConnection.isLoggedIn());
    mUserDump.clear();
    setOnlineState(kChatStateJoining);
    mServerFetchState = kHistNotFetching;
    //we don't have local history, so mHistSendSource may be None or Server.
    //In both cases this will not block history messages being sent to app
    mServerOldHistCbEnabled = false;
    sendCommand(Command(OP_JOIN) + mChatId + mClient.mUserId + (int8_t)PRIV_NOCHANGE);
    requestHistoryFromServer(-initialHistoryFetchCount);
}

void Chat::onJoinRejected()
{
    CHATID_LOG_WARNING("JOIN was rejected, setting chat offline and disabling it");
    mServerFetchState = kHistNotFetching;
    setOnlineState(kChatStateOffline);
    disable(true);
}

void Chat::onDisconnect()
{
    if (mServerOldHistCbEnabled && (mServerFetchState & kHistFetchingOldFromServer))
    {
        //app has been receiving old history from server, but we are now
        //about to receive new history (if any), so notify app about end of
        //old history
        CALL_LISTENER(onHistoryDone, kHistSourceServer);
    }
    mServerFetchState = kHistNotFetching;
    setOnlineState(kChatStateOffline);
}

HistSource Chat::getHistory(unsigned count)
{
    if (isNotifyingOldHistFromServer())
    {
        return kHistSourceServer;
    }
    if ((mNextHistFetchIdx == CHATD_IDX_INVALID) && !empty())
    {
        //start from newest message and go backwards
        mNextHistFetchIdx = highnum();
    }

    Idx countSoFar = 0;
    if (mNextHistFetchIdx != CHATD_IDX_INVALID)
    {
        assert(mNextHistFetchIdx <= highnum());
        auto end = lownum()-1;
        if (mNextHistFetchIdx > end) //we are in the RAM range
        {
            CHATID_LOG_DEBUG("Fetching history(%u) from RAM...", count);
            Idx fetchEnd = mNextHistFetchIdx - count;
            if (fetchEnd < end)
            {
                fetchEnd = end;
            }

            for (Idx i = mNextHistFetchIdx; i > fetchEnd; i--)
            {
                auto& msg = at(i);
                CALL_LISTENER(onRecvHistoryMessage, i, msg, getMsgStatus(msg, i), true);
            }
            countSoFar = mNextHistFetchIdx - fetchEnd;
            mNextHistFetchIdx -= countSoFar;
            if (countSoFar >= (int)count)
            {
                CALL_LISTENER(onHistoryDone, kHistSourceRam);
                return kHistSourceRam;
            }
        }
    }

    // more than what is available in RAM is requested
    auto nextSource = getHistoryFromDbOrServer(count - countSoFar);
    if (nextSource == kHistSourceNone) //no history in db and server
    {
        auto source = (countSoFar > 0) ? kHistSourceRam : kHistSourceNone;
        CALL_LISTENER(onHistoryDone, source);
        return source;
    }
    if (nextSource == kHistSourceDb)
    {
        CALL_LISTENER(onHistoryDone, kHistSourceDb);
    }
    return nextSource;
}

HistSource Chat::getHistoryFromDbOrServer(unsigned count)
{
    if (mHasMoreHistoryInDb)
    {
        CHATID_LOG_DEBUG("Fetching history(%u) from db...", count);
        getHistoryFromDb(count);
        return kHistSourceDb;
    }
    else //have to fetch history from server
    {
        mServerOldHistCbEnabled = true;
        if (mHaveAllHistory)
        {
            CHATID_LOG_DEBUG("getHistoryFromDbOrServer: No more history exists");
            return kHistSourceNone;
        }
        if (mServerFetchState & kHistOldFlag)
        {
            CHATID_LOG_DEBUG("getHistoryFromDbOrServer: Need more history, and server history fetch is already in progress, will get next messages from there");
        }
        else
        {
            if (!mConnection.isLoggedIn())
                return kHistSourceServerOffline;

            auto wptr = weakHandle();
            marshallCall([wptr, this, count]()
            {
                if (wptr.deleted())
                    return;
                
                CHATID_LOG_DEBUG("Fetching history(%u) from server...", count);
                requestHistoryFromServer(-count);
            }, mClient.karereClient->appCtx);
        }
        return kHistSourceServer;
    }
}

void Chat::requestHistoryFromServer(int32_t count)
{
    // the connection must be established, but might not be logged in yet (for a JOIN + HIST)
    assert(mConnection.isConnected() || mConnection.isLoggedIn());
    mLastServerHistFetchCount = mLastHistDecryptCount = 0;
    mServerFetchState = (count > 0)
        ? kHistFetchingNewFromServer
        : kHistFetchingOldFromServer;

    sendCommand(Command(OP_HIST) + mChatId + count);
}

Chat::Chat(Connection& conn, Id chatid, Listener* listener,
    const karere::SetOfIds& initialUsers, uint32_t chatCreationTs,
    ICrypto* crypto, bool isGroup)
    : mClient(conn.mChatdClient), mConnection(conn), mChatId(chatid),
      mListener(listener), mUsers(initialUsers), mCrypto(crypto),
      mLastMsgTs(chatCreationTs), mIsGroup(isGroup)
{
    assert(mChatId);
    assert(mListener);
    assert(mCrypto);
    assert(!mUsers.empty());
    mNextUnsent = mSending.begin();
    //we don't use CALL_LISTENER here because if init() throws, then something is wrong and we should not continue
    mListener->init(*this, mDbInterface);
    CALL_CRYPTO(setUsers, &mUsers);
    assert(mDbInterface);
    initChat();
    ChatDbInfo info;
    mDbInterface->getHistoryInfo(info);
    mOldestKnownMsgId = info.oldestDbId;
    mLastSeenId = info.lastSeenId;
    mLastReceivedId = info.lastRecvId;
    mLastSeenIdx = mDbInterface->getIdxOfMsgid(mLastSeenId);
    mLastReceivedIdx = mDbInterface->getIdxOfMsgid(mLastReceivedId);

    if ((mHaveAllHistory = mDbInterface->haveAllHistory()))
    {
        CHATID_LOG_DEBUG("All backward history of chat is available locally");
    }

    if (!mOldestKnownMsgId)
    {
        //no history in db
        mHasMoreHistoryInDb = false;
        mForwardStart = CHATD_IDX_RANGE_MIDDLE;
        CHATID_LOG_DEBUG("Db has no local history for chat");
        loadAndProcessUnsent();
    }
    else
    {
        assert(info.newestDbIdx != CHATD_IDX_INVALID);
        mHasMoreHistoryInDb = true;
        mForwardStart = info.newestDbIdx + 1;
        CHATID_LOG_DEBUG("Db has local history: %s - %s (middle point: %u)",
            ID_CSTR(info.oldestDbId), ID_CSTR(info.newestDbId), mForwardStart);
        loadAndProcessUnsent();
        getHistoryFromDb(initialHistoryFetchCount); // ensure we have a minimum set of messages loaded and ready
    }
}
Chat::~Chat()
{
    CALL_LISTENER(onDestroy); //we don't delete because it may have its own idea of its lifetime (i.e. it could be a GUI class)
    try { delete mCrypto; }
    catch(std::exception& e)
    { CHATID_LOG_ERROR("EXCEPTION from ICrypto destructor: %s", e.what()); }
    mCrypto = nullptr;
    clear();
    try { delete mDbInterface; }
    catch(std::exception& e)
    { CHATID_LOG_ERROR("EXCEPTION from DbInterface destructor: %s", e.what()); }
    mDbInterface = nullptr;
}

Idx Chat::getHistoryFromDb(unsigned count)
{
    assert(mHasMoreHistoryInDb); //we are within the db range
    std::vector<Message*> messages;
    CALL_DB(fetchDbHistory, lownum()-1, count, messages);
    for (auto msg: messages)
    {
        msgIncoming(false, msg, true); //increments mLastHistFetch/DecryptCount, may reset mHasMoreHistoryInDb if this msgid == mLastKnownMsgid
    }
    if (mNextHistFetchIdx == CHATD_IDX_INVALID)
    {
        mNextHistFetchIdx = mForwardStart - 1 - messages.size();
    }
    else
    {
        mNextHistFetchIdx -= messages.size();
    }
    CALL_LISTENER(onHistoryDone, kHistSourceDb);

    // If we haven't yet seen the message with the last-seen msgid, then all messages
    // in the buffer (and in the loaded range) are unseen - so we just loaded
    // more unseen messages
    if ((messages.size() < count) && mHasMoreHistoryInDb)
        throw std::runtime_error(mChatId.toString()+": Db says it has no more messages, but we still haven't seen mOldestKnownMsgId of "+std::to_string((int64_t)mOldestKnownMsgId.val));
    return (Idx)messages.size();
}

#define READ_ID(varname, offset)\
    assert(offset==pos-base); Id varname(buf.read<uint64_t>(pos)); pos+=sizeof(uint64_t)
#define READ_CHATID(offset)\
    assert(offset==pos-base); chatid = buf.read<uint64_t>(pos); pos+=sizeof(uint64_t)

#define READ_32(varname, offset)\
    assert(offset==pos-base); uint32_t varname(buf.read<uint32_t>(pos)); pos+=4
#define READ_16(varname, offset)\
    assert(offset==pos-base); uint16_t varname(buf.read<uint16_t>(pos)); pos+=2
#define READ_8(varname, offset)\
    assert(offset==pos-base); uint8_t varname(buf.read<uint8_t>(pos)); pos+=1

void Connection::wsHandleMsgCb(char *data, size_t len)
{
    mTsLastRecv = time(NULL);
    execCommand(StaticBuffer(data, len));
}
    
// inbound command processing
// multiple commands can appear as one WebSocket frame, but commands never cross frame boundaries
// CHECK: is this assumption correct on all browsers and under all circumstances?
void Connection::execCommand(const StaticBuffer& buf)
{
    size_t pos = 0;
//IMPORTANT: Increment pos before calling the command handler, because the handler may throw, in which
//case the next iteration will not advance and will execute the same command again, resulting in
//infinite loop
    while (pos < buf.dataSize())
    {
      char opcode = buf.buf()[pos];
      Id chatid;
      try
      {
        pos++;
#ifndef NDEBUG
        size_t base = pos;
#endif
        switch (opcode)
        {
            case OP_KEEPALIVE:
            {
                CHATD_LOG_DEBUG("shard %d: recv KEEPALIVE", mShardNo);
                sendKeepalive(mChatdClient.mKeepaliveType);
                break;
            }
            case OP_BROADCAST:
            {
                READ_CHATID(0);
                READ_ID(userid, 8);
                READ_8(bcastType, 16);
                auto& chat = mChatdClient.chats(chatid);
                chat.handleBroadcast(userid, bcastType);
                break;
            }
            case OP_JOIN:
            {
                READ_CHATID(0);
                READ_ID(userid, 8);
                Priv priv = (Priv)buf.read<int8_t>(pos);
                pos++;
                CHATD_LOG_DEBUG("%s: recv JOIN - user '%s' with privilege level %d",
                                ID_CSTR(chatid), ID_CSTR(userid), priv);
                auto& chat =  mChatdClient.chats(chatid);
                if (priv == PRIV_NOTPRESENT)
                    chat.onUserLeave(userid);
                else
                    chat.onUserJoin(userid, priv);
                break;
            }
            case OP_OLDMSG:
            case OP_NEWMSG:
            case OP_MSGUPD:
            {
                READ_CHATID(0);
                READ_ID(userid, 8);
                READ_ID(msgid, 16);
                READ_32(ts, 24);
                READ_16(updated, 28);
                READ_32(keyid, 30);
                READ_32(msglen, 34);
                const char* msgdata = buf.readPtr(pos, msglen);
                pos += msglen;

                CHATD_LOG_DEBUG("%s: recv %s - msgid: '%s', from user '%s' with keyid %u, ts %u, tsdelta %u",
                    ID_CSTR(chatid), Command::opcodeToStr(opcode), ID_CSTR(msgid),
                    ID_CSTR(userid), keyid, ts, updated);

                std::unique_ptr<Message> msg(new Message(msgid, userid, ts, updated, msgdata, msglen, false, keyid));
                msg->setEncrypted(1);
                Chat& chat = mChatdClient.chats(chatid);
                if (opcode == OP_MSGUPD)
                {
                    chat.onMsgUpdated(msg.release());
                }
                else
                {
                    chat.msgIncoming((opcode == OP_NEWMSG), msg.release(), false);
                }
                break;
            }
            case OP_SEEN:
            {
                READ_CHATID(0);
                READ_ID(msgid, 8);
                CHATD_LOG_DEBUG("%s: recv SEEN - msgid: '%s'", ID_CSTR(chatid), ID_CSTR(msgid));
                mChatdClient.chats(chatid).onLastSeen(msgid);
                break;
            }
            case OP_RECEIVED:
            {
                READ_CHATID(0);
                READ_ID(msgid, 8);
                CHATD_LOG_DEBUG("%s: recv RECEIVED - msgid: '%s'", ID_CSTR(chatid), ID_CSTR(msgid));
                mChatdClient.chats(chatid).onLastReceived(msgid);
                break;
            }
            case OP_RETENTION:
            {
                READ_CHATID(0);
                READ_ID(userid, 8);
                READ_32(period, 16);
                CHATD_LOG_DEBUG("%s: recv RETENTION by user '%s' to %u second(s)",
                                ID_CSTR(chatid), ID_CSTR(userid), period);
                break;
            }
            case OP_MSGID:
            {
                READ_ID(msgxid, 0);
                READ_ID(msgid, 8);
                CHATD_LOG_DEBUG("recv MSGID: '%s' -> '%s'", ID_CSTR(msgxid), ID_CSTR(msgid));
                mChatdClient.onMsgAlreadySent(msgxid, msgid);
                break;
            }
            case OP_NEWMSGID:
            {
                READ_ID(msgxid, 0);
                READ_ID(msgid, 8);
                CHATD_LOG_DEBUG("recv NEWMSGID: '%s' -> '%s'", ID_CSTR(msgxid), ID_CSTR(msgid));
                mChatdClient.msgConfirm(msgxid, msgid);
                break;
            }
/*            case OP_RANGE:
            {
                READ_CHATID(0);
                READ_ID(oldest, 8);
                READ_ID(newest, 16);
                CHATD_LOG_DEBUG("%s: recv RANGE - (%s - %s)",
                                ID_CSTR(chatid), ID_CSTR(oldest), ID_CSTR(newest));
                auto& msgs = mClient.chats(chatid);
                if (msgs.onlineState() == kChatStateJoining)
                    msgs.initialFetchHistory(newest);
                break;
            }
*/
            case OP_REJECT:
            {
                READ_CHATID(0);
                READ_ID(id, 8);
                READ_8(op, 16);
                READ_8(reason, 17);
                CHATD_LOG_WARNING("%s: recv REJECT of %s: id='%s', reason: %hu",
                    ID_CSTR(chatid), Command::opcodeToStr(op), ID_CSTR(id), reason);
                auto& chat = mChatdClient.chats(chatid);
                if (op == OP_NEWMSG) // the message was rejected
                {
                    chat.msgConfirm(id, Id::null());
                }
                else if ((op == OP_MSGUPD) || (op == OP_MSGUPDX))
                {
                    chat.rejectMsgupd(id, reason);
                }
                else if (op == OP_JOIN)
                {
                    chat.onJoinRejected();
                }
                else if (op == OP_RANGE && reason == 1)
                {
                    chat.clearHistory();
                    chat.requestHistoryFromServer(-chat.initialHistoryFetchCount);
                }
                else if (op == OP_NEWKEY)
                {
                    chat.onKeyReject();
                }
                else if (op == OP_HIST)
                {
                    chat.onHistReject();
                }
                else
                {
                    chat.rejectGeneric(op, reason);
                }
                break;
            }
            case OP_HISTDONE:
            {
                READ_CHATID(0);
                CHATD_LOG_DEBUG("%s: recv HISTDONE - history retrieval finished", ID_CSTR(chatid));
                Chat &chat = mChatdClient.chats(chatid);
                chat.onHistDone();
                break;
            }
            case OP_NEWKEYID:
            {
                READ_CHATID(0);
                READ_32(keyxid, 8);
                READ_32(keyid, 12);
                CHATD_LOG_DEBUG("%s: recv NEWKEYID: %u -> %u", ID_CSTR(chatid), keyxid, keyid);
                mChatdClient.chats(chatid).keyConfirm(keyxid, keyid);
                break;
            }
            case OP_NEWKEY:
            {
                READ_CHATID(0);
                READ_32(keyid, 8);
                READ_32(totalLen, 12);
                const char* keys = buf.readPtr(pos, totalLen);
                pos+=totalLen;
                CHATD_LOG_DEBUG("%s: recv NEWKEY %u", ID_CSTR(chatid), keyid);
                mChatdClient.chats(chatid).onNewKeys(StaticBuffer(keys, totalLen));
                break;
            }
            case OP_INCALL:
            {
                // opcode.1 chatid.8 userid.8 clientid.4
                READ_CHATID(0);
                READ_ID(userid, 8);
                READ_32(clientid, 16);
                CHATD_LOG_DEBUG("%s: recv INCALL userid %s, clientid: %x", ID_CSTR(chatid), ID_CSTR(userid), clientid);
                mChatdClient.chats(chatid).onInCall(userid, clientid);
                break;
            }
            case OP_ENDCALL:
            {
                // opcode.1 chatid.8 userid.8 clientid.4
                READ_CHATID(0);
                READ_ID(userid, 8);
                READ_32(clientid, 16);
                CHATD_LOG_DEBUG("%s: recv ENDCALL userid: %s, clientid: %x", ID_CSTR(chatid), ID_CSTR(userid), clientid);
                mChatdClient.chats(chatid).onEndCall(userid, clientid);
#ifndef KARERE_DISABLE_WEBRTC
                assert(mChatdClient.mRtcHandler);
                if (mChatdClient.mRtcHandler)    // in case chatd broadcast this opcode, instead of send it to the endpoint
                {
<<<<<<< HEAD
                    mClient.mRtcHandler->onClientLeftCall(chatid, userid, clientid);
=======
                    mChatdClient.mRtcHandler->onUserOffline(chatid, userid, clientid);
>>>>>>> 1df4472c
                }
#endif

                break;
            }
            case OP_CALLDATA:
            {
                READ_CHATID(0);
                size_t cmdstart = pos - 9; //pos points after opcode
                (void)cmdstart; //disable unused var warning if webrtc is disabled
                READ_ID(userid, 8);
                READ_32(clientid, 16);
                READ_16(payloadLen, 20);
                CHATD_LOG_DEBUG("%s: recv CALLDATA userid: %s, clientid: %x, PayloadLen: %d", ID_CSTR(chatid), ID_CSTR(userid), clientid, payloadLen);

                pos += payloadLen;
#ifndef KARERE_DISABLE_WEBRTC
                if (mChatdClient.mRtcHandler && userid != mChatdClient.karereClient->myHandle())
                {
                    StaticBuffer cmd(buf.buf() + 23, payloadLen);
                    auto& chat = mChatdClient.chats(chatid);
                    mChatdClient.mRtcHandler->handleCallData(chat, chatid, userid, clientid, cmd);
                }
#endif
                break;
            }
            case OP_RTMSG_ENDPOINT:
            case OP_RTMSG_USER:
            case OP_RTMSG_BROADCAST:
            {
                //opcode.1 chatid.8 userid.8 clientid.4 len.2 data.len
                READ_CHATID(0);
                size_t cmdstart = pos - 9; //pos points after opcode
                (void)cmdstart; //disable unused var warning if webrtc is disabled
                READ_ID(userid, 8);
                READ_32(clientid, 16);
                (void)clientid; //disable unused var warning if webrtc is enabled
                READ_16(payloadLen, 20);
                pos += payloadLen; //skip the payload
#ifndef KARERE_DISABLE_WEBRTC
                auto& chat = mChatdClient.chats(chatid);
                StaticBuffer cmd(buf.buf() + cmdstart, 23 + payloadLen);
                CHATD_LOG_DEBUG("%s: recv %s", ID_CSTR(chatid), ::rtcModule::rtmsgCommandToString(cmd).c_str());
                if (mChatdClient.mRtcHandler)
                {
                    mChatdClient.mRtcHandler->handleMessage(chat, cmd);
                }
#else
                CHATD_LOG_DEBUG("%s: recv %s userid: %s, clientid: %x", ID_CSTR(chatid), Command::opcodeToStr(opcode), ID_CSTR(userid), clientid);
#endif
                break;
            }
            case OP_CLIENTID:
            {
                // clientid.4 reserved.4
                READ_32(clientid, 0);
                mClientId = clientid;
                CHATD_LOG_DEBUG("recv CLIENTID - %x", clientid);
            }
            case OP_ECHO:
            {
                CHATD_LOG_DEBUG("shard %d: recv ECHO", mShardNo);
                if (mEchoTimer)
                {
                    CHATD_LOG_DEBUG("Socket is still alive");
                    cancelTimeout(mEchoTimer, mChatdClient.karereClient->appCtx);
                    mEchoTimer = 0;
                }

                break;
            }
            case OP_ADDREACTION:
            {
                //TODO: to be implemented
                READ_CHATID(0);
                READ_ID(userid, 8);
                READ_ID(msgid, 16);
                READ_32(reaction, 24);
                CHATD_LOG_DEBUG("%s: recv ADDREACTION from user %s to message %s reaction %d",
                                ID_CSTR(chatid), ID_CSTR(userid), ID_CSTR(msgid), reaction);
                break;
            }
            case OP_DELREACTION:
            {
                //TODO: to be implemented
                READ_CHATID(0);
                READ_ID(userid, 8);
                READ_ID(msgid, 16);
                READ_32(reaction, 24);
                CHATD_LOG_DEBUG("%s: recv DELREACTION from user %s to message %s reaction %d",
                                ID_CSTR(chatid), ID_CSTR(userid), ID_CSTR(msgid), reaction);
                break;
            }
            case OP_SYNC:
            {
                READ_CHATID(0);
                CHATD_LOG_DEBUG("%s: recv SYNC", ID_CSTR(chatid));
                mChatdClient.karereClient->onSyncReceived(chatid);
                break;
            }
            default:
            {
                CHATD_LOG_ERROR("Unknown opcode %d, ignoring all subsequent commands", opcode);
                return;
            }
        }
      }
      catch(BufferRangeError& e)
      {
            CHATD_LOG_ERROR("%s: Buffer bound check error while parsing %s:\n\t%s\n\tAborting command processing", ID_CSTR(chatid), Command::opcodeToStr(opcode), e.what());
            return;
      }
      catch(std::exception& e)
      {
            CHATD_LOG_ERROR("%s: Exception while processing incoming %s: %s", ID_CSTR(chatid), Command::opcodeToStr(opcode), e.what());
      }
    }
}

void Chat::onNewKeys(StaticBuffer&& keybuf)
{
    uint16_t keylen = 0;
    for(size_t pos = 0; pos < keybuf.dataSize(); pos+=(14+keylen))
    {
        Id userid(keybuf.read<uint64_t>(pos));
        uint32_t keyid = keybuf.read<uint32_t>(pos+8);
        keylen = keybuf.read<uint16_t>(pos+12);
        CHATID_LOG_DEBUG(" sending key %d with length %zu to crypto module", keyid, keybuf.dataSize());
        mCrypto->onKeyReceived(keyid, userid, mClient.userId(),
            keybuf.readPtr(pos+14, keylen), keylen);
    }
}

void Chat::onHistDone()
{
    // We may be fetching from memory and db because of a resetHistFetch()
    // while fetching from server. In that case, we don't notify about
    // fetched messages and onHistDone()

    if (isFetchingFromServer()) //HISTDONE is received for new history or after JOINRANGEHIST
    {
        onFetchHistDone();
    }
    if(mOnlineState == kChatStateJoining)
    {
        onJoinComplete();
    }
}

void Chat::onFetchHistDone()
{
    assert(isFetchingFromServer());

    //resetHistFetch() may have been called while fetching from server,
    //so state may be fetching-from-ram or fetching-from-db
    bool fetchingOld = (mServerFetchState & kHistOldFlag);
    if (fetchingOld)
    {
        if (mDecryptOldHaltedAt != CHATD_IDX_INVALID)
        {
            mServerFetchState = kHistDecryptingOld;
        }
        else
        {
            mServerFetchState = kHistNotFetching;
            mNextHistFetchIdx = lownum()-1;
        }
        if (mLastServerHistFetchCount <= 0)
        {
            //server returned zero messages
            assert((mDecryptOldHaltedAt == CHATD_IDX_INVALID) && (mDecryptNewHaltedAt == CHATD_IDX_INVALID));
            mHaveAllHistory = true;
            CALL_DB(setHaveAllHistory, true);
            CHATID_LOG_DEBUG("Start of history reached");
            //last text msg stuff
            if (mLastTextMsg.isFetching())
            {
                mLastTextMsg.clear();
                notifyLastTextMsg();
            }
        }
    }
    else
    {
        mServerFetchState = (mDecryptNewHaltedAt != CHATD_IDX_INVALID)
            ? kHistDecryptingNew : kHistNotFetching;
    }

    if (mServerFetchState == kHistNotFetching) //if not still decrypting
    {
        if (fetchingOld && mServerOldHistCbEnabled)
        {
            //we are forwarding to the app the history we are receiving from
            //server. Tell app that is complete.
            CALL_LISTENER(onHistoryDone, kHistSourceServer);
        }
        if (mLastSeenIdx == CHATD_IDX_INVALID)
            CALL_LISTENER(onUnreadChanged);
    }

    // handle last text message fetching
    if (mLastTextMsg.isFetching())
    {
        assert(!mHaveAllHistory); //if we reach start of history, mLastTextMsg.state() will be set to kNone
        CHATID_LOG_DEBUG("No text message seen yet, fetching more history from server");
        getHistory(16);
    }
}

void Chat::loadAndProcessUnsent()
{
    assert(mSending.empty());
    CALL_DB(loadSendQueue, mSending);
    if (mSending.empty())
        return;
    mNextUnsent = mSending.begin();
    replayUnsentNotifications();

    //last text message stuff
    for (auto it = mSending.rbegin(); it!=mSending.rend(); it++)
    {
        if (it->msg->isValidLastMessage())
        {
            onLastTextMsgUpdated(*it->msg);
            return;
        }
    }
}

void Chat::resetListenerState()
{
    resetGetHistory();
    replayUnsentNotifications();
    loadManualSending();
}

void Chat::replayUnsentNotifications()
{
    for (auto it = mSending.begin(); it != mSending.end(); it++)
    {
        auto& item = *it;
        if (item.opcode() == OP_NEWMSG)
        {
            CALL_LISTENER(onUnsentMsgLoaded, *item.msg);
        }
        else if (item.opcode() == OP_MSGUPD)
        {
            CHATID_LOG_DEBUG("Adding a pending edit of msgid %s", ID_CSTR(item.msg->id()));
            mPendingEdits[item.msg->id()] = item.msg;
            CALL_LISTENER(onUnsentEditLoaded, *item.msg, false);
        }
        else if (item.opcode() == OP_MSGUPDX)
        {
            //in case of MSGUPDX, when msgModify posted it, it must have updated
            //the text of the original message with that msgxid in the send queue.
            //So we can technically do without the this
            //'else if (item.opcode == OP_MSGUPDX)' case. However, if we don't tell
            //the GUI there is an actual edit pending, (although it may be a dummy one,
            //because the pending NEWMSG in the send queue was updated with the new msg),
            //it will display a normal pending outgoing message without any sign
            //of an edit. Then, when it receives the MSGUPD confirmation, it will
            //suddenly flash an indicator that the message was edited, which may be
            //confusing to the user.
            CHATID_LOG_DEBUG("Adding a pending edit of msgxid %s", ID_CSTR(item.msg->id()));
            CALL_LISTENER(onUnsentEditLoaded, *item.msg, true);
        }
    }
}

void Chat::loadManualSending()
{
    std::vector<ManualSendItem> items;
    CALL_DB(loadManualSendItems, items);
    for (auto& item: items)
    {
        CALL_LISTENER(onManualSendRequired, item.msg, item.rowid, item.reason);
    }
}

Message* Chat::getManualSending(uint64_t rowid, ManualSendReason& reason)
{
    ManualSendItem item;
    CALL_DB(loadManualSendItem, rowid, item);
    reason = item.reason;
    return item.msg;
}

Idx Chat::lastIdxReceivedFromServer() const
{
    return mLastIdxReceivedFromServer;
}

Id Chat::lastIdReceivedFromServer() const
{
    return mLastIdReceivedFromServer;
}

bool Chat::isGroup() const
{
    return mIsGroup;
}

void Chat::clearHistory()
{
    initChat();
    CALL_DB(clearHistory);
    mCrypto->onHistoryReload();
    mServerOldHistCbEnabled = true;
    CALL_LISTENER(onHistoryReloaded);
}

<<<<<<< HEAD
unsigned int Chat::callParticipants() const
{
    return mCallParticipants.size();
}

void Chat::removeCallParticipants()
{
    mCallParticipants.clear();
=======
void Chat::sendSync()
{
    sendCommand(Command(OP_SYNC) + mChatId);
>>>>>>> 1df4472c
}

Message* Chat::getMsgByXid(Id msgxid)
{
    for (auto& item: mSending)
    {
        if (!item.msg)
            continue;
        //id() of MSGUPD messages is a real msgid, not a msgxid
        if ((item.msg->id() == msgxid) && (item.opcode() != OP_MSGUPD))
        {
            assert(item.msg->isSending());
            return item.msg;
        }
    }
    return nullptr;
}

bool Chat::haveAllHistoryNotified() const
{
    if (!mHaveAllHistory || mHasMoreHistoryInDb)
        return false;

    return (mNextHistFetchIdx < lownum());
}

uint64_t Chat::generateRefId(const ICrypto* aCrypto)
{
    uint64_t ts = time(nullptr);
    uint64_t rand;
    aCrypto->randomBytes(&rand, sizeof(rand));
    return (ts & 0x0000000000ffffff) | (rand << 40);
}
void Chat::onInCall(karere::Id userid, uint32_t clientid)
{
    mCallParticipants.emplace(userid, clientid);
}

void Chat::onEndCall(karere::Id userid, uint32_t clientid)
{
    EndpointId key(userid, clientid);
    mCallParticipants.erase(key);
}

void Chat::initChat()
{
    mBackwardList.clear();
    mForwardList.clear();
    mIdToIndexMap.clear();

    mForwardStart = CHATD_IDX_RANGE_MIDDLE;

    mOldestKnownMsgId = 0;
    mLastSeenIdx = CHATD_IDX_INVALID;
    mLastReceivedIdx = CHATD_IDX_INVALID;
    mNextHistFetchIdx = CHATD_IDX_INVALID;
    mLastIdReceivedFromServer = 0;
    mLastIdxReceivedFromServer = CHATD_IDX_INVALID;
    mLastServerHistFetchCount = 0;
    mLastHistDecryptCount = 0;

    mLastTextMsg.clear();
    mEncryptionHalted = false;
    mDecryptNewHaltedAt = CHATD_IDX_INVALID;
    mDecryptOldHaltedAt = CHATD_IDX_INVALID;
    mRefidToIdxMap.clear();

    mHasMoreHistoryInDb = false;
    mHaveAllHistory = false;
}

Message* Chat::msgSubmit(const char* msg, size_t msglen, unsigned char type, void* userp)
{
    if (msglen > kMaxMsgSize)
    {
        return NULL;
    }

    // write the new message to the message buffer and mark as in sending state
    auto message = new Message(makeRandomId(), client().userId(), time(NULL),
        0, msg, msglen, true, CHATD_KEYID_INVALID, type, userp);
    message->backRefId = generateRefId(mCrypto);

    auto wptr = weakHandle();
    marshallCall([wptr, this, message]()
    {
        if (wptr.deleted())
            return;
        
        msgSubmit(message);

    }, mClient.karereClient->appCtx);
    return message;
}
void Chat::msgSubmit(Message* msg)
{
    assert(msg->isSending());
    assert(msg->keyid == CHATD_KEYID_INVALID);

    // last text msg stuff
    if (msg->isValidLastMessage())
    {
        onLastTextMsgUpdated(*msg);
    }
    onMsgTimestamp(msg->ts);

    postMsgToSending(OP_NEWMSG, msg);
}

void Chat::createMsgBackRefs(Chat::OutputQueue::iterator msgit)
{
#ifndef _MSC_VER
    static std::uniform_int_distribution<uint8_t>distrib(0, 0xff);
#else
//MSVC has a bug - no char template argument allowed
    static std::uniform_int_distribution<uint32_t>distrib(0,0xff);
#endif

    static std::random_device rd;

    // mSending is a list, so we don't have random access by index there.
    // Therefore, we copy the relevant part of it to a vector
    std::vector<SendingItem*> sendingIdx;
    sendingIdx.reserve(mSending.size());
    auto next = msgit;
    next++;
    for (auto it = mSending.begin(); it != next; next++)
    {
        sendingIdx.push_back(&(*it));
    }

    Idx maxEnd = size() - sendingIdx.size();
    if (maxEnd <= 0)
    {
        return;
    }

    // We include 7 backreferences, each in a different range of preceding messages
    // The exact message in these ranges is picked randomly
    // The ranges (as backward offsets from the current message's position) are:
    // 1<<0 - 1<<1, 1<<1 - 1<<2, 1<<2 - 1<<3, etc
    Idx rangeStart = 0;
    for (uint8_t i = 0; i < 7; i++)
    {
        Idx rangeEnd = 1 << i;
        if (rangeEnd > maxEnd)
        {
            rangeEnd = maxEnd;
        }

        //backward offset range is [start - end)
        Idx span = (rangeEnd - rangeStart);
        assert(span >= 0);

        // The actual offset of the picked target backreferenced message
        // It is zero-based: idx of 0 means the message preceding the one for which we are creating backrefs.
        Idx idx;
        if (span > 1)
        {
            idx = rangeStart + (distrib(rd) % span);
        }
        else
        {
            idx = rangeStart;
        }

        uint64_t backref;
        if (idx < (Idx)sendingIdx.size())
        {
            backref = sendingIdx[sendingIdx.size()-1-idx]->msg->backRefId; // reference a not-yet confirmed message
        }
        else
        {
            backref = at(highnum()-(idx-sendingIdx.size())).backRefId; // reference a regular history message
        }

        msgit->msg->backRefs.push_back(backref);

        if (rangeEnd == maxEnd)
        {
            return;
        }

        rangeStart = rangeEnd;
    }
}

Chat::SendingItem* Chat::postMsgToSending(uint8_t opcode, Message* msg)
{
    mSending.emplace_back(opcode, msg, mUsers);
    CALL_DB(saveMsgToSending, mSending.back());
    if (mNextUnsent == mSending.end())
    {
        mNextUnsent--;
    }
    flushOutputQueue();
    return &mSending.back();
}

bool Chat::sendKeyAndMessage(std::pair<MsgCommand*, KeyCommand*> cmd)
{
    assert(cmd.first);
    if (cmd.second)
    {
        cmd.second->setChatId(mChatId);
        if (!sendCommand(*cmd.second))
            return false;
    }
    return sendCommand(*cmd.first);
}

bool Chat::msgEncryptAndSend(OutputQueue::iterator it)
{
    auto msg = it->msg;
    //opcode can be NEWMSG, MSGUPD or MSGUPDX
    assert(msg->id());
    if (it->opcode() == OP_NEWMSG && msg->backRefs.empty())
    {
        createMsgBackRefs(it);
    }

    if (mEncryptionHalted || (mOnlineState != kChatStateOnline))
        return false;

    auto msgCmd = new MsgCommand(it->opcode(), mChatId, client().userId(),
         msg->id(), msg->ts, msg->updated, msg->keyid);

    CHATD_LOG_CRYPTO_CALL("Calling ICrypto::encrypt()");
    auto pms = mCrypto->msgEncrypt(it->msg, msgCmd);
    // if using current keyid or original keyid from msg, promise is resolved directly
    if (pms.succeeded())
        return sendKeyAndMessage(pms.value());
    // else --> new key is required: KeyCommand != NULL in pms.value()

    mEncryptionHalted = true;
    CHATID_LOG_DEBUG("Can't encrypt message immediately, halting output");
    auto rowid = mSending.front().rowid;
    pms.then([this, rowid](std::pair<MsgCommand*, KeyCommand*> result)
    {
        assert(mEncryptionHalted);
        assert(!mSending.empty());
        assert(mSending.front().rowid == rowid);

        sendKeyAndMessage(result);
        mEncryptionHalted = false;
        flushOutputQueue();
    });

    pms.fail([this, msg, msgCmd](const promise::Error& err)
    {
        CHATID_LOG_ERROR("ICrypto::encrypt error encrypting message %s: %s", ID_CSTR(msg->id()), err.what());
        delete msgCmd;
        return err;
    });
    return false;
    //we don't sent a msgStatusChange event to the listener, as the GUI should initialize the
    //message's status with something already, so it's redundant.
    //The GUI should by default show it as sending
}

// Can be called for a message in history or a NEWMSG,MSGUPD,MSGUPDX message in sending queue
Message* Chat::msgModify(Message& msg, const char* newdata, size_t newlen, void* userp)
{
    uint32_t age = time(NULL) - msg.ts;
    if (age > CHATD_MAX_EDIT_AGE)
    {
        CHATID_LOG_DEBUG("msgModify: Denying edit of msgid %s because message is too old", ID_CSTR(msg.id()));
        return nullptr;
    }
    if (msg.isSending()) //update the not yet sent(or at least not yet confirmed) original as well, trying to avoid sending the original content
    {
        SendingItem* item = nullptr;
        for (auto& loopItem: mSending)
        {
            if (loopItem.msg->id() == msg.id())
            {
                item = &loopItem;
                break;
            }
        }
        assert(item);
        if ((item->opcode() == OP_MSGUPD) || (item->opcode() == OP_MSGUPDX))
        {
            item->msg->updated = age + 1;
        }
        msg.assign((void*)newdata, newlen);
        CALL_DB(updateMsgPlaintextInSending, item->rowid, msg);
    } //end msg.isSending()
    auto upd = new Message(msg.id(), msg.userid, msg.ts, age+1, newdata, newlen,
        msg.isSending(), msg.keyid, msg.type, userp);

    auto wptr = weakHandle();
    marshallCall([wptr, this, upd]()
    {
        if (wptr.deleted())
            return;
        
        postMsgToSending(upd->isSending() ? OP_MSGUPDX : OP_MSGUPD, upd);

    }, mClient.karereClient->appCtx);
    
    return upd;
}

void Chat::onLastReceived(Id msgid)
{
    mLastReceivedId = msgid;
    CALL_DB(setLastReceived, msgid);
    auto it = mIdToIndexMap.find(msgid);
    if (it == mIdToIndexMap.end())
    { // we don't have that message in the buffer yet, so we don't know its index
        Idx idx = mDbInterface->getIdxOfMsgid(msgid);
        if (idx != CHATD_IDX_INVALID)
        {
            if ((mLastReceivedIdx != CHATD_IDX_INVALID) && (idx < mLastReceivedIdx))
            {
                CHATID_LOG_ERROR("onLastReceived: Tried to set the index to an older message, ignoring");
                CHATID_LOG_DEBUG("highnum() = %zu, mLastReceivedIdx = %zu, idx = %zu", highnum(), mLastReceivedIdx, idx);
            }
            else
            {
                mLastReceivedIdx = idx;
            }
        }
        return; //last-received is behind history in memory, so nothing to notify about
    }

    auto idx = it->second;
    if (idx == mLastReceivedIdx)
        return; //probably set from db
    if (at(idx).userid != mClient.mUserId)
    {
        CHATID_LOG_WARNING("Last-received pointer points to a message not by us,"
            " possibly the pointer was set incorrectly");
    }
    //notify about messages that become 'received'
    Idx notifyOldest;
    if (mLastReceivedIdx != CHATD_IDX_INVALID) //we have a previous last-received index, notify user about received messages
    {
        if (mLastReceivedIdx > idx)
        {
            CHATID_LOG_ERROR("onLastReceived: Tried to set the index to an older message, ignoring");
            CHATID_LOG_DEBUG("highnum() = %zu, mLastReceivedIdx = %zu, idx = %zu", highnum(), mLastReceivedIdx, idx);
            return;
        }
        notifyOldest = mLastReceivedIdx + 1;
        auto low = lownum();
        if (notifyOldest < low)
        { // mLastReceivedIdx may point to a message in db, older than what we have in RAM
            notifyOldest = low;
        }
        mLastReceivedIdx = idx;
    }
    else
    {
        // No mLastReceivedIdx - notify all messages in RAM
        mLastReceivedIdx = idx;
        notifyOldest = lownum();
    }
    for (Idx i=notifyOldest; i<=mLastReceivedIdx; i++)
    {
        auto& msg = at(i);
        if (msg.userid == mClient.mUserId)
        {
            CALL_LISTENER(onMessageStatusChange, i, Message::kDelivered, msg);
        }
    }
}

void Chat::onLastSeen(Id msgid)
{
    Idx idx = CHATD_IDX_INVALID;

    auto it = mIdToIndexMap.find(msgid);
    if (it == mIdToIndexMap.end())  // msgid not loaded in RAM
    {
        idx = mDbInterface->getIdxOfMsgid(msgid);   // return CHATD_IDX_INVALID if not found in DB
    }
    else    // msgid is in RAM
    {
        idx = it->second;

        if (at(idx).userid == mClient.mUserId)
        {
            CHATD_LOG_WARNING("Last-seen points to a message by us, possibly the pointer was not set properly");
        }
    }

    if (idx == CHATD_IDX_INVALID)   // msgid is unknown locally (during initialization, or very old msg)
    {
        if (mLastSeenIdx == CHATD_IDX_INVALID)  // don't have a previous idx yet --> initialization
        {
            CHATID_LOG_DEBUG("setMessageSeen: Setting last seen msgid to %s", ID_CSTR(mLastSeenId));
            mLastSeenId = msgid;
            CALL_DB(setLastSeen, msgid);

            return;
        }
    }
    // else --> msgid was found locally
    assert(mLastSeenId.isValid());

    if (idx == mLastSeenIdx)
    {
        return; // we are up to date
    }

    if (mLastSeenIdx != CHATD_IDX_INVALID && idx < mLastSeenIdx) // msgid is older than the locally seen pointer --> update chatd
    {
        // it means the SEEN sent to chatd was not applied remotely (network issue), but it was locally
        CHATID_LOG_WARNING("onLastSeen: chatd last seen message is older than local last seen message. Updating chatd...");
        sendCommand(Command(OP_SEEN) + mChatId + mLastSeenId);
        return;
    }

    CHATID_LOG_DEBUG("setMessageSeen: Setting last seen msgid to %s", ID_CSTR(msgid));
    mLastSeenId = msgid;
    CALL_DB(setLastSeen, msgid);

    if (idx != CHATD_IDX_INVALID)   // if msgid is known locally, notify the unread count
    {
        Idx oldLastSeenIdx = mLastSeenIdx;
        mLastSeenIdx = idx;

        //notify about messages that have become 'seen'
        Idx  notifyOldest = oldLastSeenIdx + 1;
        Idx low = lownum();
        if (notifyOldest < low) // consider only messages in RAM
        {
            notifyOldest = low;
        }

        for (Idx i = notifyOldest; i <= mLastSeenIdx; i++)
        {
            auto& msg = at(i);
            if (msg.userid != mClient.mUserId)
            {
                CALL_LISTENER(onMessageStatusChange, i, Message::kSeen, msg);
            }
        }
    }

    CALL_LISTENER(onUnreadChanged);
}

bool Chat::setMessageSeen(Idx idx)
{
    assert(idx != CHATD_IDX_INVALID);
    if ((mLastSeenIdx != CHATD_IDX_INVALID) && (idx <= mLastSeenIdx))
        return false;

    auto& msg = at(idx);
    if (msg.userid == mClient.mUserId)
    {
        CHATID_LOG_DEBUG("Asked to mark own message %s as seen, ignoring", ID_CSTR(msg.id()));
        return false;
    }

    auto wptr = weakHandle();
    karere::Id id = msg.id();
    megaHandle seenTimer = karere::setTimeout([this, wptr, idx, id, seenTimer]()
    {
        if (wptr.deleted())
          return;

        mClient.mSeenTimers.erase(seenTimer);

        if ((mLastSeenIdx != CHATD_IDX_INVALID) && (idx <= mLastSeenIdx))
            return;

        CHATID_LOG_DEBUG("setMessageSeen: Setting last seen msgid to %s", ID_CSTR(id));
        sendCommand(Command(OP_SEEN) + mChatId + id);

        Idx notifyStart;
        if (mLastSeenIdx == CHATD_IDX_INVALID)
        {
            notifyStart = lownum()-1;
        }
        else
        {
            Idx lowest = lownum()-1;
            notifyStart = (mLastSeenIdx < lowest) ? lowest : mLastSeenIdx;
        }
        mLastSeenIdx = idx;
        Idx highest = highnum();
        Idx notifyEnd = (mLastSeenIdx > highest) ? highest : mLastSeenIdx;

        for (Idx i=notifyStart+1; i<=notifyEnd; i++)
        {
            auto& m = at(i);
            if (m.userid != mClient.mUserId)
            {
                CALL_LISTENER(onMessageStatusChange, i, Message::kSeen, m);
            }
        }
        mLastSeenId = id;
        CALL_DB(setLastSeen, mLastSeenId);
        CALL_LISTENER(onUnreadChanged);
    }, kSeenTimeout, mClient.karereClient->appCtx);

    mClient.mSeenTimers.insert(seenTimer);

    return true;
}

bool Chat::setMessageSeen(Id msgid)
{
    auto it = mIdToIndexMap.find(msgid);
    if (it == mIdToIndexMap.end())
    {
        CHATID_LOG_WARNING("setMessageSeen: unknown msgid '%s'", ID_CSTR(msgid));
        return false;
    }
    return setMessageSeen(it->second);
}

int Chat::unreadMsgCount() const
{
    if (mLastSeenIdx == CHATD_IDX_INVALID)
    {
        if (mHaveAllHistory)
        {
            return mDbInterface->getUnreadMsgCountAfterIdx(mLastSeenIdx);
        }
        else
        {
            return -mDbInterface->getUnreadMsgCountAfterIdx(CHATD_IDX_INVALID);
        }
    }
    else if (mLastSeenIdx < lownum())
    {
        return mDbInterface->getUnreadMsgCountAfterIdx(mLastSeenIdx);
    }

    Idx first = mLastSeenIdx+1;
    unsigned count = 0;
    auto last = highnum();
    for (Idx i=first; i<=last; i++)
    {
        auto& msg = at(i);
        if (msg.isValidUnread(mClient.userId()))
        {
            count++;
        }
    }
    return count;
}

void Chat::flushOutputQueue(bool fromStart)
{
//We assume that if fromStart is set, then we have to set mIgnoreKeyAcks
//Indeed, if we flush the send queue from the start, this means that
//the crypto module would get out of sync with the I/O sequence, which means
//that it must have been reset/freshly initialized, and we have to skip
//the NEWKEYID responses for the keys we flush from the output queue
    if(mEncryptionHalted || !mConnection.isLoggedIn())
        return;

    if (fromStart)
        mNextUnsent = mSending.begin();

    if (mNextUnsent == mSending.end())
        return;

    while (mNextUnsent != mSending.end())
    {
        //kickstart encryption
        //return true if we encrypted and sent at least one message
        if (!msgEncryptAndSend(mNextUnsent++))
            return;
    }
}

void Chat::moveItemToManualSending(OutputQueue::iterator it, ManualSendReason reason)
{
    CALL_DB(deleteItemFromSending, it->rowid);
    CALL_DB(saveItemToManualSending, *it, reason);
    CALL_LISTENER(onManualSendRequired, it->msg, it->rowid, reason); //GUI should put this message at end of that list of messages requiring 'manual' resend
    it->msg = nullptr; //don't delete the Message object, it will be owned by the app
    mSending.erase(it);
}

void Chat::removeManualSend(uint64_t rowid)
{
    try
    {
        ManualSendReason reason;
        Message *msg = getManualSending(rowid, reason);
        bool updateLastMsg = (mLastTextMsg.idx() == CHATD_IDX_INVALID) // if not confirmed yet...
                ? (msg->id() == mLastTextMsg.xid()) // ...and it's the msgxid about to be removed
                : (msg->id() == mLastTextMsg.id()); // or was confirmed and the msgid is about to be removed (a pending edit)
        if (updateLastMsg)
        {
            findAndNotifyLastTextMsg();
        }
        delete msg;

        mDbInterface->deleteManualSendItem(rowid);
    }
    catch(std::runtime_error& e)
    {
        CHATID_LOG_ERROR("removeManualSend: Unknown manual send id: %s", e.what());
    }
}

// after a reconnect, we tell the chatd the oldest and newest buffered message
void Chat::joinRangeHist(const ChatDbInfo& dbInfo)
{
    assert(mConnection.isConnected() || mConnection.isLoggedIn());
    assert(dbInfo.oldestDbId && dbInfo.newestDbId);
    mUserDump.clear();
    setOnlineState(kChatStateJoining);
    mServerOldHistCbEnabled = false;
    mServerFetchState = kHistFetchingNewFromServer;
    CHATID_LOG_DEBUG("Sending JOINRANGEHIST based on app db: %s - %s",
            dbInfo.oldestDbId.toString().c_str(), dbInfo.newestDbId.toString().c_str());

    sendCommand(Command(OP_JOINRANGEHIST) + mChatId + dbInfo.oldestDbId + dbInfo.newestDbId);
}

Client::~Client()
{
    cancelTimers();
}

void Client::msgConfirm(Id msgxid, Id msgid)
{
    // TODO: maybe it's more efficient to keep a separate mapping of msgxid to messages?
    for (auto& chat: mChatForChatId)
    {
        if (chat.second->msgConfirm(msgxid, msgid) != CHATD_IDX_INVALID)
            return;
    }
    CHATD_LOG_DEBUG("msgConfirm: No chat knows about message transaction id %s", ID_CSTR(msgxid));
}

//called when MSGID is received
bool Client::onMsgAlreadySent(Id msgxid, Id msgid)
{
    for (auto& chat: mChatForChatId)
    {
        if (chat.second->msgAlreadySent(msgxid, msgid))
            return true;
    }
    return false;
}
bool Chat::msgAlreadySent(Id msgxid, Id msgid)
{
    auto msg = msgRemoveFromSending(msgxid, msgid);
    if (!msg)
        return false; // message does not belong to our chat

    CHATID_LOG_DEBUG("message is sending status was already received by server '%s' -> '%s'", ID_CSTR(msgxid), ID_CSTR(msgid));
    CALL_LISTENER(onMessageRejected, *msg, 0);
    delete msg;
    return true;
}

Message* Chat::msgRemoveFromSending(Id msgxid, Id msgid)
{
    // as msgConfirm() is tried on all chatids, it's normal that we don't have
    // the message, so no error logging of error, just return invalid index
    if (mSending.empty())
        return nullptr;

    auto& item = mSending.front();
    if (item.opcode() == OP_MSGUPDX)
    {
        CHATID_LOG_DEBUG("msgConfirm: sendQueue doesnt start with NEWMSG or MSGUPD, but with MSGUPDX");
        return nullptr;
    }
    Id msgxidOri = item.msg->id();
    if ((item.opcode() == OP_NEWMSG) && (msgxidOri != msgxid))
    {
        CHATID_LOG_DEBUG("msgConfirm: sendQueue starts with NEWMSG, but the msgxid is different"
                         " (sent msgxid: '%s', received '%s')", ID_CSTR(msgxidOri), ID_CSTR(msgxid));
        return nullptr;
    }

    if (mNextUnsent == mSending.begin())
        mNextUnsent++; //because we remove the first element

    if (!msgid)
    {
        moveItemToManualSending(mSending.begin(), (mOwnPrivilege < PRIV_FULL)
            ? kManualSendNoWriteAccess
            : kManualSendGeneralReject); //deletes item
        return nullptr;
    }
    auto msg = item.msg;
    item.msg = nullptr;
    assert(msg);
    assert(msg->isSending());

    CALL_DB(deleteItemFromSending, item.rowid);
    mSending.pop_front(); //deletes item
    return msg;
}

// msgid can be 0 in case of rejections
Idx Chat::msgConfirm(Id msgxid, Id msgid)
{
    Message* msg = msgRemoveFromSending(msgxid, msgid);
    if (!msg)
        return CHATD_IDX_INVALID;

    CHATID_LOG_DEBUG("recv NEWMSGID: '%s' -> '%s'", ID_CSTR(msgxid), ID_CSTR(msgid));

    // update msgxid to msgid
    msg->setId(msgid, false);

    // set final keyid
    assert(mCrypto->currentKeyId() != CHATD_KEYID_INVALID);
    assert(mCrypto->currentKeyId() != CHATD_KEYID_UNCONFIRMED);
    msg->keyid = mCrypto->currentKeyId();

    // add message to history
    push_forward(msg);
    auto idx = mIdToIndexMap[msgid] = highnum();
    CALL_DB(addMsgToHistory, *msg, idx);
    //update any following MSGUPDX-s referring to this msgxid
    for (auto& item: mSending)
    {
        if (item.msg->id() == msgxid)
        {
            assert(item.opcode() == OP_MSGUPDX);
            CALL_DB(sendingItemMsgupdxToMsgupd, item, msgid);
            item.msg->setId(msgid, false);
            item.setOpcode(OP_MSGUPD);
        }
    }
    CALL_LISTENER(onMessageConfirmed, msgxid, *msg, idx);

    // last text message stuff
    if (msg->isValidLastMessage())
    {
        if (mLastTextMsg.idx() == CHATD_IDX_INVALID)
        {
            if (mLastTextMsg.xid() != msgxid) //it's another message
            {
                onLastTextMsgUpdated(*msg, idx);
            }
            else
            { //it's the same message - set its index, and don't notify again
                mLastTextMsg.confirm(idx, msgid);
                if (!mLastTextMsg.mIsNotified)
                    notifyLastTextMsg();
            }
        }
        else if (idx > mLastTextMsg.idx())
        {
            onLastTextMsgUpdated(*msg, idx);
        }
        else if (idx == mLastTextMsg.idx() && !mLastTextMsg.mIsNotified)
        {
            notifyLastTextMsg();
        }
    }
    return idx;
}

void Chat::keyConfirm(KeyId keyxid, KeyId keyid)
{
    if (keyxid != 0xffffffff)
    {
        CHATID_LOG_ERROR("keyConfirm: Key transaction id != 0xffffffff, continuing anyway");
    }
    if (mSending.empty())
    {
        CHATID_LOG_ERROR("keyConfirm: Sending queue is empty");
        return;
    }
    CALL_CRYPTO(onKeyConfirmed, keyxid, keyid);
}

void Chat::onKeyReject()
{
    mCrypto->onKeyRejected();
}

void Chat::onHistReject()
{
    CHATID_LOG_WARNING("HIST was rejected, setting chat offline and disabling it");
    assert(false);  // chatd should not REJECT a HIST, it indicates a more critical issue
    mServerFetchState = kHistNotFetching;
    setOnlineState(kChatStateOffline);
    disable(true);
}

void Chat::rejectMsgupd(Id id, uint8_t serverReason)
{
    if (mSending.empty())
    {
        throw std::runtime_error("rejectMsgupd: Send queue is empty");
    }

    auto& front = mSending.front();
    auto opcode = front.opcode();
    if (opcode != OP_MSGUPD && opcode != OP_MSGUPDX)
    {
        throw std::runtime_error(std::string("rejectMsgupd: Front of send queue does not match - expected opcode MSGUPD or MSGUPDX, actual opcode: ")
        +Command::opcodeToStr(opcode));
    }

    auto& msg = *front.msg;
    if (msg.id() != id)
    {
        std::string errorMsg = "rejectMsgupd: Message msgid/msgxid does not match the one at the front of send queue. Rejected: '";
        errorMsg.append(id.toString());
        errorMsg.append("' Sent: '");
        errorMsg.append(msg.id().toString());
        errorMsg.append("'");

        throw std::runtime_error(errorMsg);
    }

    /* Server reason:
        0 - insufficient privs or not in chat
        1 - message is not your own or you are outside the time window
        2 - message did not change (with same content)
    */
    if (serverReason == 2)
    {
        CALL_LISTENER(onEditRejected, msg, kManualSendEditNoChange);
        CALL_DB(deleteItemFromSending, mSending.front().rowid);
        mSending.pop_front();
    }
    else
    {
        moveItemToManualSending(mSending.begin(), (serverReason == 0)
            ? kManualSendNoWriteAccess : kManualSendTooOld);
    }
}

void Chat::rejectGeneric(uint8_t /*opcode*/, uint8_t /*reason*/)
{
    //TODO: Implement
}

void Chat::onMsgUpdated(Message* cipherMsg)
{
//first, if it was us who updated the message confirm the update by removing any
//queued msgupds from sending, even if they are not the same edit (i.e. a received
//MSGUPD from another client with out user will cancel any pending edit by our client
    if (cipherMsg->userid == client().userId())
    {
        for (auto it = mSending.begin(); it != mSending.end(); )
        {
            auto& item = *it;
            if (((item.opcode() != OP_MSGUPD) && (item.opcode() != OP_MSGUPDX))
                || (item.msg->id() != cipherMsg->id()))
            {
                it++;
                continue;
            }
            //erase item
            CALL_DB(deleteItemFromSending, item.rowid);
            auto erased = it;
            it++;
            mPendingEdits.erase(cipherMsg->id());
            mSending.erase(erased);
        }
    }
    mCrypto->msgDecrypt(cipherMsg)
    .then([this](Message* msg)
    {
        assert(!msg->isEncrypted());
        if (!msg->empty() && msg->type == Message::kMsgNormal && (*msg->buf() == 0))
        {
            if (msg->dataSize() < 2)
                CHATID_LOG_ERROR("onMsgUpdated: Malformed special message received - starts with null char received, but its length is 1. Assuming type of normal message");
            else
                msg->type = msg->buf()[1];
        }

        //update in db
        CALL_DB(updateMsgInHistory, msg->id(), *msg);
        //update in memory, if loaded
        auto msgit = mIdToIndexMap.find(msg->id());
        Idx idx;
        if (msgit != mIdToIndexMap.end())   // message is loaded in RAM
        {
            idx = msgit->second;
            auto& histmsg = at(idx);

            if ( (msg->type == Message::kMsgTruncate
                  && histmsg.type == msg->type
                  && histmsg.ts == msg->ts)
                    || (msg->type != Message::kMsgTruncate
                        && histmsg.updated == msg->updated) )
            {
                CHATID_LOG_DEBUG("Skipping replayed MSGUPD");
                delete msg;
                return;
            }

            //update in db
            CALL_DB(updateMsgInHistory, msg->id(), *msg);

            // update in RAM
            histmsg.assign(*msg);     // content
            histmsg.updated = msg->updated;
            histmsg.type = msg->type;
            histmsg.userid = msg->userid;
            if (msg->type == Message::kMsgTruncate)
            {
                histmsg.ts = msg->ts;   // truncates update the `ts` instead of `update`
            }

            if (idx > mNextHistFetchIdx)
            {
                // msg.ts is zero - chatd doesn't send the original timestamp
                CALL_LISTENER(onMessageEdited, histmsg, idx);
            }
            else
            {
                CHATID_LOG_DEBUG("onMessageEdited() skipped for not-loaded-yet (by the app) message");
            }

            if (msg->userid != client().userId() && // is not our own message
                    msg->updated && !msg->size())   // is deleted
            {
                CALL_LISTENER(onUnreadChanged);
            }

            if (msg->type == Message::kMsgTruncate)
            {
                handleTruncate(*msg, idx);
            }
            else if (mLastTextMsg.idx() == idx) //last text msg stuff
            {
                //our last text message was edited
                if (histmsg.isValidLastMessage()) //same message, but with updated contents
                {
                    onLastTextMsgUpdated(histmsg, idx);
                }
                else //our last text msg was deleted or changed to management
                {    //message, find another one
                    findAndNotifyLastTextMsg();
                }
            }
        }
        else    // message not loaded in RAM
        {
            CHATID_LOG_DEBUG("onMsgUpdated(): update for message not loaded");

            // check if message in DB is outdated
            uint16_t delta = 0;
            CALL_DB(getMessageDelta, msg->id(), &delta);

            if (delta != msg->updated)
            {
                //update in db
                CALL_DB(updateMsgInHistory, msg->id(), *msg);
            }
        }

        delete msg;
    })
    .fail([this, cipherMsg](const promise::Error& err)
    {
        if (err.type() == SVCRYPTO_ENOMSG)
        {
            CHATID_LOG_WARNING("Msg has been deleted during decryption process");
        }
        else
        {
            CHATID_LOG_ERROR("Error decrypting edit of message %s: %s",
                ID_CSTR(cipherMsg->id()), err.what());
        }
    });
}
void Chat::handleTruncate(const Message& msg, Idx idx)
{
// chatd may re-send a MSGUPD at login, if there are no newer messages in the
// chat. We have to be prepared to handle this, i.e. handleTruncate() must
// be idempotent.
// However, handling the SEEN and RECEIVED pointers in in a replayed truncate
// is a bit tricky, because if they point to the truncate point (i.e. idx)
// normally we would set them in a way that makes the truncate management message
// at the truncation point unseen. But in case of a replay, we don't want it
// to be unseen, as this will reset the unread message count to '1+' every time
// the client connects, until someoone posts a new message in the chat.
// To avoid this, we have to detect the replay. But if we detect it, we can actually
// avoid the whole replay (even the idempotent part), and just bail out.

    CHATID_LOG_DEBUG("Truncating chat history before msgid %s, idx %d, fwdStart %d", ID_CSTR(msg.id()), idx, mForwardStart);
    CALL_CRYPTO(resetSendKey);
    CALL_DB(truncateHistory, msg);
    if (idx != CHATD_IDX_INVALID)   // message is loaded in RAM
    {
        //GUI must detach and free any resources associated with
        //messages older than the one specified
        CALL_LISTENER(onHistoryTruncated, msg, idx);
        deleteMessagesBefore(idx);
        if (mLastSeenIdx != CHATD_IDX_INVALID)
        {
            if (mLastSeenIdx <= idx)
            {
                //if we haven't seen even messages before the truncation point,
                //now we will have not seen any message after the truncation
                mLastSeenIdx = CHATD_IDX_INVALID;
                mLastSeenId = 0;
                CALL_DB(setLastSeen, 0);
            }
        }
        if (mLastReceivedIdx != CHATD_IDX_INVALID)
        {
            if (mLastReceivedIdx <= idx)
            {
                mLastReceivedIdx = CHATD_IDX_INVALID;
                mLastReceivedId = 0;
                CALL_DB(setLastReceived, 0);
            }
        }

        if (mClient.isMessageReceivedConfirmationActive() && mLastIdxReceivedFromServer <= idx)
        {
            mLastIdxReceivedFromServer = CHATD_IDX_INVALID;
            mLastIdReceivedFromServer = karere::Id::null();
            // TODO: the update of those variables should be persisted
        }
    }

    // since we have the truncate message in local history (otherwise chatd wouldn't have sent us
    // the truncate), now we know we have all history and what's the oldest msgid.
    CALL_DB(setHaveAllHistory, true);
    mHaveAllHistory = true;
    mOldestKnownMsgId = msg.id();

    // if truncate was received for a message not loaded in RAM, we may have more history in DB
    mHasMoreHistoryInDb = at(lownum()).id() != mOldestKnownMsgId;

    CALL_LISTENER(onUnreadChanged);
    findAndNotifyLastTextMsg();
}

Id Chat::makeRandomId()
{
    static std::uniform_int_distribution<uint64_t>distrib(0, 0xffffffffffffffff);
    static std::random_device rd;
    return distrib(rd);
}

void Chat::deleteMessagesBefore(Idx idx)
{
    //delete everything before idx, but not including idx
    if (idx > mForwardStart)
    {
        mBackwardList.clear();
        auto delCount = idx-mForwardStart;
        mForwardList.erase(mForwardList.begin(), mForwardList.begin()+delCount);
        mForwardStart += delCount;
    }
    else
    {
        mBackwardList.erase(mBackwardList.begin()+mForwardStart-idx, mBackwardList.end());
    }
}

Message::Status Chat::getMsgStatus(const Message& msg, Idx idx) const
{
    assert(idx != CHATD_IDX_INVALID);
    if (msg.userid == mClient.mUserId)
    {
        if (msg.isSending())
            return Message::kSending;

        // Check if we have an unconfirmed edit
        for (auto& item: mSending)
        {
            if (item.msg->id() == msg.id())
            {
                auto op = item.opcode();
                if (op == OP_MSGUPD || op == OP_MSGUPDX)
                    return Message::kSending;
            }
        }
        if (idx <= mLastReceivedIdx)
            return Message::kDelivered;
        else
        {
            return Message::kServerReceived;
        }
    } //message is from a peer
    else
    {
        if (mLastSeenIdx == CHATD_IDX_INVALID)
            return Message::kNotSeen;
        return (idx <= mLastSeenIdx) ? Message::kSeen : Message::kNotSeen;
    }
}
/* We have 3 stages:
 - add to history buffer, allocating an index
 - decrypt - may happen asynchronous if crypto needs to fetch stuff from network.
 Also the message may be undecryptable - in this case continue as normal, but message's
 isEncrypted() flag will be set to true, so GUI can decide how to show it
 - add message to history db (including its isEncrypted() state(), handle received
 and seen pointers, call old/new message user callbacks. This may be executed for
 messages that are actually encrypted - app must be prepared for that
*/
Idx Chat::msgIncoming(bool isNew, Message* message, bool isLocal)
{
    assert((isLocal && !isNew) || !isLocal);
    auto msgid = message->id();
    assert(msgid);
    Idx idx;

    if (isNew)
    {
        push_forward(message);
        idx = highnum();
        if (!mOldestKnownMsgId)
            mOldestKnownMsgId = msgid;
    }
    else
    {
        if (!isLocal)
        {
            //history message older than the oldest we have
            assert(isFetchingFromServer());
            assert(message->isEncrypted() == 1);
            mLastServerHistFetchCount++;
            if (mHasMoreHistoryInDb)
            { //we have db history that is not loaded, so we determine the index
              //by the db, and don't add the message to RAM
                idx = mDbInterface->getOldestIdx()-1;
            }
            else
            {
                //all history is in RAM, determine the index from RAM
                push_back(message);
                idx = lownum();
            }
            //shouldn't we update this only after we save the msg to db?
            mOldestKnownMsgId = msgid;
        }
        else //local history message - load from DB to RAM
        {
            push_back(message);
            idx = lownum();
            if (msgid == mOldestKnownMsgId)
            //we have just processed the oldest message from the db
                mHasMoreHistoryInDb = false;
        }
    }
    mIdToIndexMap[msgid] = idx;
    handleLastReceivedSeen(msgid);
    msgIncomingAfterAdd(isNew, isLocal, *message, idx);
    return idx;
}

bool Chat::msgIncomingAfterAdd(bool isNew, bool isLocal, Message& msg, Idx idx)
{
    if (isLocal)
    {
        assert(!msg.isEncrypted());
        msgIncomingAfterDecrypt(isNew, true, msg, idx);
        return true;
    }
    else
    {
        assert(msg.isEncrypted() == 1); //no decrypt attempt was made
    }

    try
    {
        mCrypto->handleLegacyKeys(msg);
    }
    catch(std::exception& e)
    {
        CHATID_LOG_WARNING("handleLegacyKeys threw error: %s\n"
            "Queued messages for decrypt: %d - %d. Ignoring", e.what(),
            mDecryptOldHaltedAt, idx);
    }

    if (at(idx).isEncrypted() != 1)
    {
        CHATID_LOG_DEBUG("handleLegacyKeys already decrypted msg %s, bailing out", ID_CSTR(msg.id()));
        return true;
    }

    if (isNew)
    {
        if (mDecryptNewHaltedAt != CHATD_IDX_INVALID)
        {
            CHATID_LOG_DEBUG("Decryption of new messages is halted, message queued for decryption");
            return false;
        }
    }
    else
    {
        if (mDecryptOldHaltedAt != CHATD_IDX_INVALID)
        {
            CHATID_LOG_DEBUG("Decryption of old messages is halted, message queued for decryption");
            return false;
        }
    }
    CHATD_LOG_CRYPTO_CALL("Calling ICrypto::decrypt()");
    auto pms = mCrypto->msgDecrypt(&msg);
    if (pms.succeeded())
    {
        assert(!msg.isEncrypted());
        msgIncomingAfterDecrypt(isNew, false, msg, idx);
        return true;
    }

    CHATID_LOG_DEBUG("Decryption could not be done immediately, halting for next messages");
    if (isNew)
        mDecryptNewHaltedAt = idx;
    else
        mDecryptOldHaltedAt = idx;

    auto message = &msg;
    pms.fail([this, message, idx](const promise::Error& err) -> promise::Promise<Message*>
    {
        if (err.type() == SVCRYPTO_ENOMSG)
        {
            return promise::Error("History was reloaded, ignore message", EINVAL, SVCRYPTO_ENOMSG);
        }

        assert(message->isEncrypted() == 1);
        message->setEncrypted(2);
        if ((err.type() != SVCRYPTO_ERRTYPE) ||
            (err.code() != SVCRYPTO_ENOKEY))
        {
            CHATID_LOG_ERROR(
                "Unrecoverable decrypt error at message %s(idx %d):'%s'\n"
                "Message will not be decrypted", ID_CSTR(message->id()), idx, err.toString().c_str());
        }
        else
        {
            //we have a normal situation where a message was sent just before a user joined, so it will be undecryptable
            //TODO: assert chatroom is not 1on1
            CHATID_LOG_WARNING("No key to decrypt message %s, possibly message was sent just before user joined", ID_CSTR(message->id()));
        }
        return message;
    })
    .then([this, isNew, isLocal, idx](Message* message)
    {
#ifndef NDEBUG
        if (isNew)
            assert(mDecryptNewHaltedAt == idx);
        else
            assert(mDecryptOldHaltedAt == idx);
#endif
        msgIncomingAfterDecrypt(isNew, false, *message, idx);
        if (isNew)
        {
            // Decrypt the rest - try to decrypt immediately (synchromously),
            // so that order is guaranteed. Bail out of the loop at the first
            // message that can't be decrypted immediately(msgIncomingAfterAdd()
            // returns false). Will continue when the delayed decrypt finishes

            auto first = mDecryptNewHaltedAt + 1;
            mDecryptNewHaltedAt = CHATD_IDX_INVALID;
            auto last = highnum();
            for (Idx i = first; i <= last; i++)
            {
                if (!msgIncomingAfterAdd(isNew, false, at(i), i))
                    break;
            }
            if ((mServerFetchState == kHistDecryptingNew) &&
                (mDecryptNewHaltedAt == CHATD_IDX_INVALID)) //all messages decrypted
            {
                mServerFetchState = kHistNotFetching;
            }
        }
        else
        {
            // Old history
            // Decrypt the rest synchronously, bail out on first that can't
            // decrypt synchonously.
            // Local messages are always decrypted, this is handled
            // at the start of this func

            assert(!isLocal);
            auto first = mDecryptOldHaltedAt - 1;
            mDecryptOldHaltedAt = CHATD_IDX_INVALID;
            auto last = lownum();
            for (Idx i = first; i >= last; i--)
            {
                if (!msgIncomingAfterAdd(isNew, false, at(i), i))
                    break;
            }
            if ((mServerFetchState == kHistDecryptingOld) &&
                (mDecryptOldHaltedAt == CHATD_IDX_INVALID))
            {
                mServerFetchState = kHistNotFetching;
                if (mServerOldHistCbEnabled)
                {
                    CALL_LISTENER(onHistoryDone, kHistSourceServer);
                }
            }
        }
    })
    .fail([this](const promise::Error& err)
    {
        //TODO: If a message could be deleted individually, decryption process should be restarted again
        // It isn't a possibilty with acutal implementation
        CHATID_LOG_WARNING("Message can't be decrypted: Fail type (%d) - %s", err.type(), err.what());
    });

    return false; //decrypt was not done immediately
}

// Save to history db, handle received and seen pointers, call new/old message user callbacks
void Chat::msgIncomingAfterDecrypt(bool isNew, bool isLocal, Message& msg, Idx idx)
{
    assert(idx != CHATD_IDX_INVALID);
    if (!isNew)
    {
        mLastHistDecryptCount++;
    }
    auto msgid = msg.id();
    if (!isLocal)
    {
        assert(msg.isEncrypted() != 1); //either decrypted or error
        if (!msg.empty() && msg.type == Message::kMsgNormal && (*msg.buf() == 0)) //'special' message - attachment etc
        {
            if (msg.dataSize() < 2)
                CHATID_LOG_ERROR("Malformed special message received - starts with null char received, but its length is 1. Assuming type of normal message");
            else
                msg.type = msg.buf()[1];
        }

        verifyMsgOrder(msg, idx);
        CALL_DB(addMsgToHistory, msg, idx);

        if (mClient.isMessageReceivedConfirmationActive() && !isGroup() &&
                (msg.userid != mClient.mUserId) && // message is not ours
                ((mLastIdxReceivedFromServer == CHATD_IDX_INVALID) ||   // no local history
                 (idx > mLastIdxReceivedFromServer)))   // newer message than last received
        {
            mLastIdxReceivedFromServer = idx;
            mLastIdReceivedFromServer = msgid;
            // TODO: the update of those variables should be persisted

            sendCommand(Command(OP_RECEIVED) + mChatId + msgid);
        }
    }
    if (msg.backRefId && !mRefidToIdxMap.emplace(msg.backRefId, idx).second)
    {
        CALL_LISTENER(onMsgOrderVerificationFail, msg, idx, "A message with that backrefId "+std::to_string(msg.backRefId)+" already exists");
    }

    auto status = getMsgStatus(msg, idx);
    if (isNew)
    {
        CALL_LISTENER(onRecvNewMessage, idx, msg, status);
    }
    else
    {
        // old message
        // local messages are obtained on-demand, so if isLocal,
        // then always send to app
        bool isChatRoomOpened = false;

        auto it = mClient.karereClient->chats->find(mChatId);
        if (it != mClient.karereClient->chats->end())
        {
            isChatRoomOpened = it->second->hasChatHandler();
        }

        if (isLocal || (mServerOldHistCbEnabled && isChatRoomOpened))
        {
            CALL_LISTENER(onRecvHistoryMessage, idx, msg, status, isLocal);
        }
    }
    if (msg.type == Message::kMsgTruncate)
    {
        if (isNew)
        {
            handleTruncate(msg, idx);
        }
        onMsgTimestamp(msg.ts);
        return;
    }

    if (isNew || (mLastSeenIdx == CHATD_IDX_INVALID))
        CALL_LISTENER(onUnreadChanged);

    //handle last text message
    if (msg.isValidLastMessage())
    {
        if ((mLastTextMsg.state() != LastTextMsgState::kHave) //we don't have any last-text-msg yet, just use any
        || (mLastTextMsg.idx() == CHATD_IDX_INVALID) //current last-text-msg is a pending send, always override it
        || (idx > mLastTextMsg.idx())) //we have a newer message
        {
            onLastTextMsgUpdated(msg, idx);
        }
        else if (idx == mLastTextMsg.idx() && !mLastTextMsg.mIsNotified)
        { //we have already updated mLastTextMsg because app called
          //lastTextMessage() from the onRecvXXX callback, but we haven't done
          //onLastTextMessageUpdated() with it
            notifyLastTextMsg();
        }
    }
    onMsgTimestamp(msg.ts);
}

void Chat::onMsgTimestamp(uint32_t ts)
{
    if (ts <= mLastMsgTs)
        return;
    mLastMsgTs = ts;
    CALL_LISTENER(onLastMessageTsUpdated, ts);
}

void Chat::verifyMsgOrder(const Message& msg, Idx idx)
{
    for (auto refid: msg.backRefs)
    {
        auto it = mRefidToIdxMap.find(refid);
        if (it == mRefidToIdxMap.end())
            continue;
        Idx targetIdx = it->second;
        if (targetIdx >= idx)
        {
            CALL_LISTENER(onMsgOrderVerificationFail, msg, idx, "Message order verification failed, possible history tampering");
            return;
        }
    }
}

void Chat::handleLastReceivedSeen(Id msgid)
{
    //normally the indices will not be set if mLastXXXId == msgid, as there will be only
    //one chance to set the idx (we receive the msg only once).
    if (msgid == mLastSeenId) //we didn't have the message when we received the last seen id
    {
        CHATID_LOG_DEBUG("Received the message with the last-seen msgid '%s', "
            "setting the index pointer to it", ID_CSTR(msgid));
        onLastSeen(msgid);
    }
    if (mLastReceivedId == msgid)
    {
        //we didn't have the message when we received the last received msgid pointer,
        //and now we just received the message - set the index pointer
        CHATID_LOG_DEBUG("Received the message with the last-received msgid '%s', "
            "setting the index pointer to it", ID_CSTR(msgid));
        onLastReceived(msgid);
    }
}

void Chat::onUserJoin(Id userid, Priv priv)
{
    if (mOnlineState < kChatStateJoining)
        throw std::runtime_error("onUserJoin received while not joining and not online");

    if (userid == client().userId())
    {
        mOwnPrivilege = priv;
    }

    if (mOnlineState == kChatStateJoining)
    {
        mUserDump.insert(userid);
    }

    if (mOnlineState == kChatStateOnline || !mIsFirstJoin)
    {
        mUsers.insert(userid);
        CALL_CRYPTO(onUserJoin, userid);
        CALL_LISTENER(onUserJoin, userid, priv);
    }
}

void Chat::onUserLeave(Id userid)
{
    if (mOnlineState < kChatStateJoining)
        throw std::runtime_error("onUserLeave received while not joining and not online");

    if (userid == client().userId())
    {
        mOwnPrivilege = PRIV_NOTPRESENT;
    }

    if (mOnlineState == kChatStateOnline || !mIsFirstJoin)
    {
        mUsers.erase(userid);
        CALL_CRYPTO(onUserLeave, userid);
        CALL_LISTENER(onUserLeave, userid);
    }
}

void Connection::notifyLoggedIn()
{
    if (mLoginPromise.done())
        return;
    mState = kStateLoggedIn;
    assert(mConnectPromise.succeeded());
    mLoginPromise.resolve();
}

void Chat::onJoinComplete()
{
    mConnection.notifyLoggedIn();
    if (mUsers != mUserDump)
    {
        mUsers.swap(mUserDump);
        CALL_CRYPTO(setUsers, &mUsers);
    }
    mUserDump.clear();
    mEncryptionHalted = false;
    auto unconfirmedKeyCmd = mCrypto->unconfirmedKeyCmd();
    if (unconfirmedKeyCmd)
    {
        CHATID_LOG_DEBUG("Re-sending unconfirmed key");
        sendCommand(*unconfirmedKeyCmd);
    }

    setOnlineState(kChatStateOnline);
    flushOutputQueue(true); //flush encrypted messages

    if (mIsFirstJoin)
    {
        mIsFirstJoin = false;
        if (!mLastTextMsg.isValid())
        {
            CHATID_LOG_DEBUG("onJoinComplete: Haven't received a text message during join, getting last text message on-demand");
            findAndNotifyLastTextMsg();
        }
    }
}

void Chat::resetGetHistory()
{
    mNextHistFetchIdx = CHATD_IDX_INVALID;
    mServerOldHistCbEnabled = false;
}

void Chat::setOnlineState(ChatState state)
{
    if (state == mOnlineState)
        return;

    mOnlineState = state;
    CHATID_LOG_DEBUG("Online state changed to %s", chatStateToStr(mOnlineState));
    CALL_CRYPTO(onOnlineStateChange, state);
    CALL_LISTENER(onOnlineStateChange, state);

    if (state == kChatStateOnline && mClient.areAllChatsLoggedIn())
    {
        mClient.karereClient->setCommitMode(true);

        if (!mClient.karereClient->mSyncPromise.done())
        {
            mClient.karereClient->mSyncPromise.resolve();
            if (mClient.karereClient->mSyncTimer)
            {
                cancelTimeout(mClient.karereClient->mSyncTimer, mClient.karereClient->appCtx);
                mClient.karereClient->mSyncTimer = 0;
            }
        }
    }
}

void Chat::onLastTextMsgUpdated(const Message& msg, Idx idx)
{
    //idx == CHATD_IDX_INVALID when we notify about a message in the send queue
    //either (msg.isSending() && idx-is-invalid) or (!msg.isSending() && index-is-valid)
    assert(!((idx == CHATD_IDX_INVALID) ^ msg.isSending()));
    assert(!msg.empty());
    assert(msg.type != Message::kMsgRevokeAttachment);
    mLastTextMsg.assign(msg, idx);
    notifyLastTextMsg();
}

void Chat::notifyLastTextMsg()
{
    CALL_LISTENER(onLastTextMessageUpdated, mLastTextMsg);
    mLastTextMsg.mIsNotified = true;
}

uint8_t Chat::lastTextMessage(LastTextMsg*& msg)
{
    if (mLastTextMsg.isValid())
    {
        msg = &mLastTextMsg;
        return LastTextMsgState::kHave;
    }

    if (mLastTextMsg.isFetching() || !findLastTextMsg())
    {
        msg = nullptr;
        return LastTextMsgState::kFetching;
    }

    if (mLastTextMsg.isValid()) // findLastTextMsg() may have found it locally
    {
        msg = &mLastTextMsg;
        return LastTextMsgState::kHave;
    }

    msg = nullptr;
    return mLastTextMsg.state();
}

bool Chat::findLastTextMsg()
{
    if (!mSending.empty())
    {
        for (auto it = mSending.rbegin(); it!= mSending.rend(); it++)
        {
            assert(it->msg);
            auto& msg = *it->msg;
            if (msg.isValidLastMessage())
            {
                mLastTextMsg.assign(msg, CHATD_IDX_INVALID);
                CHATID_LOG_DEBUG("lastTextMessage: Text message found in send queue");
                return true;
            }
        }
    }
    if (!empty())
    {
        //check in ram
        auto low = lownum();
        for (Idx i=highnum(); i >= low; i--)
        {
            auto& msg = at(i);
            if (msg.isValidLastMessage())
            {
                mLastTextMsg.assign(msg, i);
                CHATID_LOG_DEBUG("lastTextMessage: Text message found in RAM");
                return true;
            }
        }
        //check in db
        CALL_DB(getLastTextMessage, lownum()-1, mLastTextMsg);
        if (mLastTextMsg.isValid())
        {
            CHATID_LOG_DEBUG("lastTextMessage: Text message found in DB");
            return true;
        }
    }
    if (mHaveAllHistory)
    {
        CHATID_LOG_DEBUG("lastTextMessage: No text message in whole history");
        assert(!mLastTextMsg.isValid());
        return true;
    }

    CHATID_LOG_DEBUG("lastTextMessage: No text message found locally");

    // prevent access to websockets from app's thread
    auto wptr = weakHandle();
    marshallCall([wptr, this]()
    {
        if (wptr.deleted())
            return;

        if (mOnlineState == kChatStateOnline)
        {
            CHATID_LOG_DEBUG("lastTextMessage: fetching history from server");

            mServerOldHistCbEnabled = false;
            requestHistoryFromServer(-16);
            mLastTextMsg.setState(LastTextMsgState::kFetching);
        }

    }, mClient.karereClient->appCtx);

    return false;
}

void Chat::findAndNotifyLastTextMsg()
{
    auto wptr = weakHandle();
    marshallCall([wptr, this]() //prevent re-entrancy
    {
        if (wptr.deleted())
            return;

        if (!findLastTextMsg())
            return;

        notifyLastTextMsg();
    }, mClient.karereClient->appCtx);
}

void Chat::sendTypingNotification()
{
    sendCommand(Command(OP_BROADCAST) + mChatId + karere::Id::null() +(uint8_t)Command::kBroadcastUserTyping);
}

void Chat::sendStopTypingNotification()
{
    sendCommand(Command(OP_BROADCAST) + mChatId + karere::Id::null() +(uint8_t)Command::kBroadcastUserStopTyping);
}

void Chat::handleBroadcast(karere::Id from, uint8_t type)
{
    if (type == Command::kBroadcastUserTyping)
    {
        CHATID_LOG_DEBUG("recv BROADCAST kBroadcastUserTyping");
        CALL_LISTENER(onUserTyping, from);
    }
    else if (type == Command::kBroadcastUserStopTyping)
    {
        CHATID_LOG_DEBUG("recv BROADCAST kBroadcastUserStopTyping");
        CALL_LISTENER(onUserStopTyping, from);
    }
    else
    {
        CHATID_LOG_WARNING("recv BROADCAST <unknown_type>");
    }
}

bool Chat::manualResendWhenUserJoins() const
{
    return mClient.manualResendWhenUserJoins();
}

void Client::leave(Id chatid)
{
    auto conn = mConnectionForChatId.find(chatid);
    if (conn == mConnectionForChatId.end())
    {
        CHATD_LOG_ERROR("Client::leave: Unknown chat %s", ID_CSTR(chatid));
        return;
    }
    conn->second->mChatIds.erase(chatid);
    mConnectionForChatId.erase(conn);
    mChatForChatId.erase(chatid);
}

IRtcHandler* Client::setRtcHandler(IRtcHandler *handler)
{
    auto old = mRtcHandler;
    mRtcHandler = handler;
    return old;
}

#define RET_ENUM_NAME(name) case OP_##name: return #name

const char* Command::opcodeToStr(uint8_t code)
{
    switch(code)
    {
        RET_ENUM_NAME(KEEPALIVE);
        RET_ENUM_NAME(JOIN);
        RET_ENUM_NAME(OLDMSG);
        RET_ENUM_NAME(NEWMSG);
        RET_ENUM_NAME(MSGUPD);
        RET_ENUM_NAME(SEEN);
        RET_ENUM_NAME(RECEIVED);
        RET_ENUM_NAME(RETENTION);
        RET_ENUM_NAME(HIST);
        RET_ENUM_NAME(RANGE);
        RET_ENUM_NAME(NEWMSGID);
        RET_ENUM_NAME(REJECT);
        RET_ENUM_NAME(BROADCAST);
        RET_ENUM_NAME(HISTDONE);
        RET_ENUM_NAME(NEWKEY);
        RET_ENUM_NAME(NEWKEYID);
        RET_ENUM_NAME(JOINRANGEHIST);
        RET_ENUM_NAME(MSGUPDX);
        RET_ENUM_NAME(MSGID);
        RET_ENUM_NAME(CLIENTID);
        RET_ENUM_NAME(RTMSG_BROADCAST);
        RET_ENUM_NAME(RTMSG_USER);
        RET_ENUM_NAME(RTMSG_ENDPOINT);
        RET_ENUM_NAME(INCALL);
        RET_ENUM_NAME(ENDCALL);
        RET_ENUM_NAME(KEEPALIVEAWAY);
        RET_ENUM_NAME(CALLDATA);
        RET_ENUM_NAME(ECHO);
        RET_ENUM_NAME(ADDREACTION);
        RET_ENUM_NAME(DELREACTION);
        RET_ENUM_NAME(SYNC);
        default: return "(invalid opcode)";
    };
}

const char* Message::statusNames[] =
{
  "Sending", "SendingManual", "ServerReceived", "ServerRejected", "Delivered", "NotSeen", "Seen"
};
}<|MERGE_RESOLUTION|>--- conflicted
+++ resolved
@@ -1258,11 +1258,7 @@
                 assert(mChatdClient.mRtcHandler);
                 if (mChatdClient.mRtcHandler)    // in case chatd broadcast this opcode, instead of send it to the endpoint
                 {
-<<<<<<< HEAD
-                    mClient.mRtcHandler->onClientLeftCall(chatid, userid, clientid);
-=======
-                    mChatdClient.mRtcHandler->onUserOffline(chatid, userid, clientid);
->>>>>>> 1df4472c
+                    mChatdClient.mRtcHandler->onClientLeftCall(chatid, userid, clientid);
                 }
 #endif
 
@@ -1574,7 +1570,6 @@
     CALL_LISTENER(onHistoryReloaded);
 }
 
-<<<<<<< HEAD
 unsigned int Chat::callParticipants() const
 {
     return mCallParticipants.size();
@@ -1583,11 +1578,11 @@
 void Chat::removeCallParticipants()
 {
     mCallParticipants.clear();
-=======
+}
+
 void Chat::sendSync()
 {
     sendCommand(Command(OP_SYNC) + mChatId);
->>>>>>> 1df4472c
 }
 
 Message* Chat::getMsgByXid(Id msgxid)
