--- conflicted
+++ resolved
@@ -4231,23 +4231,6 @@
         {
             mChatdClient.mRtcHandler->onKickedFromChatRoom(mChatId);
         }
-<<<<<<< HEAD
-    }
-    else
-    {
-        if (mChatdClient.mRtcHandler)
-        {
-            // the call will usually be terminated by the kicked user, but just in case
-            // the client doesn't do it properly, we notify the user left the call
-            uint32_t clientid = mChatdClient.mRtcHandler->clientidFromPeer(mChatId, userid);
-            if (clientid)
-            {
-                onEndCall(userid, clientid);
-            }
-        }
-#endif
-=======
->>>>>>> 5a7b1da7
     }
     else
     {
