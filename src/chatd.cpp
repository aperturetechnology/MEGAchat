#include "chatd.h"
#include "chatClient.h"
#include "chatdICrypto.h"
#include "base64url.h"
#include <algorithm>
#include <random>
#include <regex>

using namespace std;
using namespace promise;
using namespace karere;

#define CHATD_LOG_LISTENER_CALLS

#define ID_CSTR(id) id.toString().c_str()

// logging for a specific chatid - prepends the chatid and calls the normal logging macro
#define CHATID_LOG_DEBUG(fmtString,...) CHATD_LOG_DEBUG("%s: " fmtString, ID_CSTR(chatId()), ##__VA_ARGS__)
#define CHATID_LOG_WARNING(fmtString,...) CHATD_LOG_WARNING("%s: " fmtString, ID_CSTR(chatId()), ##__VA_ARGS__)
#define CHATID_LOG_ERROR(fmtString,...) CHATD_LOG_ERROR("%s: " fmtString, ID_CSTR(chatId()), ##__VA_ARGS__)

#ifdef CHATD_LOG_LISTENER_CALLS
    #define CHATD_LOG_LISTENER_CALL(fmtString,...) CHATID_LOG_DEBUG(fmtString, ##__VA_ARGS__)
#else
    #define CHATD_LOG_LISTENER_CALL(...)
#endif

#ifdef CHATD_LOG_CRYPTO_CALLS
    #define CHATD_LOG_CRYPTO_CALL(fmtString,...) CHATID_LOG_DEBUG(fmtString, ##__VA_ARGS__)
#else
    #define CHATD_LOG_CRYPTO_CALL(...)
#endif

#ifdef CHATD_LOG_DB_CALLS
    #define CHATD_LOG_DB_CALL(fmtString,...) CHATID_LOG_DEBUG(fmtString, ##__VA_ARGS__)
#else
    #define CHATD_LOG_DB_CALL(...)
#endif

#define CALL_LISTENER(methodName,...)                                                           \
    do {                                                                                        \
      try {                                                                                     \
          CHATD_LOG_LISTENER_CALL("Calling Listener::" #methodName "()");                       \
          mListener->methodName(__VA_ARGS__);                                                   \
      } catch(std::exception& e) {                                                              \
          CHATD_LOG_WARNING("Exception thrown from Listener::" #methodName "():\n%s", e.what());\
      }                                                                                         \
    } while(0)

#define CALL_CRYPTO(methodName,...)                                                             \
    do {                                                                                        \
      try {                                                                                     \
          CHATD_LOG_CRYPTO_CALL("Calling ICrypto::" #methodName "()");                          \
          mCrypto->methodName(__VA_ARGS__);                                                     \
      } catch(std::exception& e) {                                                              \
          CHATD_LOG_WARNING("Exception thrown from ICrypto::" #methodName "():\n%s", e.what()); \
      }                                                                                         \
    } while(0)

#define CALL_DB(methodName,...)                                                           \
    do {                                                                                        \
      try {                                                                                     \
          CHATD_LOG_DB_CALL("Calling DbInterface::" #methodName "()");                               \
          mDbInterface->methodName(__VA_ARGS__);                                                   \
      } catch(std::exception& e) {                                                              \
          CHATID_LOG_ERROR("Exception thrown from DbInterface::" #methodName "():\n%s", e.what());\
      }                                                                                         \
    } while(0)

#ifndef CHATD_ASYNC_MSG_CALLBACKS
    #define CHATD_ASYNC_MSG_CALLBACKS 1
#endif

namespace chatd
{

// message storage subsystem
// the message buffer can grow in two directions and is always contiguous, i.e. there are no "holes"
// there is no guarantee as to ordering

const unsigned Client::chatdVersion = 2;

Client::Client(karere::Client *client, Id userId)
:mUserId(userId), mApi(&client->api), karereClient(client)
{
    mRichPrevAttrCbHandle = karereClient->userAttrCache().getAttr(mUserId, ::mega::MegaApi::USER_ATTR_RICH_PREVIEWS, this,
       [](::Buffer *buf, void* userp)
       {
            Client *client = static_cast<Client*>(userp);
            client->mRichLinkState = kRichLinkNotDefined;

            // if user changed the option to do/don't generate rich links...
            if (buf && !buf->empty())
            {
                char tmp[2];
                base64urldecode(buf->buf(), buf->size(), tmp, 2);
                switch(*tmp)
                {
                case '1':
                    client->mRichLinkState = kRichLinkEnabled;
                    break;

                case '0':
                    client->mRichLinkState = kRichLinkDisabled;
                    break;

                default:
                    CHATD_LOG_WARNING("Unexpected value for user attribute USER_ATTR_RICH_PREVIEWS - value: %c", *tmp);
                    break;
                }
            }

            // proceed to prepare rich-links or to discard them
            switch (client->mRichLinkState)
            {
            case kRichLinkEnabled:
                for (auto& chat: client->mChatForChatId)
                {
                    chat.second->requestPendingRichLinks();
                }
                break;

            case kRichLinkDisabled:
                for (auto& chat: client->mChatForChatId)
                {
                    chat.second->removePendingRichLinks();
                }
                break;

            case kRichLinkNotDefined:
                break;
            }
       });
}

Chat& Client::createChat(Id chatid, int shardNo, const std::string& url,
    Listener* listener, const karere::SetOfIds& users, ICrypto* crypto, uint32_t chatCreationTs, bool isGroup)
{
    auto chatit = mChatForChatId.find(chatid);
    if (chatit != mChatForChatId.end())
    {
        CHATD_LOG_WARNING("Client::createChat: Chat with chatid %s already exists, returning existing instance", ID_CSTR(chatid));
        return *chatit->second;
    }

    // instantiate a Connection object for this shard if needed
    Connection* conn;
    auto it = mConnections.find(shardNo);
    if (it == mConnections.end())
    {
        conn = new Connection(*this, shardNo);
        mConnections.emplace(std::piecewise_construct,
            std::forward_as_tuple(shardNo), std::forward_as_tuple(conn));
    }
    else
    {
        conn = it->second.get();
    }

    if (!url.empty())
    {
        conn->mUrl.parse(url);
    }
    // map chatid to this shard
    mConnectionForChatId[chatid] = conn;

    // always update the URL to give the API an opportunity to migrate chat shards between hosts
    Chat* chat = new Chat(*conn, chatid, listener, users, chatCreationTs, crypto, isGroup);
    // add chatid to the connection's chatids
    conn->mChatIds.insert(chatid);
    mChatForChatId.emplace(chatid, std::shared_ptr<Chat>(chat));
    return *chat;
}
void Client::sendKeepalive()
{
    for (auto& conn: mConnections)
    {
        conn.second->sendKeepalive(mKeepaliveType);
    }
}

void Client::sendEcho()
{
    for (auto& conn: mConnections)
    {
        conn.second->sendEcho();
    }
}

void Client::setKeepaliveType(bool isInBackground)
{
    mKeepaliveType = isInBackground ? OP_KEEPALIVEAWAY : OP_KEEPALIVE;
}

void Client::notifyUserIdle()
{
    if (mKeepaliveType == OP_KEEPALIVEAWAY)
        return;
    mKeepaliveType = OP_KEEPALIVEAWAY;
    cancelTimers();
    sendKeepalive();
}

void Client::cancelTimers()
{
   for (std::set<megaHandle>::iterator it = mSeenTimers.begin(); it != mSeenTimers.end(); ++it)
   {
        cancelTimeout(*it, karereClient->appCtx);
   }
   mSeenTimers.clear();
}

void Client::notifyUserActive()
{
    sendEcho();

    if (mKeepaliveType == OP_KEEPALIVE)
        return;
    mKeepaliveType = OP_KEEPALIVE;
    sendKeepalive();
}

bool Client::isMessageReceivedConfirmationActive() const
{
    return mMessageReceivedConfirmation;
}

<<<<<<< HEAD
uint8_t Client::richLinkState() const
{
    return mRichLinkState;
=======
bool Client::areAllChatsLoggedIn()
{
    bool allConnected = true;

    for (map<Id, shared_ptr<Chat>>::iterator it = mChatForChatId.begin(); it != mChatForChatId.end(); it++)
    {
        Chat* chat = it->second.get();
        if (chat->onlineState() != kChatStateOnline && !chat->isDisabled())
        {
            allConnected = false;
            break;
        }
    }

    return allConnected;
>>>>>>> e6889ca7
}

void Chat::connect()
{
    // attempt a connection ONLY if this is a new shard.
    if (mConnection.state() == Connection::kStateNew)
    {
        mConnection.mState = Connection::kStateFetchingUrl;
        auto wptr = getDelTracker();
        mClient.mApi->call(&::mega::MegaApi::getUrlChat, mChatId)
        .then([wptr, this](ReqResult result)
        {
            if (wptr.deleted())
            {
                CHATD_LOG_DEBUG("Chatd URL request completed, but chatd client was deleted");
                return;
            }

            const char* url = result->getLink();
            if (!url || !url[0])
            {
                CHATID_LOG_ERROR("No chatd URL received from API");
                return;
            }

            std::string sUrl = url;
            mConnection.mUrl.parse(sUrl);

            mConnection.reconnect()
            .fail([this](const promise::Error& err)
            {
                CHATID_LOG_ERROR("Error connecting to server: %s", err.what());
            });
        });

    }
    else if (mConnection.state() == Connection::kStateDisconnected)
    {
        mConnection.reconnect()
        .fail([this](const promise::Error& err)
        {
            CHATID_LOG_ERROR("Error connecting to server: %s", err.what());
        });

    }
    else if (mConnection.isConnected() || mConnection.isLoggedIn())
    {
        login();
    }
}

void Chat::disconnect()
{
    setOnlineState(kChatStateOffline);
}

void Chat::login()
{
    ChatDbInfo info;
    mDbInterface->getHistoryInfo(info);
    mOldestKnownMsgId = info.oldestDbId;
    if (mOldestKnownMsgId) //if we have local history
        joinRangeHist(info);
    else
        join();
}

Connection::Connection(Client& client, int shardNo)
: mChatdClient(client), mShardNo(shardNo), usingipv6(false)
{}

void Connection::wsConnectCb()
{
    CHATD_LOG_DEBUG("Chatd connected to shard %d", mShardNo);
    mState = kStateConnected;
    assert(!mConnectPromise.done());
    mConnectPromise.resolve();
}

void Connection::wsCloseCb(int errcode, int errtype, const char *preason, size_t reason_len)
{
    string reason;
    if (preason)
        reason.assign(preason, reason_len);

    onSocketClose(errcode, errtype, reason);
}

void Connection::onSocketClose(int errcode, int errtype, const std::string& reason)
{
    CHATD_LOG_WARNING("Socket close on connection to shard %d. Reason: %s", mShardNo, reason.c_str());
    mHeartbeatEnabled = false;
    auto oldState = mState;
    mState = kStateDisconnected;

    if (mEchoTimer)
    {
        cancelTimeout(mEchoTimer, mChatdClient.karereClient->appCtx);
        mEchoTimer = 0;
    }

    for (auto& chatid: mChatIds)
    {
        auto& chat = mChatdClient.chats(chatid);
        chat.onDisconnect();
    }

    if (oldState == kStateDisconnected)
        return;

    usingipv6 = !usingipv6;

    if (oldState < kStateLoggedIn) //tell retry controller that the connect attempt failed
    {
        CHATD_LOG_DEBUG("Socket close and state is not kStateLoggedIn (but %s), start retry controller", connStateToStr(oldState));

        assert(!mLoginPromise.succeeded());
        if (!mConnectPromise.done())
        {
            mConnectPromise.reject(reason, errcode, errtype);
        }
        if (!mLoginPromise.done())
        {
            mLoginPromise.reject(reason, errcode, errtype);
        }
    }
    else
    {
        CHATD_LOG_DEBUG("Socket close at state kStateLoggedIn");
        reconnect(); //start retry controller
    }
}

bool Connection::sendKeepalive(uint8_t opcode)
{
    CHATD_LOG_DEBUG("shard %d: send %s", mShardNo, Command::opcodeToStr(opcode));
    return sendBuf(Command(opcode));
}

bool Connection::sendEcho()
{
    if (mEchoTimer) // one is already sent
        return true;

    CHATD_LOG_DEBUG("shard %d: send ECHO", mShardNo);
    if (sendBuf(Command(OP_ECHO)))
    {
        auto wptr = weakHandle();
        mEchoTimer = setTimeout([this, wptr]()
        {
            if (wptr.deleted())
                return;

            mEchoTimer = 0;

            CHATD_LOG_DEBUG("Echo response not received in %d secs for shard %d. Reconnecting...", kEchoTimeout, mShardNo);

            mState = kStateDisconnected;
            mHeartbeatEnabled = false;
            reconnect();

        }, kEchoTimeout * 1000, mChatdClient.karereClient->appCtx);

        return true;
    }

    return false;
}

Promise<void> Connection::reconnect()
{
    mChatdClient.karereClient->setCommitMode(false);
    assert(!mHeartbeatEnabled);
    try
    {
        if (mState >= kStateResolving) //would be good to just log and return, but we have to return a promise
            throw std::runtime_error(std::string("Already connecting/connected to shard ")+std::to_string(mShardNo));

        if (!mUrl.isValid())
            throw std::runtime_error("Current URL is not valid");

        mState = kStateResolving;

        auto wptr = weakHandle();
        return retry("chatd", [this](int no, DeleteTrackable::Handle wptr)
        {
            if (wptr.deleted())
            {
                CHATD_LOG_DEBUG("Reconnect attempt initiated, but chatd client was deleted.");

                promise::Promise<void> pms = Promise<void>();
                pms.resolve();
                return pms;
            }

#ifndef KARERE_DISABLE_WEBRTC
            if (mChatdClient.mRtcHandler)
            {
                mChatdClient.mRtcHandler->stopCallsTimers(mShardNo);
            }
#endif
            disconnect();
            mConnectPromise = Promise<void>();
            mLoginPromise = Promise<void>();

            mState = kStateResolving;
            CHATD_LOG_DEBUG("Resolving hostname...", mShardNo);

            for (auto& chatid: mChatIds)
            {
                auto& chat = mChatdClient.chats(chatid);
                if (!chat.isDisabled())
                    chat.setOnlineState(kChatStateConnecting);
            }


            int status = wsResolveDNS(mChatdClient.karereClient->websocketIO, mUrl.host.c_str(),
                         [wptr, this](int status, std::string ipv4, std::string ipv6)
            {
                if (wptr.deleted())
                {
                    CHATD_LOG_DEBUG("DNS resolution completed, but chatd client was deleted.");
                    return;
                }
                if (mState != kStateResolving)
                {
                    CHATD_LOG_DEBUG("Unexpected connection state %s while resolving DNS.", connStateToStr(mState));
                    return;
                }

                if (status < 0)
                {
                   CHATD_LOG_DEBUG("Async DNS error in chatd. Error code: %d", status);
                   if (!mConnectPromise.done())
                   {
                       mConnectPromise.reject("Async DNS error in chatd", status, kErrorTypeGeneric);
                   }
                   if (!mLoginPromise.done())
                   {
                       mLoginPromise.reject("Async DNS error in chatd", status, kErrorTypeGeneric);
                   }
                   return;
                }

                mState = kStateConnecting;
                string ip = (usingipv6 && ipv6.size()) ? ipv6 : ipv4;
                CHATD_LOG_DEBUG("Connecting to chatd (shard %d) using the IP: %s", mShardNo, ip.c_str());

                std::string urlPath = mUrl.path;
                if (Client::chatdVersion >= 2)
                {
                    urlPath.append("/1");
                }

                bool rt = wsConnect(mChatdClient.karereClient->websocketIO, ip.c_str(),
                          mUrl.host.c_str(),
                          mUrl.port,
                          urlPath.c_str(),
                          mUrl.isSecure);
                if (!rt)
                {
                    string otherip;
                    if (ip == ipv6 && ipv4.size())
                    {
                        otherip = ipv4;
                    }
                    else if (ip == ipv4 && ipv6.size())
                    {
                        otherip = ipv6;
                    }

                    if (otherip.size())
                    {
                        CHATD_LOG_DEBUG("Connection to chatd failed. Retrying using the IP: %s", otherip.c_str());
                        if (wsConnect(mChatdClient.karereClient->websocketIO, otherip.c_str(),
                                                  mUrl.host.c_str(),
                                                  mUrl.port,
                                                  urlPath.c_str(),
                                                  mUrl.isSecure))
                        {
                            return;
                        }
                    }

                    onSocketClose(0, 0, "Websocket error on wsConnect (chatd)");
                }
            });

            if (status < 0)
            {
                CHATD_LOG_DEBUG("Sync DNS error in chatd. Error code: %d", status);
                if (!mConnectPromise.done())
                {
                    mConnectPromise.reject("Sync DNS error in chatd", status, kErrorTypeGeneric);
                }

                if (!mLoginPromise.done())
                {
                    mLoginPromise.reject("Sync DNS error in chatd", status, kErrorTypeGeneric);
                }
            }

            return mConnectPromise
            .then([wptr, this]() -> promise::Promise<void>
            {
                if (wptr.deleted())
                    return promise::_Void();

                assert(isConnected());
                sendCommand(Command(OP_CLIENTID)+mChatdClient.karereClient->myIdentity());
                mTsLastRecv = time(NULL);   // data has been received right now, since connection is established
                mHeartbeatEnabled = true;
                sendKeepalive(mChatdClient.mKeepaliveType);
                return rejoinExistingChats();
            });
        }, wptr, mChatdClient.karereClient->appCtx, nullptr, 0, 0, KARERE_RECONNECT_DELAY_MAX, KARERE_RECONNECT_DELAY_INITIAL);
    }
    KR_EXCEPTION_TO_PROMISE(kPromiseErrtype_chatd);
}

void Connection::disconnect()
{
    mState = kStateDisconnected;
    if (wsIsConnected())
    {
        wsDisconnect(true);
    }

    onSocketClose(0, 0, "terminating");
}

promise::Promise<void> Connection::retryPendingConnection()
{
    if (mUrl.isValid())
    {
        mState = kStateDisconnected;
        mHeartbeatEnabled = false;
        if (mEchoTimer)
        {
            cancelTimeout(mEchoTimer, mChatdClient.karereClient->appCtx);
            mEchoTimer = 0;
        }
        CHATD_LOG_WARNING("Retrying pending connection...");
        return reconnect();
    }
    return promise::Error("No valid URL provided to retry pending connections");
}

void Connection::heartbeat()
{
    // if a heartbeat is received but we are already offline...
    if (!mHeartbeatEnabled)
        return;

    if (time(NULL) - mTsLastRecv >= Connection::kIdleTimeout)
    {
        CHATD_LOG_WARNING("Connection to shard %d inactive for too long, reconnecting...", mShardNo);
        mState = kStateDisconnected;
        mHeartbeatEnabled = false;
        if (mEchoTimer)
        {
            cancelTimeout(mEchoTimer, mChatdClient.karereClient->appCtx);
            mEchoTimer = 0;
        }
        reconnect();
    }
}

int Connection::shardNo() const
{
    return mShardNo;
}

void Client::disconnect()
{
    for (auto& conn: mConnections)
    {
        conn.second->disconnect();
    }
}

promise::Promise<void> Client::retryPendingConnections()
{
    std::vector<Promise<void>> promises;
    for (auto& conn: mConnections)
    {
        promises.push_back(conn.second->retryPendingConnection());
    }
    return promise::when(promises);
}

void Client::heartbeat()
{
    for (auto& conn: mConnections)
    {
        conn.second->heartbeat();
    }
}

bool Connection::sendBuf(Buffer&& buf)
{
    if (!isLoggedIn() && !isConnected())
        return false;

    bool rc = wsSendMessage(buf.buf(), buf.dataSize());
    buf.free();
    return rc;
}

bool Connection::sendCommand(Command&& cmd)
{
    if (krLoggerWouldLog(krLogChannel_chatd, krLogLevelDebug))
    {
        krLoggerLog(krLogChannel_chatd, krLogLevelDebug, "shard %d: send %s\n", mShardNo, cmd.toString().c_str());
    }
    bool result = sendBuf(std::move(cmd));
    if (!result)
        CHATD_LOG_DEBUG("shard %d:    Can't send, we are offline", mShardNo);
    return result;
}

bool Chat::sendCommand(Command&& cmd)
{
    if (krLoggerWouldLog(krLogChannel_chatd, krLogLevelDebug))
        logSend(cmd);
    bool result = mConnection.sendBuf(std::move(cmd));
    if (!result)
        CHATID_LOG_DEBUG("  Can't send, we are offline");
    return result;
}

bool Chat::sendCommand(const Command& cmd)
{
    Buffer buf(cmd.buf(), cmd.dataSize());
    if (krLoggerWouldLog(krLogChannel_chatd, krLogLevelDebug))
        logSend(cmd);
    auto result = mConnection.sendBuf(std::move(buf));
    if (!result)
        CHATD_LOG_DEBUG("  Can't send, we are offline");
    return result;
}

void Chat::logSend(const Command& cmd) const
{
    krLoggerLog(krLogChannel_chatd, krLogLevelDebug, "%s: send %s\n",
                ID_CSTR(mChatId), cmd.toString().c_str());
}

#ifndef KARERE_DISABLE_WEBRTC
namespace rtcModule { std::string rtmsgCommandToString(const StaticBuffer&); }
#endif

string Command::toString(const StaticBuffer& data)
{
    auto opcode = data.read<uint8_t>(0);
    switch(opcode)
    {
        case OP_NEWMSG:
        {
            auto& msgcmd = static_cast<const MsgCommand&>(data);
            string tmpString;
            tmpString.append("NEWMSG - msgxid: ");
            tmpString.append(ID_CSTR(msgcmd.msgid()));
            tmpString.append(", keyid: ");
            tmpString.append(to_string(msgcmd.keyId()));
            tmpString.append(", ts: ");
            tmpString.append(to_string(msgcmd.ts()));
            return tmpString;
        }
        case OP_MSGUPD:
        {
            auto& msgcmd = static_cast<const MsgCommand&>(data);
            string tmpString;
            tmpString.append("MSGUPD - msgid: ");
            tmpString.append(ID_CSTR(msgcmd.msgid()));
            tmpString.append(", keyid: ");
            tmpString.append(to_string(msgcmd.keyId()));
            tmpString.append(", ts: ");
            tmpString.append(to_string(msgcmd.ts()));
            tmpString.append(", tsdelta: ");
            tmpString.append(to_string(msgcmd.updated()));
            return tmpString;
        }
        case OP_MSGUPDX:
        {
            auto& msgcmd = static_cast<const MsgCommand&>(data);
            string tmpString;
            tmpString.append("MSGUPDX - msgxid: ");
            tmpString.append(ID_CSTR(msgcmd.msgid()));
            tmpString.append(", keyid: ");
            tmpString.append(to_string(msgcmd.keyId()));
            tmpString.append(", ts: ");
            tmpString.append(to_string(msgcmd.ts()));
            tmpString.append(", tsdelta: ");
            tmpString.append(to_string(msgcmd.updated()));
            return tmpString;
        }
        case OP_SEEN:
        {
            Id msgId = data.read<uint64_t>(9);
            string tmpString;
            tmpString.append("SEEN - msgid: ");
            tmpString.append(ID_CSTR(msgId));
            return tmpString;
        }
        case OP_NEWKEY:
        {
            auto& keycmd = static_cast<const KeyCommand&>(data);
            string tmpString;
            tmpString.append("NEWKEY - keyxid: ");
            tmpString.append(to_string(keycmd.keyId()));
            return tmpString;
        }
        case OP_CLIENTID:
        {
            char tmpbuf[64];
            snprintf(tmpbuf, 63, "0x%" PRIx64, data.read<uint64_t>(1));
            return string("CLIENTID: ")+tmpbuf;
        }
        case OP_INCALL:
        {
            string tmpString;
            karere::Id userId = data.read<uint64_t>(9);
            uint32_t clientId = data.read<uint32_t>(17);
            tmpString.append("INCALL userId: ");
            tmpString.append(ID_CSTR(userId));
            tmpString.append(", clientId: ");
            std::stringstream stream;
            stream << std::hex << clientId;
            tmpString.append(stream.str());
            return tmpString;
        }
        case OP_ENDCALL:
        {
            string tmpString;
            karere::Id userId = data.read<uint64_t>(9);
            uint32_t clientId = data.read<uint32_t>(17);
            tmpString.append("ENDCALL userId: ");
            tmpString.append(ID_CSTR(userId));
            tmpString.append(", clientId: ");
            std::stringstream stream;
            stream << std::hex << clientId;
            tmpString.append(stream.str());
            return tmpString;
        }
#ifndef KARERE_DISABLE_WEBRTC
        case OP_RTMSG_ENDPOINT:
        case OP_RTMSG_USER:
        case OP_RTMSG_BROADCAST:
            return ::rtcModule::rtmsgCommandToString(data);
#endif
        default:
            return opcodeToStr(opcode);
    }
}
string Command::toString() const
{
    return toString(*this);
}

string KeyCommand::toString() const
{
    assert(opcode() == OP_NEWKEY);
    return string("NEWKEY: keyid = ")+to_string(keyId());
}
// rejoin all open chats after reconnection (this is mandatory)
promise::Promise<void> Connection::rejoinExistingChats()
{
    for (auto& chatid: mChatIds)
    {
        try
        {
            Chat& chat = mChatdClient.chats(chatid);
            if (!chat.isDisabled())
                chat.login();
        }
        catch(std::exception& e)
        {
            mLoginPromise.reject(std::string("rejoinExistingChats: Exception: ")+e.what());
        }
    }
    return mLoginPromise;
}

// send JOIN
void Chat::join()
{
//We don't have any local history, otherwise joinRangeHist() would be called instead of this
//Reset handshake state, as we may be reconnecting
    assert(mConnection.isConnected() || mConnection.isLoggedIn());
    mUserDump.clear();
    setOnlineState(kChatStateJoining);
    mServerFetchState = kHistNotFetching;
    //we don't have local history, so mHistSendSource may be None or Server.
    //In both cases this will not block history messages being sent to app
    mServerOldHistCbEnabled = false;
    sendCommand(Command(OP_JOIN) + mChatId + mClient.mUserId + (int8_t)PRIV_NOCHANGE);
    requestHistoryFromServer(-initialHistoryFetchCount);
}

void Chat::onJoinRejected()
{
    CHATID_LOG_WARNING("JOIN was rejected, setting chat offline and disabling it");
    mServerFetchState = kHistNotFetching;
    setOnlineState(kChatStateOffline);
    disable(true);
}

void Chat::onDisconnect()
{
    if (mServerOldHistCbEnabled && (mServerFetchState & kHistFetchingOldFromServer))
    {
        //app has been receiving old history from server, but we are now
        //about to receive new history (if any), so notify app about end of
        //old history
        CALL_LISTENER(onHistoryDone, kHistSourceServer);
    }
    mServerFetchState = kHistNotFetching;
    setOnlineState(kChatStateOffline);
}

HistSource Chat::getHistory(unsigned count)
{
    if (isNotifyingOldHistFromServer())
    {
        return kHistSourceServer;
    }
    if ((mNextHistFetchIdx == CHATD_IDX_INVALID) && !empty())
    {
        //start from newest message and go backwards
        mNextHistFetchIdx = highnum();
    }

    Idx countSoFar = 0;
    if (mNextHistFetchIdx != CHATD_IDX_INVALID)
    {
        assert(mNextHistFetchIdx <= highnum());
        auto end = lownum()-1;
        if (mNextHistFetchIdx > end) //we are in the RAM range
        {
            CHATID_LOG_DEBUG("Fetching history(%u) from RAM...", count);
            Idx fetchEnd = mNextHistFetchIdx - count;
            if (fetchEnd < end)
            {
                fetchEnd = end;
            }

            for (Idx i = mNextHistFetchIdx; i > fetchEnd; i--)
            {
                auto& msg = at(i);
                CALL_LISTENER(onRecvHistoryMessage, i, msg, getMsgStatus(msg, i), true);
            }
            countSoFar = mNextHistFetchIdx - fetchEnd;
            mNextHistFetchIdx -= countSoFar;
            if (countSoFar >= (int)count)
            {
                CALL_LISTENER(onHistoryDone, kHistSourceRam);
                return kHistSourceRam;
            }
        }
    }

    // more than what is available in RAM is requested
    auto nextSource = getHistoryFromDbOrServer(count - countSoFar);
    if (nextSource == kHistSourceNone) //no history in db and server
    {
        auto source = (countSoFar > 0) ? kHistSourceRam : kHistSourceNone;
        CALL_LISTENER(onHistoryDone, source);
        return source;
    }
    if (nextSource == kHistSourceDb)
    {
        CALL_LISTENER(onHistoryDone, kHistSourceDb);
    }
    return nextSource;
}

HistSource Chat::getHistoryFromDbOrServer(unsigned count)
{
    if (mHasMoreHistoryInDb)
    {
        CHATID_LOG_DEBUG("Fetching history(%u) from db...", count);
        getHistoryFromDb(count);
        return kHistSourceDb;
    }
    else //have to fetch history from server
    {
        mServerOldHistCbEnabled = true;
        if (mHaveAllHistory)
        {
            CHATID_LOG_DEBUG("getHistoryFromDbOrServer: No more history exists");
            return kHistSourceNone;
        }
        if (mServerFetchState & kHistOldFlag)
        {
            CHATID_LOG_DEBUG("getHistoryFromDbOrServer: Need more history, and server history fetch is already in progress, will get next messages from there");
        }
        else
        {
            if (!mConnection.isLoggedIn())
                return kHistSourceServerOffline;

            auto wptr = weakHandle();
            marshallCall([wptr, this, count]()
            {
                if (wptr.deleted())
                    return;

                CHATID_LOG_DEBUG("Fetching history(%u) from server...", count);
                requestHistoryFromServer(-count);
            }, mClient.karereClient->appCtx);
        }
        return kHistSourceServer;
    }
}

void Chat::requestHistoryFromServer(int32_t count)
{
    // the connection must be established, but might not be logged in yet (for a JOIN + HIST)
    assert(mConnection.isConnected() || mConnection.isLoggedIn());
    mLastServerHistFetchCount = mLastHistDecryptCount = 0;
    mServerFetchState = (count > 0)
        ? kHistFetchingNewFromServer
        : kHistFetchingOldFromServer;

    sendCommand(Command(OP_HIST) + mChatId + count);
}

Chat::Chat(Connection& conn, Id chatid, Listener* listener,
    const karere::SetOfIds& initialUsers, uint32_t chatCreationTs,
    ICrypto* crypto, bool isGroup)
    : mClient(conn.mChatdClient), mConnection(conn), mChatId(chatid),
      mListener(listener), mUsers(initialUsers), mCrypto(crypto),
      mLastMsgTs(chatCreationTs), mIsGroup(isGroup)
{
    assert(mChatId);
    assert(mListener);
    assert(mCrypto);
    assert(!mUsers.empty());
    mNextUnsent = mSending.begin();
    //we don't use CALL_LISTENER here because if init() throws, then something is wrong and we should not continue
    mListener->init(*this, mDbInterface);
    CALL_CRYPTO(setUsers, &mUsers);
    assert(mDbInterface);
    initChat();
    ChatDbInfo info;
    mDbInterface->getHistoryInfo(info);
    mOldestKnownMsgId = info.oldestDbId;
    mLastSeenId = info.lastSeenId;
    mLastReceivedId = info.lastRecvId;
    mLastSeenIdx = mDbInterface->getIdxOfMsgid(mLastSeenId);
    mLastReceivedIdx = mDbInterface->getIdxOfMsgid(mLastReceivedId);

    if ((mHaveAllHistory = mDbInterface->haveAllHistory()))
    {
        CHATID_LOG_DEBUG("All backward history of chat is available locally");
    }

    if (!mOldestKnownMsgId)
    {
        //no history in db
        mHasMoreHistoryInDb = false;
        mForwardStart = CHATD_IDX_RANGE_MIDDLE;
        CHATID_LOG_DEBUG("Db has no local history for chat");
        loadAndProcessUnsent();
    }
    else
    {
        assert(info.newestDbIdx != CHATD_IDX_INVALID);
        mHasMoreHistoryInDb = true;
        mForwardStart = info.newestDbIdx + 1;
        CHATID_LOG_DEBUG("Db has local history: %s - %s (middle point: %u)",
            ID_CSTR(info.oldestDbId), ID_CSTR(info.newestDbId), mForwardStart);
        loadAndProcessUnsent();
        getHistoryFromDb(initialHistoryFetchCount); // ensure we have a minimum set of messages loaded and ready
    }
}
Chat::~Chat()
{
    CALL_LISTENER(onDestroy); //we don't delete because it may have its own idea of its lifetime (i.e. it could be a GUI class)
    try { delete mCrypto; }
    catch(std::exception& e)
    { CHATID_LOG_ERROR("EXCEPTION from ICrypto destructor: %s", e.what()); }
    mCrypto = nullptr;
    clear();
    try { delete mDbInterface; }
    catch(std::exception& e)
    { CHATID_LOG_ERROR("EXCEPTION from DbInterface destructor: %s", e.what()); }
    mDbInterface = nullptr;
}

Idx Chat::getHistoryFromDb(unsigned count)
{
    assert(mHasMoreHistoryInDb); //we are within the db range
    std::vector<Message*> messages;
    CALL_DB(fetchDbHistory, lownum()-1, count, messages);
    for (auto msg: messages)
    {
        msgIncoming(false, msg, true); //increments mLastHistFetch/DecryptCount, may reset mHasMoreHistoryInDb if this msgid == mLastKnownMsgid
    }
    if (mNextHistFetchIdx == CHATD_IDX_INVALID)
    {
        mNextHistFetchIdx = mForwardStart - 1 - messages.size();
    }
    else
    {
        mNextHistFetchIdx -= messages.size();
    }
    CALL_LISTENER(onHistoryDone, kHistSourceDb);

    // If we haven't yet seen the message with the last-seen msgid, then all messages
    // in the buffer (and in the loaded range) are unseen - so we just loaded
    // more unseen messages
    if ((messages.size() < count) && mHasMoreHistoryInDb)
        throw std::runtime_error(mChatId.toString()+": Db says it has no more messages, but we still haven't seen mOldestKnownMsgId of "+std::to_string((int64_t)mOldestKnownMsgId.val));
    return (Idx)messages.size();
}

#define READ_ID(varname, offset)\
    assert(offset==pos-base); Id varname(buf.read<uint64_t>(pos)); pos+=sizeof(uint64_t)
#define READ_CHATID(offset)\
    assert(offset==pos-base); chatid = buf.read<uint64_t>(pos); pos+=sizeof(uint64_t)

#define READ_32(varname, offset)\
    assert(offset==pos-base); uint32_t varname(buf.read<uint32_t>(pos)); pos+=4
#define READ_16(varname, offset)\
    assert(offset==pos-base); uint16_t varname(buf.read<uint16_t>(pos)); pos+=2
#define READ_8(varname, offset)\
    assert(offset==pos-base); uint8_t varname(buf.read<uint8_t>(pos)); pos+=1

void Connection::wsHandleMsgCb(char *data, size_t len)
{
    mTsLastRecv = time(NULL);
    execCommand(StaticBuffer(data, len));
}

// inbound command processing
// multiple commands can appear as one WebSocket frame, but commands never cross frame boundaries
// CHECK: is this assumption correct on all browsers and under all circumstances?
void Connection::execCommand(const StaticBuffer& buf)
{
    size_t pos = 0;
//IMPORTANT: Increment pos before calling the command handler, because the handler may throw, in which
//case the next iteration will not advance and will execute the same command again, resulting in
//infinite loop
    while (pos < buf.dataSize())
    {
      char opcode = buf.buf()[pos];
      Id chatid;
      try
      {
        pos++;
#ifndef NDEBUG
        size_t base = pos;
#endif
        switch (opcode)
        {
            case OP_KEEPALIVE:
            {
                CHATD_LOG_DEBUG("shard %d: recv KEEPALIVE", mShardNo);
                sendKeepalive(mChatdClient.mKeepaliveType);
                break;
            }
            case OP_BROADCAST:
            {
                READ_CHATID(0);
                READ_ID(userid, 8);
                READ_8(bcastType, 16);
                auto& chat = mChatdClient.chats(chatid);
                chat.handleBroadcast(userid, bcastType);
                break;
            }
            case OP_JOIN:
            {
                READ_CHATID(0);
                READ_ID(userid, 8);
                Priv priv = (Priv)buf.read<int8_t>(pos);
                pos++;
                CHATD_LOG_DEBUG("%s: recv JOIN - user '%s' with privilege level %d",
                                ID_CSTR(chatid), ID_CSTR(userid), priv);
                auto& chat =  mChatdClient.chats(chatid);
                if (priv == PRIV_NOTPRESENT)
                    chat.onUserLeave(userid);
                else
                    chat.onUserJoin(userid, priv);
                break;
            }
            case OP_OLDMSG:
            case OP_NEWMSG:
            case OP_MSGUPD:
            {
                READ_CHATID(0);
                READ_ID(userid, 8);
                READ_ID(msgid, 16);
                READ_32(ts, 24);
                READ_16(updated, 28);
                READ_32(keyid, 30);
                READ_32(msglen, 34);
                const char* msgdata = buf.readPtr(pos, msglen);
                pos += msglen;

                CHATD_LOG_DEBUG("%s: recv %s - msgid: '%s', from user '%s' with keyid %u, ts %u, tsdelta %u",
                    ID_CSTR(chatid), Command::opcodeToStr(opcode), ID_CSTR(msgid),
                    ID_CSTR(userid), keyid, ts, updated);

                std::unique_ptr<Message> msg(new Message(msgid, userid, ts, updated, msgdata, msglen, false, keyid));
                msg->setEncrypted(1);
                Chat& chat = mChatdClient.chats(chatid);
                if (opcode == OP_MSGUPD)
                {
                    chat.onMsgUpdated(msg.release());
                }
                else
                {
                    chat.msgIncoming((opcode == OP_NEWMSG), msg.release(), false);
                }
                break;
            }
            case OP_SEEN:
            {
                READ_CHATID(0);
                READ_ID(msgid, 8);
                CHATD_LOG_DEBUG("%s: recv SEEN - msgid: '%s'", ID_CSTR(chatid), ID_CSTR(msgid));
                mChatdClient.chats(chatid).onLastSeen(msgid);
                break;
            }
            case OP_RECEIVED:
            {
                READ_CHATID(0);
                READ_ID(msgid, 8);
                CHATD_LOG_DEBUG("%s: recv RECEIVED - msgid: '%s'", ID_CSTR(chatid), ID_CSTR(msgid));
                mChatdClient.chats(chatid).onLastReceived(msgid);
                break;
            }
            case OP_RETENTION:
            {
                READ_CHATID(0);
                READ_ID(userid, 8);
                READ_32(period, 16);
                CHATD_LOG_DEBUG("%s: recv RETENTION by user '%s' to %u second(s)",
                                ID_CSTR(chatid), ID_CSTR(userid), period);
                break;
            }
            case OP_MSGID:
            {
                READ_ID(msgxid, 0);
                READ_ID(msgid, 8);
                CHATD_LOG_DEBUG("recv MSGID: '%s' -> '%s'", ID_CSTR(msgxid), ID_CSTR(msgid));
                mChatdClient.onMsgAlreadySent(msgxid, msgid);
                break;
            }
            case OP_NEWMSGID:
            {
                READ_ID(msgxid, 0);
                READ_ID(msgid, 8);
                CHATD_LOG_DEBUG("recv NEWMSGID: '%s' -> '%s'", ID_CSTR(msgxid), ID_CSTR(msgid));
                mChatdClient.msgConfirm(msgxid, msgid);
                break;
            }
/*            case OP_RANGE:
            {
                READ_CHATID(0);
                READ_ID(oldest, 8);
                READ_ID(newest, 16);
                CHATD_LOG_DEBUG("%s: recv RANGE - (%s - %s)",
                                ID_CSTR(chatid), ID_CSTR(oldest), ID_CSTR(newest));
                auto& msgs = mClient.chats(chatid);
                if (msgs.onlineState() == kChatStateJoining)
                    msgs.initialFetchHistory(newest);
                break;
            }
*/
            case OP_REJECT:
            {
                READ_CHATID(0);
                READ_ID(id, 8);
                READ_8(op, 16);
                READ_8(reason, 17);
                CHATD_LOG_WARNING("%s: recv REJECT of %s: id='%s', reason: %hu",
                    ID_CSTR(chatid), Command::opcodeToStr(op), ID_CSTR(id), reason);
                auto& chat = mChatdClient.chats(chatid);
                if (op == OP_NEWMSG) // the message was rejected
                {
                    chat.msgConfirm(id, Id::null());
                }
                else if ((op == OP_MSGUPD) || (op == OP_MSGUPDX))
                {
                    chat.rejectMsgupd(id, reason);
                }
                else if (op == OP_JOIN)
                {
                    chat.onJoinRejected();
                }
                else if (op == OP_RANGE && reason == 1)
                {
                    chat.clearHistory();
                    chat.requestHistoryFromServer(-chat.initialHistoryFetchCount);
                }
                else if (op == OP_NEWKEY)
                {
                    chat.onKeyReject();
                }
                else if (op == OP_HIST)
                {
                    chat.onHistReject();
                }
                else
                {
                    chat.rejectGeneric(op, reason);
                }
                break;
            }
            case OP_HISTDONE:
            {
                READ_CHATID(0);
                CHATD_LOG_DEBUG("%s: recv HISTDONE - history retrieval finished", ID_CSTR(chatid));
                Chat &chat = mChatdClient.chats(chatid);
                chat.onHistDone();
                break;
            }
            case OP_NEWKEYID:
            {
                READ_CHATID(0);
                READ_32(keyxid, 8);
                READ_32(keyid, 12);
                CHATD_LOG_DEBUG("%s: recv NEWKEYID: %u -> %u", ID_CSTR(chatid), keyxid, keyid);
                mChatdClient.chats(chatid).keyConfirm(keyxid, keyid);
                break;
            }
            case OP_NEWKEY:
            {
                READ_CHATID(0);
                READ_32(keyid, 8);
                READ_32(totalLen, 12);
                const char* keys = buf.readPtr(pos, totalLen);
                pos+=totalLen;
                CHATD_LOG_DEBUG("%s: recv NEWKEY %u", ID_CSTR(chatid), keyid);
                mChatdClient.chats(chatid).onNewKeys(StaticBuffer(keys, totalLen));
                break;
            }
            case OP_INCALL:
            {
                // opcode.1 chatid.8 userid.8 clientid.4
                READ_CHATID(0);
                READ_ID(userid, 8);
                READ_32(clientid, 16);
                CHATD_LOG_DEBUG("%s: recv INCALL userid %s, clientid: %x", ID_CSTR(chatid), ID_CSTR(userid), clientid);
                mChatdClient.chats(chatid).onInCall(userid, clientid);
                break;
            }
            case OP_ENDCALL:
            {
                // opcode.1 chatid.8 userid.8 clientid.4
                READ_CHATID(0);
                READ_ID(userid, 8);
                READ_32(clientid, 16);
                CHATD_LOG_DEBUG("%s: recv ENDCALL userid: %s, clientid: %x", ID_CSTR(chatid), ID_CSTR(userid), clientid);
                mChatdClient.chats(chatid).onEndCall(userid, clientid);
#ifndef KARERE_DISABLE_WEBRTC
                assert(mChatdClient.mRtcHandler);
                if (mChatdClient.mRtcHandler)    // in case chatd broadcast this opcode, instead of send it to the endpoint
                {
                    mChatdClient.mRtcHandler->onUserOffline(chatid, userid, clientid);
                }
#endif

                break;
            }
            case OP_CALLDATA:
            {
                READ_CHATID(0);
                size_t cmdstart = pos - 9; //pos points after opcode
                (void)cmdstart; //disable unused var warning if webrtc is disabled
                READ_ID(userid, 8);
                READ_32(clientid, 16);
                READ_16(payloadLen, 20);
                CHATD_LOG_DEBUG("%s: recv CALLDATA userid: %s, clientid: %x, PayloadLen: %d", ID_CSTR(chatid), ID_CSTR(userid), clientid, payloadLen);

                pos += payloadLen;
#ifndef KARERE_DISABLE_WEBRTC
                if (mChatdClient.mRtcHandler && userid != mChatdClient.karereClient->myHandle())
                {
                    StaticBuffer cmd(buf.buf() + 23, payloadLen);
                    auto& chat = mChatdClient.chats(chatid);
                    mChatdClient.mRtcHandler->handleCallData(chat, chatid, userid, clientid, cmd);
                }
#endif
                break;
            }
            case OP_RTMSG_ENDPOINT:
            case OP_RTMSG_USER:
            case OP_RTMSG_BROADCAST:
            {
                //opcode.1 chatid.8 userid.8 clientid.4 len.2 data.len
                READ_CHATID(0);
                size_t cmdstart = pos - 9; //pos points after opcode
                (void)cmdstart; //disable unused var warning if webrtc is disabled
                READ_ID(userid, 8);
                READ_32(clientid, 16);
                (void)clientid; //disable unused var warning if webrtc is enabled
                READ_16(payloadLen, 20);
                pos += payloadLen; //skip the payload
#ifndef KARERE_DISABLE_WEBRTC
                auto& chat = mChatdClient.chats(chatid);
                StaticBuffer cmd(buf.buf() + cmdstart, 23 + payloadLen);
                CHATD_LOG_DEBUG("%s: recv %s", ID_CSTR(chatid), ::rtcModule::rtmsgCommandToString(cmd).c_str());
                if (mChatdClient.mRtcHandler)
                {
                    mChatdClient.mRtcHandler->handleMessage(chat, cmd);
                }
#else
                CHATD_LOG_DEBUG("%s: recv %s userid: %s, clientid: %x", ID_CSTR(chatid), Command::opcodeToStr(opcode), ID_CSTR(userid), clientid);
#endif
                break;
            }
            case OP_CLIENTID:
            {
                // clientid.4 reserved.4
                READ_32(clientid, 0);
                mClientId = clientid;
                CHATD_LOG_DEBUG("recv CLIENTID - %x", clientid);
            }
            case OP_ECHO:
            {
                CHATD_LOG_DEBUG("shard %d: recv ECHO", mShardNo);
                if (mEchoTimer)
                {
                    CHATD_LOG_DEBUG("Socket is still alive");
                    cancelTimeout(mEchoTimer, mChatdClient.karereClient->appCtx);
                    mEchoTimer = 0;
                }

                break;
            }
            case OP_ADDREACTION:
            {
                //TODO: to be implemented
                READ_CHATID(0);
                READ_ID(userid, 8);
                READ_ID(msgid, 16);
                READ_32(reaction, 24);
                CHATD_LOG_DEBUG("%s: recv ADDREACTION from user %s to message %s reaction %d",
                                ID_CSTR(chatid), ID_CSTR(userid), ID_CSTR(msgid), reaction);
                break;
            }
            case OP_DELREACTION:
            {
                //TODO: to be implemented
                READ_CHATID(0);
                READ_ID(userid, 8);
                READ_ID(msgid, 16);
                READ_32(reaction, 24);
                CHATD_LOG_DEBUG("%s: recv DELREACTION from user %s to message %s reaction %d",
                                ID_CSTR(chatid), ID_CSTR(userid), ID_CSTR(msgid), reaction);
                break;
            }
            case OP_SYNC:
            {
                READ_CHATID(0);
                CHATD_LOG_DEBUG("%s: recv SYNC", ID_CSTR(chatid));
                mChatdClient.karereClient->onSyncReceived(chatid);
                break;
            }
            default:
            {
                CHATD_LOG_ERROR("Unknown opcode %d, ignoring all subsequent commands", opcode);
                return;
            }
        }
      }
      catch(BufferRangeError& e)
      {
            CHATD_LOG_ERROR("%s: Buffer bound check error while parsing %s:\n\t%s\n\tAborting command processing", ID_CSTR(chatid), Command::opcodeToStr(opcode), e.what());
            return;
      }
      catch(std::exception& e)
      {
            CHATD_LOG_ERROR("%s: Exception while processing incoming %s: %s", ID_CSTR(chatid), Command::opcodeToStr(opcode), e.what());
      }
    }
}

void Chat::onNewKeys(StaticBuffer&& keybuf)
{
    uint16_t keylen = 0;
    for(size_t pos = 0; pos < keybuf.dataSize(); pos+=(14+keylen))
    {
        Id userid(keybuf.read<uint64_t>(pos));
        uint32_t keyid = keybuf.read<uint32_t>(pos+8);
        keylen = keybuf.read<uint16_t>(pos+12);
        CHATID_LOG_DEBUG(" sending key %d with length %zu to crypto module", keyid, keybuf.dataSize());
        mCrypto->onKeyReceived(keyid, userid, mClient.userId(),
            keybuf.readPtr(pos+14, keylen), keylen);
    }
}

void Chat::onHistDone()
{
    // We may be fetching from memory and db because of a resetHistFetch()
    // while fetching from server. In that case, we don't notify about
    // fetched messages and onHistDone()

    if (isFetchingFromServer()) //HISTDONE is received for new history or after JOINRANGEHIST
    {
        onFetchHistDone();
    }
    if(mOnlineState == kChatStateJoining)
    {
        onJoinComplete();
    }
}

void Chat::onFetchHistDone()
{
    assert(isFetchingFromServer());

    //resetHistFetch() may have been called while fetching from server,
    //so state may be fetching-from-ram or fetching-from-db
    bool fetchingOld = (mServerFetchState & kHistOldFlag);
    if (fetchingOld)
    {
        if (mDecryptOldHaltedAt != CHATD_IDX_INVALID)
        {
            mServerFetchState = kHistDecryptingOld;
        }
        else
        {
            mServerFetchState = kHistNotFetching;
            mNextHistFetchIdx = lownum()-1;
        }
        if (mLastServerHistFetchCount <= 0)
        {
            //server returned zero messages
            assert((mDecryptOldHaltedAt == CHATD_IDX_INVALID) && (mDecryptNewHaltedAt == CHATD_IDX_INVALID));
            mHaveAllHistory = true;
            CALL_DB(setHaveAllHistory, true);
            CHATID_LOG_DEBUG("Start of history reached");
            //last text msg stuff
            if (mLastTextMsg.isFetching())
            {
                mLastTextMsg.clear();
                notifyLastTextMsg();
            }
        }
    }
    else
    {
        mServerFetchState = (mDecryptNewHaltedAt != CHATD_IDX_INVALID)
            ? kHistDecryptingNew : kHistNotFetching;
    }

    if (mServerFetchState == kHistNotFetching) //if not still decrypting
    {
        if (fetchingOld && mServerOldHistCbEnabled)
        {
            //we are forwarding to the app the history we are receiving from
            //server. Tell app that is complete.
            CALL_LISTENER(onHistoryDone, kHistSourceServer);
        }
        if (mLastSeenIdx == CHATD_IDX_INVALID)
            CALL_LISTENER(onUnreadChanged);
    }

    // handle last text message fetching
    if (mLastTextMsg.isFetching())
    {
        assert(!mHaveAllHistory); //if we reach start of history, mLastTextMsg.state() will be set to kNone
        CHATID_LOG_DEBUG("No text message seen yet, fetching more history from server");
        getHistory(16);
    }
}

void Chat::loadAndProcessUnsent()
{
    assert(mSending.empty());
    CALL_DB(loadSendQueue, mSending);
    if (mSending.empty())
        return;
    mNextUnsent = mSending.begin();
    replayUnsentNotifications();

    //last text message stuff
    for (auto it = mSending.rbegin(); it!=mSending.rend(); it++)
    {
        if (it->msg->isValidLastMessage())
        {
            onLastTextMsgUpdated(*it->msg);
            return;
        }
    }
}

void Chat::resetListenerState()
{
    resetGetHistory();
    replayUnsentNotifications();
    loadManualSending();
}

void Chat::replayUnsentNotifications()
{
    for (auto it = mSending.begin(); it != mSending.end(); it++)
    {
        auto& item = *it;
        if (item.opcode() == OP_NEWMSG)
        {
            CALL_LISTENER(onUnsentMsgLoaded, *item.msg);
        }
        else if (item.opcode() == OP_MSGUPD)
        {
            CHATID_LOG_DEBUG("Adding a pending edit of msgid %s", ID_CSTR(item.msg->id()));
            mPendingEdits[item.msg->id()] = item.msg;
            CALL_LISTENER(onUnsentEditLoaded, *item.msg, false);
        }
        else if (item.opcode() == OP_MSGUPDX)
        {
            //in case of MSGUPDX, when msgModify posted it, it must have updated
            //the text of the original message with that msgxid in the send queue.
            //So we can technically do without the this
            //'else if (item.opcode == OP_MSGUPDX)' case. However, if we don't tell
            //the GUI there is an actual edit pending, (although it may be a dummy one,
            //because the pending NEWMSG in the send queue was updated with the new msg),
            //it will display a normal pending outgoing message without any sign
            //of an edit. Then, when it receives the MSGUPD confirmation, it will
            //suddenly flash an indicator that the message was edited, which may be
            //confusing to the user.
            CHATID_LOG_DEBUG("Adding a pending edit of msgxid %s", ID_CSTR(item.msg->id()));
            CALL_LISTENER(onUnsentEditLoaded, *item.msg, true);
        }
    }
}

void Chat::loadManualSending()
{
    std::vector<ManualSendItem> items;
    CALL_DB(loadManualSendItems, items);
    for (auto& item: items)
    {
        CALL_LISTENER(onManualSendRequired, item.msg, item.rowid, item.reason);
    }
}

Message* Chat::getManualSending(uint64_t rowid, ManualSendReason& reason)
{
    ManualSendItem item;
    CALL_DB(loadManualSendItem, rowid, item);
    reason = item.reason;
    return item.msg;
}

Idx Chat::lastIdxReceivedFromServer() const
{
    return mLastIdxReceivedFromServer;
}

Id Chat::lastIdReceivedFromServer() const
{
    return mLastIdReceivedFromServer;
}

bool Chat::isGroup() const
{
    return mIsGroup;
}

void Chat::clearHistory()
{
    initChat();
    CALL_DB(clearHistory);
    mCrypto->onHistoryReload();
    mServerOldHistCbEnabled = true;
    CALL_LISTENER(onHistoryReloaded);
}

void Chat::sendSync()
{
    sendCommand(Command(OP_SYNC) + mChatId);
}

Message* Chat::getMsgByXid(Id msgxid)
{
    for (auto& item: mSending)
    {
        if (!item.msg)
            continue;
        //id() of MSGUPD messages is a real msgid, not a msgxid
        if ((item.msg->id() == msgxid) && (item.opcode() != OP_MSGUPD))
        {
            assert(item.msg->isSending());
            return item.msg;
        }
    }
    return nullptr;
}

bool Chat::haveAllHistoryNotified() const
{
    if (!mHaveAllHistory || mHasMoreHistoryInDb)
        return false;

    return (mNextHistFetchIdx < lownum());
}

uint64_t Chat::generateRefId(const ICrypto* aCrypto)
{
    uint64_t ts = time(nullptr);
    uint64_t rand;
    aCrypto->randomBytes(&rand, sizeof(rand));
    return (ts & 0x0000000000ffffff) | (rand << 40);
}
void Chat::onInCall(karere::Id userid, uint32_t clientid)
{
    mCallParticipants.emplace(userid, clientid);
}

void Chat::onEndCall(karere::Id userid, uint32_t clientid)
{
    EndpointId key(userid, clientid);
    mCallParticipants.erase(key);
}

void Chat::initChat()
{
    mBackwardList.clear();
    mForwardList.clear();
    mIdToIndexMap.clear();

    mForwardStart = CHATD_IDX_RANGE_MIDDLE;

    mOldestKnownMsgId = 0;
    mLastSeenIdx = CHATD_IDX_INVALID;
    mLastReceivedIdx = CHATD_IDX_INVALID;
    mNextHistFetchIdx = CHATD_IDX_INVALID;
    mLastIdReceivedFromServer = 0;
    mLastIdxReceivedFromServer = CHATD_IDX_INVALID;
    mLastServerHistFetchCount = 0;
    mLastHistDecryptCount = 0;

    mLastTextMsg.clear();
    mEncryptionHalted = false;
    mDecryptNewHaltedAt = CHATD_IDX_INVALID;
    mDecryptOldHaltedAt = CHATD_IDX_INVALID;
    mRefidToIdxMap.clear();

    mHasMoreHistoryInDb = false;
    mHaveAllHistory = false;
}

void Chat::requestRichLink(Message &message)
{
    std::string text = message.toText();
    std::string url;
    if (Message::hasUrl(text, url))
    {
        std::regex expresion("^(http://|https://)(.+)");
        std::string linkRequest = url;
        if (!regex_match(url, expresion))
        {
            linkRequest = std::string("http://") + url;
        }

        auto wptr = weakHandle();
        karere::Id msgId = message.id();
        uint16_t updated = message.updated;
        client().karereClient->api.call(&::mega::MegaApi::requestRichPreview, linkRequest.c_str())
        .then([wptr, this, msgId, updated](ReqResult result)
        {
            if (wptr.deleted())
                return;

            const char *textMessage = result->getText();
            if (!textMessage || (strlen(textMessage) == 0))
            {
                CHATID_LOG_ERROR("requestRichLink: API request succeed, but returned an empty metadata for: %s", result->getLink());
                return;
            }

            Idx messageIdx = msgIndexFromId(msgId);
            Message *msg = (messageIdx != CHATD_IDX_INVALID) ? findOrNull(messageIdx) : NULL;
            if (msg && updated == msg->updated)
            {
                std::string header;
                std::string textMessage = result->getText();
                header.insert(header.begin(), 0x0);
                header.insert(header.begin(), Message::kMsgContainsMeta);
                header.insert(header.begin(), 0x0);
                header = header + std::string("{\"textMessage\":\"") + msg->toText() + std::string("\",\"extra\":[");
                std::string updateText = header + textMessage + std::string("]}");
                size_t size = updateText.size();

                if (!msgModify(*msg, updateText.c_str(), size, NULL, Message::kMsgContainsMeta))
                {
                    CHATID_LOG_ERROR("requestRichLink: Message can't be updated with the rich-link (%s)", ID_CSTR(msgId));
                }
            }
            else if (!msg)
            {
                CHATID_LOG_WARNING("requestRichLink: Message not found (%s)", ID_CSTR(msgId));
            }
            else
            {
                CHATID_LOG_DEBUG("requestRichLink: Message has been updated during rich link request (%s)", ID_CSTR(msgId));
            }
        })
        .fail([wptr, this](const promise::Error& err)
        {
            if (wptr.deleted())
                return;

            CHATID_LOG_ERROR("Failed to request rich link: request error (%d)", err.code());
        });
    }
}

Message *Chat::removeRichLink(Message &message, const string& content)
{

    Message *msg = msgModify(message, content.c_str(), content.size(), NULL, Message::kMsgNormal);
    if (!msg)
    {
        CHATID_LOG_ERROR("requestRichLink: Message can't be updated with the rich-link (%s)", ID_CSTR(message.id()));
    }
    else
    {
        // prevent to create a new rich-link upon acknowledge of update at onMsgUpdated()
        msg->richLinkRemoved = true;
    }

    return msg;
}

void Chat::requestPendingRichLinks()
{
    for (std::set<karere::Id>::iterator it = mMsgsToUpdateWithRichLink.begin();
         it != mMsgsToUpdateWithRichLink.end();
         it++)
    {
        karere::Id msgid = *it;
        Idx index = msgIndexFromId(msgid);
        if (index != CHATD_IDX_INVALID)     // only confirmed messages have index
        {
            Message *msg = findOrNull(index);
            if (msg)
            {
                requestRichLink(*msg);
            }
            else
            {
                CHATID_LOG_DEBUG("Failed to find message by index, being index retrieved from message id (index: %d, id: %d)", index, msgid);
            }
        }
        else
        {
            CHATID_LOG_DEBUG("Failed to find message by id (id: %d)", msgid);
        }
    }

    mMsgsToUpdateWithRichLink.clear();
}

void Chat::removePendingRichLinks()
{
    mMsgsToUpdateWithRichLink.clear();
}

void Chat::removePendingRichLinks(Idx idx)
{
    for (std::set<karere::Id>::iterator it = mMsgsToUpdateWithRichLink.begin(); it != mMsgsToUpdateWithRichLink.end(); )
    {
        karere::Id msgid = *it;
        it++;
        Idx index = msgIndexFromId(msgid);
        assert(index != CHATD_IDX_INVALID);
        if (index <= idx)
        {
            mMsgsToUpdateWithRichLink.erase(msgid);
        }
    }
}

void Chat::manageRichLinkMessage(Message &message)
{
    std::string url;
    bool hasURL = Message::hasUrl(message.toText(), url);
    bool isMsgQueued = (mMsgsToUpdateWithRichLink.find(message.id()) != mMsgsToUpdateWithRichLink.end());

    if (!isMsgQueued && hasURL)
    {
        mMsgsToUpdateWithRichLink.insert(message.id());
    }
    else if (isMsgQueued && !hasURL)    // another edit removed the previous URL
    {
        mMsgsToUpdateWithRichLink.erase(message.id());
    }
}

Message* Chat::msgSubmit(const char* msg, size_t msglen, unsigned char type, void* userp)
{
    if (msglen > kMaxMsgSize)
    {
        CHATID_LOG_WARNING("msgSubmit: Denying sending message because it's too long");
        return NULL;
    }

    // write the new message to the message buffer and mark as in sending state
    auto message = new Message(makeRandomId(), client().userId(), time(NULL),
        0, msg, msglen, true, CHATD_KEYID_INVALID, type, userp);
    message->backRefId = generateRefId(mCrypto);

    auto wptr = weakHandle();
    marshallCall([wptr, this, message]()
    {
        if (wptr.deleted())
            return;

        msgSubmit(message);

    }, mClient.karereClient->appCtx);
    return message;
}
void Chat::msgSubmit(Message* msg)
{
    assert(msg->isSending());
    assert(msg->keyid == CHATD_KEYID_INVALID);

    // last text msg stuff
    if (msg->isValidLastMessage())
    {
        onLastTextMsgUpdated(*msg);
    }
    onMsgTimestamp(msg->ts);

    postMsgToSending(OP_NEWMSG, msg);
}

void Chat::createMsgBackRefs(Chat::OutputQueue::iterator msgit)
{
#ifndef _MSC_VER
    static std::uniform_int_distribution<uint8_t>distrib(0, 0xff);
#else
//MSVC has a bug - no char template argument allowed
    static std::uniform_int_distribution<uint32_t>distrib(0,0xff);
#endif

    static std::random_device rd;

    // mSending is a list, so we don't have random access by index there.
    // Therefore, we copy the relevant part of it to a vector
    std::vector<SendingItem*> sendingIdx;
    sendingIdx.reserve(mSending.size());
    auto next = msgit;
    next++;
    for (auto it = mSending.begin(); it != next; next++)
    {
        sendingIdx.push_back(&(*it));
    }

    Idx maxEnd = size() - sendingIdx.size();
    if (maxEnd <= 0)
    {
        return;
    }

    // We include 7 backreferences, each in a different range of preceding messages
    // The exact message in these ranges is picked randomly
    // The ranges (as backward offsets from the current message's position) are:
    // 1<<0 - 1<<1, 1<<1 - 1<<2, 1<<2 - 1<<3, etc
    Idx rangeStart = 0;
    for (uint8_t i = 0; i < 7; i++)
    {
        Idx rangeEnd = 1 << i;
        if (rangeEnd > maxEnd)
        {
            rangeEnd = maxEnd;
        }

        //backward offset range is [start - end)
        Idx span = (rangeEnd - rangeStart);
        assert(span >= 0);

        // The actual offset of the picked target backreferenced message
        // It is zero-based: idx of 0 means the message preceding the one for which we are creating backrefs.
        Idx idx;
        if (span > 1)
        {
            idx = rangeStart + (distrib(rd) % span);
        }
        else
        {
            idx = rangeStart;
        }

        uint64_t backref;
        if (idx < (Idx)sendingIdx.size())
        {
            backref = sendingIdx[sendingIdx.size()-1-idx]->msg->backRefId; // reference a not-yet confirmed message
        }
        else
        {
            backref = at(highnum()-(idx-sendingIdx.size())).backRefId; // reference a regular history message
        }

        msgit->msg->backRefs.push_back(backref);

        if (rangeEnd == maxEnd)
        {
            return;
        }

        rangeStart = rangeEnd;
    }
}

Chat::SendingItem* Chat::postMsgToSending(uint8_t opcode, Message* msg)
{
    mSending.emplace_back(opcode, msg, mUsers);
    CALL_DB(saveMsgToSending, mSending.back());
    if (mNextUnsent == mSending.end())
    {
        mNextUnsent--;
    }
    flushOutputQueue();
    return &mSending.back();
}

bool Chat::sendKeyAndMessage(std::pair<MsgCommand*, KeyCommand*> cmd)
{
    assert(cmd.first);
    if (cmd.second)
    {
        cmd.second->setChatId(mChatId);
        if (!sendCommand(*cmd.second))
            return false;
    }
    return sendCommand(*cmd.first);
}

bool Chat::msgEncryptAndSend(OutputQueue::iterator it)
{
    auto msg = it->msg;
    //opcode can be NEWMSG, MSGUPD or MSGUPDX
    assert(msg->id());
    if (it->opcode() == OP_NEWMSG && msg->backRefs.empty())
    {
        createMsgBackRefs(it);
    }

    if (mEncryptionHalted || (mOnlineState != kChatStateOnline))
        return false;

    auto msgCmd = new MsgCommand(it->opcode(), mChatId, client().userId(),
         msg->id(), msg->ts, msg->updated, msg->keyid);

    CHATD_LOG_CRYPTO_CALL("Calling ICrypto::encrypt()");
    auto pms = mCrypto->msgEncrypt(it->msg, msgCmd);
    // if using current keyid or original keyid from msg, promise is resolved directly
    if (pms.succeeded())
        return sendKeyAndMessage(pms.value());
    // else --> new key is required: KeyCommand != NULL in pms.value()

    mEncryptionHalted = true;
    CHATID_LOG_DEBUG("Can't encrypt message immediately, halting output");
    auto rowid = mSending.front().rowid;
    pms.then([this, rowid](std::pair<MsgCommand*, KeyCommand*> result)
    {
        assert(mEncryptionHalted);
        assert(!mSending.empty());
        assert(mSending.front().rowid == rowid);

        sendKeyAndMessage(result);
        mEncryptionHalted = false;
        flushOutputQueue();
    });

    pms.fail([this, msg, msgCmd](const promise::Error& err)
    {
        CHATID_LOG_ERROR("ICrypto::encrypt error encrypting message %s: %s", ID_CSTR(msg->id()), err.what());
        delete msgCmd;
        return err;
    });
    return false;
    //we don't sent a msgStatusChange event to the listener, as the GUI should initialize the
    //message's status with something already, so it's redundant.
    //The GUI should by default show it as sending
}

// Can be called for a message in history or a NEWMSG,MSGUPD,MSGUPDX message in sending queue
Message* Chat::msgModify(Message& msg, const char* newdata, size_t newlen, void* userp, uint8_t newtype)
{
    uint32_t age = time(NULL) - msg.ts;
    if (age > CHATD_MAX_EDIT_AGE)
    {
        CHATID_LOG_DEBUG("msgModify: Denying edit of msgid %s because message is too old", ID_CSTR(msg.id()));
        return nullptr;
    }
    if (newlen > kMaxMsgSize)
    {
        CHATID_LOG_WARNING("msgModify: Denying edit of msgid %s because message is too long", ID_CSTR(msg.id()));
        return nullptr;
    }

    if (msg.isSending()) //update the not yet sent(or at least not yet confirmed) original as well, trying to avoid sending the original content
    {
        SendingItem* item = nullptr;
        for (auto& loopItem: mSending)
        {
            if (loopItem.msg->id() == msg.id())
            {
                item = &loopItem;
                break;
            }
        }
        assert(item);
        if ((item->opcode() == OP_MSGUPD) || (item->opcode() == OP_MSGUPDX))
        {
            item->msg->updated = age + 1;
        }
        msg.assign((void*)newdata, newlen);
        CALL_DB(updateMsgPlaintextInSending, item->rowid, msg);
    } //end msg.isSending()

    auto upd = new Message(msg.id(), msg.userid, msg.ts, age+1, newdata, newlen,
        msg.isSending(), msg.keyid, newtype, userp);

    auto wptr = weakHandle();
    marshallCall([wptr, this, upd]()
    {
        if (wptr.deleted())
            return;

        postMsgToSending(upd->isSending() ? OP_MSGUPDX : OP_MSGUPD, upd);

    }, mClient.karereClient->appCtx);

    return upd;
}

void Chat::onLastReceived(Id msgid)
{
    mLastReceivedId = msgid;
    CALL_DB(setLastReceived, msgid);
    auto it = mIdToIndexMap.find(msgid);
    if (it == mIdToIndexMap.end())
    { // we don't have that message in the buffer yet, so we don't know its index
        Idx idx = mDbInterface->getIdxOfMsgid(msgid);
        if (idx != CHATD_IDX_INVALID)
        {
            if ((mLastReceivedIdx != CHATD_IDX_INVALID) && (idx < mLastReceivedIdx))
            {
                CHATID_LOG_ERROR("onLastReceived: Tried to set the index to an older message, ignoring");
                CHATID_LOG_DEBUG("highnum() = %zu, mLastReceivedIdx = %zu, idx = %zu", highnum(), mLastReceivedIdx, idx);
            }
            else
            {
                mLastReceivedIdx = idx;
            }
        }
        return; //last-received is behind history in memory, so nothing to notify about
    }

    auto idx = it->second;
    if (idx == mLastReceivedIdx)
        return; //probably set from db
    if (at(idx).userid != mClient.mUserId)
    {
        CHATID_LOG_WARNING("Last-received pointer points to a message not by us,"
            " possibly the pointer was set incorrectly");
    }
    //notify about messages that become 'received'
    Idx notifyOldest;
    if (mLastReceivedIdx != CHATD_IDX_INVALID) //we have a previous last-received index, notify user about received messages
    {
        if (mLastReceivedIdx > idx)
        {
            CHATID_LOG_ERROR("onLastReceived: Tried to set the index to an older message, ignoring");
            CHATID_LOG_DEBUG("highnum() = %zu, mLastReceivedIdx = %zu, idx = %zu", highnum(), mLastReceivedIdx, idx);
            return;
        }
        notifyOldest = mLastReceivedIdx + 1;
        auto low = lownum();
        if (notifyOldest < low)
        { // mLastReceivedIdx may point to a message in db, older than what we have in RAM
            notifyOldest = low;
        }
        mLastReceivedIdx = idx;
    }
    else
    {
        // No mLastReceivedIdx - notify all messages in RAM
        mLastReceivedIdx = idx;
        notifyOldest = lownum();
    }
    for (Idx i=notifyOldest; i<=mLastReceivedIdx; i++)
    {
        auto& msg = at(i);
        if (msg.userid == mClient.mUserId)
        {
            CALL_LISTENER(onMessageStatusChange, i, Message::kDelivered, msg);
        }
    }
}

void Chat::onLastSeen(Id msgid)
{
    Idx idx = CHATD_IDX_INVALID;

    auto it = mIdToIndexMap.find(msgid);
    if (it == mIdToIndexMap.end())  // msgid not loaded in RAM
    {
        idx = mDbInterface->getIdxOfMsgid(msgid);   // return CHATD_IDX_INVALID if not found in DB
    }
    else    // msgid is in RAM
    {
        idx = it->second;

        if (at(idx).userid == mClient.mUserId)
        {
            CHATD_LOG_WARNING("Last-seen points to a message by us, possibly the pointer was not set properly");
        }
    }

    if (idx == CHATD_IDX_INVALID)   // msgid is unknown locally (during initialization, or very old msg)
    {
        if (mLastSeenIdx == CHATD_IDX_INVALID)  // don't have a previous idx yet --> initialization
        {
            CHATID_LOG_DEBUG("setMessageSeen: Setting last seen msgid to %s", ID_CSTR(mLastSeenId));
            mLastSeenId = msgid;
            CALL_DB(setLastSeen, msgid);

            return;
        }
    }
    // else --> msgid was found locally
    assert(mLastSeenId.isValid());

    if (idx == mLastSeenIdx)
    {
        return; // we are up to date
    }

    if (mLastSeenIdx != CHATD_IDX_INVALID && idx < mLastSeenIdx) // msgid is older than the locally seen pointer --> update chatd
    {
        // it means the SEEN sent to chatd was not applied remotely (network issue), but it was locally
        CHATID_LOG_WARNING("onLastSeen: chatd last seen message is older than local last seen message. Updating chatd...");
        sendCommand(Command(OP_SEEN) + mChatId + mLastSeenId);
        return;
    }

    CHATID_LOG_DEBUG("setMessageSeen: Setting last seen msgid to %s", ID_CSTR(msgid));
    mLastSeenId = msgid;
    CALL_DB(setLastSeen, msgid);

    if (idx != CHATD_IDX_INVALID)   // if msgid is known locally, notify the unread count
    {
        Idx oldLastSeenIdx = mLastSeenIdx;
        mLastSeenIdx = idx;

        //notify about messages that have become 'seen'
        Idx  notifyOldest = oldLastSeenIdx + 1;
        Idx low = lownum();
        if (notifyOldest < low) // consider only messages in RAM
        {
            notifyOldest = low;
        }

        for (Idx i = notifyOldest; i <= mLastSeenIdx; i++)
        {
            auto& msg = at(i);
            if (msg.userid != mClient.mUserId)
            {
                CALL_LISTENER(onMessageStatusChange, i, Message::kSeen, msg);
            }
        }
    }

    CALL_LISTENER(onUnreadChanged);
}

bool Chat::setMessageSeen(Idx idx)
{
    assert(idx != CHATD_IDX_INVALID);
    if ((mLastSeenIdx != CHATD_IDX_INVALID) && (idx <= mLastSeenIdx))
        return false;

    auto& msg = at(idx);
    if (msg.userid == mClient.mUserId)
    {
        CHATID_LOG_DEBUG("Asked to mark own message %s as seen, ignoring", ID_CSTR(msg.id()));
        return false;
    }

    auto wptr = weakHandle();
    karere::Id id = msg.id();
    megaHandle seenTimer = karere::setTimeout([this, wptr, idx, id, seenTimer]()
    {
        if (wptr.deleted())
          return;

        mClient.mSeenTimers.erase(seenTimer);

        if ((mLastSeenIdx != CHATD_IDX_INVALID) && (idx <= mLastSeenIdx))
            return;

        CHATID_LOG_DEBUG("setMessageSeen: Setting last seen msgid to %s", ID_CSTR(id));
        sendCommand(Command(OP_SEEN) + mChatId + id);

        Idx notifyStart;
        if (mLastSeenIdx == CHATD_IDX_INVALID)
        {
            notifyStart = lownum()-1;
        }
        else
        {
            Idx lowest = lownum()-1;
            notifyStart = (mLastSeenIdx < lowest) ? lowest : mLastSeenIdx;
        }
        mLastSeenIdx = idx;
        Idx highest = highnum();
        Idx notifyEnd = (mLastSeenIdx > highest) ? highest : mLastSeenIdx;

        for (Idx i=notifyStart+1; i<=notifyEnd; i++)
        {
            auto& m = at(i);
            if (m.userid != mClient.mUserId)
            {
                CALL_LISTENER(onMessageStatusChange, i, Message::kSeen, m);
            }
        }
        mLastSeenId = id;
        CALL_DB(setLastSeen, mLastSeenId);
        CALL_LISTENER(onUnreadChanged);
    }, kSeenTimeout, mClient.karereClient->appCtx);

    mClient.mSeenTimers.insert(seenTimer);

    return true;
}

bool Chat::setMessageSeen(Id msgid)
{
    auto it = mIdToIndexMap.find(msgid);
    if (it == mIdToIndexMap.end())
    {
        CHATID_LOG_WARNING("setMessageSeen: unknown msgid '%s'", ID_CSTR(msgid));
        return false;
    }
    return setMessageSeen(it->second);
}

int Chat::unreadMsgCount() const
{
    if (mLastSeenIdx == CHATD_IDX_INVALID)
    {
        if (mHaveAllHistory)
        {
            return mDbInterface->getUnreadMsgCountAfterIdx(mLastSeenIdx);
        }
        else
        {
            return -mDbInterface->getUnreadMsgCountAfterIdx(CHATD_IDX_INVALID);
        }
    }
    else if (mLastSeenIdx < lownum())
    {
        return mDbInterface->getUnreadMsgCountAfterIdx(mLastSeenIdx);
    }

    Idx first = mLastSeenIdx+1;
    unsigned count = 0;
    auto last = highnum();
    for (Idx i=first; i<=last; i++)
    {
        auto& msg = at(i);
        if (msg.isValidUnread(mClient.userId()))
        {
            count++;
        }
    }
    return count;
}

void Chat::flushOutputQueue(bool fromStart)
{
//We assume that if fromStart is set, then we have to set mIgnoreKeyAcks
//Indeed, if we flush the send queue from the start, this means that
//the crypto module would get out of sync with the I/O sequence, which means
//that it must have been reset/freshly initialized, and we have to skip
//the NEWKEYID responses for the keys we flush from the output queue
    if(mEncryptionHalted || !mConnection.isLoggedIn())
        return;

    if (fromStart)
        mNextUnsent = mSending.begin();

    if (mNextUnsent == mSending.end())
        return;

    while (mNextUnsent != mSending.end())
    {
        //kickstart encryption
        //return true if we encrypted and sent at least one message
        if (!msgEncryptAndSend(mNextUnsent++))
            return;
    }
}

void Chat::moveItemToManualSending(OutputQueue::iterator it, ManualSendReason reason)
{
    CALL_DB(deleteItemFromSending, it->rowid);
    CALL_DB(saveItemToManualSending, *it, reason);
    CALL_LISTENER(onManualSendRequired, it->msg, it->rowid, reason); //GUI should put this message at end of that list of messages requiring 'manual' resend
    it->msg = nullptr; //don't delete the Message object, it will be owned by the app
    mSending.erase(it);
}

void Chat::removeManualSend(uint64_t rowid)
{
    try
    {
        ManualSendReason reason;
        Message *msg = getManualSending(rowid, reason);
        bool updateLastMsg = (mLastTextMsg.idx() == CHATD_IDX_INVALID) // if not confirmed yet...
                ? (msg->id() == mLastTextMsg.xid()) // ...and it's the msgxid about to be removed
                : (msg->id() == mLastTextMsg.id()); // or was confirmed and the msgid is about to be removed (a pending edit)
        if (updateLastMsg)
        {
            findAndNotifyLastTextMsg();
        }
        delete msg;

        mDbInterface->deleteManualSendItem(rowid);
    }
    catch(std::runtime_error& e)
    {
        CHATID_LOG_ERROR("removeManualSend: Unknown manual send id: %s", e.what());
    }
}

// after a reconnect, we tell the chatd the oldest and newest buffered message
void Chat::joinRangeHist(const ChatDbInfo& dbInfo)
{
    assert(mConnection.isConnected() || mConnection.isLoggedIn());
    assert(dbInfo.oldestDbId && dbInfo.newestDbId);
    mUserDump.clear();
    setOnlineState(kChatStateJoining);
    mServerOldHistCbEnabled = false;
    mServerFetchState = kHistFetchingNewFromServer;
    CHATID_LOG_DEBUG("Sending JOINRANGEHIST based on app db: %s - %s",
            dbInfo.oldestDbId.toString().c_str(), dbInfo.newestDbId.toString().c_str());

    sendCommand(Command(OP_JOINRANGEHIST) + mChatId + dbInfo.oldestDbId + dbInfo.newestDbId);
}

Client::~Client()
{
    cancelTimers();
    karereClient->userAttrCache().removeCb(mRichPrevAttrCbHandle);
}

void Client::msgConfirm(Id msgxid, Id msgid)
{
    // TODO: maybe it's more efficient to keep a separate mapping of msgxid to messages?
    for (auto& chat: mChatForChatId)
    {
        if (chat.second->msgConfirm(msgxid, msgid) != CHATD_IDX_INVALID)
            return;
    }
    CHATD_LOG_DEBUG("msgConfirm: No chat knows about message transaction id %s", ID_CSTR(msgxid));
}

//called when MSGID is received
bool Client::onMsgAlreadySent(Id msgxid, Id msgid)
{
    for (auto& chat: mChatForChatId)
    {
        if (chat.second->msgAlreadySent(msgxid, msgid))
            return true;
    }
    return false;
}
bool Chat::msgAlreadySent(Id msgxid, Id msgid)
{
    auto msg = msgRemoveFromSending(msgxid, msgid);
    if (!msg)
        return false; // message does not belong to our chat

    CHATID_LOG_DEBUG("message is sending status was already received by server '%s' -> '%s'", ID_CSTR(msgxid), ID_CSTR(msgid));
    CALL_LISTENER(onMessageRejected, *msg, 0);
    delete msg;
    return true;
}

Message* Chat::msgRemoveFromSending(Id msgxid, Id msgid)
{
    // as msgConfirm() is tried on all chatids, it's normal that we don't have
    // the message, so no error logging of error, just return invalid index
    if (mSending.empty())
        return nullptr;

    auto& item = mSending.front();
    if (item.opcode() == OP_MSGUPDX)
    {
        CHATID_LOG_DEBUG("msgConfirm: sendQueue doesnt start with NEWMSG or MSGUPD, but with MSGUPDX");
        return nullptr;
    }
    Id msgxidOri = item.msg->id();
    if ((item.opcode() == OP_NEWMSG) && (msgxidOri != msgxid))
    {
        CHATID_LOG_DEBUG("msgConfirm: sendQueue starts with NEWMSG, but the msgxid is different"
                         " (sent msgxid: '%s', received '%s')", ID_CSTR(msgxidOri), ID_CSTR(msgxid));
        return nullptr;
    }

    if (mNextUnsent == mSending.begin())
        mNextUnsent++; //because we remove the first element

    if (!msgid)
    {
        moveItemToManualSending(mSending.begin(), (mOwnPrivilege < PRIV_FULL)
            ? kManualSendNoWriteAccess
            : kManualSendGeneralReject); //deletes item
        return nullptr;
    }
    auto msg = item.msg;
    item.msg = nullptr;
    assert(msg);
    assert(msg->isSending());

    CALL_DB(deleteItemFromSending, item.rowid);
    mSending.pop_front(); //deletes item
    return msg;
}

// msgid can be 0 in case of rejections
Idx Chat::msgConfirm(Id msgxid, Id msgid)
{
    Message* msg = msgRemoveFromSending(msgxid, msgid);
    if (!msg)
        return CHATD_IDX_INVALID;

    CHATID_LOG_DEBUG("recv NEWMSGID: '%s' -> '%s'", ID_CSTR(msgxid), ID_CSTR(msgid));

    // update msgxid to msgid
    msg->setId(msgid, false);

    // set final keyid
    assert(mCrypto->currentKeyId() != CHATD_KEYID_INVALID);
    assert(mCrypto->currentKeyId() != CHATD_KEYID_UNCONFIRMED);
    msg->keyid = mCrypto->currentKeyId();

    // add message to history
    push_forward(msg);
    auto idx = mIdToIndexMap[msgid] = highnum();
    CALL_DB(addMsgToHistory, *msg, idx);
    //update any following MSGUPDX-s referring to this msgxid
    for (auto& item: mSending)
    {
        if (item.msg->id() == msgxid)
        {
            assert(item.opcode() == OP_MSGUPDX);
            CALL_DB(sendingItemMsgupdxToMsgupd, item, msgid);
            item.msg->setId(msgid, false);
            item.setOpcode(OP_MSGUPD);
        }
    }
    CALL_LISTENER(onMessageConfirmed, msgxid, *msg, idx);

    // last text message stuff
    if (msg->isValidLastMessage())
    {
        if (mLastTextMsg.idx() == CHATD_IDX_INVALID)
        {
            if (mLastTextMsg.xid() != msgxid) //it's another message
            {
                onLastTextMsgUpdated(*msg, idx);
            }
            else
            { //it's the same message - set its index, and don't notify again
                mLastTextMsg.confirm(idx, msgid);
                if (!mLastTextMsg.mIsNotified)
                    notifyLastTextMsg();
            }
        }
        else if (idx > mLastTextMsg.idx())
        {
            onLastTextMsgUpdated(*msg, idx);
        }
        else if (idx == mLastTextMsg.idx() && !mLastTextMsg.mIsNotified)
        {
            notifyLastTextMsg();
        }
    }

    if (mClient.richLinkState() == Client::kRichLinkEnabled)
    {
        requestRichLink(*msg);
    }
    else if (mClient.richLinkState() == Client::kRichLinkNotDefined)
    {
        manageRichLinkMessage(*msg);
    }

    return idx;
}

void Chat::keyConfirm(KeyId keyxid, KeyId keyid)
{
    if (keyxid != 0xffffffff)
    {
        CHATID_LOG_ERROR("keyConfirm: Key transaction id != 0xffffffff, continuing anyway");
    }
    if (mSending.empty())
    {
        CHATID_LOG_ERROR("keyConfirm: Sending queue is empty");
        return;
    }
    CALL_CRYPTO(onKeyConfirmed, keyxid, keyid);
}

void Chat::onKeyReject()
{
    mCrypto->onKeyRejected();
}

void Chat::onHistReject()
{
    CHATID_LOG_WARNING("HIST was rejected, setting chat offline and disabling it");
    assert(false);  // chatd should not REJECT a HIST, it indicates a more critical issue
    mServerFetchState = kHistNotFetching;
    setOnlineState(kChatStateOffline);
    disable(true);
}

void Chat::rejectMsgupd(Id id, uint8_t serverReason)
{
    if (mSending.empty())
    {
        throw std::runtime_error("rejectMsgupd: Send queue is empty");
    }

    auto& front = mSending.front();
    auto opcode = front.opcode();
    if (opcode != OP_MSGUPD && opcode != OP_MSGUPDX)
    {
        throw std::runtime_error(std::string("rejectMsgupd: Front of send queue does not match - expected opcode MSGUPD or MSGUPDX, actual opcode: ")
        +Command::opcodeToStr(opcode));
    }

    auto& msg = *front.msg;
    if (msg.id() != id)
    {
        std::string errorMsg = "rejectMsgupd: Message msgid/msgxid does not match the one at the front of send queue. Rejected: '";
        errorMsg.append(id.toString());
        errorMsg.append("' Sent: '");
        errorMsg.append(msg.id().toString());
        errorMsg.append("'");

        throw std::runtime_error(errorMsg);
    }

    // Update with contains meta has been rejected by server. We don't notify
    if (msg.type == Message::kMsgContainsMeta)
    {
        CHATID_LOG_DEBUG("Message can't be update with meta contained. Reason: %d", serverReason);
        CALL_DB(deleteItemFromSending, mSending.front().rowid);
        mSending.pop_front();
        return;
    }

    /* Server reason:
        0 - insufficient privs or not in chat
        1 - message is not your own or you are outside the time window
        2 - message did not change (with same content)
    */
    if (serverReason == 2)
    {
        CALL_LISTENER(onEditRejected, msg, kManualSendEditNoChange);
        CALL_DB(deleteItemFromSending, mSending.front().rowid);
        mSending.pop_front();
    }
    else
    {
        moveItemToManualSending(mSending.begin(), (serverReason == 0)
            ? kManualSendNoWriteAccess : kManualSendTooOld);
    }
}

void Chat::rejectGeneric(uint8_t /*opcode*/, uint8_t /*reason*/)
{
    //TODO: Implement
}

void Chat::onMsgUpdated(Message* cipherMsg)
{
//first, if it was us who updated the message confirm the update by removing any
//queued msgupds from sending, even if they are not the same edit (i.e. a received
//MSGUPD from another client with out user will cancel any pending edit by our client
    time_t updateTs = 0;
    bool richLinkRemoved = false;

    if (cipherMsg->userid == client().userId())
    {
        for (auto it = mSending.begin(); it != mSending.end(); )
        {
            auto& item = *it;
            if (((item.opcode() != OP_MSGUPD) && (item.opcode() != OP_MSGUPDX))
                || (item.msg->id() != cipherMsg->id()))
            {
                it++;
                continue;
            }
            //erase item
            CALL_DB(deleteItemFromSending, item.rowid);
            auto erased = it;
            it++;
            mPendingEdits.erase(cipherMsg->id());
            mSending.erase(erased);
            updateTs = item.msg->updated;
            richLinkRemoved = item.msg->richLinkRemoved;
        }
    }
    mCrypto->msgDecrypt(cipherMsg)
    .then([this, updateTs, richLinkRemoved](Message* msg)
    {
        assert(!msg->isEncrypted());
        if (!msg->empty() && msg->type == Message::kMsgNormal && (*msg->buf() == 0))
        {
            if (msg->dataSize() < 2)
                CHATID_LOG_ERROR("onMsgUpdated: Malformed special message received - starts with null char received, but its length is 1. Assuming type of normal message");
            else
                msg->type = msg->buf()[1];
        }

        //update in memory, if loaded
        auto msgit = mIdToIndexMap.find(msg->id());
        Idx idx;
        if (msgit != mIdToIndexMap.end())   // message is loaded in RAM
        {
            idx = msgit->second;
            auto& histmsg = at(idx);

            if ( (msg->type == Message::kMsgTruncate
                  && histmsg.type == msg->type
                  && histmsg.ts == msg->ts)
                    || (msg->type != Message::kMsgTruncate
                        && histmsg.updated == msg->updated) )
            {
                CHATID_LOG_DEBUG("Skipping replayed MSGUPD");
                delete msg;
                return;
            }

            if (!msg->empty() && msg->type == Message::kMsgNormal
                             && !richLinkRemoved        // user have not requested to remove rich-link preview (generate it)
                             && updateTs && (updateTs == msg->updated)) // message could have been updated by another client earlier/later than our update's attempt
            {
                if (client().richLinkState() == Client::kRichLinkEnabled)
                {
                    requestRichLink(*msg);
                }
                else if (mClient.richLinkState() == Client::kRichLinkNotDefined)
                {
                    manageRichLinkMessage(*msg);
                }
            }

            //update in db
            CALL_DB(updateMsgInHistory, msg->id(), *msg);

            // update in RAM
            histmsg.assign(*msg);     // content
            histmsg.updated = msg->updated;
            histmsg.type = msg->type;
            histmsg.userid = msg->userid;
            if (msg->type == Message::kMsgTruncate)
            {
                histmsg.ts = msg->ts;   // truncates update the `ts` instead of `update`
            }

            if (idx > mNextHistFetchIdx)
            {
                // msg.ts is zero - chatd doesn't send the original timestamp
                CALL_LISTENER(onMessageEdited, histmsg, idx);
            }
            else
            {
                CHATID_LOG_DEBUG("onMessageEdited() skipped for not-loaded-yet (by the app) message");
            }

            if (msg->userid != client().userId() && // is not our own message
                    msg->updated && !msg->size())   // is deleted
            {
                CALL_LISTENER(onUnreadChanged);
            }

            if (msg->type == Message::kMsgTruncate)
            {
                handleTruncate(*msg, idx);
            }
            else if (mLastTextMsg.idx() == idx) //last text msg stuff
            {
                //our last text message was edited
                if (histmsg.isValidLastMessage()) //same message, but with updated contents
                {
                    onLastTextMsgUpdated(histmsg, idx);
                }
                else //our last text msg was deleted or changed to management
                {    //message, find another one
                    findAndNotifyLastTextMsg();
                }
            }
        }
        else    // message not loaded in RAM
        {
            CHATID_LOG_DEBUG("onMsgUpdated(): update for message not loaded");

            // check if message in DB is outdated
            uint16_t delta = 0;
            CALL_DB(getMessageDelta, msg->id(), &delta);

            if (delta < msg->updated)
            {
                //update in db
                CALL_DB(updateMsgInHistory, msg->id(), *msg);
            }
        }

        delete msg;
    })
    .fail([this, cipherMsg](const promise::Error& err)
    {
        if (err.type() == SVCRYPTO_ENOMSG)
        {
            CHATID_LOG_WARNING("Msg has been deleted during decryption process");
        }
        else
        {
            CHATID_LOG_ERROR("Error decrypting edit of message %s: %s",
                ID_CSTR(cipherMsg->id()), err.what());
        }
    });
}
void Chat::handleTruncate(const Message& msg, Idx idx)
{
// chatd may re-send a MSGUPD at login, if there are no newer messages in the
// chat. We have to be prepared to handle this, i.e. handleTruncate() must
// be idempotent.
// However, handling the SEEN and RECEIVED pointers in in a replayed truncate
// is a bit tricky, because if they point to the truncate point (i.e. idx)
// normally we would set them in a way that makes the truncate management message
// at the truncation point unseen. But in case of a replay, we don't want it
// to be unseen, as this will reset the unread message count to '1+' every time
// the client connects, until someoone posts a new message in the chat.
// To avoid this, we have to detect the replay. But if we detect it, we can actually
// avoid the whole replay (even the idempotent part), and just bail out.

    CHATID_LOG_DEBUG("Truncating chat history before msgid %s, idx %d, fwdStart %d", ID_CSTR(msg.id()), idx, mForwardStart);
    CALL_CRYPTO(resetSendKey);
    CALL_DB(truncateHistory, msg);
    if (idx != CHATD_IDX_INVALID)   // message is loaded in RAM
    {
        //GUI must detach and free any resources associated with
        //messages older than the one specified
        CALL_LISTENER(onHistoryTruncated, msg, idx);
<<<<<<< HEAD
        CALL_DB(setHaveAllHistory, true);
        mHaveAllHistory = true;
        removePendingRichLinks(idx);
=======
>>>>>>> e6889ca7
        deleteMessagesBefore(idx);
        if (mLastSeenIdx != CHATD_IDX_INVALID)
        {
            if (mLastSeenIdx <= idx)
            {
                //if we haven't seen even messages before the truncation point,
                //now we will have not seen any message after the truncation
                mLastSeenIdx = CHATD_IDX_INVALID;
                mLastSeenId = 0;
                CALL_DB(setLastSeen, 0);
            }
        }
        if (mLastReceivedIdx != CHATD_IDX_INVALID)
        {
            if (mLastReceivedIdx <= idx)
            {
                mLastReceivedIdx = CHATD_IDX_INVALID;
                mLastReceivedId = 0;
                CALL_DB(setLastReceived, 0);
            }
        }

        if (mClient.isMessageReceivedConfirmationActive() && mLastIdxReceivedFromServer <= idx)
        {
            mLastIdxReceivedFromServer = CHATD_IDX_INVALID;
            mLastIdReceivedFromServer = karere::Id::null();
            // TODO: the update of those variables should be persisted
        }
    }

    // since we have the truncate message in local history (otherwise chatd wouldn't have sent us
    // the truncate), now we know we have all history and what's the oldest msgid.
    CALL_DB(setHaveAllHistory, true);
    mHaveAllHistory = true;
    mOldestKnownMsgId = msg.id();

    // if truncate was received for a message not loaded in RAM, we may have more history in DB
    mHasMoreHistoryInDb = at(lownum()).id() != mOldestKnownMsgId;

    CALL_LISTENER(onUnreadChanged);
    findAndNotifyLastTextMsg();
}

Id Chat::makeRandomId()
{
    static std::uniform_int_distribution<uint64_t>distrib(0, 0xffffffffffffffff);
    static std::random_device rd;
    return distrib(rd);
}

void Chat::deleteMessagesBefore(Idx idx)
{
    //delete everything before idx, but not including idx
    if (idx > mForwardStart)
    {
        mBackwardList.clear();
        auto delCount = idx-mForwardStart;
        mForwardList.erase(mForwardList.begin(), mForwardList.begin()+delCount);
        mForwardStart += delCount;
    }
    else
    {
        mBackwardList.erase(mBackwardList.begin()+mForwardStart-idx, mBackwardList.end());
    }
}

Message::Status Chat::getMsgStatus(const Message& msg, Idx idx) const
{
    assert(idx != CHATD_IDX_INVALID);
    if (msg.userid == mClient.mUserId)
    {
        if (msg.isSending())
            return Message::kSending;

        // Check if we have an unconfirmed edit
        for (auto& item: mSending)
        {
            if (item.msg->id() == msg.id())
            {
                auto op = item.opcode();
                if (op == OP_MSGUPD || op == OP_MSGUPDX)
                    return Message::kSending;
            }
        }
        if (idx <= mLastReceivedIdx)
            return Message::kDelivered;
        else
        {
            return Message::kServerReceived;
        }
    } //message is from a peer
    else
    {
        if (mLastSeenIdx == CHATD_IDX_INVALID)
            return Message::kNotSeen;
        return (idx <= mLastSeenIdx) ? Message::kSeen : Message::kNotSeen;
    }
}
/* We have 3 stages:
 - add to history buffer, allocating an index
 - decrypt - may happen asynchronous if crypto needs to fetch stuff from network.
 Also the message may be undecryptable - in this case continue as normal, but message's
 isEncrypted() flag will be set to true, so GUI can decide how to show it
 - add message to history db (including its isEncrypted() state(), handle received
 and seen pointers, call old/new message user callbacks. This may be executed for
 messages that are actually encrypted - app must be prepared for that
*/
Idx Chat::msgIncoming(bool isNew, Message* message, bool isLocal)
{
    assert((isLocal && !isNew) || !isLocal);
    auto msgid = message->id();
    assert(msgid);
    Idx idx;

    if (isNew)
    {
        push_forward(message);
        idx = highnum();
        if (!mOldestKnownMsgId)
            mOldestKnownMsgId = msgid;
    }
    else
    {
        if (!isLocal)
        {
            //history message older than the oldest we have
            assert(isFetchingFromServer());
            assert(message->isEncrypted() == 1);
            mLastServerHistFetchCount++;
            if (mHasMoreHistoryInDb)
            { //we have db history that is not loaded, so we determine the index
              //by the db, and don't add the message to RAM
                idx = mDbInterface->getOldestIdx()-1;
            }
            else
            {
                //all history is in RAM, determine the index from RAM
                push_back(message);
                idx = lownum();
            }
            //shouldn't we update this only after we save the msg to db?
            mOldestKnownMsgId = msgid;
        }
        else //local history message - load from DB to RAM
        {
            push_back(message);
            idx = lownum();
            if (msgid == mOldestKnownMsgId)
            //we have just processed the oldest message from the db
                mHasMoreHistoryInDb = false;
        }
    }
    mIdToIndexMap[msgid] = idx;
    handleLastReceivedSeen(msgid);
    msgIncomingAfterAdd(isNew, isLocal, *message, idx);
    return idx;
}

bool Chat::msgIncomingAfterAdd(bool isNew, bool isLocal, Message& msg, Idx idx)
{
    if (isLocal)
    {
        assert(!msg.isEncrypted());
        msgIncomingAfterDecrypt(isNew, true, msg, idx);
        return true;
    }
    else
    {
        assert(msg.isEncrypted() == 1); //no decrypt attempt was made
    }

    try
    {
        mCrypto->handleLegacyKeys(msg);
    }
    catch(std::exception& e)
    {
        CHATID_LOG_WARNING("handleLegacyKeys threw error: %s\n"
            "Queued messages for decrypt: %d - %d. Ignoring", e.what(),
            mDecryptOldHaltedAt, idx);
    }

    if (at(idx).isEncrypted() != 1)
    {
        CHATID_LOG_DEBUG("handleLegacyKeys already decrypted msg %s, bailing out", ID_CSTR(msg.id()));
        return true;
    }

    if (isNew)
    {
        if (mDecryptNewHaltedAt != CHATD_IDX_INVALID)
        {
            CHATID_LOG_DEBUG("Decryption of new messages is halted, message queued for decryption");
            return false;
        }
    }
    else
    {
        if (mDecryptOldHaltedAt != CHATD_IDX_INVALID)
        {
            CHATID_LOG_DEBUG("Decryption of old messages is halted, message queued for decryption");
            return false;
        }
    }
    CHATD_LOG_CRYPTO_CALL("Calling ICrypto::decrypt()");
    auto pms = mCrypto->msgDecrypt(&msg);
    if (pms.succeeded())
    {
        assert(!msg.isEncrypted());
        msgIncomingAfterDecrypt(isNew, false, msg, idx);
        return true;
    }

    CHATID_LOG_DEBUG("Decryption could not be done immediately, halting for next messages");
    if (isNew)
        mDecryptNewHaltedAt = idx;
    else
        mDecryptOldHaltedAt = idx;

    auto message = &msg;
    pms.fail([this, message, idx](const promise::Error& err) -> promise::Promise<Message*>
    {
        if (err.type() == SVCRYPTO_ENOMSG)
        {
            return promise::Error("History was reloaded, ignore message", EINVAL, SVCRYPTO_ENOMSG);
        }

        assert(message->isEncrypted() == 1);
        message->setEncrypted(2);
        if ((err.type() != SVCRYPTO_ERRTYPE) ||
            (err.code() != SVCRYPTO_ENOKEY))
        {
            CHATID_LOG_ERROR(
                "Unrecoverable decrypt error at message %s(idx %d):'%s'\n"
                "Message will not be decrypted", ID_CSTR(message->id()), idx, err.toString().c_str());
        }
        else
        {
            //we have a normal situation where a message was sent just before a user joined, so it will be undecryptable
            //TODO: assert chatroom is not 1on1
            CHATID_LOG_WARNING("No key to decrypt message %s, possibly message was sent just before user joined", ID_CSTR(message->id()));
        }
        return message;
    })
    .then([this, isNew, isLocal, idx](Message* message)
    {
#ifndef NDEBUG
        if (isNew)
            assert(mDecryptNewHaltedAt == idx);
        else
            assert(mDecryptOldHaltedAt == idx);
#endif
        msgIncomingAfterDecrypt(isNew, false, *message, idx);
        if (isNew)
        {
            // Decrypt the rest - try to decrypt immediately (synchromously),
            // so that order is guaranteed. Bail out of the loop at the first
            // message that can't be decrypted immediately(msgIncomingAfterAdd()
            // returns false). Will continue when the delayed decrypt finishes

            auto first = mDecryptNewHaltedAt + 1;
            mDecryptNewHaltedAt = CHATD_IDX_INVALID;
            auto last = highnum();
            for (Idx i = first; i <= last; i++)
            {
                if (!msgIncomingAfterAdd(isNew, false, at(i), i))
                    break;
            }
            if ((mServerFetchState == kHistDecryptingNew) &&
                (mDecryptNewHaltedAt == CHATD_IDX_INVALID)) //all messages decrypted
            {
                mServerFetchState = kHistNotFetching;
            }
        }
        else
        {
            // Old history
            // Decrypt the rest synchronously, bail out on first that can't
            // decrypt synchonously.
            // Local messages are always decrypted, this is handled
            // at the start of this func

            assert(!isLocal);
            auto first = mDecryptOldHaltedAt - 1;
            mDecryptOldHaltedAt = CHATD_IDX_INVALID;
            auto last = lownum();
            for (Idx i = first; i >= last; i--)
            {
                if (!msgIncomingAfterAdd(isNew, false, at(i), i))
                    break;
            }
            if ((mServerFetchState == kHistDecryptingOld) &&
                (mDecryptOldHaltedAt == CHATD_IDX_INVALID))
            {
                mServerFetchState = kHistNotFetching;
                if (mServerOldHistCbEnabled)
                {
                    CALL_LISTENER(onHistoryDone, kHistSourceServer);
                }
            }
        }
    })
    .fail([this](const promise::Error& err)
    {
        //TODO: If a message could be deleted individually, decryption process should be restarted again
        // It isn't a possibilty with acutal implementation
        CHATID_LOG_WARNING("Message can't be decrypted: Fail type (%d) - %s", err.type(), err.what());
    });

    return false; //decrypt was not done immediately
}

// Save to history db, handle received and seen pointers, call new/old message user callbacks
void Chat::msgIncomingAfterDecrypt(bool isNew, bool isLocal, Message& msg, Idx idx)
{
    assert(idx != CHATD_IDX_INVALID);
    if (!isNew)
    {
        mLastHistDecryptCount++;
    }
    auto msgid = msg.id();
    if (!isLocal)
    {
        assert(msg.isEncrypted() != 1); //either decrypted or error
        if (!msg.empty() && msg.type == Message::kMsgNormal && (*msg.buf() == 0)) //'special' message - attachment etc
        {
            if (msg.dataSize() < 2)
                CHATID_LOG_ERROR("Malformed special message received - starts with null char received, but its length is 1. Assuming type of normal message");
            else
                msg.type = msg.buf()[1];
        }

        verifyMsgOrder(msg, idx);
        CALL_DB(addMsgToHistory, msg, idx);


        if (mClient.isMessageReceivedConfirmationActive() && !isGroup() &&
                (msg.userid != mClient.mUserId) && // message is not ours
                ((mLastIdxReceivedFromServer == CHATD_IDX_INVALID) ||   // no local history
                 (idx > mLastIdxReceivedFromServer)))   // newer message than last received
        {
            mLastIdxReceivedFromServer = idx;
            mLastIdReceivedFromServer = msgid;
            // TODO: the update of those variables should be persisted

            sendCommand(Command(OP_RECEIVED) + mChatId + msgid);
        }
    }
    if (msg.backRefId && !mRefidToIdxMap.emplace(msg.backRefId, idx).second)
    {
        CALL_LISTENER(onMsgOrderVerificationFail, msg, idx, "A message with that backrefId "+std::to_string(msg.backRefId)+" already exists");
    }

    auto status = getMsgStatus(msg, idx);
    if (isNew)
    {
        CALL_LISTENER(onRecvNewMessage, idx, msg, status);
    }
    else
    {
        // old message
        // local messages are obtained on-demand, so if isLocal,
        // then always send to app
        bool isChatRoomOpened = false;

        auto it = mClient.karereClient->chats->find(mChatId);
        if (it != mClient.karereClient->chats->end())
        {
            isChatRoomOpened = it->second->hasChatHandler();
        }

        if (isLocal || (mServerOldHistCbEnabled && isChatRoomOpened))
        {
            CALL_LISTENER(onRecvHistoryMessage, idx, msg, status, isLocal);
        }
    }
    if (msg.type == Message::kMsgTruncate)
    {
        if (isNew)
        {
            handleTruncate(msg, idx);
        }
        onMsgTimestamp(msg.ts);
        return;
    }

    if (isNew || (mLastSeenIdx == CHATD_IDX_INVALID))
        CALL_LISTENER(onUnreadChanged);

    //handle last text message
    if (msg.isValidLastMessage())
    {
        if ((mLastTextMsg.state() != LastTextMsgState::kHave) //we don't have any last-text-msg yet, just use any
        || (mLastTextMsg.idx() == CHATD_IDX_INVALID) //current last-text-msg is a pending send, always override it
        || (idx > mLastTextMsg.idx())) //we have a newer message
        {
            onLastTextMsgUpdated(msg, idx);
        }
        else if (idx == mLastTextMsg.idx() && !mLastTextMsg.mIsNotified)
        { //we have already updated mLastTextMsg because app called
          //lastTextMessage() from the onRecvXXX callback, but we haven't done
          //onLastTextMessageUpdated() with it
            notifyLastTextMsg();
        }
    }
    onMsgTimestamp(msg.ts);
}

void Chat::onMsgTimestamp(uint32_t ts)
{
    if (ts <= mLastMsgTs)
        return;
    mLastMsgTs = ts;
    CALL_LISTENER(onLastMessageTsUpdated, ts);
}

void Chat::verifyMsgOrder(const Message& msg, Idx idx)
{
    for (auto refid: msg.backRefs)
    {
        auto it = mRefidToIdxMap.find(refid);
        if (it == mRefidToIdxMap.end())
            continue;
        Idx targetIdx = it->second;
        if (targetIdx >= idx)
        {
            CALL_LISTENER(onMsgOrderVerificationFail, msg, idx, "Message order verification failed, possible history tampering");
            return;
        }
    }
}

void Chat::handleLastReceivedSeen(Id msgid)
{
    //normally the indices will not be set if mLastXXXId == msgid, as there will be only
    //one chance to set the idx (we receive the msg only once).
    if (msgid == mLastSeenId) //we didn't have the message when we received the last seen id
    {
        CHATID_LOG_DEBUG("Received the message with the last-seen msgid '%s', "
            "setting the index pointer to it", ID_CSTR(msgid));
        onLastSeen(msgid);
    }
    if (mLastReceivedId == msgid)
    {
        //we didn't have the message when we received the last received msgid pointer,
        //and now we just received the message - set the index pointer
        CHATID_LOG_DEBUG("Received the message with the last-received msgid '%s', "
            "setting the index pointer to it", ID_CSTR(msgid));
        onLastReceived(msgid);
    }
}

void Chat::onUserJoin(Id userid, Priv priv)
{
    if (mOnlineState < kChatStateJoining)
        throw std::runtime_error("onUserJoin received while not joining and not online");

    if (userid == client().userId())
    {
        mOwnPrivilege = priv;
    }

    if (mOnlineState == kChatStateJoining)
    {
        mUserDump.insert(userid);
    }

    if (mOnlineState == kChatStateOnline || !mIsFirstJoin)
    {
        mUsers.insert(userid);
        CALL_CRYPTO(onUserJoin, userid);
        CALL_LISTENER(onUserJoin, userid, priv);
    }
}

void Chat::onUserLeave(Id userid)
{
    if (mOnlineState < kChatStateJoining)
        throw std::runtime_error("onUserLeave received while not joining and not online");

    if (userid == client().userId())
    {
        mOwnPrivilege = PRIV_NOTPRESENT;
    }

    if (mOnlineState == kChatStateOnline || !mIsFirstJoin)
    {
        mUsers.erase(userid);
        CALL_CRYPTO(onUserLeave, userid);
        CALL_LISTENER(onUserLeave, userid);
    }
}

void Connection::notifyLoggedIn()
{
    if (mLoginPromise.done())
        return;
    mState = kStateLoggedIn;
    assert(mConnectPromise.succeeded());
    mLoginPromise.resolve();
}

void Chat::onJoinComplete()
{
    mConnection.notifyLoggedIn();
    if (mUsers != mUserDump)
    {
        mUsers.swap(mUserDump);
        CALL_CRYPTO(setUsers, &mUsers);
    }
    mUserDump.clear();
    mEncryptionHalted = false;
    auto unconfirmedKeyCmd = mCrypto->unconfirmedKeyCmd();
    if (unconfirmedKeyCmd)
    {
        CHATID_LOG_DEBUG("Re-sending unconfirmed key");
        sendCommand(*unconfirmedKeyCmd);
    }

    setOnlineState(kChatStateOnline);
    flushOutputQueue(true); //flush encrypted messages

    if (mIsFirstJoin)
    {
        mIsFirstJoin = false;
        if (!mLastTextMsg.isValid())
        {
            CHATID_LOG_DEBUG("onJoinComplete: Haven't received a text message during join, getting last text message on-demand");
            findAndNotifyLastTextMsg();
        }
    }
}

void Chat::resetGetHistory()
{
    mNextHistFetchIdx = CHATD_IDX_INVALID;
    mServerOldHistCbEnabled = false;
}

void Chat::setOnlineState(ChatState state)
{
    if (state == mOnlineState)
        return;

    mOnlineState = state;
    CHATID_LOG_DEBUG("Online state changed to %s", chatStateToStr(mOnlineState));
    CALL_CRYPTO(onOnlineStateChange, state);
    CALL_LISTENER(onOnlineStateChange, state);

    if (state == kChatStateOnline && mClient.areAllChatsLoggedIn())
    {
        mClient.karereClient->setCommitMode(true);

        if (!mClient.karereClient->mSyncPromise.done())
        {
            mClient.karereClient->mSyncPromise.resolve();
            if (mClient.karereClient->mSyncTimer)
            {
                cancelTimeout(mClient.karereClient->mSyncTimer, mClient.karereClient->appCtx);
                mClient.karereClient->mSyncTimer = 0;
            }
        }
    }
}

void Chat::onLastTextMsgUpdated(const Message& msg, Idx idx)
{
    //idx == CHATD_IDX_INVALID when we notify about a message in the send queue
    //either (msg.isSending() && idx-is-invalid) or (!msg.isSending() && index-is-valid)
    assert(!((idx == CHATD_IDX_INVALID) ^ msg.isSending()));
    assert(!msg.empty());
    assert(msg.type != Message::kMsgRevokeAttachment);
    mLastTextMsg.assign(msg, idx);
    notifyLastTextMsg();
}

void Chat::notifyLastTextMsg()
{
    CALL_LISTENER(onLastTextMessageUpdated, mLastTextMsg);
    mLastTextMsg.mIsNotified = true;
}

uint8_t Chat::lastTextMessage(LastTextMsg*& msg)
{
    if (mLastTextMsg.isValid())
    {
        msg = &mLastTextMsg;
        return LastTextMsgState::kHave;
    }

    if (mLastTextMsg.isFetching() || !findLastTextMsg())
    {
        msg = nullptr;
        return LastTextMsgState::kFetching;
    }

    if (mLastTextMsg.isValid()) // findLastTextMsg() may have found it locally
    {
        msg = &mLastTextMsg;
        return LastTextMsgState::kHave;
    }

    msg = nullptr;
    return mLastTextMsg.state();
}

bool Chat::findLastTextMsg()
{
    if (!mSending.empty())
    {
        for (auto it = mSending.rbegin(); it!= mSending.rend(); it++)
        {
            assert(it->msg);
            auto& msg = *it->msg;
            if (msg.isValidLastMessage())
            {
                mLastTextMsg.assign(msg, CHATD_IDX_INVALID);
                CHATID_LOG_DEBUG("lastTextMessage: Text message found in send queue");
                return true;
            }
        }
    }
    if (!empty())
    {
        //check in ram
        auto low = lownum();
        for (Idx i=highnum(); i >= low; i--)
        {
            auto& msg = at(i);
            if (msg.isValidLastMessage())
            {
                mLastTextMsg.assign(msg, i);
                CHATID_LOG_DEBUG("lastTextMessage: Text message found in RAM");
                return true;
            }
        }
        //check in db
        CALL_DB(getLastTextMessage, lownum()-1, mLastTextMsg);
        if (mLastTextMsg.isValid())
        {
            CHATID_LOG_DEBUG("lastTextMessage: Text message found in DB");
            return true;
        }
    }
    if (mHaveAllHistory)
    {
        CHATID_LOG_DEBUG("lastTextMessage: No text message in whole history");
        assert(!mLastTextMsg.isValid());
        return true;
    }

    CHATID_LOG_DEBUG("lastTextMessage: No text message found locally");

    // prevent access to websockets from app's thread
    auto wptr = weakHandle();
    marshallCall([wptr, this]()
    {
        if (wptr.deleted())
            return;

        if (mOnlineState == kChatStateOnline)
        {
            CHATID_LOG_DEBUG("lastTextMessage: fetching history from server");

            mServerOldHistCbEnabled = false;
            requestHistoryFromServer(-16);
            mLastTextMsg.setState(LastTextMsgState::kFetching);
        }

    }, mClient.karereClient->appCtx);

    return false;
}

void Chat::findAndNotifyLastTextMsg()
{
    auto wptr = weakHandle();
    marshallCall([wptr, this]() //prevent re-entrancy
    {
        if (wptr.deleted())
            return;

        if (!findLastTextMsg())
            return;

        notifyLastTextMsg();
    }, mClient.karereClient->appCtx);
}

void Chat::sendTypingNotification()
{
    sendCommand(Command(OP_BROADCAST) + mChatId + karere::Id::null() +(uint8_t)Command::kBroadcastUserTyping);
}

void Chat::sendStopTypingNotification()
{
    sendCommand(Command(OP_BROADCAST) + mChatId + karere::Id::null() +(uint8_t)Command::kBroadcastUserStopTyping);
}

void Chat::handleBroadcast(karere::Id from, uint8_t type)
{
    if (type == Command::kBroadcastUserTyping)
    {
        CHATID_LOG_DEBUG("recv BROADCAST kBroadcastUserTyping");
        CALL_LISTENER(onUserTyping, from);
    }
    else if (type == Command::kBroadcastUserStopTyping)
    {
        CHATID_LOG_DEBUG("recv BROADCAST kBroadcastUserStopTyping");
        CALL_LISTENER(onUserStopTyping, from);
    }
    else
    {
        CHATID_LOG_WARNING("recv BROADCAST <unknown_type>");
    }
}

bool Chat::manualResendWhenUserJoins() const
{
    return mClient.manualResendWhenUserJoins();
}

void Client::leave(Id chatid)
{
    auto conn = mConnectionForChatId.find(chatid);
    if (conn == mConnectionForChatId.end())
    {
        CHATD_LOG_ERROR("Client::leave: Unknown chat %s", ID_CSTR(chatid));
        return;
    }
    conn->second->mChatIds.erase(chatid);
    mConnectionForChatId.erase(conn);
    mChatForChatId.erase(chatid);
}

IRtcHandler* Client::setRtcHandler(IRtcHandler *handler)
{
    auto old = mRtcHandler;
    mRtcHandler = handler;
    return old;
}

#define RET_ENUM_NAME(name) case OP_##name: return #name

const char* Command::opcodeToStr(uint8_t code)
{
    switch(code)
    {
        RET_ENUM_NAME(KEEPALIVE);
        RET_ENUM_NAME(JOIN);
        RET_ENUM_NAME(OLDMSG);
        RET_ENUM_NAME(NEWMSG);
        RET_ENUM_NAME(MSGUPD);
        RET_ENUM_NAME(SEEN);
        RET_ENUM_NAME(RECEIVED);
        RET_ENUM_NAME(RETENTION);
        RET_ENUM_NAME(HIST);
        RET_ENUM_NAME(RANGE);
        RET_ENUM_NAME(NEWMSGID);
        RET_ENUM_NAME(REJECT);
        RET_ENUM_NAME(BROADCAST);
        RET_ENUM_NAME(HISTDONE);
        RET_ENUM_NAME(NEWKEY);
        RET_ENUM_NAME(NEWKEYID);
        RET_ENUM_NAME(JOINRANGEHIST);
        RET_ENUM_NAME(MSGUPDX);
        RET_ENUM_NAME(MSGID);
        RET_ENUM_NAME(CLIENTID);
        RET_ENUM_NAME(RTMSG_BROADCAST);
        RET_ENUM_NAME(RTMSG_USER);
        RET_ENUM_NAME(RTMSG_ENDPOINT);
        RET_ENUM_NAME(INCALL);
        RET_ENUM_NAME(ENDCALL);
        RET_ENUM_NAME(KEEPALIVEAWAY);
        RET_ENUM_NAME(CALLDATA);
        RET_ENUM_NAME(ECHO);
        RET_ENUM_NAME(ADDREACTION);
        RET_ENUM_NAME(DELREACTION);
        RET_ENUM_NAME(SYNC);
        default: return "(invalid opcode)";
    };
}

const char* Message::statusNames[] =
{
  "Sending", "SendingManual", "ServerReceived", "ServerRejected", "Delivered", "NotSeen", "Seen"
};

bool Message::hasUrl(const string &text, string &url)
{
    std::string::size_type position = 0;
    while (position < text.size())
    {
        std::string::size_type nextPosition = text.find(' ', position);
        if (nextPosition == std::string::npos)
        {
            nextPosition = text.size();
        }

        std::string partialTex = text.substr(position, nextPosition - position);
        if (parseUrl(partialTex))
        {
            url = partialTex;
            return true;
        }

        position = nextPosition + 1;
    }

    return false;
}

bool Message::parseUrl(const std::string &url)
{
    if (url.find('.') == std::string::npos)
    {
        return false;
    }

    if (url.find("mega.co.nz/#!") != std::string::npos || url.find("mega.co.nz/#F!") != std::string::npos ||
            url.find("mega.nz/#!") != std::string::npos || url.find("mega.nz/#F!") != std::string::npos)
    {
        return false;
    }

    std::regex regularExpresion("^(http://www.|https://www.|http://|https://)?[a-z0-9A-Z]+([-.]{1}[a-z0-9A-Z]+)*.[a-zA-Z]{2,5}(:[0-9]{1,5})?(.*)?$");

    return regex_match(url, regularExpresion);
}
}<|MERGE_RESOLUTION|>--- conflicted
+++ resolved
@@ -225,11 +225,11 @@
     return mMessageReceivedConfirmation;
 }
 
-<<<<<<< HEAD
 uint8_t Client::richLinkState() const
 {
     return mRichLinkState;
-=======
+}
+
 bool Client::areAllChatsLoggedIn()
 {
     bool allConnected = true;
@@ -245,7 +245,6 @@
     }
 
     return allConnected;
->>>>>>> e6889ca7
 }
 
 void Chat::connect()
@@ -2810,13 +2809,11 @@
         //GUI must detach and free any resources associated with
         //messages older than the one specified
         CALL_LISTENER(onHistoryTruncated, msg, idx);
-<<<<<<< HEAD
-        CALL_DB(setHaveAllHistory, true);
-        mHaveAllHistory = true;
+
+        deleteMessagesBefore(idx);
         removePendingRichLinks(idx);
-=======
->>>>>>> e6889ca7
-        deleteMessagesBefore(idx);
+
+        // update last-seen pointer
         if (mLastSeenIdx != CHATD_IDX_INVALID)
         {
             if (mLastSeenIdx <= idx)
@@ -2828,6 +2825,8 @@
                 CALL_DB(setLastSeen, 0);
             }
         }
+
+        // update last-received pointer
         if (mLastReceivedIdx != CHATD_IDX_INVALID)
         {
             if (mLastReceivedIdx <= idx)
