--- conflicted
+++ resolved
@@ -3098,23 +3098,17 @@
 
             if (msg->isDeleted())
             {
-<<<<<<< HEAD
-                if (msg->userid != client().userId())
-=======
                 if (msg->isOwnMessage(client().userId()))
->>>>>>> 4a8f4048
                 {
                     CALL_LISTENER(onUnreadChanged);
                 }
 
-<<<<<<< HEAD
-                // update last-ts (and last message?)
-=======
                 if (histType == Message::kMsgAttachment)
                 {
                     mAttachmentNodes->deleteMessage(*msg);
                 }
->>>>>>> 4a8f4048
+
+                // update last-ts (and last message?)
             }
 
             if (msg->type == Message::kMsgTruncate)
@@ -3696,15 +3690,13 @@
 
         onMsgTimestamp(msg.ts);
     }
-<<<<<<< HEAD
-=======
+
     onMsgTimestamp(msg.ts);
 
     if (msg.type == Message::Type::kMsgAttachment)
     {
         mAttachmentNodes->addMessage(msg, isNew);
     }
->>>>>>> 4a8f4048
 }
 
 void Chat::onMsgTimestamp(uint32_t ts)
