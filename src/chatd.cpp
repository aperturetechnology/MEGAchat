--- conflicted
+++ resolved
@@ -76,17 +76,9 @@
 // message storage subsystem
 // the message buffer can grow in two directions and is always contiguous, i.e. there are no "holes"
 // there is no guarantee as to ordering
-<<<<<<< HEAD
-
-ws_base_s Client::sWebsocketContext;
-bool Client::sWebsockCtxInitialized = false;
-
-Client::Client(MyMegaApi *api, Id userId, bool isInBackground)
-    :mUserId(userId), mApi(api), mKeepaliveType(isInBackground ? OP_KEEPALIVEAWAY : OP_KEEPALIVE)
-=======
+
 Client::Client(karere::Client *client, Id userId)
-:mUserId(userId), mApi(&client->api), karereClient(client)
->>>>>>> 11659ad5
+:mUserId(userId), mApi(&client->api), karereClient(client), mKeepaliveType(client->isInBackground ? OP_KEEPALIVEAWAY : OP_KEEPALIVE)
 {
 }
 
