--- conflicted
+++ resolved
@@ -494,7 +494,6 @@
 
 void Chat::logSend(const Command& cmd) const
 {
-<<<<<<< HEAD
     krLoggerLog(krLogChannel_chatd, krLogLevelDebug, "%s: send %s\n",
             ID_CSTR(mChatId), cmd.toString().c_str());
 }
@@ -508,6 +507,52 @@
     auto opcode = data.read<uint8_t>(0);
     switch(opcode)
     {
+        case OP_NEWMSG:
+        {
+            auto& msgcmd = static_cast<const MsgCommand&>(data);
+            string tmpString;
+            tmpString.append("NEWMSG - msgxid: ");
+            tmpString.append(ID_CSTR(msgcmd.msgid()));
+            tmpString.append(", keyid: ");
+            tmpString.append(to_string(msgcmd.keyId()));
+            tmpString.append(", ts: ");
+            tmpString.append(to_string(msgcmd.ts()));
+            return tmpString;
+        }
+        case OP_MSGUPD:
+        {
+            auto& msgcmd = static_cast<const MsgCommand&>(data);
+            string tmpString;
+            tmpString.append("MSGUPD - msgid: ");
+            tmpString.append(ID_CSTR(msgcmd.msgid()));
+            tmpString.append(", keyid: ");
+            tmpString.append(to_string(msgcmd.keyId()));
+            tmpString.append(", ts: ");
+            tmpString.append(to_string(msgcmd.ts()));
+            tmpString.append(", tsdelta: ");
+            tmpString.append(to_string(msgcmd.updated()));
+            return tmpString;
+        }
+        case OP_MSGUPDX:
+        {
+            auto& msgcmd = static_cast<const MsgCommand&>(data);
+            string tmpString;
+            tmpString.append("MSGUPDX - msgxid: ");
+            tmpString.append(ID_CSTR(msgcmd.msgid()));
+            tmpString.append(", keyid: ");
+            tmpString.append(to_string(msgcmd.keyId()));
+            tmpString.append(", ts: ");
+            tmpString.append(to_string(msgcmd.ts()));
+            return tmpString;
+        }
+        case OP_NEWKEY:
+        {
+            auto& keycmd = static_cast<const KeyCommand&>(data);
+            string tmpString;
+            tmpString.append("NEWKEY - keyxid: ");
+            tmpString.append(to_string(keycmd.keyId()));
+            return tmpString;
+        }
         case OP_CLIENTID:
             char tmpbuf[64];
             snprintf(tmpbuf, 63, "0x%" PRIx64, data.read<uint64_t>(1));
@@ -522,39 +567,6 @@
         case OP_RTMSG_BROADCAST:
             return ::rtcModule::rtmsgCommandToString(data);
 #endif
-=======
-    auto op = cmd.opcode();
-    switch (op)
-    {
-        case OP_NEWMSG:
-        {
-            auto& msgcmd = static_cast<const MsgCommand&>(cmd);
-            krLoggerLog(krLogChannel_chatd, krLogLevelDebug, "%s: send NEWMSG - msgxid: %s, keyid: %u, ts: %u\n",
-                ID_CSTR(mChatId), ID_CSTR(msgcmd.msgid()), msgcmd.keyId(), msgcmd.ts());
-            break;
-        }
-        case OP_MSGUPD:
-        {
-            auto& msgcmd = static_cast<const MsgCommand&>(cmd);
-            krLoggerLog(krLogChannel_chatd, krLogLevelDebug, "%s: send MSGUPD - msgid: %s, keyid: %u, ts: %u, tsdelta: %uh\n",
-                ID_CSTR(mChatId), ID_CSTR(msgcmd.msgid()), msgcmd.keyId(), msgcmd.ts(), msgcmd.updated());
-            break;
-        }
-        case OP_MSGUPDX:
-        {
-            auto& msgcmd = static_cast<const MsgCommand&>(cmd);
-            krLoggerLog(krLogChannel_chatd, krLogLevelDebug, "%s: send MSGUPDX - msgxid: %s, keyid: %u, ts: %u, tsdelta: %uh\n",
-                ID_CSTR(mChatId), ID_CSTR(msgcmd.msgid()), msgcmd.keyId(), msgcmd.ts());
-            break;
-        }
-        case OP_NEWKEY:
-        {
-            auto& keycmd = static_cast<const KeyCommand&>(cmd);
-            krLoggerLog(krLogChannel_chatd, krLogLevelDebug, "%s: send NEWKEY - keyxid: %u\n",
-                        ID_CSTR(mChatId), keycmd.keyId());
-            break;
-        }
->>>>>>> 3669512b
         default:
             return opcodeToStr(opcode);
     }
@@ -932,14 +944,10 @@
                 READ_32(msglen, 34);
                 const char* msgdata = buf.readPtr(pos, msglen);
                 pos += msglen;
-<<<<<<< HEAD
-                CHATD_LOG_DEBUG("%s: recv %s", ID_CSTR(chatid),
-                    MsgCommand::toString(opcode, msgid, userid, updated, keyid).c_str());
-=======
+
                 CHATD_LOG_DEBUG("%s: recv %s - msgid: '%s', from user '%s' with keyid %u",
                     ID_CSTR(chatid), Command::opcodeToStr(opcode), ID_CSTR(msgid),
                     ID_CSTR(userid), keyid);
->>>>>>> 3669512b
 
                 std::unique_ptr<Message> msg(new Message(msgid, userid, ts, updated, msgdata, msglen, false, keyid));
                 msg->setEncrypted(1);
@@ -1883,16 +1891,11 @@
 {
     auto msg = msgRemoveFromSending(msgxid, msgid);
     if (!msg)
-<<<<<<< HEAD
         return false; // message does not belong to our chat
-=======
-        return false;
 
     CHATID_LOG_DEBUG("message is sending status was already received by server '%s' -> '%s'", ID_CSTR(msgxid), ID_CSTR(msgid));
     CALL_LISTENER(onMessageRejected, *msg, 0);
->>>>>>> 3669512b
     delete msg;
-    CHATID_LOG_DEBUG("recv MSGID: '%s' -> '%s'", ID_CSTR(msgxid), ID_CSTR(msgid));
     return true;
 }
 
@@ -2868,7 +2871,7 @@
     mConnectionForChatId.erase(conn);
     mChatForChatId.erase(chatid);
 }
-<<<<<<< HEAD
+
 IRtcHandler* Client::setRtcHandler(IRtcHandler *handler)
 {
     auto old = mRtcHandler;
@@ -2876,42 +2879,11 @@
     return old;
 }
 
-#define RET_CODENAME(name) case OP_##name: return #name
+#define RET_ENUM_NAME(name) case OP_##name: return #name
 
 const char* Command::opcodeToStr(uint8_t code)
 {
     switch(code)
-    {
-        RET_CODENAME(KEEPALIVE);
-        RET_CODENAME(JOIN);
-        RET_CODENAME(OLDMSG);
-        RET_CODENAME(NEWMSG);
-        RET_CODENAME(MSGUPD);
-        RET_CODENAME(SEEN);
-        RET_CODENAME(RECEIVED);
-        RET_CODENAME(RETENTION);
-        RET_CODENAME(HIST);
-        RET_CODENAME(RANGE);
-        RET_CODENAME(NEWMSGID);
-        RET_CODENAME(REJECT);
-        RET_CODENAME(BROADCAST);
-        RET_CODENAME(HISTDONE);
-        RET_CODENAME(NEWKEY);
-        RET_CODENAME(KEYID);
-        RET_CODENAME(JOINRANGEHIST);
-        RET_CODENAME(MSGUPDX);
-        RET_CODENAME(MSGID);
-        RET_CODENAME(KEEPALIVEAWAY);
-        RET_CODENAME(CLIENTID);
-        RET_CODENAME(RTMSG_BROADCAST);
-        RET_CODENAME(RTMSG_USER);
-        RET_CODENAME(RTMSG_ENDPOINT);
-=======
-
-#define RET_ENUM_NAME(name) case OP_##name: return #name;
-const char* Command::opcodeToStr(uint8_t opcode)
-{
-    switch (opcode)
     {
         RET_ENUM_NAME(KEEPALIVE);
         RET_ENUM_NAME(JOIN);
@@ -2933,7 +2905,10 @@
         RET_ENUM_NAME(MSGUPDX);
         RET_ENUM_NAME(MSGID);
         RET_ENUM_NAME(KEEPALIVEAWAY);
->>>>>>> 3669512b
+        RET_ENUM_NAME(CLIENTID);
+        RET_ENUM_NAME(RTMSG_BROADCAST);
+        RET_ENUM_NAME(RTMSG_USER);
+        RET_ENUM_NAME(RTMSG_ENDPOINT);
         default: return "(invalid opcode)";
     };
 }
