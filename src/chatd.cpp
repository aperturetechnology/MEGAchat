#include "chatd.h"
#include "chatClient.h"
#include "chatdICrypto.h"
#include "base64.h"
#include <algorithm>
#include <random>

using namespace std;
using namespace promise;
using namespace karere;

#define CHATD_LOG_LISTENER_CALLS

#define ID_CSTR(id) id.toString().c_str()

// logging for a specific chatid - prepends the chatid and calls the normal logging macro
#define CHATID_LOG_DEBUG(fmtString,...) CHATD_LOG_DEBUG("%s: " fmtString, ID_CSTR(chatId()), ##__VA_ARGS__)
#define CHATID_LOG_WARNING(fmtString,...) CHATD_LOG_WARNING("%s: " fmtString, ID_CSTR(chatId()), ##__VA_ARGS__)
#define CHATID_LOG_ERROR(fmtString,...) CHATD_LOG_ERROR("%s: " fmtString, ID_CSTR(chatId()), ##__VA_ARGS__)

#ifdef CHATD_LOG_LISTENER_CALLS
    #define CHATD_LOG_LISTENER_CALL(fmtString,...) CHATID_LOG_DEBUG(fmtString, ##__VA_ARGS__)
#else
    #define CHATD_LOG_LISTENER_CALL(...)
#endif

#ifdef CHATD_LOG_CRYPTO_CALLS
    #define CHATD_LOG_CRYPTO_CALL(fmtString,...) CHATID_LOG_DEBUG(fmtString, ##__VA_ARGS__)
#else
    #define CHATD_LOG_CRYPTO_CALL(...)
#endif

#ifdef CHATD_LOG_DB_CALLS
    #define CHATD_LOG_DB_CALL(fmtString,...) CHATID_LOG_DEBUG(fmtString, ##__VA_ARGS__)
#else
    #define CHATD_LOG_DB_CALL(...)
#endif

#define CALL_LISTENER(methodName,...)                                                           \
    do {                                                                                        \
      try {                                                                                     \
          CHATD_LOG_LISTENER_CALL("Calling Listener::" #methodName "()");                       \
          mListener->methodName(__VA_ARGS__);                                                   \
      } catch(std::exception& e) {                                                              \
          CHATD_LOG_WARNING("Exception thrown from Listener::" #methodName "():\n%s", e.what());\
      }                                                                                         \
    } while(0)

#define CALL_CRYPTO(methodName,...)                                                             \
    do {                                                                                        \
      try {                                                                                     \
          CHATD_LOG_CRYPTO_CALL("Calling ICrypto::" #methodName "()");                          \
          mCrypto->methodName(__VA_ARGS__);                                                     \
      } catch(std::exception& e) {                                                              \
          CHATD_LOG_WARNING("Exception thrown from ICrypto::" #methodName "():\n%s", e.what()); \
      }                                                                                         \
    } while(0)

#define CALL_DB(methodName,...)                                                           \
    do {                                                                                        \
      try {                                                                                     \
          CHATD_LOG_DB_CALL("Calling DbInterface::" #methodName "()");                               \
          mDbInterface->methodName(__VA_ARGS__);                                                   \
      } catch(std::exception& e) {                                                              \
          CHATID_LOG_ERROR("Exception thrown from DbInterface::" #methodName "():\n%s", e.what());\
      }                                                                                         \
    } while(0)

#ifndef CHATD_ASYNC_MSG_CALLBACKS
    #define CHATD_ASYNC_MSG_CALLBACKS 1
#endif

namespace chatd
{

// message storage subsystem
// the message buffer can grow in two directions and is always contiguous, i.e. there are no "holes"
// there is no guarantee as to ordering

const unsigned int Connection::callDataPayLoadPosition = 23;

Client::Client(karere::Client *client, Id userId)
:mUserId(userId), mApi(&client->api), karereClient(client)
{
}

Chat& Client::createChat(Id chatid, int shardNo, const std::string& url,
    Listener* listener, const karere::SetOfIds& users, ICrypto* crypto, uint32_t chatCreationTs, bool isGroup)
{
    auto chatit = mChatForChatId.find(chatid);
    if (chatit != mChatForChatId.end())
    {
        CHATD_LOG_WARNING("Client::createChat: Chat with chatid %s already exists, returning existing instance", ID_CSTR(chatid));
        return *chatit->second;
    }

    // instantiate a Connection object for this shard if needed
    Connection* conn;
    auto it = mConnections.find(shardNo);
    if (it == mConnections.end())
    {
        conn = new Connection(*this, shardNo);
        mConnections.emplace(std::piecewise_construct,
            std::forward_as_tuple(shardNo), std::forward_as_tuple(conn));
    }
    else
    {
        conn = it->second.get();
    }

    if (!url.empty())
    {
        conn->mUrl.parse(url);
    }
    // map chatid to this shard
    mConnectionForChatId[chatid] = conn;

    // always update the URL to give the API an opportunity to migrate chat shards between hosts
    Chat* chat = new Chat(*conn, chatid, listener, users, chatCreationTs, crypto, isGroup);
    // add chatid to the connection's chatids
    conn->mChatIds.insert(chatid);
    mChatForChatId.emplace(chatid, std::shared_ptr<Chat>(chat));
    return *chat;
}
void Client::sendKeepalive()
{
    for (auto& conn: mConnections)
    {
        conn.second->sendKeepalive(mKeepaliveType);
    }
}

void Client::sendEcho()
{
    for (auto& conn: mConnections)
    {
        conn.second->sendEcho();
    }
}
  
void Client::setKeepaliveType(bool isInBackground)
{
    mKeepaliveType = isInBackground ? OP_KEEPALIVEAWAY : OP_KEEPALIVE;
}

void Client::notifyUserIdle()
{
    if (mKeepaliveType == OP_KEEPALIVEAWAY)
        return;
    mKeepaliveType = OP_KEEPALIVEAWAY;
    sendKeepalive();
}

void Client::notifyUserActive()
{
    if (mKeepaliveType == OP_KEEPALIVE)
        return;
    mKeepaliveType = OP_KEEPALIVE;
    sendKeepalive();
    sendEcho();
}

bool Client::isMessageReceivedConfirmationActive() const
{
    return mMessageReceivedConfirmation;
}

void Chat::connect()
{
    // attempt a connection ONLY if this is a new shard.
    if (mConnection.state() == Connection::kStateNew)
    {
        mConnection.mState = Connection::kStateFetchingUrl;
        auto wptr = getDelTracker();
        mClient.mApi->call(&::mega::MegaApi::getUrlChat, mChatId)
        .then([wptr, this](ReqResult result)
        {
            if (wptr.deleted())
            {
                CHATD_LOG_DEBUG("Chatd URL request completed, but chatd client was deleted");
                return;
            }

            const char* url = result->getLink();
            if (!url || !url[0])
            {
                CHATID_LOG_ERROR("No chatd URL received from API");
                return;
            }

            std::string sUrl = url;
            mConnection.mUrl.parse(sUrl);

            mConnection.reconnect()
            .fail([this](const promise::Error& err)
            {
                CHATID_LOG_ERROR("Error connecting to server: %s", err.what());
            });
        });

    }
    else if (mConnection.state() == Connection::kStateDisconnected)
    {
        mConnection.reconnect()
        .fail([this](const promise::Error& err)
        {
            CHATID_LOG_ERROR("Error connecting to server: %s", err.what());
        });

    }
    else if (mConnection.isConnected() || mConnection.isLoggedIn())
    {
        login();
    }
}

void Chat::disconnect()
{
    disable(true);
    setOnlineState(kChatStateOffline);
}

void Chat::login()
{
    ChatDbInfo info;
    mDbInterface->getHistoryInfo(info);
    mOldestKnownMsgId = info.oldestDbId;
    if (mOldestKnownMsgId) //if we have local history
        joinRangeHist(info);
    else
        join();
}

Connection::Connection(Client& client, int shardNo)
: mClient(client), mShardNo(shardNo)
{}

void Connection::wsConnectCb()
{
    CHATD_LOG_DEBUG("Chatd connected to shard %d", mShardNo);
    mState = kStateConnected;
    assert(!mConnectPromise.done());
    mConnectPromise.resolve();
}

void Connection::wsCloseCb(int errcode, int errtype, const char *preason, size_t reason_len)
{
    string reason;
    if (preason)
        reason.assign(preason, reason_len);
    
    onSocketClose(errcode, errtype, reason);
}

void Connection::onSocketClose(int errcode, int errtype, const std::string& reason)
{
    CHATD_LOG_WARNING("Socket close on connection to shard %d. Reason: %s", mShardNo, reason.c_str());

    mHeartbeatEnabled = false;
    auto oldState = mState;
    mState = kStateDisconnected;

    if (mEchoTimer)
    {
        cancelTimeout(mEchoTimer, mClient.karereClient->appCtx);
        mEchoTimer = 0;
    }

    for (auto& chatid: mChatIds)
    {
        auto& chat = mClient.chats(chatid);
        chat.onDisconnect();
    }

    if (oldState == kStateDisconnected)
        return;

    if (oldState < kStateLoggedIn) //tell retry controller that the connect attempt failed
    {
        assert(!mLoginPromise.succeeded());
        if (!mConnectPromise.done())
        {
            mConnectPromise.reject(reason, errcode, errtype);
        }
        if (!mLoginPromise.done())
        {
            mLoginPromise.reject(reason, errcode, errtype);
        }
    }
    else
    {
        CHATD_LOG_DEBUG("Socket close and state is not kLoggedIn (but %d), start retry controller", mState);
        reconnect(); //start retry controller
    }
}

bool Connection::sendKeepalive(uint8_t opcode)
{
    CHATD_LOG_DEBUG("shard %d: send %s", mShardNo, Command::opcodeToStr(opcode));
    return sendBuf(Command(opcode));
}

bool Connection::sendEcho()
{
    if (mEchoTimer) // one is already sent
        return true;

    CHATD_LOG_DEBUG("shard %d: send ECHO", mShardNo);
    if (sendBuf(Command(OP_ECHO)))
    {
        auto wptr = weakHandle();
        mEchoTimer = setTimeout([this, wptr]()
        {
            if (wptr.deleted())
                return;

            mEchoTimer = 0;

            CHATD_LOG_DEBUG("Echo response not received in %d secs for shard %d. Reconnecting...", kEchoTimeout, mShardNo);

            mState = kStateDisconnected;
            mHeartbeatEnabled = false;
            reconnect();

        }, kEchoTimeout * 1000, mClient.karereClient->appCtx);

        return true;
    }

    return false;
}

Promise<void> Connection::reconnect()
{
    assert(!mHeartbeatEnabled);
    try
    {
        if (mState >= kStateResolving) //would be good to just log and return, but we have to return a promise
            throw std::runtime_error(std::string("Already connecting/connected to shard ")+std::to_string(mShardNo));

        if (!mUrl.isValid())
            throw std::runtime_error("Current URL is not valid");

        mState = kStateResolving;

        auto wptr = weakHandle();
        return retry("chatd", [this](int no, DeleteTrackable::Handle wptr)
        {
            if (wptr.deleted())
            {
                CHATD_LOG_DEBUG("Reconnect attempt initiated, but chatd client was deleted.");

                promise::Promise<void> pms = Promise<void>();
                pms.resolve();
                return pms;
            }

            disconnect();
            mConnectPromise = Promise<void>();
            mLoginPromise = Promise<void>();

            mState = kStateResolving;
            CHATD_LOG_DEBUG("Resolving hostname...", mShardNo);

            for (auto& chatid: mChatIds)
            {
                auto& chat = mClient.chats(chatid);
                if (!chat.isDisabled())
                    chat.setOnlineState(kChatStateConnecting);                
            }

            this->mClient.mApi->call(&::mega::MegaApi::queryDNS, mUrl.host.c_str())
            .then([wptr, this](ReqResult result)
            {
                if (wptr.deleted())
                {
                    CHATD_LOG_DEBUG("DNS resolution completed, but chatd client was deleted.");
                    return;
                }
                if (mState != kStateResolving)
                {
                    CHATD_LOG_DEBUG("Unexpected connection state %s while resolving DNS.", connStateToStr(mState));
                    return;
                }
                
                mState = kStateConnecting;
                string ip = result->getText();
                CHATD_LOG_DEBUG("Connecting to chatd (shard %d) using the IP: %s", mShardNo, ip.c_str());
                // append /1 to url path to receive CALLDATA
                std::string urlPath = mUrl.path;
                urlPath.append("/1");
                bool rt = wsConnect(this->mClient.karereClient->websocketIO, ip.c_str(),
                          mUrl.host.c_str(),
                          mUrl.port,
                          urlPath.c_str(),
                          mUrl.isSecure);
                if (!rt)
                {
                    throw std::runtime_error("Websocket error on wsConnect (chatd)");
                }
            })
            .fail([wptr, this](const promise::Error& err)
            {
                if (wptr.deleted())
                {
                    CHATD_LOG_DEBUG("DNS resolution failed, but chatd client was deleted. Error: %s", err.what());
                    return;
                }

                if (!mConnectPromise.done())
                {
                    mConnectPromise.reject(err.msg(), err.code(), err.type());
                }

                if (!mLoginPromise.done())
                {
                    mLoginPromise.reject(err.msg(), err.code(), err.type());
                }
            });
            
            return mConnectPromise
            .then([wptr, this]() -> promise::Promise<void>
            {
                if (wptr.deleted())
                    return promise::_Void();

                assert(isConnected());
                sendCommand(Command(OP_CLIENTID)+mClient.karereClient->myIdentity());
                mTsLastRecv = time(NULL);   // data has been received right now, since connection is established
                mHeartbeatEnabled = true;
                sendKeepalive(mClient.mKeepaliveType);
                return rejoinExistingChats();
            });
        }, wptr, mClient.karereClient->appCtx, nullptr, 0, 0, KARERE_RECONNECT_DELAY_MAX, KARERE_RECONNECT_DELAY_INITIAL);
    }
    KR_EXCEPTION_TO_PROMISE(kPromiseErrtype_chatd);
}

void Connection::disconnect()
{
    mState = kStateDisconnected;
    if (wsIsConnected())
    {
        wsDisconnect(true);
    }

    onSocketClose(0, 0, "terminating");
}

promise::Promise<void> Connection::retryPendingConnection()
{
    if (mUrl.isValid())
    {
        mState = kStateDisconnected;
        mHeartbeatEnabled = false;
        if (mEchoTimer)
        {
            cancelTimeout(mEchoTimer, mClient.karereClient->appCtx);
            mEchoTimer = 0;
        }
        CHATD_LOG_WARNING("Retrying pending connenction...");
        return reconnect();
    }
    return promise::Error("No valid URL provided to retry pending connections");
}

void Connection::heartbeat()
{
    // if a heartbeat is received but we are already offline...
    if (!mHeartbeatEnabled)
        return;

    if (time(NULL) - mTsLastRecv >= Connection::kIdleTimeout)
    {
        CHATD_LOG_WARNING("Connection to shard %d inactive for too long, reconnecting...", mShardNo);
        mState = kStateDisconnected;
        mHeartbeatEnabled = false;
        if (mEchoTimer)
        {
            cancelTimeout(mEchoTimer, mClient.karereClient->appCtx);
            mEchoTimer = 0;
        }
        reconnect();
    }
}

void Client::disconnect()
{
    for (auto& conn: mConnections)
    {
        conn.second->disconnect();
    }
}

promise::Promise<void> Client::retryPendingConnections()
{
    std::vector<Promise<void>> promises;
    for (auto& conn: mConnections)
    {
        promises.push_back(conn.second->retryPendingConnection());
    }
    return promise::when(promises);
}

void Client::heartbeat()
{
    for (auto& conn: mConnections)
    {
        conn.second->heartbeat();
    }
}

bool Connection::sendBuf(Buffer&& buf)
{
    if (!isLoggedIn() && !isConnected())
        return false;
    
    bool rc = wsSendMessage(buf.buf(), buf.dataSize());
    buf.free();
    return rc;
}

bool Connection::sendCommand(Command&& cmd)
{
    if (krLoggerWouldLog(krLogChannel_chatd, krLogLevelDebug))
    {
        krLoggerLog(krLogChannel_chatd, krLogLevelDebug, "shard %d: send %s\n", mShardNo, cmd.toString().c_str());
    }
    bool result = sendBuf(std::move(cmd));
    if (!result)
        CHATD_LOG_DEBUG("shard %d:    Can't send, we are offline", mShardNo);
    return result;
}

bool Chat::sendCommand(Command&& cmd)
{
    if (krLoggerWouldLog(krLogChannel_chatd, krLogLevelDebug))
        logSend(cmd);
    bool result = mConnection.sendBuf(std::move(cmd));
    if (!result)
        CHATID_LOG_DEBUG("  Can't send, we are offline");
    return result;
}

bool Chat::sendCommand(const Command& cmd)
{
    Buffer buf(cmd.buf(), cmd.dataSize());
    if (krLoggerWouldLog(krLogChannel_chatd, krLogLevelDebug))
        logSend(cmd);
    auto result = mConnection.sendBuf(std::move(buf));
    if (!result)
        CHATD_LOG_DEBUG("  Can't send, we are offline");
    return result;
}

void Chat::logSend(const Command& cmd) const
{
    krLoggerLog(krLogChannel_chatd, krLogLevelDebug, "%s: send %s\n",
                ID_CSTR(mChatId), cmd.toString().c_str());
}

#ifndef KARERE_DISABLE_WEBRTC
namespace rtcModule { std::string rtmsgCommandToString(const StaticBuffer&); }
#endif

string Command::toString(const StaticBuffer& data)
{
    auto opcode = data.read<uint8_t>(0);
    switch(opcode)
    {
        case OP_NEWMSG:
        {
            auto& msgcmd = static_cast<const MsgCommand&>(data);
            string tmpString;
            tmpString.append("NEWMSG - msgxid: ");
            tmpString.append(ID_CSTR(msgcmd.msgid()));
            tmpString.append(", keyid: ");
            tmpString.append(to_string(msgcmd.keyId()));
            tmpString.append(", ts: ");
            tmpString.append(to_string(msgcmd.ts()));
            return tmpString;
        }
        case OP_MSGUPD:
        {
            auto& msgcmd = static_cast<const MsgCommand&>(data);
            string tmpString;
            tmpString.append("MSGUPD - msgid: ");
            tmpString.append(ID_CSTR(msgcmd.msgid()));
            tmpString.append(", keyid: ");
            tmpString.append(to_string(msgcmd.keyId()));
            tmpString.append(", ts: ");
            tmpString.append(to_string(msgcmd.ts()));
            tmpString.append(", tsdelta: ");
            tmpString.append(to_string(msgcmd.updated()));
            return tmpString;
        }
        case OP_MSGUPDX:
        {
            auto& msgcmd = static_cast<const MsgCommand&>(data);
            string tmpString;
            tmpString.append("MSGUPDX - msgxid: ");
            tmpString.append(ID_CSTR(msgcmd.msgid()));
            tmpString.append(", keyid: ");
            tmpString.append(to_string(msgcmd.keyId()));
            tmpString.append(", ts: ");
            tmpString.append(to_string(msgcmd.ts()));
            tmpString.append(", tsdelta: ");
            tmpString.append(to_string(msgcmd.updated()));
            return tmpString;
        }
        case OP_NEWKEY:
        {
            auto& keycmd = static_cast<const KeyCommand&>(data);
            string tmpString;
            tmpString.append("NEWKEY - keyxid: ");
            tmpString.append(to_string(keycmd.keyId()));
            return tmpString;
        }
        case OP_CLIENTID:
        {
            char tmpbuf[64];
            snprintf(tmpbuf, 63, "0x%" PRIx64, data.read<uint64_t>(1));
            return string("CLIENTID: ")+tmpbuf;
        }
        case OP_INCALL:
        {
            string tmpString;
            karere::Id chatid = data.read<uint64_t>(1);
            karere::Id userId = data.read<uint64_t>(9);
            uint32_t clientId = data.read<uint32_t>(17);
            tmpString.append("INCALL - chatId: ");
            tmpString.append(ID_CSTR(chatid));
            tmpString.append(", userId: ");
            tmpString.append(ID_CSTR(userId));
            tmpString.append(", clientId: ");
            tmpString.append(to_string(clientId));
            return tmpString;
        }
        case OP_ENDCALL:
        {
            string tmpString;
            karere::Id chatid = data.read<uint64_t>(1);
            karere::Id userId = data.read<uint64_t>(9);
            uint32_t clientId = data.read<uint32_t>(17);
            tmpString.append("ENDCALL - chatId: ");
            tmpString.append(ID_CSTR(chatid));
            tmpString.append(", userId: ");
            tmpString.append(ID_CSTR(userId));
            tmpString.append(", clientId: ");
            tmpString.append(to_string(clientId));
            return tmpString;
        }
#ifndef KARERE_DISABLE_WEBRTC
        case OP_RTMSG_ENDPOINT:
        case OP_RTMSG_USER:
        case OP_RTMSG_BROADCAST:
            return ::rtcModule::rtmsgCommandToString(data);
#endif
        default:
            return opcodeToStr(opcode);
    }
}
string Command::toString() const
{
    return toString(*this);
}

string KeyCommand::toString() const
{
    assert(opcode() == OP_NEWKEY);
    return string("NEWKEY: keyid = ")+to_string(keyId());
}
// rejoin all open chats after reconnection (this is mandatory)
promise::Promise<void> Connection::rejoinExistingChats()
{
    for (auto& chatid: mChatIds)
    {
        try
        {
            Chat& chat = mClient.chats(chatid);
            if (!chat.isDisabled())
                chat.login();
        }
        catch(std::exception& e)
        {
            mLoginPromise.reject(std::string("rejoinExistingChats: Exception: ")+e.what());
        }
    }
    return mLoginPromise;
}

// send JOIN
void Chat::join()
{
//We don't have any local history, otherwise joinRangeHist() would be called instead of this
//Reset handshake state, as we may be reconnecting
    assert(mConnection.isConnected() || mConnection.isLoggedIn());
    mUserDump.clear();
    setOnlineState(kChatStateJoining);
    mServerFetchState = kHistNotFetching;
    //we don't have local history, so mHistSendSource may be None or Server.
    //In both cases this will not block history messages being sent to app
    mServerOldHistCbEnabled = false;
    sendCommand(Command(OP_JOIN) + mChatId + mClient.mUserId + (int8_t)PRIV_NOCHANGE);
    requestHistoryFromServer(-initialHistoryFetchCount);
}

void Chat::onJoinRejected()
{
    CHATID_LOG_WARNING("JOIN was rejected, setting chat offline and disabling it");
    mServerFetchState = kHistNotFetching;
    setOnlineState(kChatStateOffline);
    disable(true);
}

void Chat::onDisconnect()
{
    if (mServerOldHistCbEnabled && (mServerFetchState & kHistFetchingOldFromServer))
    {
        //app has been receiving old history from server, but we are now
        //about to receive new history (if any), so notify app about end of
        //old history
        CALL_LISTENER(onHistoryDone, kHistSourceServer);
    }
    mServerFetchState = kHistNotFetching;
    setOnlineState(kChatStateOffline);
}

HistSource Chat::getHistory(unsigned count)
{
    if (isNotifyingOldHistFromServer())
    {
        return kHistSourceServer;
    }
    if ((mNextHistFetchIdx == CHATD_IDX_INVALID) && !empty())
    {
        //start from newest message and go backwards
        mNextHistFetchIdx = highnum();
    }

    Idx countSoFar = 0;
    if (mNextHistFetchIdx != CHATD_IDX_INVALID)
    {
        assert(mNextHistFetchIdx <= highnum());
        auto end = lownum()-1;
        if (mNextHistFetchIdx > end) //we are in the RAM range
        {
            CHATID_LOG_DEBUG("Fetching history(%u) from RAM...", count);
            Idx fetchEnd = mNextHistFetchIdx - count;
            if (fetchEnd < end)
            {
                fetchEnd = end;
            }

            for (Idx i = mNextHistFetchIdx; i > fetchEnd; i--)
            {
                auto& msg = at(i);
                CALL_LISTENER(onRecvHistoryMessage, i, msg, getMsgStatus(msg, i), true);
            }
            countSoFar = mNextHistFetchIdx - fetchEnd;
            mNextHistFetchIdx -= countSoFar;
            if (countSoFar >= (int)count)
            {
                CALL_LISTENER(onHistoryDone, kHistSourceRam);
                return kHistSourceRam;
            }
        }
    }

    // more than what is available in RAM is requested
    auto nextSource = getHistoryFromDbOrServer(count - countSoFar);
    if (nextSource == kHistSourceNone) //no history in db and server
    {
        auto source = (countSoFar > 0) ? kHistSourceRam : kHistSourceNone;
        CALL_LISTENER(onHistoryDone, source);
        return source;
    }
    if (nextSource == kHistSourceDb)
    {
        CALL_LISTENER(onHistoryDone, kHistSourceDb);
    }
    return nextSource;
}

HistSource Chat::getHistoryFromDbOrServer(unsigned count)
{
    if (mHasMoreHistoryInDb)
    {
        CHATID_LOG_DEBUG("Fetching history(%u) from db...", count);
        getHistoryFromDb(count);
        return kHistSourceDb;
    }
    else //have to fetch history from server
    {
        mServerOldHistCbEnabled = true;
        if (mHaveAllHistory)
        {
            CHATID_LOG_DEBUG("getHistoryFromDbOrServer: No more history exists");
            return kHistSourceNone;
        }
        if (mServerFetchState & kHistOldFlag)
        {
            CHATID_LOG_DEBUG("getHistoryFromDbOrServer: Need more history, and server history fetch is already in progress, will get next messages from there");
        }
        else
        {
            if (!mConnection.isLoggedIn())
                return kHistSourceServerOffline;

            auto wptr = weakHandle();
            marshallCall([wptr, this, count]()
            {
                if (wptr.deleted())
                    return;
                
                CHATID_LOG_DEBUG("Fetching history(%u) from server...", count);
                requestHistoryFromServer(-count);
            }, mClient.karereClient->appCtx);
        }
        return kHistSourceServer;
    }
}

void Chat::requestHistoryFromServer(int32_t count)
{
    // the connection must be established, but might not be logged in yet (for a JOIN + HIST)
    assert(mConnection.isConnected() || mConnection.isLoggedIn());
    mLastServerHistFetchCount = mLastHistDecryptCount = 0;
    mServerFetchState = (count > 0)
        ? kHistFetchingNewFromServer
        : kHistFetchingOldFromServer;

    sendCommand(Command(OP_HIST) + mChatId + count);
}

Chat::Chat(Connection& conn, Id chatid, Listener* listener,
    const karere::SetOfIds& initialUsers, uint32_t chatCreationTs,
    ICrypto* crypto, bool isGroup)
    : mClient(conn.mClient), mConnection(conn), mChatId(chatid),
      mListener(listener), mUsers(initialUsers), mCrypto(crypto),
      mLastMsgTs(chatCreationTs), mIsGroup(isGroup)
{
    assert(mChatId);
    assert(mListener);
    assert(mCrypto);
    assert(!mUsers.empty());
    mNextUnsent = mSending.begin();
    //we don't use CALL_LISTENER here because if init() throws, then something is wrong and we should not continue
    mListener->init(*this, mDbInterface);
    CALL_CRYPTO(setUsers, &mUsers);
    assert(mDbInterface);
    ChatDbInfo info;
    mDbInterface->getHistoryInfo(info);
    mOldestKnownMsgId = info.oldestDbId;
    mLastSeenId = info.lastSeenId;
    mLastReceivedId = info.lastRecvId;
    mLastSeenIdx = mDbInterface->getIdxOfMsgid(mLastSeenId);
    mLastReceivedIdx = mDbInterface->getIdxOfMsgid(mLastReceivedId);

    if ((mHaveAllHistory = mDbInterface->haveAllHistory()))
    {
        CHATID_LOG_DEBUG("All backward history of chat is available locally");
    }

    if (!mOldestKnownMsgId)
    {
        //no history in db
        mHasMoreHistoryInDb = false;
        mForwardStart = CHATD_IDX_RANGE_MIDDLE;
        CHATID_LOG_DEBUG("Db has no local history for chat");
        loadAndProcessUnsent();
    }
    else
    {
        assert(info.newestDbIdx != CHATD_IDX_INVALID);
        mHasMoreHistoryInDb = true;
        mForwardStart = info.newestDbIdx + 1;
        CHATID_LOG_DEBUG("Db has local history: %s - %s (middle point: %u)",
            ID_CSTR(info.oldestDbId), ID_CSTR(info.newestDbId), mForwardStart);
        loadAndProcessUnsent();
        getHistoryFromDb(1); //to know if we have the latest message on server, we must at least load the latest db message
    }
}
Chat::~Chat()
{
    CALL_LISTENER(onDestroy); //we don't delete because it may have its own idea of its lifetime (i.e. it could be a GUI class)
    try { delete mCrypto; }
    catch(std::exception& e)
    { CHATID_LOG_ERROR("EXCEPTION from ICrypto destructor: %s", e.what()); }
    mCrypto = nullptr;
    clear();
    try { delete mDbInterface; }
    catch(std::exception& e)
    { CHATID_LOG_ERROR("EXCEPTION from DbInterface destructor: %s", e.what()); }
    mDbInterface = nullptr;
}

Idx Chat::getHistoryFromDb(unsigned count)
{
    assert(mHasMoreHistoryInDb); //we are within the db range
    std::vector<Message*> messages;
    CALL_DB(fetchDbHistory, lownum()-1, count, messages);
    for (auto msg: messages)
    {
        msgIncoming(false, msg, true); //increments mLastHistFetch/DecryptCount, may reset mHasMoreHistoryInDb if this msgid == mLastKnownMsgid
    }
    if (mNextHistFetchIdx == CHATD_IDX_INVALID)
    {
        mNextHistFetchIdx = mForwardStart - 1 - messages.size();
    }
    else
    {
        mNextHistFetchIdx -= messages.size();
    }
    CALL_LISTENER(onHistoryDone, kHistSourceDb);

    // If we haven't yet seen the message with the last-seen msgid, then all messages
    // in the buffer (and in the loaded range) are unseen - so we just loaded
    // more unseen messages
    if ((messages.size() < count) && mHasMoreHistoryInDb)
        throw std::runtime_error(mChatId.toString()+": Db says it has no more messages, but we still haven't seen mOldestKnownMsgId of "+std::to_string((int64_t)mOldestKnownMsgId.val));
    return (Idx)messages.size();
}

#define READ_ID(varname, offset)\
    assert(offset==pos-base); Id varname(buf.read<uint64_t>(pos)); pos+=sizeof(uint64_t)
#define READ_CHATID(offset)\
    assert(offset==pos-base); chatid = buf.read<uint64_t>(pos); pos+=sizeof(uint64_t)

#define READ_32(varname, offset)\
    assert(offset==pos-base); uint32_t varname(buf.read<uint32_t>(pos)); pos+=4
#define READ_16(varname, offset)\
    assert(offset==pos-base); uint16_t varname(buf.read<uint16_t>(pos)); pos+=2
#define READ_8(varname, offset)\
    assert(offset==pos-base); uint8_t varname(buf.read<uint8_t>(pos)); pos+=1

void Connection::wsHandleMsgCb(char *data, size_t len)
{
    mTsLastRecv = time(NULL);
    execCommand(StaticBuffer(data, len));
}
    
// inbound command processing
// multiple commands can appear as one WebSocket frame, but commands never cross frame boundaries
// CHECK: is this assumption correct on all browsers and under all circumstances?
void Connection::execCommand(const StaticBuffer& buf)
{
    size_t pos = 0;
//IMPORTANT: Increment pos before calling the command handler, because the handler may throw, in which
//case the next iteration will not advance and will execute the same command again, resulting in
//infinite loop
    while (pos < buf.dataSize())
    {
      char opcode = buf.buf()[pos];
      Id chatid;
      try
      {
        pos++;
#ifndef NDEBUG
        size_t base = pos;
#endif
        switch (opcode)
        {
            case OP_KEEPALIVE:
            {
                CHATD_LOG_DEBUG("shard %d: recv KEEPALIVE", mShardNo);
                sendKeepalive(mClient.mKeepaliveType);
                break;
            }
            case OP_BROADCAST:
            {
                READ_CHATID(0);
                READ_ID(userid, 8);
                READ_8(bcastType, 16);
                auto& chat = mClient.chats(chatid);
                chat.handleBroadcast(userid, bcastType);
                break;
            }
            case OP_JOIN:
            {
                READ_CHATID(0);
                READ_ID(userid, 8);
                Priv priv = (Priv)buf.read<int8_t>(pos);
                pos++;
                CHATD_LOG_DEBUG("%s: recv JOIN - user '%s' with privilege level %d",
                                ID_CSTR(chatid), ID_CSTR(userid), priv);
                auto& chat =  mClient.chats(chatid);
                if (priv == PRIV_NOTPRESENT)
                    chat.onUserLeave(userid);
                else
                    chat.onUserJoin(userid, priv);
                break;
            }
            case OP_OLDMSG:
            case OP_NEWMSG:
            case OP_MSGUPD:
            {
                READ_CHATID(0);
                READ_ID(userid, 8);
                READ_ID(msgid, 16);
                READ_32(ts, 24);
                READ_16(updated, 28);
                READ_32(keyid, 30);
                READ_32(msglen, 34);
                const char* msgdata = buf.readPtr(pos, msglen);
                pos += msglen;

                CHATD_LOG_DEBUG("%s: recv %s - msgid: '%s', from user '%s' with keyid %u, ts %u, tsdelta %uh",
                    ID_CSTR(chatid), Command::opcodeToStr(opcode), ID_CSTR(msgid),
                    ID_CSTR(userid), keyid, ts, updated);

                std::unique_ptr<Message> msg(new Message(msgid, userid, ts, updated, msgdata, msglen, false, keyid));
                msg->setEncrypted(1);
                Chat& chat = mClient.chats(chatid);
                if (opcode == OP_MSGUPD)
                {
                    chat.onMsgUpdated(msg.release());
                }
                else
                {
                    chat.msgIncoming((opcode == OP_NEWMSG), msg.release(), false);
                }
                break;
            }
            case OP_SEEN:
            {
                READ_CHATID(0);
                READ_ID(msgid, 8);
                CHATD_LOG_DEBUG("%s: recv SEEN - msgid: '%s'", ID_CSTR(chatid), ID_CSTR(msgid));
                mClient.chats(chatid).onLastSeen(msgid);
                break;
            }
            case OP_RECEIVED:
            {
                READ_CHATID(0);
                READ_ID(msgid, 8);
                CHATD_LOG_DEBUG("%s: recv RECEIVED - msgid: '%s'", ID_CSTR(chatid), ID_CSTR(msgid));
                mClient.chats(chatid).onLastReceived(msgid);
                break;
            }
            case OP_RETENTION:
            {
                READ_CHATID(0);
                READ_ID(userid, 8);
                READ_32(period, 16);
                CHATD_LOG_DEBUG("%s: recv RETENTION by user '%s' to %u second(s)",
                                ID_CSTR(chatid), ID_CSTR(userid), period);
                break;
            }
            case OP_MSGID:
            {
                READ_ID(msgxid, 0);
                READ_ID(msgid, 8);
                CHATD_LOG_DEBUG("recv MSGID: '%s' -> '%s'", ID_CSTR(msgxid), ID_CSTR(msgid));
                mClient.onMsgAlreadySent(msgxid, msgid);
                break;
            }
            case OP_NEWMSGID:
            {
                READ_ID(msgxid, 0);
                READ_ID(msgid, 8);
                CHATD_LOG_DEBUG("recv NEWMSGID: '%s' -> '%s'", ID_CSTR(msgxid), ID_CSTR(msgid));
                mClient.msgConfirm(msgxid, msgid);
                break;
            }
/*            case OP_RANGE:
            {
                READ_CHATID(0);
                READ_ID(oldest, 8);
                READ_ID(newest, 16);
                CHATD_LOG_DEBUG("%s: recv RANGE - (%s - %s)",
                                ID_CSTR(chatid), ID_CSTR(oldest), ID_CSTR(newest));
                auto& msgs = mClient.chats(chatid);
                if (msgs.onlineState() == kChatStateJoining)
                    msgs.initialFetchHistory(newest);
                break;
            }
*/
            case OP_REJECT:
            {
                READ_CHATID(0);
                READ_ID(id, 8);
                READ_8(op, 16);
                READ_8(reason, 17);
                CHATD_LOG_WARNING("%s: recv REJECT of %s: id='%s', reason: %hu",
                    ID_CSTR(chatid), Command::opcodeToStr(op), ID_CSTR(id), reason);
                auto& chat = mClient.chats(chatid);
                if (op == OP_NEWMSG) // the message was rejected
                {
                    chat.msgConfirm(id, Id::null());
                }
                else if ((op == OP_MSGUPD) || (op == OP_MSGUPDX))
                {
                    chat.rejectMsgupd(id, reason);
                }
                else if (op == OP_JOIN)
                {
                    chat.onJoinRejected();
                }
                else
                {
                    chat.rejectGeneric(op);
                    //TODO: Implement
                }
                break;
            }
            case OP_HISTDONE:
            {
                READ_CHATID(0);
                CHATD_LOG_DEBUG("%s: recv HISTDONE - history retrieval finished", ID_CSTR(chatid));
                Chat &chat = mClient.chats(chatid);
                chat.onHistDone();
                break;
            }
            case OP_NEWKEYID:
            {
                READ_CHATID(0);
                READ_32(keyxid, 8);
                READ_32(keyid, 12);
                CHATD_LOG_DEBUG("%s: recv NEWKEYID: %u -> %u", ID_CSTR(chatid), keyxid, keyid);
                mClient.chats(chatid).keyConfirm(keyxid, keyid);
                break;
            }
            case OP_NEWKEY:
            {
                READ_CHATID(0);
                READ_32(keyid, 8);
                READ_32(totalLen, 12);
                const char* keys = buf.readPtr(pos, totalLen);
                pos+=totalLen;
                CHATD_LOG_DEBUG("%s: recv NEWKEY %u", ID_CSTR(chatid), keyid);
                mClient.chats(chatid).onNewKeys(StaticBuffer(keys, totalLen));
                break;
            }
            case OP_INCALL:
            {
                // opcode.1 chatid.8 userid.8 clientid.4
                READ_CHATID(0);
                READ_ID(userid, 8);
                READ_32(clientid, 16);
                CHATD_LOG_DEBUG("%s: recv INCALL userid %s, clientid: %x", ID_CSTR(chatid), ID_CSTR(userid), clientid);
                mClient.chats(chatid).onInCall(userid, clientid);
                break;
            }
            case OP_ENDCALL:
            {
                // opcode.1 chatid.8 userid.8 clientid.4
                READ_CHATID(0);
                READ_ID(userid, 8);
                READ_32(clientid, 16);
                CHATD_LOG_DEBUG("%s: recv ENDCALL userid: %s, clientid: %x", ID_CSTR(chatid), ID_CSTR(userid), clientid);
                mClient.chats(chatid).onEndCall(userid, clientid);
                mClient.mRtcHandler->onUserOffline(chatid, userid, clientid);
                break;
            }
            case OP_CALLDATA:
            {
                READ_CHATID(0);
                size_t cmdstart = pos - 9; //pos points after opcode
                (void)cmdstart; //disable unused var warning if webrtc is disabled
                READ_ID(userid, 8);
                READ_32(clientid, 16);
                READ_16(payloadLen, 20);
                CHATD_LOG_DEBUG("%s: recv OP_CALLDATA userid: %s, clientid: %x, PayloadLen: %d", ID_CSTR(chatid), ID_CSTR(userid), clientid, payloadLen);

                pos += payloadLen;
#ifndef KARERE_DISABLE_WEBRTC
                auto& chat = mClient.chats(chatid);
                StaticBuffer cmd(buf.buf() + cmdstart, Connection::callDataPayLoadPosition + payloadLen);
                if (mClient.mRtcHandler && userid != mClient.karereClient->myHandle())
                {
                    mClient.mRtcHandler->handleCallData(chat, chatid, userid, clientid, cmd);
                }
#else
                CHATD_LOG_DEBUG("%s: recv %s userid: %s, clientid: 0x%04x", ID_CSTR(chatid), ID_CSTR(userid), clientid, Command::opcodeToStr(opcode));
#endif
                break;
            }
            case OP_RTMSG_ENDPOINT:
            case OP_RTMSG_USER:
            case OP_RTMSG_BROADCAST:
            {
                //opcode.1 chatid.8 userid.8 clientid.4 len.2 data.len
                READ_CHATID(0);
                size_t cmdstart = pos - 9; //pos points after opcode
                (void)cmdstart; //disable unused var warning if webrtc is disabled
                READ_ID(userid, 8);
                READ_32(clientid, 16);
                (void)clientid; //disable unused var warning if webrtc is enabled
                READ_16(payloadLen, 20);
                pos += payloadLen; //skip the payload
#ifndef KARERE_DISABLE_WEBRTC
                auto& chat = mClient.chats(chatid);
                StaticBuffer cmd(buf.buf() + cmdstart, 23 + payloadLen);
                CHATD_LOG_DEBUG("%s: recv %s", ID_CSTR(chatid), ::rtcModule::rtmsgCommandToString(cmd).c_str());
                if (mClient.mRtcHandler)
                {
                    mClient.mRtcHandler->handleMessage(chat, cmd);
                }
#else
                CHATD_LOG_DEBUG("%s: recv %s userid: %s, clientid: 0x%04x", ID_CSTR(chatid), ID_CSTR(userid), clientid, Command::opcodeToStr(opcode));
#endif
                break;
            }
            case OP_CLIENTID:
            {
                // clientid.4 reserved.4
                READ_32(clientid, 0);
                mClientId = clientid;
                CHATD_LOG_DEBUG("recv CLIENTID - 0x%04x", clientid);
            }
            case OP_ECHO:
            {
                CHATD_LOG_DEBUG("shard %d: recv ECHO", mShardNo);
                if (mEchoTimer)
                {
                    CHATD_LOG_DEBUG("Socket is still alive");
                    cancelTimeout(mEchoTimer, mClient.karereClient->appCtx);
                    mEchoTimer = 0;
                }

                break;
            }
            default:
            {
                CHATD_LOG_ERROR("Unknown opcode %d, ignoring all subsequent commands", opcode);
                return;
            }
        }
      }
      catch(BufferRangeError& e)
      {
            CHATD_LOG_ERROR("%s: Buffer bound check error while parsing %s:\n\t%s\n\tAborting command processing", ID_CSTR(chatid), Command::opcodeToStr(opcode), e.what());
            return;
      }
      catch(std::exception& e)
      {
            CHATD_LOG_ERROR("%s: Exception while processing incoming %s: %s", ID_CSTR(chatid), Command::opcodeToStr(opcode), e.what());
      }
    }
}

void Chat::onNewKeys(StaticBuffer&& keybuf)
{
    uint16_t keylen = 0;
    for(size_t pos = 0; pos < keybuf.dataSize(); pos+=(14+keylen))
    {
        Id userid(keybuf.read<uint64_t>(pos));
        uint32_t keyid = keybuf.read<uint32_t>(pos+8);
        keylen = keybuf.read<uint16_t>(pos+12);
        CHATID_LOG_DEBUG(" sending key %d with length %zu to crypto module", keyid, keybuf.dataSize());
        mCrypto->onKeyReceived(keyid, userid, mClient.userId(),
            keybuf.readPtr(pos+14, keylen), keylen);
    }
}

void Chat::onHistDone()
{
    // We may be fetching from memory and db because of a resetHistFetch()
    // while fetching from server. In that case, we don't notify about
    // fetched messages and onHistDone()

    if (isFetchingFromServer()) //HISTDONE is received for new history or after JOINRANGEHIST
    {
        onFetchHistDone();
    }
    if(mOnlineState == kChatStateJoining)
    {
        onJoinComplete();
    }
}

void Chat::onFetchHistDone()
{
    assert(isFetchingFromServer());

    //resetHistFetch() may have been called while fetching from server,
    //so state may be fetching-from-ram or fetching-from-db
    bool fetchingOld = (mServerFetchState & kHistOldFlag);
    if (fetchingOld)
    {
        if (mDecryptOldHaltedAt != CHATD_IDX_INVALID)
        {
            mServerFetchState = kHistDecryptingOld;
        }
        else
        {
            mServerFetchState = kHistNotFetching;
            mNextHistFetchIdx = lownum()-1;
        }
        if (mLastServerHistFetchCount <= 0)
        {
            //server returned zero messages
            assert((mDecryptOldHaltedAt == CHATD_IDX_INVALID) && (mDecryptNewHaltedAt == CHATD_IDX_INVALID));
            mHaveAllHistory = true;
            CALL_DB(setHaveAllHistory);
            CHATID_LOG_DEBUG("Start of history reached");
            //last text msg stuff
            if (mLastTextMsg.isFetching())
            {
                mLastTextMsg.clear();
                notifyLastTextMsg();
            }
        }
    }
    else
    {
        mServerFetchState = (mDecryptNewHaltedAt != CHATD_IDX_INVALID)
            ? kHistDecryptingNew : kHistNotFetching;
    }

    if (mServerFetchState == kHistNotFetching) //if not still decrypting
    {
        if (fetchingOld && mServerOldHistCbEnabled)
        {
            //we are forwarding to the app the history we are receiving from
            //server. Tell app that is complete.
            CALL_LISTENER(onHistoryDone, kHistSourceServer);
        }
        if (mLastSeenIdx == CHATD_IDX_INVALID)
            CALL_LISTENER(onUnreadChanged);
    }

    // handle last text message fetching
    if (mLastTextMsg.isFetching())
    {
        assert(!mHaveAllHistory); //if we reach start of history, mLastTextMsg.state() will be set to kNone
        CHATID_LOG_DEBUG("No text message seen yet, fetching more history from server");
        getHistory(16);
    }
}

void Chat::loadAndProcessUnsent()
{
    assert(mSending.empty());
    CALL_DB(loadSendQueue, mSending);
    if (mSending.empty())
        return;
    mNextUnsent = mSending.begin();
    replayUnsentNotifications();

    //last text message stuff
    for (auto it = mSending.rbegin(); it!=mSending.rend(); it++)
    {
        if (it->msg->isText())
        {
            onLastTextMsgUpdated(*it->msg);
            return;
        }
    }
}

void Chat::resetListenerState()
{
    resetGetHistory();
    replayUnsentNotifications();
    loadManualSending();
}

void Chat::replayUnsentNotifications()
{
    for (auto it = mSending.begin(); it != mSending.end(); it++)
    {
        auto& item = *it;
        if (item.opcode() == OP_NEWMSG)
        {
            CALL_LISTENER(onUnsentMsgLoaded, *item.msg);
        }
        else if (item.opcode() == OP_MSGUPD)
        {
            CHATID_LOG_DEBUG("Adding a pending edit of msgid %s", ID_CSTR(item.msg->id()));
            mPendingEdits[item.msg->id()] = item.msg;
            CALL_LISTENER(onUnsentEditLoaded, *item.msg, false);
        }
        else if (item.opcode() == OP_MSGUPDX)
        {
            //in case of MSGUPDX, when msgModify posted it, it must have updated
            //the text of the original message with that msgxid in the send queue.
            //So we can technically do without the this
            //'else if (item.opcode == OP_MSGUPDX)' case. However, if we don't tell
            //the GUI there is an actual edit pending, (although it may be a dummy one,
            //because the pending NEWMSG in the send queue was updated with the new msg),
            //it will display a normal pending outgoing message without any sign
            //of an edit. Then, when it receives the MSGUPD confirmation, it will
            //suddenly flash an indicator that the message was edited, which may be
            //confusing to the user.
            CHATID_LOG_DEBUG("Adding a pending edit of msgxid %s", ID_CSTR(item.msg->id()));
            CALL_LISTENER(onUnsentEditLoaded, *item.msg, true);
        }
    }
}

void Chat::loadManualSending()
{
    std::vector<ManualSendItem> items;
    CALL_DB(loadManualSendItems, items);
    for (auto& item: items)
    {
        CALL_LISTENER(onManualSendRequired, item.msg, item.rowid, item.reason);
    }
}

Message* Chat::getManualSending(uint64_t rowid, ManualSendReason& reason)
{
    ManualSendItem item;
    CALL_DB(loadManualSendItem, rowid, item);
    reason = item.reason;
    return item.msg;
}

Idx Chat::lastIdxReceivedFromServer() const
{
    return mLastIdxReceivedFromServer;
}

Id Chat::lastIdReceivedFromServer() const
{
    return mLastIdReceivedFromServer;
}

bool Chat::isGroup() const
{
    return mIsGroup;
}

Message* Chat::getMsgByXid(Id msgxid)
{
    for (auto& item: mSending)
    {
        if (!item.msg)
            continue;
        //id() of MSGUPD messages is a real msgid, not a msgxid
        if ((item.msg->id() == msgxid) && (item.opcode() != OP_MSGUPD))
        {
            assert(item.msg->isSending());
            return item.msg;
        }
    }
    return nullptr;
}

bool Chat::haveAllHistoryNotified() const
{
    if (!mHaveAllHistory || mHasMoreHistoryInDb)
        return false;

    return (mNextHistFetchIdx < lownum());
}

uint64_t Chat::generateRefId(const ICrypto* aCrypto)
{
    uint64_t ts = time(nullptr);
    uint64_t rand;
    aCrypto->randomBytes(&rand, sizeof(rand));
    return (ts & 0x0000000000ffffff) | (rand << 40);
}
void Chat::onInCall(karere::Id userid, uint32_t clientid)
{
    mCallParticipants.emplace(userid, clientid);
}

void Chat::onEndCall(karere::Id userid, uint32_t clientid)
{
    EndpointId key(userid, clientid);
    mCallParticipants.erase(key);
}

Message* Chat::msgSubmit(const char* msg, size_t msglen, unsigned char type, void* userp)
{
    // write the new message to the message buffer and mark as in sending state
    auto message = new Message(makeRandomId(), client().userId(), time(NULL),
        0, msg, msglen, true, CHATD_KEYID_INVALID, type, userp);
    message->backRefId = generateRefId(mCrypto);

    auto wptr = weakHandle();
    marshallCall([wptr, this, message]()
    {
        if (wptr.deleted())
            return;
        
        msgSubmit(message);
    }, mClient.karereClient->appCtx);
    return message;
}
void Chat::msgSubmit(Message* msg)
{
    assert(msg->isSending());
    assert(msg->keyid == CHATD_KEYID_INVALID);
    postMsgToSending(OP_NEWMSG, msg);

    // last text msg stuff
    if (msg->isText())
    {
        onLastTextMsgUpdated(*msg);
    }
    onMsgTimestamp(msg->ts);
}

void Chat::createMsgBackRefs(Message& msg)
{
#ifndef _MSC_VER
    static std::uniform_int_distribution<uint8_t>distrib(0, 0xff);
#else
//MSVC has a bug - no char template argument allowed
    static std::uniform_int_distribution<uint32_t>distrib(0,0xff);
#endif

    static std::random_device rd;
    std::vector<SendingItem*> sendingIdx;
    sendingIdx.reserve(mSending.size());
    for (auto& item: mSending)
    {
        sendingIdx.push_back(&item);
    }
    Idx maxEnd = mSending.size()+size();
    if (maxEnd <= 0)
        return;
    Idx start = 0;
    for (size_t i=0; i<7; i++)
    {
        Idx end = 1 << i;
        if (end > maxEnd)
            end = maxEnd;
        //backward offset range is [start - end)
        Idx range = (end - start);
        assert(range >= 0);
        Idx back =  (range > 1)
            ? (start + (distrib(rd) % range))
            : (start);
        uint64_t backref = (back < (Idx)mSending.size()) //reference a not-yet confirmed message
            ? (sendingIdx[mSending.size()-1-back]->msg->backRefId)
            : (at(highnum()-(back-mSending.size())).backRefId);
        msg.backRefs.push_back(backref);
        if (end == maxEnd)
            return;
        start = end;
    }
}

Chat::SendingItem* Chat::postMsgToSending(uint8_t opcode, Message* msg)
{
    mSending.emplace_back(opcode, msg, mUsers);
    CALL_DB(saveMsgToSending, mSending.back());
    if (mNextUnsent == mSending.end())
    {
        mNextUnsent--;
    }
//The mSending queue should not change, as we never delete items upon sending, only upon confirmation
#ifndef NDEBUG
    auto save = &mSending.back();
#endif
    flushOutputQueue();
    assert(&mSending.back() == save);
    return &mSending.back();
}

bool Chat::sendKeyAndMessage(std::pair<MsgCommand*, KeyCommand*> cmd)
{
    assert(cmd.first);
    if (cmd.second)
    {
        cmd.second->setChatId(mChatId);
        if (!sendCommand(*cmd.second))
            return false;
    }
    return sendCommand(*cmd.first);
}

bool Chat::msgEncryptAndSend(OutputQueue::iterator it)
{
    auto msg = it->msg;
    //opcode can be NEWMSG, MSGUPD or MSGUPDX
    assert(msg->id());
    if (it->opcode() == OP_NEWMSG && msg->backRefs.empty())
        createMsgBackRefs(*msg);

    if (mEncryptionHalted || (mOnlineState != kChatStateOnline))
        return false;

    auto msgCmd = new MsgCommand(it->opcode(), mChatId, client().userId(),
         msg->id(), msg->ts, msg->updated, msg->keyid);

    CHATD_LOG_CRYPTO_CALL("Calling ICrypto::encrypt()");
    auto pms = mCrypto->msgEncrypt(it->msg, msgCmd);
    // if using current keyid or original keyid from msg, promise is resolved directly
    if (pms.succeeded())
        return sendKeyAndMessage(pms.value());
    // else --> new key is required: KeyCommand != NULL in pms.value()

    mEncryptionHalted = true;
    CHATID_LOG_DEBUG("Can't encrypt message immediately, halting output");
    auto rowid = mSending.front().rowid;
    pms.then([this, rowid](std::pair<MsgCommand*, KeyCommand*> result)
    {
        assert(mEncryptionHalted);
        assert(!mSending.empty());
        assert(mSending.front().rowid == rowid);

        sendKeyAndMessage(result);
        mEncryptionHalted = false;
        flushOutputQueue();
    });

    pms.fail([this, msg, msgCmd](const promise::Error& err)
    {
        CHATID_LOG_ERROR("ICrypto::encrypt error encrypting message %s: %s", ID_CSTR(msg->id()), err.what());
        delete msgCmd;
        return err;
    });
    return false;
    //we don't sent a msgStatusChange event to the listener, as the GUI should initialize the
    //message's status with something already, so it's redundant.
    //The GUI should by default show it as sending
}

// Can be called for a message in history or a NEWMSG,MSGUPD,MSGUPDX message in sending queue
Message* Chat::msgModify(Message& msg, const char* newdata, size_t newlen, void* userp)
{
    uint32_t age = time(NULL) - msg.ts;
    if (age > CHATD_MAX_EDIT_AGE)
    {
        CHATID_LOG_DEBUG("msgModify: Denying edit of msgid %s because message is too old", ID_CSTR(msg.id()));
        return nullptr;
    }
    if (msg.isSending()) //update the not yet sent(or at least not yet confirmed) original as well, trying to avoid sending the original content
    {
        SendingItem* item = nullptr;
        for (auto& loopItem: mSending)
        {
            if (loopItem.msg->id() == msg.id())
            {
                item = &loopItem;
                break;
            }
        }
        assert(item);
        if ((item->opcode() == OP_MSGUPD) || (item->opcode() == OP_MSGUPDX))
        {
            item->msg->updated = age + 1;
        }
        msg.assign((void*)newdata, newlen);
        CALL_DB(updateMsgPlaintextInSending, item->rowid, msg);
    } //end msg.isSending()
    auto upd = new Message(msg.id(), msg.userid, msg.ts, age+1, newdata, newlen,
        msg.isSending(), msg.keyid, msg.type, userp);

    auto wptr = weakHandle();
    uint32_t newage = msg.ts + age;
    marshallCall([wptr, this, newage, upd]()
    {
        if (wptr.deleted())
            return;
        
        postMsgToSending(upd->isSending() ? OP_MSGUPDX : OP_MSGUPD, upd);
        onMsgTimestamp(newage);
    }, mClient.karereClient->appCtx);
    
    return upd;
}

void Chat::onLastReceived(Id msgid)
{
    mLastReceivedId = msgid;
    CALL_DB(setLastReceived, msgid);
    auto it = mIdToIndexMap.find(msgid);
    if (it == mIdToIndexMap.end())
    { // we don't have that message in the buffer yet, so we don't know its index
        Idx idx = mDbInterface->getIdxOfMsgid(msgid);
        if (idx != CHATD_IDX_INVALID)
        {
            if ((mLastReceivedIdx != CHATD_IDX_INVALID) && (idx < mLastReceivedIdx))
            {
                CHATID_LOG_ERROR("onLastReceived: Tried to set the index to an older message, ignoring");
                CHATID_LOG_DEBUG("highnum() = %zu, mLastReceivedIdx = %zu, idx = %zu", highnum(), mLastReceivedIdx, idx);
            }
            else
            {
                mLastReceivedIdx = idx;
            }
        }
        return; //last-received is behind history in memory, so nothing to notify about
    }

    auto idx = it->second;
    if (idx == mLastReceivedIdx)
        return; //probably set from db
    if (at(idx).userid != mClient.mUserId)
    {
        CHATID_LOG_WARNING("Last-received pointer points to a message not by us,"
            " possibly the pointer was set incorrectly");
    }
    //notify about messages that become 'received'
    Idx notifyOldest;
    if (mLastReceivedIdx != CHATD_IDX_INVALID) //we have a previous last-received index, notify user about received messages
    {
        if (mLastReceivedIdx > idx)
        {
            CHATID_LOG_ERROR("onLastReceived: Tried to set the index to an older message, ignoring");
            CHATID_LOG_DEBUG("highnum() = %zu, mLastReceivedIdx = %zu, idx = %zu", highnum(), mLastReceivedIdx, idx);
            return;
        }
        notifyOldest = mLastReceivedIdx + 1;
        auto low = lownum();
        if (notifyOldest < low)
        { // mLastReceivedIdx may point to a message in db, older than what we have in RAM
            notifyOldest = low;
        }
        mLastReceivedIdx = idx;
    }
    else
    {
        // No mLastReceivedIdx - notify all messages in RAM
        mLastReceivedIdx = idx;
        notifyOldest = lownum();
    }
    for (Idx i=notifyOldest; i<=mLastReceivedIdx; i++)
    {
        auto& msg = at(i);
        if (msg.userid == mClient.mUserId)
        {
            CALL_LISTENER(onMessageStatusChange, i, Message::kDelivered, msg);
        }
    }
}

void Chat::onLastSeen(Id msgid)
{
    mLastSeenId = msgid;
    CALL_DB(setLastSeen, msgid);
    auto it = mIdToIndexMap.find(msgid);
    if (it == mIdToIndexMap.end())
    {
        Idx idx = mDbInterface->getIdxOfMsgid(msgid);
        //last seen is older than our history, so all history in memory is 'unseen', even if there was a previous, older last-seen
        if (idx != CHATD_IDX_INVALID)
        {
            if ((mLastSeenIdx != CHATD_IDX_INVALID) && (idx < mLastSeenIdx))
            {
                CHATD_LOG_WARNING("onLastSeen: Setting last seen index to an older message");
            }
            mLastSeenIdx = idx;
        }
    }
    else
    {
        auto idx = it->second;
        if (idx == mLastSeenIdx)
            return; //we may have set it from db already
        if(at(idx).userid == mClient.mUserId)
        {
            CHATD_LOG_WARNING("Last-seen points to a message by us, possibly the pointer was not set properly");
        }
        //notify about messages that have become 'seen'
        Idx notifyOldest;
        if (mLastSeenIdx != CHATD_IDX_INVALID)
        {
            if (idx < mLastSeenIdx)
            {
                CHATID_LOG_WARNING("onLastSeen: Setting last seen index to an older "
                    "message: current idx: %d, new: %d", mLastSeenIdx, idx);
            }
            notifyOldest = mLastSeenIdx + 1;
            auto low = lownum();
            if (notifyOldest < low)
            {
                notifyOldest = low;
            }
            mLastSeenIdx = idx;
        }
        else
        {
            mLastSeenIdx = idx;
            notifyOldest = lownum();
        }
        for (Idx i=notifyOldest; i<=mLastSeenIdx; i++)
        {
            auto& msg = at(i);
            if (msg.userid != mClient.mUserId)
            {
                CALL_LISTENER(onMessageStatusChange, i, Message::kSeen, msg);
            }
        }
    }
    CALL_LISTENER(onUnreadChanged);
}

bool Chat::setMessageSeen(Idx idx)
{
    assert(idx != CHATD_IDX_INVALID);
    if ((mLastSeenIdx != CHATD_IDX_INVALID) && (idx <= mLastSeenIdx))
        return false;

    auto& msg = at(idx);
    if (msg.userid == mClient.mUserId)
    {
        CHATID_LOG_DEBUG("Asked to mark own message %s as seen, ignoring", ID_CSTR(msg.id()));
        return false;
    }

    auto wptr = weakHandle();
    karere::Id id = msg.id();
    marshallCall([wptr, this, id, idx]()
    {
        if (wptr.deleted())
            return;

        CHATID_LOG_DEBUG("setMessageSeen: Setting last seen msgid to %s", ID_CSTR(id));
        sendCommand(Command(OP_SEEN) + mChatId + id);
        
        Idx notifyStart;
        if (mLastSeenIdx == CHATD_IDX_INVALID)
        {
            notifyStart = lownum()-1;
        }
        else
        {
            Idx lowest = lownum()-1;
            notifyStart = (mLastSeenIdx < lowest) ? lowest : mLastSeenIdx;
        }
        mLastSeenIdx = idx;
        Idx highest = highnum();
        Idx notifyEnd = (mLastSeenIdx > highest) ? highest : mLastSeenIdx;

        for (Idx i=notifyStart+1; i<=notifyEnd; i++)
        {
            auto& m = at(i);
            if (m.userid != mClient.mUserId)
            {
                CALL_LISTENER(onMessageStatusChange, i, Message::kSeen, m);
            }
        }
        mLastSeenId = id;
        CALL_DB(setLastSeen, mLastSeenId);
        CALL_LISTENER(onUnreadChanged);
    }, mClient.karereClient->appCtx);
    
    return true;
}

bool Chat::setMessageSeen(Id msgid)
{
    auto it = mIdToIndexMap.find(msgid);
    if (it == mIdToIndexMap.end())
    {
        CHATID_LOG_WARNING("setMessageSeen: unknown msgid '%s'", ID_CSTR(msgid));
        return false;
    }
    return setMessageSeen(it->second);
}

int Chat::unreadMsgCount() const
{
    if (mLastSeenIdx == CHATD_IDX_INVALID)
    {
        Message* msg;
        if (!empty() && ((msg = newest())->type == Message::kMsgTruncate))
        {
            assert(size() == 1);
            return (msg->userid != client().userId()) ? 1 : 0;
        }
        else
        {
            return -mDbInterface->getPeerMsgCountAfterIdx(CHATD_IDX_INVALID);
        }
    }
    else if (mLastSeenIdx < lownum())
    {
        return mDbInterface->getPeerMsgCountAfterIdx(mLastSeenIdx);
    }

    Idx first = mLastSeenIdx+1;
    unsigned count = 0;
    auto last = highnum();
    for (Idx i=first; i<=last; i++)
    {
        // conditions to consider unread messages should match the
        // ones in ChatdSqliteDb::getPeerMsgCountAfterIdx()
        auto& msg = at(i);
        if (msg.userid != mClient.userId()               // skip own messages
                && !(msg.updated && !msg.size())         // skip deleted messages
                && (msg.type != Message::kMsgRevokeAttachment))  // skip revoke messages
        {
            count++;
        }
    }
    return count;
}

void Chat::flushOutputQueue(bool fromStart)
{
//We assume that if fromStart is set, then we have to set mIgnoreKeyAcks
//Indeed, if we flush the send queue from the start, this means that
//the crypto module would get out of sync with the I/O sequence, which means
//that it must have been reset/freshly initialized, and we have to skip
//the NEWKEYID responses for the keys we flush from the output queue
    if(mEncryptionHalted || !mConnection.isLoggedIn())
        return;

    if (fromStart)
        mNextUnsent = mSending.begin();

    if (mNextUnsent == mSending.end())
        return;

    while (mNextUnsent != mSending.end())
    {
        ManualSendReason reason =
             (manualResendWhenUserJoins() && !mNextUnsent->isEdit() && (mNextUnsent->recipients != mUsers))
            ? kManualSendUsersChanged : kManualSendInvalidReason;

        if ((reason == kManualSendInvalidReason) && (time(NULL) - mNextUnsent->msg->ts > CHATD_MAX_EDIT_AGE))
            reason = kManualSendTooOld;

        if (reason != kManualSendInvalidReason)
        {
            auto start = mNextUnsent;
            mNextUnsent = mSending.end();
            // Too old message or edit, or group composition has changed.
            // Move it and all following items as well
            for (auto it = start; it != mSending.end();)
            {
                auto erased = it;
                it++;
                moveItemToManualSending(erased, reason);
            }
            CALL_CRYPTO(resetSendKey);
            return;
        }

        //kickstart encryption
        //return true if we encrypted and sent at least one message
        if (!msgEncryptAndSend(mNextUnsent++))
            return;
    }
}

void Chat::moveItemToManualSending(OutputQueue::iterator it, ManualSendReason reason)
{
    CALL_DB(deleteItemFromSending, it->rowid);
    CALL_DB(saveItemToManualSending, *it, reason);
    CALL_LISTENER(onManualSendRequired, it->msg, it->rowid, reason); //GUI should put this message at end of that list of messages requiring 'manual' resend
    it->msg = nullptr; //don't delete the Message object, it will be owned by the app
    mSending.erase(it);
}

void Chat::removeManualSend(uint64_t rowid)
{
    if (!mDbInterface->deleteManualSendItem(rowid))
        throw std::runtime_error("Unknown manual send id");
}

// after a reconnect, we tell the chatd the oldest and newest buffered message
void Chat::joinRangeHist(const ChatDbInfo& dbInfo)
{
    assert(mConnection.isConnected() || mConnection.isLoggedIn());
    assert(dbInfo.oldestDbId && dbInfo.newestDbId);
    mUserDump.clear();
    setOnlineState(kChatStateJoining);
    mServerOldHistCbEnabled = false;
    mServerFetchState = kHistFetchingNewFromServer;
    CHATID_LOG_DEBUG("Sending JOINRANGEHIST based on app db: %s - %s",
            dbInfo.oldestDbId.toString().c_str(), dbInfo.newestDbId.toString().c_str());

    sendCommand(Command(OP_JOINRANGEHIST) + mChatId + dbInfo.oldestDbId + dbInfo.newestDbId);
}

void Client::msgConfirm(Id msgxid, Id msgid)
{
    // TODO: maybe it's more efficient to keep a separate mapping of msgxid to messages?
    for (auto& chat: mChatForChatId)
    {
        if (chat.second->msgConfirm(msgxid, msgid) != CHATD_IDX_INVALID)
            return;
    }
    CHATD_LOG_DEBUG("msgConfirm: No chat knows about message transaction id %s", ID_CSTR(msgxid));
}

//called when MSGID is received
bool Client::onMsgAlreadySent(Id msgxid, Id msgid)
{
    for (auto& chat: mChatForChatId)
    {
        if (chat.second->msgAlreadySent(msgxid, msgid))
            return true;
    }
    return false;
}
bool Chat::msgAlreadySent(Id msgxid, Id msgid)
{
    auto msg = msgRemoveFromSending(msgxid, msgid);
    if (!msg)
        return false; // message does not belong to our chat

    CHATID_LOG_DEBUG("message is sending status was already received by server '%s' -> '%s'", ID_CSTR(msgxid), ID_CSTR(msgid));
    CALL_LISTENER(onMessageRejected, *msg, 0);
    delete msg;
    return true;
}

Message* Chat::msgRemoveFromSending(Id msgxid, Id msgid)
{
    // as msgConfirm() is tried on all chatids, it's normal that we don't have
    // the message, so no error logging of error, just return invalid index
    if (mSending.empty())
        return nullptr;

    auto& item = mSending.front();
    if (item.opcode() == OP_MSGUPDX)
    {
        CHATID_LOG_DEBUG("msgConfirm: sendQueue doesnt start with NEWMSG or MSGUPD, but with MSGUPDX");
        return nullptr;
    }
    Id msgxidOri = item.msg->id();
    if ((item.opcode() == OP_NEWMSG) && (msgxidOri != msgxid))
    {
        CHATID_LOG_DEBUG("msgConfirm: sendQueue starts with NEWMSG, but the msgxid is different"
                         " (sent msgxid: '%s', received '%s')", ID_CSTR(msgxidOri), ID_CSTR(msgxid));
        return nullptr;
    }

    if (mNextUnsent == mSending.begin())
        mNextUnsent++; //because we remove the first element

    if (!msgid)
    {
        moveItemToManualSending(mSending.begin(), (mOwnPrivilege == PRIV_RDONLY)
            ? kManualSendNoWriteAccess
            : kManualSendGeneralReject); //deletes item
        return nullptr;
    }
    auto msg = item.msg;
    item.msg = nullptr;
    assert(msg);
    assert(msg->isSending());

    CALL_DB(deleteItemFromSending, item.rowid);
    mSending.pop_front(); //deletes item
    return msg;
}

// msgid can be 0 in case of rejections
Idx Chat::msgConfirm(Id msgxid, Id msgid)
{
    Message* msg = msgRemoveFromSending(msgxid, msgid);
    if (!msg)
        return CHATD_IDX_INVALID;

    CHATID_LOG_DEBUG("recv NEWMSGID: '%s' -> '%s'", ID_CSTR(msgxid), ID_CSTR(msgid));

    // update msgxid to msgid
    msg->setId(msgid, false);

    // set final keyid
    assert(mCrypto->currentKeyId() != CHATD_KEYID_INVALID);
    assert(mCrypto->currentKeyId() != CHATD_KEYID_UNCONFIRMED);
    msg->keyid = mCrypto->currentKeyId();

    // add message to history
    push_forward(msg);
    auto idx = mIdToIndexMap[msgid] = highnum();
    CALL_DB(addMsgToHistory, *msg, idx);
    //update any following MSGUPDX-s referring to this msgxid
    for (auto& item: mSending)
    {
        if (item.msg->id() == msgxid)
        {
            assert(item.opcode() == OP_MSGUPDX);
            CALL_DB(sendingItemMsgupdxToMsgupd, item, msgid);
            item.msg->setId(msgid, false);
            item.setOpcode(OP_MSGUPD);
        }
    }
    CALL_LISTENER(onMessageConfirmed, msgxid, *msg, idx);

    // last text message stuff
    if (msg->isText())
    {
        if (mLastTextMsg.idx() == CHATD_IDX_INVALID)
        {
            if (mLastTextMsg.xid() != msgxid) //it's another message
            {
                onLastTextMsgUpdated(*msg, idx);
            }
            else
            { //it's the same message - set its index, and don't notify again
                mLastTextMsg.confirm(idx, msgid);
                if (!mLastTextMsg.mIsNotified)
                    notifyLastTextMsg();
            }
        }
        else if (idx > mLastTextMsg.idx())
        {
            onLastTextMsgUpdated(*msg, idx);
        }
        else if (idx == mLastTextMsg.idx() && !mLastTextMsg.mIsNotified)
        {
            notifyLastTextMsg();
        }
    }
    return idx;
}

void Chat::keyConfirm(KeyId keyxid, KeyId keyid)
{
    if (keyxid != 0xffffffff)
    {
        CHATID_LOG_ERROR("keyConfirm: Key transaction id != 0xffffffff, continuing anyway");
    }
    if (mSending.empty())
    {
        CHATID_LOG_ERROR("keyConfirm: Sending queue is empty");
        return;
    }
    CALL_CRYPTO(onKeyConfirmed, keyxid, keyid);
}

void Chat::rejectMsgupd(Id id, uint8_t serverReason)
{
    if (mSending.empty())
    {
        throw std::runtime_error("rejectMsgupd: Send queue is empty");
    }

    auto& front = mSending.front();
    auto opcode = front.opcode();
    if (opcode != OP_MSGUPD && opcode != OP_MSGUPDX)
    {
        throw std::runtime_error(std::string("rejectMsgupd: Front of send queue does not match - expected opcode MSGUPD or MSGUPDX, actual opcode: ")
        +Command::opcodeToStr(opcode));
    }

    auto& msg = *front.msg;
    if (msg.id() != id)
    {
        std::string errorMsg = "rejectMsgupd: Message msgid/msgxid does not match the one at the front of send queue. Rejected: '";
        errorMsg.append(id.toString());
        errorMsg.append("' Sent: '");
        errorMsg.append(msg.id().toString());
        errorMsg.append("'");

        throw std::runtime_error(errorMsg);
    }

    /* Server reason:
        0 - insufficient privs or not in chat
        1 - message is not your own or you are outside the time window
        2 - message did not change (with same content)
    */
    if (serverReason == 2)
    {
        CALL_LISTENER(onEditRejected, msg, kManualSendEditNoChange);
        CALL_DB(deleteItemFromSending, mSending.front().rowid);
        mSending.pop_front();
    }
    else
    {
        moveItemToManualSending(mSending.begin(), (serverReason == 0)
            ? kManualSendNoWriteAccess : kManualSendTooOld);
    }
}

template<bool mustBeInSending>
void Chat::rejectGeneric(uint8_t opcode)
{
    if (!mustBeInSending)
        return;

    if (mSending.empty())
    {
        throw std::runtime_error("rejectGeneric(mustBeInSending): Send queue is empty");
    }
    if (mSending.front().opcode() != opcode)
    {
        throw std::runtime_error("rejectGeneric(mustBeInSending): Rejected command is not at the front of the send queue");
    }
    CALL_DB(deleteItemFromSending, mSending.front().rowid);
    mSending.pop_front();
}

void Chat::onMsgUpdated(Message* cipherMsg)
{
//first, if it was us who updated the message confirm the update by removing any
//queued msgupds from sending, even if they are not the same edit (i.e. a received
//MSGUPD from another client with out user will cancel any pending edit by our client
    if (cipherMsg->userid == client().userId())
    {
        for (auto it = mSending.begin(); it != mSending.end(); )
        {
            auto& item = *it;
            if (((item.opcode() != OP_MSGUPD) && (item.opcode() != OP_MSGUPDX))
                || (item.msg->id() != cipherMsg->id()))
            {
                it++;
                continue;
            }
            //erase item
            CALL_DB(deleteItemFromSending, item.rowid);
            auto erased = it;
            it++;
            mPendingEdits.erase(cipherMsg->id());
            mSending.erase(erased);
        }
    }
    mCrypto->msgDecrypt(cipherMsg)
    .then([this](Message* msg)
    {
        assert(!msg->isEncrypted());
        //update in db
        CALL_DB(updateMsgInHistory, msg->id(), *msg);
        //update in memory, if loaded
        auto msgit = mIdToIndexMap.find(msg->id());
        Idx idx;
        uint8_t prevType;
        if (msgit != mIdToIndexMap.end())
        {
            idx = msgit->second;
            auto& histmsg = at(idx);
            prevType = histmsg.type;
            histmsg.takeFrom(std::move(*msg));
            histmsg.updated = msg->updated;
            histmsg.type = msg->type;
            histmsg.userid = msg->userid;

            if (idx > mNextHistFetchIdx)
            {
                // msg.ts is zero - chatd doesn't send the original timestamp
                CALL_LISTENER(onMessageEdited, histmsg, idx);
            }
            else
            {
                CHATID_LOG_DEBUG("onMessageEdited() skipped for not-loaded-yet message");
            }

            if (msg->userid != client().userId() && // is not our own message
                    msg->updated && !msg->size())   // is deleted
            {
                CALL_LISTENER(onUnreadChanged);
            }

            //last text msg stuff
            if ((mLastTextMsg.idx() == idx) && (msg->type != Message::kMsgTruncate))
            {
                //our last text message was edited
                if (histmsg.isText()) //same message, but with updated contents
                {
                    onLastTextMsgUpdated(histmsg, idx);
                }
                else //our last text msg was deleted or changed to management
                {    //message, find another one
                    findAndNotifyLastTextMsg();
                }
            }
        }
        else
        {
            idx = CHATD_IDX_INVALID;
            prevType = Message::kMsgInvalid;
        }

        if (msg->type == Message::kMsgTruncate)
        {
            if (prevType != Message::kMsgTruncate)
            {
                handleTruncate(*msg, idx);
            }
            else
            {
                CHATID_LOG_DEBUG("Skipping replayed truncate MSGUPD");
            }
        }
    })
    .fail([this, cipherMsg](const promise::Error& err)
    {
        CHATID_LOG_ERROR("Error decrypting edit of message %s: %s",
            ID_CSTR(cipherMsg->id()), err.what());
    });
}
void Chat::handleTruncate(const Message& msg, Idx idx)
{
// chatd may re-send a MSGUPD at login, if there are no newer messages in the
// chat. We have to be prepared to handle this, i.e. handleTruncate() must
// be idempotent.
// However, handling the SEEN and RECEIVED pointers in in a replayed truncate
// is a bit tricky, because if they point to the truncate point (i.e. idx)
// normally we would set them in a way that makes the truncate management message
// at the truncation point unseen. But in case of a replay, we don't want it
// to be unseen, as this will reset the unread message count to '1+' every time
// the client connects, until someoone posts a new message in the chat.
// To avoid this, we have to detect the replay. But if we detect it, we can actually
// avoid the whole replay (even the idempotent part), and just bail out.

    CHATID_LOG_DEBUG("Truncating chat history before msgid %s, idx %d, fwdStart %d", ID_CSTR(msg.id()), idx, mForwardStart);
    CALL_DB(truncateHistory, msg);
    if (idx != CHATD_IDX_INVALID)
    {
        //GUI must detach and free any resources associated with
        //messages older than the one specified
        CALL_LISTENER(onHistoryTruncated, msg, idx);
        deleteMessagesBefore(idx);
        if (mLastSeenIdx != CHATD_IDX_INVALID)
        {
            if (mLastSeenIdx <= idx)
            {
                //if we haven't seen even messages before the truncation point,
                //now we will have not seen any message after the truncation
                mLastSeenIdx = CHATD_IDX_INVALID;
                mLastSeenId = 0;
                CALL_DB(setLastSeen, 0);
            }
        }
        if (mLastReceivedIdx != CHATD_IDX_INVALID)
        {
            if (mLastReceivedIdx <= idx)
            {
                mLastReceivedIdx = CHATD_IDX_INVALID;
                mLastReceivedId = 0;
                CALL_DB(setLastReceived, 0);
            }
        }

        if (mClient.isMessageReceivedConfirmationActive() && mLastIdxReceivedFromServer <= idx)
        {
            mLastIdxReceivedFromServer = CHATD_IDX_INVALID;
            mLastIdReceivedFromServer = karere::Id::null();
            // TODO: the update of those variables should be persisted
        }
    }

    ChatDbInfo info;
    mDbInterface->getHistoryInfo(info);
    mOldestKnownMsgId = info.oldestDbId;
    if (mOldestKnownMsgId)
    {
        mHasMoreHistoryInDb = (at(lownum()).id() != mOldestKnownMsgId);
    }
    else
    {
        mHasMoreHistoryInDb = false;
    }
    CALL_LISTENER(onUnreadChanged);
    findAndNotifyLastTextMsg();
}

Id Chat::makeRandomId()
{
    static std::uniform_int_distribution<uint64_t>distrib(0, 0xffffffffffffffff);
    static std::random_device rd;
    return distrib(rd);
}

void Chat::deleteMessagesBefore(Idx idx)
{
    //delete everything before idx, but not including idx
    if (idx > mForwardStart)
    {
        mBackwardList.clear();
        auto delCount = idx-mForwardStart;
        mForwardList.erase(mForwardList.begin(), mForwardList.begin()+delCount);
        mForwardStart += delCount;
    }
    else
    {
        mBackwardList.erase(mBackwardList.begin()+mForwardStart-idx, mBackwardList.end());
    }
}

Message::Status Chat::getMsgStatus(const Message& msg, Idx idx) const
{
    assert(idx != CHATD_IDX_INVALID);
    if (msg.userid == mClient.mUserId)
    {
        if (msg.isSending())
            return Message::kSending;

        // Check if we have an unconfirmed edit
        for (auto& item: mSending)
        {
            if (item.msg->id() == msg.id())
            {
                auto op = item.opcode();
                if (op == OP_MSGUPD || op == OP_MSGUPDX)
                    return Message::kSending;
            }
        }
        if (idx <= mLastReceivedIdx)
            return Message::kDelivered;
        else
        {
            return Message::kServerReceived;
        }
    } //message is from a peer
    else
    {
        if (mLastSeenIdx == CHATD_IDX_INVALID)
            return Message::kNotSeen;
        return (idx <= mLastSeenIdx) ? Message::kSeen : Message::kNotSeen;
    }
}
/* We have 3 stages:
 - add to history buffer, allocating an index
 - decrypt - may not happen asynchronous if crypto needs to fetch stuff from network.
 Also the message may be undecryptable - in this case continue as normal, but message's
 isEncrypted() flag will be set to true, so GUI can decide how to show it
 - add message to history db (including its isEncrypted() state(), handle received
 and seen pointers, call old/new message user callbacks. This may be executed for
 messages that are actually encrypted - app must be prepared for that
*/
Idx Chat::msgIncoming(bool isNew, Message* message, bool isLocal)
{
    assert((isLocal && !isNew) || !isLocal);
    auto msgid = message->id();
    assert(msgid);
    Idx idx;

    if (isNew)
    {
        push_forward(message);
        idx = highnum();
        if (!mOldestKnownMsgId)
            mOldestKnownMsgId = msgid;
    }
    else
    {
        if (!isLocal)
        {
            //history message older than the oldest we have
            assert(isFetchingFromServer());
            assert(message->isEncrypted() == 1);
            mLastServerHistFetchCount++;
            if (mHasMoreHistoryInDb)
            { //we have db history that is not loaded, so we determine the index
              //by the db, and don't add the message to RAM
                idx = mDbInterface->getOldestIdx()-1;
            }
            else
            {
                //all history is in RAM, determine the index from RAM
                push_back(message);
                idx = lownum();
            }
            //shouldn't we update this only after we save the msg to db?
            mOldestKnownMsgId = msgid;
        }
        else //local history message - load from DB to RAM
        {
            push_back(message);
            idx = lownum();
            if (msgid == mOldestKnownMsgId)
            //we have just processed the oldest message from the db
                mHasMoreHistoryInDb = false;
        }
    }
    mIdToIndexMap[msgid] = idx;
    handleLastReceivedSeen(msgid);
    msgIncomingAfterAdd(isNew, isLocal, *message, idx);
    return idx;
}

bool Chat::msgIncomingAfterAdd(bool isNew, bool isLocal, Message& msg, Idx idx)
{
    if (isLocal)
    {
        assert(!msg.isEncrypted());
        msgIncomingAfterDecrypt(isNew, true, msg, idx);
        return true;
    }
    else
    {
        assert(msg.isEncrypted() == 1); //no decrypt attempt was made
    }

    try
    {
        mCrypto->handleLegacyKeys(msg);
    }
    catch(std::exception& e)
    {
        CHATID_LOG_WARNING("handleLegacyKeys threw error: %s\n"
            "Queued messages for decrypt: %d - %d. Ignoring", e.what(),
            mDecryptOldHaltedAt, idx);
    }

    if (at(idx).isEncrypted() != 1)
    {
        CHATID_LOG_DEBUG("handleLegacyKeys already decrypted msg %s, bailing out", ID_CSTR(msg.id()));
        return true;
    }

    if (isNew)
    {
        if (mDecryptNewHaltedAt != CHATD_IDX_INVALID)
        {
            CHATID_LOG_DEBUG("Decryption of new messages is halted, message queued for decryption");
            return false;
        }
    }
    else
    {
        if (mDecryptOldHaltedAt != CHATD_IDX_INVALID)
        {
            CHATID_LOG_DEBUG("Decryption of old messages is halted, message queued for decryption");
            return false;
        }
    }
    CHATD_LOG_CRYPTO_CALL("Calling ICrypto::decrypt()");
    auto pms = mCrypto->msgDecrypt(&msg);
    if (pms.succeeded())
    {
        assert(!msg.isEncrypted());
        msgIncomingAfterDecrypt(isNew, false, msg, idx);
        return true;
    }

    CHATID_LOG_DEBUG("Decryption could not be done immediately, halting for next messages");
    if (isNew)
        mDecryptNewHaltedAt = idx;
    else
        mDecryptOldHaltedAt = idx;

    auto message = &msg;
    pms.fail([this, message, idx](const promise::Error& err) -> promise::Promise<Message*>
    {
        assert(message->isEncrypted() == 1);
        message->setEncrypted(2);
        if ((err.type() != SVCRYPTO_ERRTYPE) ||
            (err.code() != SVCRYPTO_ENOKEY))
        {
            CHATID_LOG_ERROR(
                "Unrecoverable decrypt error at message %s(idx %d):'%s'\n"
                "Message will not be decrypted", ID_CSTR(message->id()), idx, err.toString().c_str());
        }
        else
        {
            //we have a normal situation where a message was sent just before a user joined, so it will be undecryptable
            //TODO: assert chatroom is not 1on1
            CHATID_LOG_WARNING("No key to decrypt message %s, possibly message was sent just before user joined", ID_CSTR(message->id()));
        }
        return message;
    })
    .then([this, isNew, isLocal, idx](Message* message)
    {
#ifndef NDEBUG
        if (isNew)
            assert(mDecryptNewHaltedAt == idx);
        else
            assert(mDecryptOldHaltedAt == idx);
#endif
        msgIncomingAfterDecrypt(isNew, false, *message, idx);
        if (isNew)
        {
            // Decrypt the rest - try to decrypt immediately (synchromously),
            // so that order is guaranteed. Bail out of the loop at the first
            // message that can't be decrypted immediately(msgIncomingAfterAdd()
            // returns false). Will continue when the delayed decrypt finishes

            auto first = mDecryptNewHaltedAt + 1;
            mDecryptNewHaltedAt = CHATD_IDX_INVALID;
            auto last = highnum();
            for (Idx i = first; i <= last; i++)
            {
                if (!msgIncomingAfterAdd(isNew, false, at(i), i))
                    break;
            }
            if ((mServerFetchState == kHistDecryptingNew) &&
                (mDecryptNewHaltedAt == CHATD_IDX_INVALID)) //all messages decrypted
            {
                mServerFetchState = kHistNotFetching;
            }
        }
        else
        {
            // Old history
            // Decrypt the rest synchronously, bail out on first that can't
            // decrypt synchonously.
            // Local messages are always decrypted, this is handled
            // at the start of this func

            assert(!isLocal);
            auto first = mDecryptOldHaltedAt - 1;
            mDecryptOldHaltedAt = CHATD_IDX_INVALID;
            auto last = lownum();
            for (Idx i = first; i >= last; i--)
            {
                if (!msgIncomingAfterAdd(isNew, false, at(i), i))
                    break;
            }
            if ((mServerFetchState == kHistDecryptingOld) &&
                (mDecryptOldHaltedAt == CHATD_IDX_INVALID))
            {
                mServerFetchState = kHistNotFetching;
                if (mServerOldHistCbEnabled)
                {
                    CALL_LISTENER(onHistoryDone, kHistSourceServer);
                }
            }
        }
    });

    return false; //decrypt was not done immediately
}

// Save to history db, handle received and seen pointers, call new/old message user callbacks
void Chat::msgIncomingAfterDecrypt(bool isNew, bool isLocal, Message& msg, Idx idx)
{
    assert(idx != CHATD_IDX_INVALID);
    if (!isNew)
    {
        mLastHistDecryptCount++;
    }
    auto msgid = msg.id();
    if (!isLocal)
    {
        assert(msg.isEncrypted() != 1); //either decrypted or error
        if (!msg.empty() && (*msg.buf() == 0)) //'special' message - attachment etc
        {
            if (msg.dataSize() < 2)
                CHATID_LOG_ERROR("Malformed special message received - starts with null char received, but its length is 1. Assuming type of normal message");
            else
                msg.type = msg.buf()[1];
        }

        verifyMsgOrder(msg, idx);
        CALL_DB(addMsgToHistory, msg, idx);


        if (mClient.isMessageReceivedConfirmationActive() && !isGroup() &&
                (msg.userid != mClient.mUserId) && // message is not ours
                ((mLastIdxReceivedFromServer == CHATD_IDX_INVALID) ||   // no local history
                 (idx > mLastIdxReceivedFromServer)))   // newer message than last received
        {
            mLastIdxReceivedFromServer = idx;
            mLastIdReceivedFromServer = msgid;
            // TODO: the update of those variables should be persisted

            sendCommand(Command(OP_RECEIVED) + mChatId + msgid);
        }
    }
    if (msg.backRefId && !mRefidToIdxMap.emplace(msg.backRefId, idx).second)
    {
        CALL_LISTENER(onMsgOrderVerificationFail, msg, idx, "A message with that backrefId "+std::to_string(msg.backRefId)+" already exists");
    }

    auto status = getMsgStatus(msg, idx);
    if (isNew)
    {
        CALL_LISTENER(onRecvNewMessage, idx, msg, status);
    }
    else
    {
        // old message
        // local messages are obtained on-demand, so if isLocal,
        // then always send to app
        if (isLocal || mServerOldHistCbEnabled)
        {
            CALL_LISTENER(onRecvHistoryMessage, idx, msg, status, isLocal);
        }
    }
    if (msg.type == Message::kMsgTruncate)
    {
        if (isNew)
        {
            handleTruncate(msg, idx);
        }
        onMsgTimestamp(msg.ts);
        return;
    }

    if (isNew || (mLastSeenIdx == CHATD_IDX_INVALID))
        CALL_LISTENER(onUnreadChanged);

    //handle last text message
    if (msg.isText())
    {
        if ((mLastTextMsg.state() != LastTextMsgState::kHave) //we don't have any last-text-msg yet, just use any
        || (mLastTextMsg.idx() == CHATD_IDX_INVALID) //current last-text-msg is a pending send, always override it
        || (idx > mLastTextMsg.idx())) //we have a newer message
        {
            onLastTextMsgUpdated(msg, idx);
        }
        else if (idx == mLastTextMsg.idx() && !mLastTextMsg.mIsNotified)
        { //we have already updated mLastTextMsg because app called
          //lastTextMessage() from the onRecvXXX callback, but we haven't done
          //onLastTextMessageUpdated() with it
            notifyLastTextMsg();
        }
    }
    onMsgTimestamp(msg.ts);
}

void Chat::onMsgTimestamp(uint32_t ts)
{
    if (ts <= mLastMsgTs)
        return;
    mLastMsgTs = ts;
    CALL_LISTENER(onLastMessageTsUpdated, ts);
}

void Chat::verifyMsgOrder(const Message& msg, Idx idx)
{
    for (auto refid: msg.backRefs)
    {
        auto it = mRefidToIdxMap.find(refid);
        if (it == mRefidToIdxMap.end())
            continue;
        Idx targetIdx = it->second;
        if (targetIdx >= idx)
        {
            CALL_LISTENER(onMsgOrderVerificationFail, msg, idx, "Message order verification failed, possible history tampering");
            return;
        }
    }
}

void Chat::handleLastReceivedSeen(Id msgid)
{
    //normally the indices will not be set if mLastXXXId == msgid, as there will be only
    //one chance to set the idx (we receive the msg only once).
    if (msgid == mLastSeenId) //we didn't have the message when we received the last seen id
    {
        CHATID_LOG_DEBUG("Received the message with the last-seen msgid '%s', "
            "setting the index pointer to it", ID_CSTR(msgid));
        onLastSeen(msgid);
    }
    if (mLastReceivedId == msgid)
    {
        //we didn't have the message when we received the last received msgid pointer,
        //and now we just received the message - set the index pointer
        CHATID_LOG_DEBUG("Received the message with the last-received msgid '%s', "
            "setting the index pointer to it", ID_CSTR(msgid));
        onLastReceived(msgid);
    }
}

void Chat::onUserJoin(Id userid, Priv priv)
{
    if (userid == client().userId())
        mOwnPrivilege = priv;
    if (mOnlineState == kChatStateJoining)
    {
        mUserDump.insert(userid);
    }
    else if (mOnlineState == kChatStateOnline)
    {
        mUsers.insert(userid);
        CALL_CRYPTO(onUserJoin, userid);
        CALL_LISTENER(onUserJoin, userid, priv);
    }
    else
    {
        throw std::runtime_error("onUserJoin received while not joining and not online");
    }
}

void Chat::onUserLeave(Id userid)
{
    if (mOnlineState != kChatStateOnline)
        throw std::runtime_error("onUserLeave received while not online");

    mUsers.erase(userid);
    CALL_CRYPTO(onUserLeave, userid);
    CALL_LISTENER(onUserLeave, userid);
}

void Connection::notifyLoggedIn()
{
    if (mLoginPromise.done())
        return;
    mState = kStateLoggedIn;
    assert(mConnectPromise.succeeded());
    mLoginPromise.resolve();
}

void Chat::onJoinComplete()
{
    mConnection.notifyLoggedIn();
    if (mUsers != mUserDump)
    {
        mUsers.swap(mUserDump);
        CALL_CRYPTO(setUsers, &mUsers);
    }
    mUserDump.clear();
    mEncryptionHalted = false;
    auto unconfirmedKeyCmd = mCrypto->unconfirmedKeyCmd();
    if (unconfirmedKeyCmd)
    {
        CHATID_LOG_DEBUG("Re-sending unconfirmed key");
        sendCommand(*unconfirmedKeyCmd);
    }

    setOnlineState(kChatStateOnline);
    flushOutputQueue(true); //flush encrypted messages

    if (mIsFirstJoin)
    {
        mIsFirstJoin = false;
        if (!mLastTextMsg.isValid())
        {
            CHATID_LOG_DEBUG("onJoinComplete: Haven't received a text message during join, getting last text message on-demand");
            findAndNotifyLastTextMsg();
        }
    }
}

void Chat::resetGetHistory()
{
    mNextHistFetchIdx = CHATD_IDX_INVALID;
    mServerOldHistCbEnabled = false;
}

void Chat::setOnlineState(ChatState state)
{
    if (state == mOnlineState)
        return;
    mOnlineState = state;
    CHATID_LOG_DEBUG("Online state changed to %s", chatStateToStr(mOnlineState));
    CALL_CRYPTO(onOnlineStateChange, state);
    CALL_LISTENER(onOnlineStateChange, state);
}

void Chat::onLastTextMsgUpdated(const Message& msg, Idx idx)
{
    //idx == CHATD_IDX_INVALID when we notify about a message in the send queue
    //either (msg.isSending() && idx-is-invalid) or (!msg.isSending() && index-is-valid)
    assert(!((idx == CHATD_IDX_INVALID) ^ msg.isSending()));
    assert(!msg.empty());
    assert(msg.type != Message::kMsgRevokeAttachment);
    mLastTextMsg.assign(msg, idx);
    notifyLastTextMsg();
}

void Chat::notifyLastTextMsg()
{
    CALL_LISTENER(onLastTextMessageUpdated, mLastTextMsg);
    mLastTextMsg.mIsNotified = true;
}

uint8_t Chat::lastTextMessage(LastTextMsg*& msg)
{
    if (mLastTextMsg.isValid())
    {
        msg = &mLastTextMsg;
        return LastTextMsgState::kHave;
    }

    if (mLastTextMsg.isFetching() || !findLastTextMsg())
    {
        msg = nullptr;
        return LastTextMsgState::kFetching;
    }

    if (mLastTextMsg.isValid()) // findlLastTextMsg() may have found it locally
    {
        msg = &mLastTextMsg;
        return LastTextMsgState::kHave;
    }

    msg = nullptr;
    return mLastTextMsg.state();
}

bool Chat::findLastTextMsg()
{
    if (!mSending.empty())
    {
        for (auto it = mSending.rbegin(); it!= mSending.rend(); it++)
        {
            assert(it->msg);
            auto& msg = *it->msg;
            if (msg.isText())
            {
                mLastTextMsg.assign(msg, CHATD_IDX_INVALID);
                CHATID_LOG_DEBUG("lastTextMessage: Text message found in send queue");
                return true;
            }
        }
    }
    if (!empty())
    {
        //check in ram
        auto low = lownum();
        for (Idx i=highnum(); i >= low; i--)
        {
            auto& msg = at(i);
            if (msg.isText())
            {
                mLastTextMsg.assign(msg, i);
                CHATID_LOG_DEBUG("lastTextMessage: Text message found in RAM");
                return true;
            }
        }
        //check in db
        CALL_DB(getLastTextMessage, lownum()-1, mLastTextMsg);
        if (mLastTextMsg.isValid())
        {
            CHATID_LOG_DEBUG("lastTextMessage: Text message found in DB");
            return true;
        }
    }
    if (mHaveAllHistory)
    {
        CHATID_LOG_DEBUG("lastTextMessage: No text message in whole history");
        assert(!mLastTextMsg.isValid());
        return true;
    }

    CHATID_LOG_DEBUG("lastTextMessage: No text message found locally");
    if (mOnlineState == kChatStateOnline)
    {
        CHATID_LOG_DEBUG("lastTextMessage: fetching history from server");

        // prevent access to websockets from app's thread
        auto wptr = weakHandle();
        marshallCall([wptr, this]()
        {
            if (wptr.deleted())
                return;

            mServerOldHistCbEnabled = false;
            requestHistoryFromServer(-16);
            mLastTextMsg.setState(LastTextMsgState::kFetching);

        }, mClient.karereClient->appCtx);
    }

    return false;
}

void Chat::findAndNotifyLastTextMsg()
{
    auto wptr = weakHandle();
    marshallCall([wptr, this]() //prevent re-entrancy
    {
        if (wptr.deleted())
            return;

        if (!findLastTextMsg())
            return;

        notifyLastTextMsg();
    }, mClient.karereClient->appCtx);
}

void Chat::sendTypingNotification()
{
    sendCommand(Command(OP_BROADCAST) + mChatId + karere::Id::null() +(uint8_t)Command::kBroadcastUserTyping);
}

void Chat::handleBroadcast(karere::Id from, uint8_t type)
{
    if (type == Command::kBroadcastUserTyping)
    {
        CHATID_LOG_DEBUG("recv BROADCAST kBroadcastUserTyping");
        CALL_LISTENER(onUserTyping, from);
    }
    else
    {
        CHATID_LOG_WARNING("recv BROADCAST <unknown_type>");
    }
}


bool Chat::manualResendWhenUserJoins() const
{
    return mClient.manualResendWhenUserJoins();
}

void Client::leave(Id chatid)
{
    auto conn = mConnectionForChatId.find(chatid);
    if (conn == mConnectionForChatId.end())
    {
        CHATD_LOG_ERROR("Client::leave: Unknown chat %s", ID_CSTR(chatid));
        return;
    }
    conn->second->mChatIds.erase(chatid);
    mConnectionForChatId.erase(conn);
    mChatForChatId.erase(chatid);
}

IRtcHandler* Client::setRtcHandler(IRtcHandler *handler)
{
    auto old = mRtcHandler;
    mRtcHandler = handler;
    return old;
}

#define RET_ENUM_NAME(name) case OP_##name: return #name

const char* Command::opcodeToStr(uint8_t code)
{
    switch(code)
    {
        RET_ENUM_NAME(KEEPALIVE);
        RET_ENUM_NAME(JOIN);
        RET_ENUM_NAME(OLDMSG);
        RET_ENUM_NAME(NEWMSG);
        RET_ENUM_NAME(MSGUPD);
        RET_ENUM_NAME(SEEN);
        RET_ENUM_NAME(RECEIVED);
        RET_ENUM_NAME(RETENTION);
        RET_ENUM_NAME(HIST);
        RET_ENUM_NAME(RANGE);
        RET_ENUM_NAME(NEWMSGID);
        RET_ENUM_NAME(REJECT);
        RET_ENUM_NAME(BROADCAST);
        RET_ENUM_NAME(HISTDONE);
        RET_ENUM_NAME(NEWKEY);
        RET_ENUM_NAME(NEWKEYID);
        RET_ENUM_NAME(JOINRANGEHIST);
        RET_ENUM_NAME(MSGUPDX);
        RET_ENUM_NAME(MSGID);
        RET_ENUM_NAME(CLIENTID);
        RET_ENUM_NAME(RTMSG_BROADCAST);
        RET_ENUM_NAME(RTMSG_USER);
        RET_ENUM_NAME(RTMSG_ENDPOINT);
        RET_ENUM_NAME(INCALL);
        RET_ENUM_NAME(ENDCALL);
        RET_ENUM_NAME(KEEPALIVEAWAY);
<<<<<<< HEAD
        RET_ENUM_NAME(CALLDATA);
=======
        RET_ENUM_NAME(ECHO);
>>>>>>> 6ff35a40
        default: return "(invalid opcode)";
    };
}

const char* Message::statusNames[] =
{
  "Sending", "SendingManual", "ServerReceived", "ServerRejected", "Delivered", "NotSeen", "Seen"
};
}<|MERGE_RESOLUTION|>--- conflicted
+++ resolved
@@ -3016,11 +3016,8 @@
         RET_ENUM_NAME(INCALL);
         RET_ENUM_NAME(ENDCALL);
         RET_ENUM_NAME(KEEPALIVEAWAY);
-<<<<<<< HEAD
         RET_ENUM_NAME(CALLDATA);
-=======
         RET_ENUM_NAME(ECHO);
->>>>>>> 6ff35a40
         default: return "(invalid opcode)";
     };
 }
