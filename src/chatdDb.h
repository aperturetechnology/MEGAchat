--- conflicted
+++ resolved
@@ -389,9 +389,7 @@
         mDb.query("update chats set last_recv=? where chatid=?", msgid, mChat.chatId());
         assertAffectedRowCount(1);
     }
-<<<<<<< HEAD
-
-=======
+
     virtual void setHaveAllHistory(bool haveAllHistory)
     {
         mDb.query(
@@ -406,7 +404,7 @@
         stmt << mChat.chatId();
         return stmt.step();
     }
->>>>>>> 9a357a7a
+
     virtual void getLastTextMessage(chatd::Idx from, chatd::LastTextMsgState& msg)
     {
         SqliteStmt stmt(mDb,
