--- conflicted
+++ resolved
@@ -175,12 +175,9 @@
     virtual int64_t getInitialTimeStamp() const;
     virtual int64_t getFinalTimeStamp() const;
     virtual const char *getTemporaryError() const;
-<<<<<<< HEAD
     virtual int getTermCode() const;
     virtual bool isLocalTermCode() const;
-=======
     virtual int getRemoteStatus() const;
->>>>>>> cb4c1094
 
     void setStatus(int status);
     void setLocalAudioVideoFlags(karere::AvFlags localAVFlags);
@@ -189,11 +186,8 @@
     void setFinalTimeStamp(int64_t timeStamp);
     void removeChanges();
     void setError(const std::string &temporaryError);
-<<<<<<< HEAD
     void setTermCode(rtcModule::TermCode termCode);
-=======
     void setRemoteStatus(uint8_t remoteStatus);
->>>>>>> cb4c1094
 
 protected:
     MegaChatHandle chatid;
@@ -205,14 +199,12 @@
     int64_t initialTs;
     int64_t finalTs;
     std::string temporaryError;
-<<<<<<< HEAD
+
     int termCode;
     bool localTermCode;
-
     void convertTermCode(rtcModule::TermCode termCode);
-=======
+
     int remoteStatus;
->>>>>>> cb4c1094
 };
 
 class MegaChatVideoFrame
