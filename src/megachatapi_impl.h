/**
 * @file megachatapi_impl.h
 * @brief Private header file of the intermediate layer for the MEGA Chat C++ SDK.
 *
 * (c) 2013-2016 by Mega Limited, Auckland, New Zealand
 *
 * This file is part of the MEGA SDK - Client Access Engine.
 *
 * Applications using the MEGA API must present a valid application key
 * and comply with the the rules set forth in the Terms of Service.
 *
 * The MEGA SDK is distributed in the hope that it will be useful,
 * but WITHOUT ANY WARRANTY; without even the implied warranty of
 * MERCHANTABILITY or FITNESS FOR A PARTICULAR PURPOSE.
 *
 * @copyright Simplified (2-clause) BSD License.
 *
 * You should have received a copy of the license along with this
 * program.
 */

#ifndef MEGACHATAPI_IMPL_H
#define MEGACHATAPI_IMPL_H

#include "megachatapi.h"

//the megaapi.h header needs this defined externally
//#ifndef ENABLE_CHAT
//    #define ENABLE_CHAT 1
//#endif
#include <megaapi.h>
#include <megaapi_impl.h>

#ifndef KARERE_DISABLE_WEBRTC
#include <rtcModule/webrtc.h>
#include <IVideoRenderer.h>
#endif

#include <chatClient.h>
#include <chatd.h>
#include <sdkApi.h>
#include <karereCommon.h>
#include <logger.h>

#include "net/websocketsIO.h"

#include <stdint.h>

#ifdef USE_LIBWEBSOCKETS

#include "net/libwebsocketsIO.h"
#include "waiter/libuvWaiter.h"

typedef LibwebsocketsIO MegaWebsocketsIO;
typedef ::mega::LibuvWaiter MegaChatWaiter;

#else

#include "net/libwsIO.h"
#include "waiter/libeventWaiter.h"

typedef LibwsIO MegaWebsocketsIO;
typedef ::mega::LibeventWaiter MegaChatWaiter;

#endif

namespace megachat
{
    
class MegaChatRequestPrivate : public MegaChatRequest
{

public:
    MegaChatRequestPrivate(int type, MegaChatRequestListener *listener = NULL);
    MegaChatRequestPrivate(MegaChatRequestPrivate &request);
    virtual ~MegaChatRequestPrivate();
    MegaChatRequest *copy();
    virtual int getType() const;
    virtual MegaChatRequestListener *getListener() const;
    virtual const char *getRequestString() const;
    virtual const char* toString() const;
    virtual int getTag() const;
    virtual long long getNumber() const;
    virtual int getNumRetry() const;
    virtual bool getFlag() const;
    virtual MegaChatPeerList *getMegaChatPeerList();
    virtual MegaChatHandle getChatHandle();
    virtual MegaChatHandle getUserHandle();
    virtual int getPrivilege();
    virtual const char *getText() const;
    virtual MegaChatMessage *getMegaChatMessage();
    virtual mega::MegaNodeList *getMegaNodeList();
    virtual int getParamType();

    void setTag(int tag);
    void setListener(MegaChatRequestListener *listener);
    void setNumber(long long number);
    void setNumRetry(int retry);
    void setFlag(bool flag);
    void setMegaChatPeerList(MegaChatPeerList *peerList);
    void setChatHandle(MegaChatHandle chatid);
    void setUserHandle(MegaChatHandle userhandle);
    void setPrivilege(int priv);
    void setText(const char *text);
    void setMegaChatMessage(MegaChatMessage *message);
    void setMegaNodeList(mega::MegaNodeList *nodelist);
    void setParamType(int paramType);

protected:
    int type;
    int tag;
    MegaChatRequestListener *listener;

    long long number;
    int retry;
    bool flag;
    MegaChatPeerList *peerList;
    MegaChatHandle chatid;
    MegaChatHandle userHandle;
    int privilege;
    const char* text;
    MegaChatMessage* mMessage;
    mega::MegaNodeList* mMegaNodeList;
    int mParamType;
};

class MegaChatPresenceConfigPrivate : public MegaChatPresenceConfig
{
public:
    MegaChatPresenceConfigPrivate(const MegaChatPresenceConfigPrivate &config);
    MegaChatPresenceConfigPrivate(const presenced::Config &config, bool isPending);
    virtual ~MegaChatPresenceConfigPrivate();
    virtual MegaChatPresenceConfig *copy() const;

    virtual int getOnlineStatus() const;
    virtual bool isAutoawayEnabled() const;
    virtual int64_t getAutoawayTimeout() const;
    virtual bool isPersist() const;
    virtual bool isPending() const;
    virtual bool isSignalActivityRequired() const;

private:
    int status;
    bool persistEnabled;
    bool autoawayEnabled;
    int64_t autoawayTimeout;
    bool pending;
};


#ifndef KARERE_DISABLE_WEBRTC

class MegaChatVideoReceiver;

class MegaChatCallPrivate :
        public MegaChatCall
{
public:
    MegaChatCallPrivate(const rtcModule::ICall& call);
    MegaChatCallPrivate(const MegaChatCallPrivate &call);

    virtual ~MegaChatCallPrivate();

    virtual MegaChatCall *copy();

    virtual int getStatus() const;
    virtual MegaChatHandle getChatid() const;
    virtual MegaChatHandle getId() const;

    virtual bool hasLocalAudio();
    virtual bool hasRemoteAudio();
    virtual bool hasLocalVideo();
    virtual bool hasRemoteVideo();

    virtual int getChanges() const;
    virtual bool hasChanged(int changeType) const;

    virtual int64_t getDuration() const;
    virtual int64_t getInitialTimeStamp() const;
    virtual int64_t getFinalTimeStamp() const;
    virtual const char *getTemporaryError() const;
    virtual int getTermCode() const;
    virtual bool isLocalTermCode() const;
    virtual bool isRinging() const;

    void setStatus(int status);
    void setLocalAudioVideoFlags(karere::AvFlags localAVFlags);
    void setRemoteAudioVideoFlags(karere::AvFlags remoteAVFlags);
    void setInitialTimeStamp(int64_t timeStamp);
    void setFinalTimeStamp(int64_t timeStamp);
    void removeChanges();
    void setError(const std::string &temporaryError);
    void setTermCode(rtcModule::TermCode termCode);
    void setIsRinging(bool ringing);

protected:
    MegaChatHandle chatid;
    int status;
    MegaChatHandle callid;
    karere::AvFlags localAVFlags;
    karere::AvFlags remoteAVFlags;
    int changed;
    int64_t initialTs;
    int64_t finalTs;
    std::string temporaryError;

    int termCode;
    bool localTermCode;
    void convertTermCode(rtcModule::TermCode termCode);

    bool ringing;
};

class MegaChatVideoFrame
{
public:
    unsigned char *buffer;
    int width;
    int height;
};

class MegaChatVideoReceiver : public rtcModule::IVideoRenderer
{
public:
    MegaChatVideoReceiver(MegaChatApiImpl *chatApi, rtcModule::ICall *call, bool local);
    ~MegaChatVideoReceiver();

    void setWidth(int width);
    void setHeight(int height);

    // rtcModule::IVideoRenderer implementation
    virtual void* getImageBuffer(unsigned short width, unsigned short height, void*& userData);
    virtual void frameComplete(void* userData);
    virtual void onVideoAttach();
    virtual void onVideoDetach();
    virtual void clearViewport();
    virtual void released();

protected:
    MegaChatApiImpl *chatApi;
    rtcModule::ICall *call;
    MegaChatHandle chatid;
    bool local;
};

#endif

class MegaChatListItemPrivate : public MegaChatListItem
{
public:
    MegaChatListItemPrivate(karere::ChatRoom& chatroom);
    MegaChatListItemPrivate(const MegaChatListItem *item);
    virtual ~MegaChatListItemPrivate();
    virtual MegaChatListItem *copy() const;

private:
    int changed;

    MegaChatHandle chatid;
    int ownPriv;
    std::string title;
    int unreadCount;
    std::string lastMsg;
    int lastMsgType;
    MegaChatHandle lastMsgSender;
    int64_t lastTs;
    bool group;
    bool active;
    MegaChatHandle peerHandle;  // only for 1on1 chatrooms
    MegaChatHandle mLastMsgId;

public:
    virtual int getChanges() const;
    virtual bool hasChanged(int changeType) const;

    virtual MegaChatHandle getChatId() const;
    virtual const char *getTitle() const;
    virtual int getOwnPrivilege() const;
    virtual int getUnreadCount() const;
    virtual const char *getLastMessage() const;
    virtual MegaChatHandle getLastMessageId() const;
    virtual int getLastMessageType() const;
    virtual MegaChatHandle getLastMessageSender() const;
    virtual int64_t getLastTimestamp() const;
    virtual bool isGroup() const;
    virtual bool isActive() const;
    virtual MegaChatHandle getPeerHandle() const;

    void setOwnPriv(int ownPriv);
    void setTitle(const std::string &title);
    void setUnreadCount(int count);
    void setMembersUpdated();
    void setClosed();
    void setLastTimestamp(int64_t ts);

    /**
     * If the message is of type MegaChatMessage::TYPE_ATTACHMENT, this function
     * recives the filenames of the attached nodes. The filenames of nodes are separated
     * by ASCII character '0x01'
     * If the message is of type MegaChatMessage::TYPE_CONTACT, this function
     * recives the usernames. The usernames are separated
     * by ASCII character '0x01'
     */
    void setLastMessage(MegaChatHandle messageId, int type, const std::string &msg, const uint64_t uh);
};

class MegaChatListItemHandler :public virtual karere::IApp::IChatListItem
{
public:
    MegaChatListItemHandler(MegaChatApiImpl&, karere::ChatRoom&);

    // karere::IApp::IListItem::ITitleHandler implementation
    virtual void onTitleChanged(const std::string& title);
    virtual void onUnreadCountChanged(int count);

    // karere::IApp::IListItem::IChatListItem implementation
    virtual void onExcludedFromChat();
    virtual void onRejoinedChat();
    virtual void onLastMessageUpdated(const chatd::LastTextMsg& msg);
    virtual void onLastTsUpdated(uint32_t ts);
    virtual void onChatOnlineState(const chatd::ChatState state);

    virtual const karere::ChatRoom& getChatRoom() const;

protected:
    MegaChatApiImpl &chatApi;
    karere::ChatRoom &mRoom;
};

class MegaChatGroupListItemHandler :
        public MegaChatListItemHandler,
        public virtual karere::IApp::IGroupChatListItem
{
public:
    MegaChatGroupListItemHandler(MegaChatApiImpl&, karere::ChatRoom&);

    // karere::IApp::IListItem::IGroupChatListItem implementation
    virtual void onUserJoin(uint64_t userid, chatd::Priv priv);
    virtual void onUserLeave(uint64_t userid);
};

class MegaChatPeerListItemHandler :
        public MegaChatListItemHandler,
        public virtual karere::IApp::IPeerChatListItem
{
public:
    MegaChatPeerListItemHandler(MegaChatApiImpl &, karere::ChatRoom&);
};

class MegaChatRoomHandler :public karere::IApp::IChatHandler
{
public:
    MegaChatRoomHandler(MegaChatApiImpl *chatApiImpl, MegaChatApi *chatApi, MegaChatHandle chatid);

    void addChatRoomListener(MegaChatRoomListener *listener);
    void removeChatRoomListener(MegaChatRoomListener *listener);

    // MegaChatRoomListener callbacks
    void fireOnChatRoomUpdate(MegaChatRoom *chat);
    void fireOnMessageLoaded(MegaChatMessage *msg);
    void fireOnMessageReceived(MegaChatMessage *msg);
    void fireOnMessageUpdate(MegaChatMessage *msg);
    void fireOnHistoryReloaded(MegaChatRoom *chat);

    // karere::IApp::IChatHandler implementation
#ifndef KARERE_DISABLE_WEBRTC
    virtual rtcModule::ICallHandler* callHandler();
#endif
    virtual void onMemberNameChanged(uint64_t userid, const std::string &newName);
    //virtual void* userp();


    // karere::IApp::IChatHandler::ITitleHandler implementation
    virtual void onTitleChanged(const std::string& title);
    virtual void onUnreadCountChanged(int count);

    // karere::IApp::IChatHandler::chatd::Listener implementation
    virtual void init(chatd::Chat& chat, chatd::DbInterface*&);
    virtual void onDestroy();
    virtual void onRecvNewMessage(chatd::Idx idx, chatd::Message& msg, chatd::Message::Status status);
    virtual void onRecvHistoryMessage(chatd::Idx idx, chatd::Message& msg, chatd::Message::Status status, bool isLocal);
    virtual void onHistoryDone(chatd::HistSource source);
    virtual void onUnsentMsgLoaded(chatd::Message& msg);
    virtual void onUnsentEditLoaded(chatd::Message& msg, bool oriMsgIsSending);
    virtual void onMessageConfirmed(karere::Id msgxid, const chatd::Message& msg, chatd::Idx idx);
    virtual void onMessageRejected(const chatd::Message& msg, uint8_t reason);
    virtual void onMessageStatusChange(chatd::Idx idx, chatd::Message::Status newStatus, const chatd::Message& msg);
    virtual void onMessageEdited(const chatd::Message& msg, chatd::Idx idx);
    virtual void onEditRejected(const chatd::Message& msg, chatd::ManualSendReason reason);
    virtual void onOnlineStateChange(chatd::ChatState state);
    virtual void onUserJoin(karere::Id userid, chatd::Priv privilege);
    virtual void onUserLeave(karere::Id userid);
    virtual void onExcludedFromChat();
    virtual void onRejoinedChat();
    virtual void onUnreadChanged();
    virtual void onManualSendRequired(chatd::Message* msg, uint64_t id, chatd::ManualSendReason reason);
    //virtual void onHistoryTruncated(const chatd::Message& msg, chatd::Idx idx);
    //virtual void onMsgOrderVerificationFail(const chatd::Message& msg, chatd::Idx idx, const std::string& errmsg);
    virtual void onUserTyping(karere::Id user);
    virtual void onLastTextMessageUpdated(const chatd::LastTextMsg& msg);
    virtual void onLastMessageTsUpdated(uint32_t ts);
    virtual void onHistoryReloaded();

    bool isRevoked(MegaChatHandle h);
    // update access to attachments
    void handleHistoryMessage(MegaChatMessage *message);
    // update access to attachments, returns messages requiring updates (you take ownership)
    std::set<MegaChatHandle> *handleNewMessage(MegaChatMessage *msg);

protected:

private:
    MegaChatApiImpl *chatApiImpl;
    MegaChatApi *chatApi;       // for notifications in callbacks
    MegaChatHandle chatid;

    chatd::Chat *mChat;
    karere::ChatRoom *mRoom;

    std::set<MegaChatRoomListener *> roomListeners;

    // nodes with granted/revoked access from loaded messsages
    std::map<MegaChatHandle, bool> attachmentsAccess;  // handle, access
    std::map<MegaChatHandle, std::set<MegaChatHandle>> attachmentsIds;    // nodehandle, msgids
};

class LoggerHandler : public karere::Logger::ILoggerBackend
{
public:
    LoggerHandler();
    virtual ~LoggerHandler();

    void setMegaChatLogger(MegaChatLogger *logger);
    void setLogLevel(int logLevel);
    void setLogWithColors(bool useColors);
    void setLogToConsole(bool enable);
    virtual void log(krLogLevel level, const char* msg, size_t len, unsigned flags);

private:
    mega::MegaMutex mutex;
    MegaChatLogger *megaLogger;
};

#ifndef KARERE_DISABLE_WEBRTC
class MegaChatSessionHandler;

class MegaChatCallHandler : public rtcModule::ICallHandler
{
public:
    MegaChatCallHandler(MegaChatApiImpl *megaChatApi);
    virtual ~MegaChatCallHandler();
    virtual void setCall(rtcModule::ICall* call);
    virtual void onStateChange(uint8_t newState);
    virtual void onDestroy(rtcModule::TermCode reason, bool byPeer, const std::string& msg);
    virtual rtcModule::ISessionHandler *onNewSession(rtcModule::ISession& sess);
    virtual void onLocalStreamObtained(rtcModule::IVideoRenderer*& rendererOut);
    virtual void onLocalMediaError(const std::string errors);
    virtual void onRingOut(karere::Id peer);
    virtual void onCallStarting();
    virtual void onCallStarted();
    rtcModule::ICall *getCall();
    MegaChatCallPrivate *getMegaChatCall();
private:
    MegaChatApiImpl *megaChatApi;
    rtcModule::ICall *call;
    MegaChatCallPrivate *chatCall;

    MegaChatSessionHandler *sessionHandler;
    rtcModule::IVideoRenderer *localVideoReceiver;
};

class MegaChatSessionHandler : public rtcModule::ISessionHandler
{
public:
    MegaChatSessionHandler(MegaChatApiImpl *megaChatApi, MegaChatCallHandler* callHandler, rtcModule::ISession *session);
    ~MegaChatSessionHandler();
    virtual void onSessStateChange(uint8_t newState);
    virtual void onSessDestroy(rtcModule::TermCode reason, bool byPeer, const std::string& msg);
    virtual void onRemoteStreamAdded(rtcModule::IVideoRenderer*& rendererOut);
    virtual void onRemoteStreamRemoved();
    virtual void onPeerMute(karere::AvFlags av, karere::AvFlags oldAv);
    virtual void onVideoRecv();

private:
    MegaChatApiImpl *megaChatApi;
    MegaChatCallHandler *callHandler;
    rtcModule::ISession *session;
    rtcModule::IVideoRenderer *remoteVideoRender;

};
#endif

class MegaChatErrorPrivate :
        public MegaChatError,
        private promise::Error
{
public:

    MegaChatErrorPrivate(const std::string& msg, int code=ERROR_OK, int type=promise::kErrorTypeGeneric);
    MegaChatErrorPrivate(int code=ERROR_OK, int type=promise::kErrorTypeGeneric);
    virtual ~MegaChatErrorPrivate() {}

private:
    MegaChatErrorPrivate(const MegaChatErrorPrivate *);
    static const char* getGenericErrorString(int errorCode);

    // MegaChatError interface
public:
    MegaChatError *copy();
    int getErrorCode() const;
    int getErrorType() const;
    const char *getErrorString() const;
    const char *toString() const;
};

class MegaChatPeerListPrivate : public MegaChatPeerList
{
public:
    MegaChatPeerListPrivate();
    MegaChatPeerListPrivate(mega::userpriv_vector *);

    virtual ~MegaChatPeerListPrivate();
    virtual MegaChatPeerList *copy() const;

    virtual void addPeer(MegaChatHandle h, int priv);
    virtual MegaChatHandle getPeerHandle(int i) const;
    virtual int getPeerPrivilege(int i) const;
    virtual int size() const;

    // returns the list of user-privilege (this object keeps the ownership)
    const mega::userpriv_vector * getList() const;

private:
    mega::userpriv_vector list;
};

class MegaChatListItemListPrivate :  public MegaChatListItemList
{
public:
    MegaChatListItemListPrivate();
    virtual ~MegaChatListItemListPrivate();
    virtual MegaChatListItemListPrivate *copy() const;

    virtual const MegaChatListItem *get(unsigned int i) const;
    virtual unsigned int size() const;

    void addChatListItem(MegaChatListItem*);

private:
    MegaChatListItemListPrivate(const MegaChatListItemListPrivate *list);
    std::vector<MegaChatListItem*> list;
};

class MegaChatRoomPrivate : public MegaChatRoom
{
public:
    MegaChatRoomPrivate(const MegaChatRoom *);
    MegaChatRoomPrivate(const karere::ChatRoom&);

    virtual ~MegaChatRoomPrivate() {}
    virtual MegaChatRoom *copy() const;

    virtual MegaChatHandle getChatId() const;
    virtual int getOwnPrivilege() const;
    virtual int getPeerPrivilegeByHandle(MegaChatHandle userhandle) const;
    virtual const char *getPeerFirstnameByHandle(MegaChatHandle userhandle) const;
    virtual const char *getPeerLastnameByHandle(MegaChatHandle userhandle) const;
    virtual const char *getPeerFullnameByHandle(MegaChatHandle userhandle) const;
    virtual const char *getPeerEmailByHandle(MegaChatHandle userhandle) const;
    virtual int getPeerPrivilege(unsigned int i) const;
    virtual unsigned int getPeerCount() const;
    virtual MegaChatHandle getPeerHandle(unsigned int i) const;
    virtual const char *getPeerFirstname(unsigned int i) const;
    virtual const char *getPeerLastname(unsigned int i) const;
    virtual const char *getPeerFullname(unsigned int i) const;
    virtual const char *getPeerEmail(unsigned int i) const;
    virtual bool isGroup() const;
    virtual const char *getTitle() const;
    virtual bool isActive() const;

    virtual int getChanges() const;
    virtual bool hasChanged(int changeType) const;

    virtual int getUnreadCount() const;
    virtual MegaChatHandle getUserTyping() const;

    void setOwnPriv(int ownPriv);
    void setTitle(const std::string &title);
    void setUnreadCount(int count);
    void setMembersUpdated();
    void setUserTyping(MegaChatHandle uh);
    void setClosed();

private:
    int changed;

    MegaChatHandle chatid;
    mega::privilege_t priv;
    mega::userpriv_vector peers;
    std::vector<std::string> peerFirstnames;
    std::vector<std::string> peerLastnames;
    std::vector<std::string> peerEmails;
    bool group;
    bool active;

    std::string title;
    int unreadCount;
    MegaChatHandle uh;

public:
    // you take the ownership of return value
    static char *firstnameFromBuffer(const std::string &buffer);

    // you take the ownership of return value
    static char *lastnameFromBuffer(const std::string &buffer);
};

class MegaChatRoomListPrivate :  public MegaChatRoomList
{
public:
    MegaChatRoomListPrivate();
    virtual ~MegaChatRoomListPrivate() {}
    virtual MegaChatRoomList *copy() const;

    virtual const MegaChatRoom *get(unsigned int i) const;
    virtual unsigned int size() const;

    void addChatRoom(MegaChatRoom*);

private:
    MegaChatRoomListPrivate(const MegaChatRoomListPrivate *list);
    std::vector<MegaChatRoom*> list;
};

class MegaChatAttachedUser;

class MegaChatMessagePrivate : public MegaChatMessage
{
public:
    MegaChatMessagePrivate(const MegaChatMessage *msg);
    MegaChatMessagePrivate(const chatd::Message &msg, chatd::Message::Status status, chatd::Idx index);

    virtual ~MegaChatMessagePrivate();
    virtual MegaChatMessage *copy() const;

    // MegaChatMessage interface
    virtual int getStatus() const;
    virtual MegaChatHandle getMsgId() const;
    virtual MegaChatHandle getTempId() const;
    virtual int getMsgIndex() const;
    virtual MegaChatHandle getUserHandle() const;
    virtual int getType() const;
    virtual int64_t getTimestamp() const;
    virtual const char *getContent() const;
    virtual bool isEdited() const;
    virtual bool isDeleted() const;
    virtual bool isEditable() const;
    virtual bool isDeletable() const;
    virtual bool isManagementMessage() const;
    virtual MegaChatHandle getHandleOfAction() const;
    virtual int getPrivilege() const;
    virtual int getCode() const;
    virtual MegaChatHandle getRowId() const;
    virtual unsigned int getUsersCount() const;
    virtual MegaChatHandle getUserHandle(unsigned int index) const;
    virtual const char *getUserName(unsigned int index) const;
    virtual const char *getUserEmail(unsigned int index) const;
    virtual mega::MegaNodeList *getMegaNodeList() const;

    virtual int getChanges() const;
    virtual bool hasChanged(int changeType) const;

    void setStatus(int status);
    void setTempId(MegaChatHandle tempId);
    void setRowId(int id);
    void setContentChanged();
    void setCode(int code);
    void setAccess();

private:
    int changed;

    int type;
    int status;
    MegaChatHandle msgId;   // definitive unique ID given by server
    MegaChatHandle tempId;  // used until it's given a definitive ID by server
    MegaChatHandle rowId;   // used to identify messages in the manual-sending queue
    MegaChatHandle uh;
    MegaChatHandle hAction;// certain messages need additional handle: such us priv changes, revoke attachment
    int index;              // position within the history buffer
    int64_t ts;
    const char *msg;
    bool edited;
    bool deleted;
    int priv;               // certain messages need additional info, like priv changes
    int code;               // generic field for additional information (ie. the reason of manual sending)
    std::vector<MegaChatAttachedUser>* megaChatUsers;
    mega::MegaNodeList* megaNodeList;
};

//Thread safe request queue
class ChatRequestQueue
{
    protected:
        std::deque<MegaChatRequestPrivate *> requests;
        mega::MegaMutex mutex;

    public:
        ChatRequestQueue();
        void push(MegaChatRequestPrivate *request);
        void push_front(MegaChatRequestPrivate *request);
        MegaChatRequestPrivate * pop();
        void removeListener(MegaChatRequestListener *listener);
};

//Thread safe transfer queue
class EventQueue
{
protected:
    std::deque<void *> events;
    mega::MegaMutex mutex;

public:
    EventQueue();
    void push(void* event);
    void push_front(void *event);
    void* pop();
    bool isEmpty();
    size_t size();
};

class MegaChatApiImpl :
        public karere::IApp,
        public karere::IApp::IChatListHandler
{
public:

    MegaChatApiImpl(MegaChatApi *chatApi, mega::MegaApi *megaApi);
    virtual ~MegaChatApiImpl();

    mega::MegaMutex sdkMutex;
    mega::MegaMutex videoMutex;
    mega::Waiter *waiter;
private:
    MegaChatApi *chatApi;
    mega::MegaApi *megaApi;
    WebsocketsIO *websocketsIO;
    karere::Client *mClient;
    bool terminating;

    mega::MegaThread thread;
    int threadExit;
    static void *threadEntryPoint(void *param);
    void loop();

    void init(MegaChatApi *chatApi, mega::MegaApi *megaApi);

    static LoggerHandler *loggerHandler;

    ChatRequestQueue requestQueue;
    EventQueue eventQueue;

    std::set<MegaChatListener *> listeners;
<<<<<<< HEAD
    std::set<MegaChatRoomListener *> roomListeners;
    std::set<MegaChatNotificationListener *> notificationListeners;
=======
>>>>>>> 69fcc501
    std::set<MegaChatRequestListener *> requestListeners;

    std::set<MegaChatPeerListItemHandler *> chatPeerListItemHandler;
    std::set<MegaChatGroupListItemHandler *> chatGroupListItemHandler;
    std::map<MegaChatHandle, MegaChatRoomHandler*> chatRoomHandler;

    int reqtag;
    std::map<int, MegaChatRequestPrivate *> requestMap;

#ifndef KARERE_DISABLE_WEBRTC
    std::set<MegaChatCallListener *> callListeners;
    std::set<MegaChatVideoListener *> localVideoListeners;
    std::set<MegaChatVideoListener *> remoteVideoListeners;

    std::map<MegaChatHandle, MegaChatCallHandler*> callHandlers;

    mega::MegaStringList *getChatInDevices(const std::vector<std::string> &devicesVector);
    void cleanCallHandlerMap();
#endif

    static int convertInitState(int state);

    void sendAttachNodesMessage(std::string buffer, MegaChatRequestPrivate* request);

public:
    static void megaApiPostMessage(void* msg, void* ctx);
    void postMessage(void *msg);

    void sendPendingRequests();
    void sendPendingEvents();

    static void setLogLevel(int logLevel);
    static void setLoggerClass(MegaChatLogger *megaLogger);
    static void setLogWithColors(bool useColors);
    static void setLogToConsole(bool enable);

    int init(const char *sid);
    int getInitState();

    MegaChatRoomHandler* getChatRoomHandler(MegaChatHandle chatid);
    void removeChatRoomHandler(MegaChatHandle chatid);

    karere::ChatRoom *findChatRoom(MegaChatHandle chatid);
    karere::ChatRoom *findChatRoomByUser(MegaChatHandle userhandle);
    chatd::Message *findMessage(MegaChatHandle chatid, MegaChatHandle msgid);
    chatd::Message *findMessageNotConfirmed(MegaChatHandle chatid, MegaChatHandle msgxid);

#ifndef KARERE_DISABLE_WEBRTC
    MegaChatCallHandler *findChatCallHandler(MegaChatHandle chatid);
    void removeChatCallHandler(MegaChatHandle chatid);
#endif

    static void setCatchException(bool enable);

    // ============= Listeners ================

    // Registration
    void addChatRequestListener(MegaChatRequestListener *listener);
    void addChatListener(MegaChatListener *listener);
    void addChatRoomListener(MegaChatHandle chatid, MegaChatRoomListener *listener);
    void addChatNotificationListener(MegaChatNotificationListener *listener);
    void removeChatRequestListener(MegaChatRequestListener *listener);
    void removeChatListener(MegaChatListener *listener);
<<<<<<< HEAD
    void removeChatRoomListener(MegaChatRoomListener *listener);
    void removeChatNotificationListener(MegaChatNotificationListener *listener);
=======
    void removeChatRoomListener(MegaChatHandle chatid, MegaChatRoomListener *listener);
>>>>>>> 69fcc501
#ifndef KARERE_DISABLE_WEBRTC
    void addChatCallListener(MegaChatCallListener *listener);
    void addChatLocalVideoListener(MegaChatVideoListener *listener);
    void addChatRemoteVideoListener(MegaChatVideoListener *listener);
    void removeChatLocalVideoListener(MegaChatVideoListener *listener);
    void removeChatRemoteVideoListener(MegaChatVideoListener *listener);
    void removeChatCallListener(MegaChatCallListener *listener);
#endif

    // MegaChatRequestListener callbacks
    void fireOnChatRequestStart(MegaChatRequestPrivate *request);
    void fireOnChatRequestFinish(MegaChatRequestPrivate *request, MegaChatError *e);
    void fireOnChatRequestUpdate(MegaChatRequestPrivate *request);
    void fireOnChatRequestTemporaryError(MegaChatRequestPrivate *request, MegaChatError *e);

#ifndef KARERE_DISABLE_WEBRTC
    // MegaChatCallListener callbacks
    void fireOnChatCallUpdate(MegaChatCallPrivate *call);

    // MegaChatVideoListener callbacks
    void fireOnChatRemoteVideoData(MegaChatHandle chatid, int width, int height, char*buffer);
    void fireOnChatLocalVideoData(MegaChatHandle chatid, int width, int height, char*buffer);
#endif

    // MegaChatListener callbacks (specific ones)
    void fireOnChatListItemUpdate(MegaChatListItem *item);
    void fireOnChatInitStateUpdate(int newState);
    void fireOnChatOnlineStatusUpdate(MegaChatHandle userhandle, int status, bool inProgress);
    void fireOnChatPresenceConfigUpdate(MegaChatPresenceConfig *config);
    void fireOnChatConnectionStateUpdate(MegaChatHandle chatid, int newState);

    // MegaChatNotificationListener callbacks
    void fireOnChatNotification(MegaChatHandle chatid, MegaChatMessage *msg);

    // ============= API requests ================

    // General chat methods
    void connect(MegaChatRequestListener *listener = NULL);
    void connectInBackground(MegaChatRequestListener *listener = NULL);
    void disconnect(MegaChatRequestListener *listener = NULL);
    int getConnectionState();
    int getChatConnectionState(MegaChatHandle chatid);
    static int convertChatConnectionState(chatd::ChatState state);
    void retryPendingConnections(MegaChatRequestListener *listener = NULL);
    void logout(MegaChatRequestListener *listener = NULL);
    void localLogout(MegaChatRequestListener *listener = NULL);

    void setOnlineStatus(int status, MegaChatRequestListener *listener = NULL);
    int getOnlineStatus();
    bool isOnlineStatusPending();

    void setPresenceAutoaway(bool enable, int64_t timeout, MegaChatRequestListener *listener = NULL);
    void setPresencePersist(bool enable, MegaChatRequestListener *listener = NULL);
    void signalPresenceActivity(MegaChatRequestListener *listener = NULL);
    MegaChatPresenceConfig *getPresenceConfig();
    bool isSignalActivityRequired();

    int getUserOnlineStatus(MegaChatHandle userhandle);
    void setBackgroundStatus(bool background, MegaChatRequestListener *listener = NULL);

    void getUserFirstname(MegaChatHandle userhandle, MegaChatRequestListener *listener = NULL);
    void getUserLastname(MegaChatHandle userhandle, MegaChatRequestListener *listener = NULL);
    void getUserEmail(MegaChatHandle userhandle, MegaChatRequestListener *listener = NULL);
    char *getContactEmail(MegaChatHandle userhandle);
    MegaChatHandle getUserHandleByEmail(const char *email);
    MegaChatHandle getMyUserHandle();
    char *getMyFirstname();
    char *getMyLastname();
    char *getMyFullname();
    char *getMyEmail();
    MegaChatRoomList* getChatRooms();
    MegaChatRoom* getChatRoom(MegaChatHandle chatid);
    MegaChatRoom *getChatRoomByUser(MegaChatHandle userhandle);
    MegaChatListItemList *getChatListItems();
    MegaChatListItem *getChatListItem(MegaChatHandle chatid);
    int getUnreadChats();
    MegaChatListItemList *getActiveChatListItems();
    MegaChatListItemList *getInactiveChatListItems();
    MegaChatListItemList *getUnreadChatListItems();
    MegaChatHandle getChatHandleByUser(MegaChatHandle userhandle);

    // Chatrooms management
    void createChat(bool group, MegaChatPeerList *peerList, MegaChatRequestListener *listener = NULL);
    void inviteToChat(MegaChatHandle chatid, MegaChatHandle uh, int privilege, MegaChatRequestListener *listener = NULL);
    void removeFromChat(MegaChatHandle chatid, MegaChatHandle uh = MEGACHAT_INVALID_HANDLE, MegaChatRequestListener *listener = NULL);
    void updateChatPermissions(MegaChatHandle chatid, MegaChatHandle uh, int privilege, MegaChatRequestListener *listener = NULL);
    void truncateChat(MegaChatHandle chatid, MegaChatHandle messageid, MegaChatRequestListener *listener = NULL);
    void setChatTitle(MegaChatHandle chatid, const char *title, MegaChatRequestListener *listener = NULL);

    bool openChatRoom(MegaChatHandle chatid, MegaChatRoomListener *listener = NULL);
    void closeChatRoom(MegaChatHandle chatid, MegaChatRoomListener *listener = NULL);

    int loadMessages(MegaChatHandle chatid, int count);
    bool isFullHistoryLoaded(MegaChatHandle chatid);
    MegaChatMessage *getMessage(MegaChatHandle chatid, MegaChatHandle msgid);
    MegaChatMessage *getManualSendingMessage(MegaChatHandle chatid, MegaChatHandle rowid);
    MegaChatMessage *sendMessage(MegaChatHandle chatid, const char* msg);
    MegaChatMessage *attachContacts(MegaChatHandle chatid, mega::MegaHandleList* handles);
    void attachNodes(MegaChatHandle chatid, mega::MegaNodeList *nodes, MegaChatRequestListener *listener = NULL);
    void attachNode(MegaChatHandle chatid, MegaChatHandle nodehandle, MegaChatRequestListener *listener = NULL);
    void revokeAttachment(MegaChatHandle chatid, MegaChatHandle handle, MegaChatRequestListener *listener = NULL);
    bool isRevoked(MegaChatHandle chatid, MegaChatHandle nodeHandle);
    MegaChatMessage *editMessage(MegaChatHandle chatid, MegaChatHandle msgid, const char* msg);
    bool setMessageSeen(MegaChatHandle chatid, MegaChatHandle msgid);
    MegaChatMessage *getLastMessageSeen(MegaChatHandle chatid);
    void removeUnsentMessage(MegaChatHandle chatid, MegaChatHandle rowid);
    void sendTypingNotification(MegaChatHandle chatid, MegaChatRequestListener *listener = NULL);
    bool isMessageReceptionConfirmationActive() const;
    void saveCurrentState();

#ifndef KARERE_DISABLE_WEBRTC

    // Audio/Video devices
    mega::MegaStringList *getChatAudioInDevices();
    mega::MegaStringList *getChatVideoInDevices();
    bool setChatAudioInDevice(const char *device);
    bool setChatVideoInDevice(const char *device);

    // Calls
    void startChatCall(MegaChatHandle chatid, bool enableVideo = true, MegaChatRequestListener *listener = NULL);
    void answerChatCall(MegaChatHandle chatid, bool enableVideo = true, MegaChatRequestListener *listener = NULL);
    void hangChatCall(MegaChatHandle chatid, MegaChatRequestListener *listener = NULL);
    void hangAllChatCalls(MegaChatRequestListener *listener);
    void setAudioEnable(MegaChatHandle chatid, bool enable, MegaChatRequestListener *listener = NULL);
    void setVideoEnable(MegaChatHandle chatid, bool enable, MegaChatRequestListener *listener = NULL);
    void loadAudioVideoDeviceList(MegaChatRequestListener *listener = NULL);
    MegaChatCall *getChatCall(MegaChatHandle chatId);
    MegaChatCall *getChatCallByCallId(MegaChatHandle callId);
    int getNumCalls();
    mega::MegaHandleList *getChatCalls();
    mega::MegaHandleList *getChatCallsIds();
#endif

//    MegaChatCallPrivate *getChatCallByPeer(const char* jid);


    // ============= karere API implementation ================

    // karere::IApp implementation
    //virtual ILoginDialog* createLoginDialog();
    virtual IApp::IChatHandler *createChatHandler(karere::ChatRoom &chat);
    virtual IApp::IContactListHandler *contactListHandler();
    virtual IApp::IChatListHandler *chatListHandler();
    virtual void onPresenceChanged(karere::Id userid, karere::Presence pres, bool inProgress);
    virtual void onPresenceConfigChanged(const presenced::Config& state, bool pending);
    virtual void onIncomingContactRequest(const mega::MegaContactRequest& req);
#ifndef KARERE_DISABLE_WEBRTC
    virtual rtcModule::ICallHandler *onIncomingCall(rtcModule::ICall& call, karere::AvFlags av);
#endif
    virtual void onInitStateChange(int newState);
    virtual void onChatNotification(karere::Id chatid, const chatd::Message &msg, chatd::Message::Status status, chatd::Idx idx);

    // rtcModule::IChatListHandler implementation
    virtual IApp::IGroupChatListItem *addGroupChatItem(karere::GroupChatRoom &chat);
    virtual void removeGroupChatItem(IApp::IGroupChatListItem& item);
    virtual IApp::IPeerChatListItem *addPeerChatItem(karere::PeerChatRoom& chat);
    virtual void removePeerChatItem(IApp::IPeerChatListItem& item);
};

/**
 * @brief This class represents users attached to a message
 *
 * Messages of type MegaChatMessage::TYPE_CONTACT_ATTACHMENT include a list of
 * users with handle, email and name. The MegaChatMessage provides methods to
 * get each of them separatedly.
 *
 * This class is used internally by MegaChatMessagePrivate, not exposed to apps.
 *
 * @see MegaChatMessage::getUserHandle, MegaChatMessage::getUserName and
 * MegaChatMessage::getUserEmail.
 */
class MegaChatAttachedUser
{
public:
    MegaChatAttachedUser(MegaChatHandle contactId, const std::string& email, const std::string& name);
    virtual ~MegaChatAttachedUser();

    virtual MegaChatHandle getHandle() const;
    virtual const char *getEmail() const;
    virtual const char *getName() const;

protected:
    megachat::MegaChatHandle mHandle;
    std::string mEmail;
    std::string mName;
};

class DataTranslation
{
public:
    /**
     * @brief Transform binary string into a vector. For example: string.length() = 32 => vector.size() = 8
     * The vector output is similar to "[669070598,-250738112,2059051645,-1942187558, 324123143, 86148965]"
     * @param data string in binary format
     * @return vector
     */
    static std::vector<int32_t> b_to_vector(const std::string& data);

    /**
     * @brief Transform int32_t vector into a birnary string. For example: string.length() = 32 => vector.size() = 8
     * The vector input is similar to "[669070598,-250738112,2059051645,-1942187558, 324123143, 86148965]"
     * @param data vector of int32_t
     * @return binary string
     */
    static std::string vector_to_b(std::vector<int32_t> vector);

};

class JSonUtils
{
public:
    // you take the ownership of the returned value. NULL if error
    static const char* generateAttachNodeJSon(mega::MegaNodeList* nodes);
    // you take the ownership of returned value. NULL if error
    static mega::MegaNodeList *parseAttachNodeJSon(const char* json);
    // you take the ownership of returned value. NULL if error
    static std::vector<MegaChatAttachedUser> *parseAttachContactJSon(const char* json);
    static std::string getLastMessageContent(const std::string &content, uint8_t type);

};

}

#endif // MEGACHATAPI_IMPL_H<|MERGE_RESOLUTION|>--- conflicted
+++ resolved
@@ -761,11 +761,7 @@
     EventQueue eventQueue;
 
     std::set<MegaChatListener *> listeners;
-<<<<<<< HEAD
-    std::set<MegaChatRoomListener *> roomListeners;
     std::set<MegaChatNotificationListener *> notificationListeners;
-=======
->>>>>>> 69fcc501
     std::set<MegaChatRequestListener *> requestListeners;
 
     std::set<MegaChatPeerListItemHandler *> chatPeerListItemHandler;
@@ -829,12 +825,8 @@
     void addChatNotificationListener(MegaChatNotificationListener *listener);
     void removeChatRequestListener(MegaChatRequestListener *listener);
     void removeChatListener(MegaChatListener *listener);
-<<<<<<< HEAD
-    void removeChatRoomListener(MegaChatRoomListener *listener);
+    void removeChatRoomListener(MegaChatHandle chatid, MegaChatRoomListener *listener);
     void removeChatNotificationListener(MegaChatNotificationListener *listener);
-=======
-    void removeChatRoomListener(MegaChatHandle chatid, MegaChatRoomListener *listener);
->>>>>>> 69fcc501
 #ifndef KARERE_DISABLE_WEBRTC
     void addChatCallListener(MegaChatCallListener *listener);
     void addChatLocalVideoListener(MegaChatVideoListener *listener);
