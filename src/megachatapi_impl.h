--- conflicted
+++ resolved
@@ -182,12 +182,9 @@
     virtual int getTermCode() const;
     virtual bool isLocalTermCode() const;
     virtual bool isRinging() const;
-<<<<<<< HEAD
     virtual int getSessionStatus(MegaChatHandle peerId) const;
     virtual MegaChatHandle getPeerSessionStatusChange() const;
-=======
     virtual bool isIgnored() const;
->>>>>>> 4250f0d9
 
     void setStatus(int status);
     void setLocalAudioVideoFlags(karere::AvFlags localAVFlags);
@@ -198,12 +195,9 @@
     void setError(const std::string &temporaryError);
     void setTermCode(rtcModule::TermCode termCode);
     void setIsRinging(bool ringing);
-<<<<<<< HEAD
     void setSessionStatus(uint8_t status, MegaChatHandle peer);
     void removeSession(MegaChatHandle peer);
-=======
     void setIgnoredCall(bool ignored);
->>>>>>> 4250f0d9
 
 protected:
     MegaChatHandle chatid;
