--- conflicted
+++ resolved
@@ -654,14 +654,10 @@
 
     static int convertInitState(int state);
 
-<<<<<<< HEAD
     void sendAttachMessage(mega::MegaNodeList* nodes, karere::ChatRoom *chatroom, MegaChatRequestListener *listener);
     void sendRevokeAttach(MegaChatHandle handle, karere::ChatRoom *chatroom, MegaChatRequestListener *listener);
 
-public:    
-=======
-public:
->>>>>>> 64a3ff07
+public:
     static void megaApiPostMessage(void* msg);
     void postMessage(void *msg);
 
