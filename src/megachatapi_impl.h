/**
 * @file megachatapi_impl.h
 * @brief Private header file of the intermediate layer for the MEGA Chat C++ SDK.
 *
 * (c) 2013-2016 by Mega Limited, Auckland, New Zealand
 *
 * This file is part of the MEGA SDK - Client Access Engine.
 *
 * Applications using the MEGA API must present a valid application key
 * and comply with the the rules set forth in the Terms of Service.
 *
 * The MEGA SDK is distributed in the hope that it will be useful,
 * but WITHOUT ANY WARRANTY; without even the implied warranty of
 * MERCHANTABILITY or FITNESS FOR A PARTICULAR PURPOSE.
 *
 * @copyright Simplified (2-clause) BSD License.
 *
 * You should have received a copy of the license along with this
 * program.
 */

#ifndef MEGACHATAPI_IMPL_H
#define MEGACHATAPI_IMPL_H

#include "megachatapi.h"

//the megaapi.h header needs this defined externally
//#ifndef ENABLE_CHAT
//    #define ENABLE_CHAT 1
//#endif
#include <megaapi.h>
#include <megaapi_impl.h>

#ifndef KARERE_DISABLE_WEBRTC
#include <rtcModule/webrtc.h>
#include <IVideoRenderer.h>
#endif

#include <chatClient.h>
#include <chatd.h>
#include <sdkApi.h>
#include <karereCommon.h>
#include <logger.h>

#include "net/websocketsIO.h"

#include <stdint.h>

#ifdef USE_LIBWEBSOCKETS

#include "net/libwebsocketsIO.h"
#include "waiter/libuvWaiter.h"

typedef LibwebsocketsIO MegaWebsocketsIO;
typedef ::mega::LibuvWaiter MegaChatWaiter;

#else

#include "net/libwsIO.h"
#include "waiter/libeventWaiter.h"

typedef LibwsIO MegaWebsocketsIO;
typedef ::mega::LibeventWaiter MegaChatWaiter;

#endif

namespace megachat
{
    
class MegaChatRequestPrivate : public MegaChatRequest
{

public:
    MegaChatRequestPrivate(int type, MegaChatRequestListener *listener = NULL);
    MegaChatRequestPrivate(MegaChatRequestPrivate &request);
    virtual ~MegaChatRequestPrivate();
    MegaChatRequest *copy();
    virtual int getType() const;
    virtual MegaChatRequestListener *getListener() const;
    virtual const char *getRequestString() const;
    virtual const char* toString() const;
    virtual int getTag() const;
    virtual long long getNumber() const;
    virtual int getNumRetry() const;
    virtual bool getFlag() const;
    virtual MegaChatPeerList *getMegaChatPeerList();
    virtual MegaChatHandle getChatHandle();
    virtual MegaChatHandle getUserHandle();
    virtual int getPrivilege();
    virtual const char *getText() const;
    virtual MegaChatMessage *getMegaChatMessage();
    virtual mega::MegaNodeList *getMegaNodeList();
    virtual mega::MegaHandleList *getMegaHandleListByChat(MegaChatHandle chatid);
    virtual mega::MegaHandleList *getMegaHandleList();
    virtual int getParamType();

    void setTag(int tag);
    void setListener(MegaChatRequestListener *listener);
    void setNumber(long long number);
    void setNumRetry(int retry);
    void setFlag(bool flag);
    void setMegaChatPeerList(MegaChatPeerList *peerList);
    void setChatHandle(MegaChatHandle chatid);
    void setUserHandle(MegaChatHandle userhandle);
    void setPrivilege(int priv);
    void setText(const char *text);
    void setMegaChatMessage(MegaChatMessage *message);
    void setMegaNodeList(mega::MegaNodeList *nodelist);
    void setMegaHandleList(mega::MegaHandleList *handlelist);
    void setMegaHandleListByChat(MegaChatHandle chatid, mega::MegaHandleList *handlelist);
    void setParamType(int paramType);

protected:
    int type;
    int tag;
    MegaChatRequestListener *listener;

    long long number;
    int retry;
    bool flag;
    MegaChatPeerList *peerList;
    MegaChatHandle chatid;
    MegaChatHandle userHandle;
    int privilege;
    const char* text;
    MegaChatMessage* mMessage;
    mega::MegaNodeList* mMegaNodeList;
    mega::MegaHandleList *mMegaHandleList;
    std::map<MegaChatHandle, mega::MegaHandleList*> mMegaHandleListMap;
    int mParamType;
};

class MegaChatPresenceConfigPrivate : public MegaChatPresenceConfig
{
public:
    MegaChatPresenceConfigPrivate(const MegaChatPresenceConfigPrivate &config);
    MegaChatPresenceConfigPrivate(const presenced::Config &config, bool isPending);
    virtual ~MegaChatPresenceConfigPrivate();
    virtual MegaChatPresenceConfig *copy() const;

    virtual int getOnlineStatus() const;
    virtual bool isAutoawayEnabled() const;
    virtual int64_t getAutoawayTimeout() const;
    virtual bool isPersist() const;
    virtual bool isPending() const;
    virtual bool isSignalActivityRequired() const;

private:
    int status;
    bool persistEnabled;
    bool autoawayEnabled;
    int64_t autoawayTimeout;
    bool pending;
};


#ifndef KARERE_DISABLE_WEBRTC

class MegaChatVideoReceiver;

class MegaChatCallPrivate :
        public MegaChatCall
{
public:
    MegaChatCallPrivate(const rtcModule::ICall& call);
    MegaChatCallPrivate(const MegaChatCallPrivate &call);

    virtual ~MegaChatCallPrivate();

    virtual MegaChatCall *copy();

    virtual int getStatus() const;
    virtual MegaChatHandle getChatid() const;
    virtual MegaChatHandle getId() const;

    virtual bool hasLocalAudio();
    virtual bool hasRemoteAudio();
    virtual bool hasLocalVideo();
    virtual bool hasRemoteVideo();

    virtual int getChanges() const;
    virtual bool hasChanged(int changeType) const;

    virtual int64_t getDuration() const;
    virtual int64_t getInitialTimeStamp() const;
    virtual int64_t getFinalTimeStamp() const;
    virtual const char *getTemporaryError() const;
    virtual int getTermCode() const;
    virtual bool isLocalTermCode() const;
    virtual bool isRinging() const;
<<<<<<< HEAD
=======
    virtual int getSessionStatus(MegaChatHandle peerId) const;
    virtual MegaChatHandle getPeerSessionStatusChange() const;
>>>>>>> a93d27fd
    virtual bool isIgnored() const;

    void setStatus(int status);
    void setLocalAudioVideoFlags(karere::AvFlags localAVFlags);
    void setRemoteAudioVideoFlags(karere::AvFlags remoteAVFlags);
    void setInitialTimeStamp(int64_t timeStamp);
    void setFinalTimeStamp(int64_t timeStamp);
    void removeChanges();
    void setError(const std::string &temporaryError);
    void setTermCode(rtcModule::TermCode termCode);
    void setIsRinging(bool ringing);
<<<<<<< HEAD
=======
    void setSessionStatus(uint8_t status, MegaChatHandle peer);
    void removeSession(MegaChatHandle peer);
>>>>>>> a93d27fd
    void setIgnoredCall(bool ignored);

protected:
    MegaChatHandle chatid;
    int status;
    MegaChatHandle callid;
    karere::AvFlags localAVFlags;
    karere::AvFlags remoteAVFlags;
    int changed;
    int64_t initialTs;
    int64_t finalTs;
    std::string temporaryError;
    std::map<MegaChatHandle, int> sessionStatus;
    MegaChatHandle peerId;

    int termCode;
    bool ignored;
    bool localTermCode;
    void convertTermCode(rtcModule::TermCode termCode);

    bool ringing;
};

class MegaChatVideoFrame
{
public:
    unsigned char *buffer;
    int width;
    int height;
};

class MegaChatVideoReceiver : public rtcModule::IVideoRenderer
{
public:
    MegaChatVideoReceiver(MegaChatApiImpl *chatApi, rtcModule::ICall *call, bool local);
    ~MegaChatVideoReceiver();

    void setWidth(int width);
    void setHeight(int height);

    // rtcModule::IVideoRenderer implementation
    virtual void* getImageBuffer(unsigned short width, unsigned short height, void*& userData);
    virtual void frameComplete(void* userData);
    virtual void onVideoAttach();
    virtual void onVideoDetach();
    virtual void clearViewport();
    virtual void released();

protected:
    MegaChatApiImpl *chatApi;
    rtcModule::ICall *call;
    MegaChatHandle chatid;
    bool local;
};

#endif

class MegaChatListItemPrivate : public MegaChatListItem
{
public:
    MegaChatListItemPrivate(karere::ChatRoom& chatroom);
    MegaChatListItemPrivate(const MegaChatListItem *item);
    virtual ~MegaChatListItemPrivate();
    virtual MegaChatListItem *copy() const;

private:
    int changed;

    MegaChatHandle chatid;
    int ownPriv;
    std::string title;
    int unreadCount;
    std::string lastMsg;
    int lastMsgType;
    MegaChatHandle lastMsgSender;
    int64_t lastTs;
    bool group;
    bool active;
    MegaChatHandle peerHandle;  // only for 1on1 chatrooms
    MegaChatHandle mLastMsgId;
    int lastMsgPriv;
    MegaChatHandle lastMsgHandle;

public:
    virtual int getChanges() const;
    virtual bool hasChanged(int changeType) const;

    virtual MegaChatHandle getChatId() const;
    virtual const char *getTitle() const;
    virtual int getOwnPrivilege() const;
    virtual int getUnreadCount() const;
    virtual const char *getLastMessage() const;
    virtual MegaChatHandle getLastMessageId() const;
    virtual int getLastMessageType() const;
    virtual MegaChatHandle getLastMessageSender() const;
    virtual int64_t getLastTimestamp() const;
    virtual bool isGroup() const;
    virtual bool isActive() const;
    virtual MegaChatHandle getPeerHandle() const;
    virtual int getLastMessagePriv() const;
    virtual MegaChatHandle getLastMessageHandle() const;

    void setOwnPriv(int ownPriv);
    void setTitle(const std::string &title);
    void setUnreadCount(int count);
    void setMembersUpdated();
    void setClosed();
    void setLastTimestamp(int64_t ts);
    void setLastMessage();
};

class MegaChatListItemHandler :public virtual karere::IApp::IChatListItem
{
public:
    MegaChatListItemHandler(MegaChatApiImpl&, karere::ChatRoom&);

    // karere::IApp::IListItem::ITitleHandler implementation
    virtual void onTitleChanged(const std::string& title);
    virtual void onUnreadCountChanged(int count);

    // karere::IApp::IListItem::IChatListItem implementation
    virtual void onExcludedFromChat();
    virtual void onRejoinedChat();
    virtual void onLastMessageUpdated(const chatd::LastTextMsg& msg);
    virtual void onLastTsUpdated(uint32_t ts);
    virtual void onChatOnlineState(const chatd::ChatState state);

    virtual const karere::ChatRoom& getChatRoom() const;

protected:
    MegaChatApiImpl &chatApi;
    karere::ChatRoom &mRoom;
};

class MegaChatGroupListItemHandler :
        public MegaChatListItemHandler,
        public virtual karere::IApp::IGroupChatListItem
{
public:
    MegaChatGroupListItemHandler(MegaChatApiImpl&, karere::ChatRoom&);

    // karere::IApp::IListItem::IGroupChatListItem implementation
    virtual void onUserJoin(uint64_t userid, chatd::Priv priv);
    virtual void onUserLeave(uint64_t userid);
};

class MegaChatPeerListItemHandler :
        public MegaChatListItemHandler,
        public virtual karere::IApp::IPeerChatListItem
{
public:
    MegaChatPeerListItemHandler(MegaChatApiImpl &, karere::ChatRoom&);
};

class MegaChatRoomHandler :public karere::IApp::IChatHandler
{
public:
    MegaChatRoomHandler(MegaChatApiImpl *chatApiImpl, MegaChatApi *chatApi, MegaChatHandle chatid);

    void addChatRoomListener(MegaChatRoomListener *listener);
    void removeChatRoomListener(MegaChatRoomListener *listener);

    // MegaChatRoomListener callbacks
    void fireOnChatRoomUpdate(MegaChatRoom *chat);
    void fireOnMessageLoaded(MegaChatMessage *msg);
    void fireOnMessageReceived(MegaChatMessage *msg);
    void fireOnMessageUpdate(MegaChatMessage *msg);
    void fireOnHistoryReloaded(MegaChatRoom *chat);

    // karere::IApp::IChatHandler implementation
#ifndef KARERE_DISABLE_WEBRTC
    virtual rtcModule::ICallHandler* callHandler();
#endif
    virtual void onMemberNameChanged(uint64_t userid, const std::string &newName);
    //virtual void* userp();


    // karere::IApp::IChatHandler::ITitleHandler implementation
    virtual void onTitleChanged(const std::string& title);
    virtual void onUnreadCountChanged(int count);

    // karere::IApp::IChatHandler::chatd::Listener implementation
    virtual void init(chatd::Chat& chat, chatd::DbInterface*&);
    virtual void onDestroy();
    virtual void onRecvNewMessage(chatd::Idx idx, chatd::Message& msg, chatd::Message::Status status);
    virtual void onRecvHistoryMessage(chatd::Idx idx, chatd::Message& msg, chatd::Message::Status status, bool isLocal);
    virtual void onHistoryDone(chatd::HistSource source);
    virtual void onUnsentMsgLoaded(chatd::Message& msg);
    virtual void onUnsentEditLoaded(chatd::Message& msg, bool oriMsgIsSending);
    virtual void onMessageConfirmed(karere::Id msgxid, const chatd::Message& msg, chatd::Idx idx);
    virtual void onMessageRejected(const chatd::Message& msg, uint8_t reason);
    virtual void onMessageStatusChange(chatd::Idx idx, chatd::Message::Status newStatus, const chatd::Message& msg);
    virtual void onMessageEdited(const chatd::Message& msg, chatd::Idx idx);
    virtual void onEditRejected(const chatd::Message& msg, chatd::ManualSendReason reason);
    virtual void onOnlineStateChange(chatd::ChatState state);
    virtual void onUserJoin(karere::Id userid, chatd::Priv privilege);
    virtual void onUserLeave(karere::Id userid);
    virtual void onExcludedFromChat();
    virtual void onRejoinedChat();
    virtual void onUnreadChanged();
    virtual void onManualSendRequired(chatd::Message* msg, uint64_t id, chatd::ManualSendReason reason);
    //virtual void onHistoryTruncated(const chatd::Message& msg, chatd::Idx idx);
    //virtual void onMsgOrderVerificationFail(const chatd::Message& msg, chatd::Idx idx, const std::string& errmsg);
    virtual void onUserTyping(karere::Id user);
    virtual void onUserStopTyping(karere::Id user);
    virtual void onLastTextMessageUpdated(const chatd::LastTextMsg& msg);
    virtual void onLastMessageTsUpdated(uint32_t ts);
    virtual void onHistoryReloaded();

    bool isRevoked(MegaChatHandle h);
    // update access to attachments
    void handleHistoryMessage(MegaChatMessage *message);
    // update access to attachments, returns messages requiring updates (you take ownership)
    std::set<MegaChatHandle> *handleNewMessage(MegaChatMessage *msg);

protected:

private:
    MegaChatApiImpl *chatApiImpl;
    MegaChatApi *chatApi;       // for notifications in callbacks
    MegaChatHandle chatid;

    chatd::Chat *mChat;
    karere::ChatRoom *mRoom;

    std::set<MegaChatRoomListener *> roomListeners;

    // nodes with granted/revoked access from loaded messsages
    std::map<MegaChatHandle, bool> attachmentsAccess;  // handle, access
    std::map<MegaChatHandle, std::set<MegaChatHandle>> attachmentsIds;    // nodehandle, msgids
};

class LoggerHandler : public karere::Logger::ILoggerBackend
{
public:
    LoggerHandler();
    virtual ~LoggerHandler();

    void setMegaChatLogger(MegaChatLogger *logger);
    void setLogLevel(int logLevel);
    void setLogWithColors(bool useColors);
    void setLogToConsole(bool enable);
    virtual void log(krLogLevel level, const char* msg, size_t len, unsigned flags);

private:
    mega::MegaMutex mutex;
    MegaChatLogger *megaLogger;
};

#ifndef KARERE_DISABLE_WEBRTC
class MegaChatSessionHandler;

class MegaChatCallHandler : public rtcModule::ICallHandler
{
public:
    MegaChatCallHandler(MegaChatApiImpl *megaChatApi);
    virtual ~MegaChatCallHandler();
    virtual void setCall(rtcModule::ICall* call);
    virtual void onStateChange(uint8_t newState);
    virtual void onDestroy(rtcModule::TermCode reason, bool byPeer, const std::string& msg);
    virtual rtcModule::ISessionHandler *onNewSession(rtcModule::ISession& sess);
    virtual void onLocalStreamObtained(rtcModule::IVideoRenderer*& rendererOut);
    virtual void onLocalMediaError(const std::string errors);
    virtual void onRingOut(karere::Id peer);
    virtual void onCallStarting();
    virtual void onCallStarted();
    rtcModule::ICall *getCall();
    MegaChatCallPrivate *getMegaChatCall();
private:
    MegaChatApiImpl *megaChatApi;
    rtcModule::ICall *call;
    MegaChatCallPrivate *chatCall;

    rtcModule::IVideoRenderer *localVideoReceiver;
};

class MegaChatSessionHandler : public rtcModule::ISessionHandler
{
public:
    MegaChatSessionHandler(MegaChatApiImpl *megaChatApi, MegaChatCallHandler* callHandler, rtcModule::ISession *session);
    virtual ~MegaChatSessionHandler();
    virtual void onSessStateChange(uint8_t newState);
    virtual void onSessDestroy(rtcModule::TermCode reason, bool byPeer, const std::string& msg);
    virtual void onRemoteStreamAdded(rtcModule::IVideoRenderer*& rendererOut);
    virtual void onRemoteStreamRemoved();
    virtual void onPeerMute(karere::AvFlags av, karere::AvFlags oldAv);
    virtual void onVideoRecv();

private:
    MegaChatApiImpl *megaChatApi;
    MegaChatCallHandler *callHandler;
    rtcModule::ISession *session;
    rtcModule::IVideoRenderer *remoteVideoRender;

};
#endif

class MegaChatErrorPrivate :
        public MegaChatError,
        private promise::Error
{
public:

    MegaChatErrorPrivate(const std::string& msg, int code=ERROR_OK, int type=promise::kErrorTypeGeneric);
    MegaChatErrorPrivate(int code=ERROR_OK, int type=promise::kErrorTypeGeneric);
    virtual ~MegaChatErrorPrivate() {}

private:
    MegaChatErrorPrivate(const MegaChatErrorPrivate *);
    static const char* getGenericErrorString(int errorCode);

    // MegaChatError interface
public:
    MegaChatError *copy();
    int getErrorCode() const;
    int getErrorType() const;
    const char *getErrorString() const;
    const char *toString() const;
};

class MegaChatPeerListPrivate : public MegaChatPeerList
{
public:
    MegaChatPeerListPrivate();
    MegaChatPeerListPrivate(mega::userpriv_vector *);

    virtual ~MegaChatPeerListPrivate();
    virtual MegaChatPeerList *copy() const;

    virtual void addPeer(MegaChatHandle h, int priv);
    virtual MegaChatHandle getPeerHandle(int i) const;
    virtual int getPeerPrivilege(int i) const;
    virtual int size() const;

    // returns the list of user-privilege (this object keeps the ownership)
    const mega::userpriv_vector * getList() const;

private:
    mega::userpriv_vector list;
};

class MegaChatListItemListPrivate :  public MegaChatListItemList
{
public:
    MegaChatListItemListPrivate();
    virtual ~MegaChatListItemListPrivate();
    virtual MegaChatListItemListPrivate *copy() const;

    virtual const MegaChatListItem *get(unsigned int i) const;
    virtual unsigned int size() const;

    void addChatListItem(MegaChatListItem*);

private:
    MegaChatListItemListPrivate(const MegaChatListItemListPrivate *list);
    std::vector<MegaChatListItem*> list;
};

class MegaChatRoomPrivate : public MegaChatRoom
{
public:
    MegaChatRoomPrivate(const MegaChatRoom *);
    MegaChatRoomPrivate(const karere::ChatRoom&);

    virtual ~MegaChatRoomPrivate() {}
    virtual MegaChatRoom *copy() const;

    virtual MegaChatHandle getChatId() const;
    virtual int getOwnPrivilege() const;
    virtual int getPeerPrivilegeByHandle(MegaChatHandle userhandle) const;
    virtual const char *getPeerFirstnameByHandle(MegaChatHandle userhandle) const;
    virtual const char *getPeerLastnameByHandle(MegaChatHandle userhandle) const;
    virtual const char *getPeerFullnameByHandle(MegaChatHandle userhandle) const;
    virtual const char *getPeerEmailByHandle(MegaChatHandle userhandle) const;
    virtual int getPeerPrivilege(unsigned int i) const;
    virtual unsigned int getPeerCount() const;
    virtual MegaChatHandle getPeerHandle(unsigned int i) const;
    virtual const char *getPeerFirstname(unsigned int i) const;
    virtual const char *getPeerLastname(unsigned int i) const;
    virtual const char *getPeerFullname(unsigned int i) const;
    virtual const char *getPeerEmail(unsigned int i) const;
    virtual bool isGroup() const;
    virtual const char *getTitle() const;
    virtual bool isActive() const;

    virtual int getChanges() const;
    virtual bool hasChanged(int changeType) const;

    virtual int getUnreadCount() const;
    virtual MegaChatHandle getUserTyping() const;

    void setOwnPriv(int ownPriv);
    void setTitle(const std::string &title);
    void setUnreadCount(int count);
    void setMembersUpdated();
    void setUserTyping(MegaChatHandle uh);
    void setUserStopTyping(MegaChatHandle uh);
    void setClosed();

private:
    int changed;

    MegaChatHandle chatid;
    mega::privilege_t priv;
    mega::userpriv_vector peers;
    std::vector<std::string> peerFirstnames;
    std::vector<std::string> peerLastnames;
    std::vector<std::string> peerEmails;
    bool group;
    bool active;

    std::string title;
    int unreadCount;
    MegaChatHandle uh;

public:
    // you take the ownership of return value
    static char *firstnameFromBuffer(const std::string &buffer);

    // you take the ownership of return value
    static char *lastnameFromBuffer(const std::string &buffer);
};

class MegaChatRoomListPrivate :  public MegaChatRoomList
{
public:
    MegaChatRoomListPrivate();
    virtual ~MegaChatRoomListPrivate() {}
    virtual MegaChatRoomList *copy() const;

    virtual const MegaChatRoom *get(unsigned int i) const;
    virtual unsigned int size() const;

    void addChatRoom(MegaChatRoom*);

private:
    MegaChatRoomListPrivate(const MegaChatRoomListPrivate *list);
    std::vector<MegaChatRoom*> list;
};

class MegaChatAttachedUser;

class MegaChatMessagePrivate : public MegaChatMessage
{
public:
    MegaChatMessagePrivate(const MegaChatMessage *msg);
    MegaChatMessagePrivate(const chatd::Message &msg, chatd::Message::Status status, chatd::Idx index);

    virtual ~MegaChatMessagePrivate();
    virtual MegaChatMessage *copy() const;

    // MegaChatMessage interface
    virtual int getStatus() const;
    virtual MegaChatHandle getMsgId() const;
    virtual MegaChatHandle getTempId() const;
    virtual int getMsgIndex() const;
    virtual MegaChatHandle getUserHandle() const;
    virtual int getType() const;
    virtual int64_t getTimestamp() const;
    virtual const char *getContent() const;
    virtual bool isEdited() const;
    virtual bool isDeleted() const;
    virtual bool isEditable() const;
    virtual bool isDeletable() const;
    virtual bool isManagementMessage() const;
    virtual MegaChatHandle getHandleOfAction() const;
    virtual int getPrivilege() const;
    virtual int getCode() const;
    virtual MegaChatHandle getRowId() const;
    virtual unsigned int getUsersCount() const;
    virtual MegaChatHandle getUserHandle(unsigned int index) const;
    virtual const char *getUserName(unsigned int index) const;
    virtual const char *getUserEmail(unsigned int index) const;
    virtual mega::MegaNodeList *getMegaNodeList() const;

    virtual int getChanges() const;
    virtual bool hasChanged(int changeType) const;

    void setStatus(int status);
    void setTempId(MegaChatHandle tempId);
    void setRowId(int id);
    void setContentChanged();
    void setCode(int code);
    void setAccess();

private:
    int changed;

    int type;
    int status;
    MegaChatHandle msgId;   // definitive unique ID given by server
    MegaChatHandle tempId;  // used until it's given a definitive ID by server
    MegaChatHandle rowId;   // used to identify messages in the manual-sending queue
    MegaChatHandle uh;
    MegaChatHandle hAction;// certain messages need additional handle: such us priv changes, revoke attachment
    int index;              // position within the history buffer
    int64_t ts;
    const char *msg;
    bool edited;
    bool deleted;
    int priv;               // certain messages need additional info, like priv changes
    int code;               // generic field for additional information (ie. the reason of manual sending)
    std::vector<MegaChatAttachedUser>* megaChatUsers;
    mega::MegaNodeList* megaNodeList;
};

//Thread safe request queue
class ChatRequestQueue
{
    protected:
        std::deque<MegaChatRequestPrivate *> requests;
        mega::MegaMutex mutex;

    public:
        ChatRequestQueue();
        void push(MegaChatRequestPrivate *request);
        void push_front(MegaChatRequestPrivate *request);
        MegaChatRequestPrivate * pop();
        void removeListener(MegaChatRequestListener *listener);
};

//Thread safe transfer queue
class EventQueue
{
protected:
    std::deque<void *> events;
    mega::MegaMutex mutex;

public:
    EventQueue();
    void push(void* event);
    void push_front(void *event);
    void* pop();
    bool isEmpty();
    size_t size();
};

class MegaChatApiImpl :
        public karere::IApp,
        public karere::IApp::IChatListHandler
{
public:

    MegaChatApiImpl(MegaChatApi *chatApi, mega::MegaApi *megaApi);
    virtual ~MegaChatApiImpl();

    mega::MegaMutex sdkMutex;
    mega::MegaMutex videoMutex;
    mega::Waiter *waiter;
private:
    MegaChatApi *chatApi;
    mega::MegaApi *megaApi;
    WebsocketsIO *websocketsIO;
    karere::Client *mClient;
    bool terminating;

    mega::MegaThread thread;
    int threadExit;
    static void *threadEntryPoint(void *param);
    void loop();

    void init(MegaChatApi *chatApi, mega::MegaApi *megaApi);

    static LoggerHandler *loggerHandler;

    ChatRequestQueue requestQueue;
    EventQueue eventQueue;

    std::set<MegaChatListener *> listeners;
    std::set<MegaChatNotificationListener *> notificationListeners;
    std::set<MegaChatRequestListener *> requestListeners;

    std::set<MegaChatPeerListItemHandler *> chatPeerListItemHandler;
    std::set<MegaChatGroupListItemHandler *> chatGroupListItemHandler;
    std::map<MegaChatHandle, MegaChatRoomHandler*> chatRoomHandler;

    int reqtag;
    std::map<int, MegaChatRequestPrivate *> requestMap;

#ifndef KARERE_DISABLE_WEBRTC
    std::set<MegaChatCallListener *> callListeners;
    std::set<MegaChatVideoListener *> localVideoListeners;
    std::set<MegaChatVideoListener *> remoteVideoListeners;

    std::map<MegaChatHandle, MegaChatCallHandler*> callHandlers;

    mega::MegaStringList *getChatInDevices(const std::vector<std::string> &devicesVector);
    void cleanCallHandlerMap();
#endif

    static int convertInitState(int state);

    MegaChatMessage *prepareAttachNodesMessage(std::string buffer, MegaChatHandle chatid);

public:
    static void megaApiPostMessage(void* msg, void* ctx);
    void postMessage(void *msg);

    void sendPendingRequests();
    void sendPendingEvents();

    static void setLogLevel(int logLevel);
    static void setLoggerClass(MegaChatLogger *megaLogger);
    static void setLogWithColors(bool useColors);
    static void setLogToConsole(bool enable);

    int init(const char *sid);
    int getInitState();

    MegaChatRoomHandler* getChatRoomHandler(MegaChatHandle chatid);
    void removeChatRoomHandler(MegaChatHandle chatid);

    karere::ChatRoom *findChatRoom(MegaChatHandle chatid);
    karere::ChatRoom *findChatRoomByUser(MegaChatHandle userhandle);
    chatd::Message *findMessage(MegaChatHandle chatid, MegaChatHandle msgid);
    chatd::Message *findMessageNotConfirmed(MegaChatHandle chatid, MegaChatHandle msgxid);

#ifndef KARERE_DISABLE_WEBRTC
    MegaChatCallHandler *findChatCallHandler(MegaChatHandle chatid);
    void removeChatCallHandler(MegaChatHandle chatid);
#endif

    static void setCatchException(bool enable);

    // ============= Listeners ================

    // Registration
    void addChatRequestListener(MegaChatRequestListener *listener);
    void addChatListener(MegaChatListener *listener);
    void addChatRoomListener(MegaChatHandle chatid, MegaChatRoomListener *listener);
    void addChatNotificationListener(MegaChatNotificationListener *listener);
    void removeChatRequestListener(MegaChatRequestListener *listener);
    void removeChatListener(MegaChatListener *listener);
    void removeChatRoomListener(MegaChatHandle chatid, MegaChatRoomListener *listener);
    void removeChatNotificationListener(MegaChatNotificationListener *listener);
#ifndef KARERE_DISABLE_WEBRTC
    void addChatCallListener(MegaChatCallListener *listener);
    void addChatLocalVideoListener(MegaChatVideoListener *listener);
    void addChatRemoteVideoListener(MegaChatVideoListener *listener);
    void removeChatLocalVideoListener(MegaChatVideoListener *listener);
    void removeChatRemoteVideoListener(MegaChatVideoListener *listener);
    void removeChatCallListener(MegaChatCallListener *listener);
#endif

    // MegaChatRequestListener callbacks
    void fireOnChatRequestStart(MegaChatRequestPrivate *request);
    void fireOnChatRequestFinish(MegaChatRequestPrivate *request, MegaChatError *e);
    void fireOnChatRequestUpdate(MegaChatRequestPrivate *request);
    void fireOnChatRequestTemporaryError(MegaChatRequestPrivate *request, MegaChatError *e);

#ifndef KARERE_DISABLE_WEBRTC
    // MegaChatCallListener callbacks
    void fireOnChatCallUpdate(MegaChatCallPrivate *call);

    // MegaChatVideoListener callbacks
    void fireOnChatRemoteVideoData(MegaChatHandle chatid, int width, int height, char*buffer);
    void fireOnChatLocalVideoData(MegaChatHandle chatid, int width, int height, char*buffer);
#endif

    // MegaChatListener callbacks (specific ones)
    void fireOnChatListItemUpdate(MegaChatListItem *item);
    void fireOnChatInitStateUpdate(int newState);
    void fireOnChatOnlineStatusUpdate(MegaChatHandle userhandle, int status, bool inProgress);
    void fireOnChatPresenceConfigUpdate(MegaChatPresenceConfig *config);
    void fireOnChatConnectionStateUpdate(MegaChatHandle chatid, int newState);

    // MegaChatNotificationListener callbacks
    void fireOnChatNotification(MegaChatHandle chatid, MegaChatMessage *msg);

    // ============= API requests ================

    // General chat methods
    void connect(MegaChatRequestListener *listener = NULL);
    void connectInBackground(MegaChatRequestListener *listener = NULL);
    void disconnect(MegaChatRequestListener *listener = NULL);
    int getConnectionState();
    int getChatConnectionState(MegaChatHandle chatid);
    static int convertChatConnectionState(chatd::ChatState state);
    void retryPendingConnections(MegaChatRequestListener *listener = NULL);
    void logout(MegaChatRequestListener *listener = NULL);
    void localLogout(MegaChatRequestListener *listener = NULL);

    void setOnlineStatus(int status, MegaChatRequestListener *listener = NULL);
    int getOnlineStatus();
    bool isOnlineStatusPending();

    void setPresenceAutoaway(bool enable, int64_t timeout, MegaChatRequestListener *listener = NULL);
    void setPresencePersist(bool enable, MegaChatRequestListener *listener = NULL);
    void signalPresenceActivity(MegaChatRequestListener *listener = NULL);
    MegaChatPresenceConfig *getPresenceConfig();
    bool isSignalActivityRequired();

    int getUserOnlineStatus(MegaChatHandle userhandle);
    void setBackgroundStatus(bool background, MegaChatRequestListener *listener = NULL);

    void getUserFirstname(MegaChatHandle userhandle, MegaChatRequestListener *listener = NULL);
    void getUserLastname(MegaChatHandle userhandle, MegaChatRequestListener *listener = NULL);
    void getUserEmail(MegaChatHandle userhandle, MegaChatRequestListener *listener = NULL);
    char *getContactEmail(MegaChatHandle userhandle);
    MegaChatHandle getUserHandleByEmail(const char *email);
    MegaChatHandle getMyUserHandle();
    char *getMyFirstname();
    char *getMyLastname();
    char *getMyFullname();
    char *getMyEmail();
    MegaChatRoomList* getChatRooms();
    MegaChatRoom* getChatRoom(MegaChatHandle chatid);
    MegaChatRoom *getChatRoomByUser(MegaChatHandle userhandle);
    MegaChatListItemList *getChatListItems();
    MegaChatListItem *getChatListItem(MegaChatHandle chatid);
    int getUnreadChats();
    MegaChatListItemList *getActiveChatListItems();
    MegaChatListItemList *getInactiveChatListItems();
    MegaChatListItemList *getUnreadChatListItems();
    MegaChatHandle getChatHandleByUser(MegaChatHandle userhandle);

    // Chatrooms management
    void createChat(bool group, MegaChatPeerList *peerList, MegaChatRequestListener *listener = NULL);
    void inviteToChat(MegaChatHandle chatid, MegaChatHandle uh, int privilege, MegaChatRequestListener *listener = NULL);
    void removeFromChat(MegaChatHandle chatid, MegaChatHandle uh = MEGACHAT_INVALID_HANDLE, MegaChatRequestListener *listener = NULL);
    void updateChatPermissions(MegaChatHandle chatid, MegaChatHandle uh, int privilege, MegaChatRequestListener *listener = NULL);
    void truncateChat(MegaChatHandle chatid, MegaChatHandle messageid, MegaChatRequestListener *listener = NULL);
    void setChatTitle(MegaChatHandle chatid, const char *title, MegaChatRequestListener *listener = NULL);

    bool openChatRoom(MegaChatHandle chatid, MegaChatRoomListener *listener = NULL);
    void closeChatRoom(MegaChatHandle chatid, MegaChatRoomListener *listener = NULL);

    int loadMessages(MegaChatHandle chatid, int count);
    bool isFullHistoryLoaded(MegaChatHandle chatid);
    MegaChatMessage *getMessage(MegaChatHandle chatid, MegaChatHandle msgid);
    MegaChatMessage *getManualSendingMessage(MegaChatHandle chatid, MegaChatHandle rowid);
    MegaChatMessage *sendMessage(MegaChatHandle chatid, const char* msg);
    MegaChatMessage *attachContacts(MegaChatHandle chatid, mega::MegaHandleList* handles);
    void attachNodes(MegaChatHandle chatid, mega::MegaNodeList *nodes, MegaChatRequestListener *listener = NULL);
    void attachNode(MegaChatHandle chatid, MegaChatHandle nodehandle, MegaChatRequestListener *listener = NULL);
    void revokeAttachment(MegaChatHandle chatid, MegaChatHandle handle, MegaChatRequestListener *listener = NULL);
    bool isRevoked(MegaChatHandle chatid, MegaChatHandle nodeHandle);
    MegaChatMessage *editMessage(MegaChatHandle chatid, MegaChatHandle msgid, const char* msg);
    bool setMessageSeen(MegaChatHandle chatid, MegaChatHandle msgid);
    MegaChatMessage *getLastMessageSeen(MegaChatHandle chatid);
    MegaChatHandle getLastMessageSeenId(MegaChatHandle chatid);
    void removeUnsentMessage(MegaChatHandle chatid, MegaChatHandle rowid);
    void sendTypingNotification(MegaChatHandle chatid, MegaChatRequestListener *listener = NULL);
    void sendStopTypingNotification(MegaChatHandle chatid, MegaChatRequestListener *listener = NULL);
    bool isMessageReceptionConfirmationActive() const;
    void saveCurrentState();
    void pushReceived(bool beep, MegaChatRequestListener *listener = NULL);

#ifndef KARERE_DISABLE_WEBRTC

    // Audio/Video devices
    mega::MegaStringList *getChatAudioInDevices();
    mega::MegaStringList *getChatVideoInDevices();
    bool setChatAudioInDevice(const char *device);
    bool setChatVideoInDevice(const char *device);

    // Calls
    void startChatCall(MegaChatHandle chatid, bool enableVideo = true, MegaChatRequestListener *listener = NULL);
    void answerChatCall(MegaChatHandle chatid, bool enableVideo = true, MegaChatRequestListener *listener = NULL);
    void hangChatCall(MegaChatHandle chatid, MegaChatRequestListener *listener = NULL);
    void hangAllChatCalls(MegaChatRequestListener *listener);
    void setAudioEnable(MegaChatHandle chatid, bool enable, MegaChatRequestListener *listener = NULL);
    void setVideoEnable(MegaChatHandle chatid, bool enable, MegaChatRequestListener *listener = NULL);
    void loadAudioVideoDeviceList(MegaChatRequestListener *listener = NULL);
    MegaChatCall *getChatCall(MegaChatHandle chatId);
    void setIgnoredCall(MegaChatHandle chatId);
    MegaChatCall *getChatCallByCallId(MegaChatHandle callId);
    int getNumCalls();
    mega::MegaHandleList *getChatCalls();
    mega::MegaHandleList *getChatCallsIds();
#endif

//    MegaChatCallPrivate *getChatCallByPeer(const char* jid);


    // ============= karere API implementation ================

    // karere::IApp implementation
    //virtual ILoginDialog* createLoginDialog();
    virtual IApp::IChatHandler *createChatHandler(karere::ChatRoom &chat);
    virtual IApp::IContactListHandler *contactListHandler();
    virtual IApp::IChatListHandler *chatListHandler();
    virtual void onPresenceChanged(karere::Id userid, karere::Presence pres, bool inProgress);
    virtual void onPresenceConfigChanged(const presenced::Config& state, bool pending);
    virtual void onIncomingContactRequest(const mega::MegaContactRequest& req);
#ifndef KARERE_DISABLE_WEBRTC
    virtual rtcModule::ICallHandler *onIncomingCall(rtcModule::ICall& call, karere::AvFlags av);
#endif
    virtual void onInitStateChange(int newState);
    virtual void onChatNotification(karere::Id chatid, const chatd::Message &msg, chatd::Message::Status status, chatd::Idx idx);

    // rtcModule::IChatListHandler implementation
    virtual IApp::IGroupChatListItem *addGroupChatItem(karere::GroupChatRoom &chat);
    virtual void removeGroupChatItem(IApp::IGroupChatListItem& item);
    virtual IApp::IPeerChatListItem *addPeerChatItem(karere::PeerChatRoom& chat);
    virtual void removePeerChatItem(IApp::IPeerChatListItem& item);
};

/**
 * @brief This class represents users attached to a message
 *
 * Messages of type MegaChatMessage::TYPE_CONTACT_ATTACHMENT include a list of
 * users with handle, email and name. The MegaChatMessage provides methods to
 * get each of them separatedly.
 *
 * This class is used internally by MegaChatMessagePrivate, not exposed to apps.
 *
 * @see MegaChatMessage::getUserHandle, MegaChatMessage::getUserName and
 * MegaChatMessage::getUserEmail.
 */
class MegaChatAttachedUser
{
public:
    MegaChatAttachedUser(MegaChatHandle contactId, const std::string& email, const std::string& name);
    virtual ~MegaChatAttachedUser();

    virtual MegaChatHandle getHandle() const;
    virtual const char *getEmail() const;
    virtual const char *getName() const;

protected:
    megachat::MegaChatHandle mHandle;
    std::string mEmail;
    std::string mName;
};

class DataTranslation
{
public:
    /**
     * @brief Transform binary string into a vector. For example: string.length() = 32 => vector.size() = 8
     * The vector output is similar to "[669070598,-250738112,2059051645,-1942187558, 324123143, 86148965]"
     * @param data string in binary format
     * @return vector
     */
    static std::vector<int32_t> b_to_vector(const std::string& data);

    /**
     * @brief Transform int32_t vector into a birnary string. For example: string.length() = 32 => vector.size() = 8
     * The vector input is similar to "[669070598,-250738112,2059051645,-1942187558, 324123143, 86148965]"
     * @param data vector of int32_t
     * @return binary string
     */
    static std::string vector_to_b(std::vector<int32_t> vector);

};

class JSonUtils
{
public:
    // you take the ownership of the returned value. NULL if error
    static const char* generateAttachNodeJSon(mega::MegaNodeList* nodes);
    // you take the ownership of returned value. NULL if error
    static mega::MegaNodeList *parseAttachNodeJSon(const char* json);
    // you take the ownership of returned value. NULL if error
    static std::vector<MegaChatAttachedUser> *parseAttachContactJSon(const char* json);

    /**
     * If the message is of type MegaChatMessage::TYPE_ATTACHMENT, this function
     * recives the filenames of the attached nodes. The filenames of nodes are separated
     * by ASCII character '0x01'
     * If the message is of type MegaChatMessage::TYPE_CONTACT, this function
     * recives the usernames. The usernames are separated
     * by ASCII character '0x01'
     */
    static std::string getLastMessageContent(const std::string &content, uint8_t type);
    static std::string parseContainsMeta(const char* json);
    static std::string parseRichPreview(const char* json);
};

}

#endif // MEGACHATAPI_IMPL_H<|MERGE_RESOLUTION|>--- conflicted
+++ resolved
@@ -188,11 +188,8 @@
     virtual int getTermCode() const;
     virtual bool isLocalTermCode() const;
     virtual bool isRinging() const;
-<<<<<<< HEAD
-=======
     virtual int getSessionStatus(MegaChatHandle peerId) const;
     virtual MegaChatHandle getPeerSessionStatusChange() const;
->>>>>>> a93d27fd
     virtual bool isIgnored() const;
 
     void setStatus(int status);
@@ -204,11 +201,8 @@
     void setError(const std::string &temporaryError);
     void setTermCode(rtcModule::TermCode termCode);
     void setIsRinging(bool ringing);
-<<<<<<< HEAD
-=======
     void setSessionStatus(uint8_t status, MegaChatHandle peer);
     void removeSession(MegaChatHandle peer);
->>>>>>> a93d27fd
     void setIgnoredCall(bool ignored);
 
 protected:
