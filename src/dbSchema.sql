--- conflicted
+++ resolved
@@ -12,12 +12,8 @@
 CREATE TABLE chats(chatid int64 unique primary key, shard tinyint,
     own_priv tinyint, peer int64 default -1, peer_priv tinyint default 0,
     title text, ts_created int64 not null default 0,
-<<<<<<< HEAD
     last_seen int64 default 0, last_recv int64 default 0, archived tinyint);
-=======
-    last_seen int64 default 0, last_recv int64 default 0);
 
->>>>>>> de66dcbe
 CREATE TABLE contacts(userid int64 PRIMARY KEY, email text, visibility int,
     since int64 not null default 0);
 
