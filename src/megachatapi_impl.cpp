--- conflicted
+++ resolved
@@ -3786,7 +3786,6 @@
     return ringing;
 }
 
-<<<<<<< HEAD
 int MegaChatCallPrivate::getSessionStatus(MegaChatHandle peerId) const
 {
     int status = SESSION_STATUS_NO_SESSION;
@@ -3803,11 +3802,11 @@
 MegaChatHandle MegaChatCallPrivate::getPeerSessionStatusChange() const
 {
     return peerId;
-=======
+}
+
 bool MegaChatCallPrivate::isIgnored() const
 {
     return ignored;
->>>>>>> 4250f0d9
 }
 
 void MegaChatCallPrivate::setStatus(int status)
@@ -3911,7 +3910,6 @@
     changed |= MegaChatCall::CHANGE_TYPE_RINGING_STATUS;
 }
 
-<<<<<<< HEAD
 void MegaChatCallPrivate::setSessionStatus(uint8_t status, MegaChatHandle peer)
 {
     this->sessionStatus[peer] = status;
@@ -3922,11 +3920,11 @@
 void MegaChatCallPrivate::removeSession(MegaChatHandle peer)
 {
     this->sessionStatus.erase(peer);
-=======
+}
+
 void MegaChatCallPrivate::setIgnoredCall(bool ignored)
 {
     this->ignored = ignored;
->>>>>>> 4250f0d9
 }
 
 MegaChatVideoReceiver::MegaChatVideoReceiver(MegaChatApiImpl *chatApi, rtcModule::ICall *call, bool local)
