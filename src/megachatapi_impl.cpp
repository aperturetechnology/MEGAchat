--- conflicted
+++ resolved
@@ -4099,7 +4099,7 @@
     {
 
         MegaChatMessagePrivate *message = new MegaChatMessagePrivate(msg, status, idx);
-        chatApi->fireOnChatNotification(chatid, message);
+        chatApiImpl->fireOnChatNotification(chatid, message);
     }
 }
 
@@ -4170,21 +4170,15 @@
 
 void MegaChatRoomHandler::onMessageStatusChange(Idx idx, Message::Status status, const Message &msg)
 {
-<<<<<<< HEAD
     MegaChatMessagePrivate *message = new MegaChatMessagePrivate(msg, status, idx);
     message->setStatus(status);
-    chatApi->fireOnMessageUpdate(message);
+    fireOnMessageUpdate(message);
 
     if (msg.userid != chatApi->getMyUserHandle() && status == chatd::Message::kSeen)  // received message from a peer changed to seen
     {
         MegaChatMessagePrivate *message = new MegaChatMessagePrivate(msg, status, idx);
-        chatApi->fireOnChatNotification(chatid, message);
-    }
-=======
-    MegaChatMessagePrivate *message = new MegaChatMessagePrivate(msg, newStatus, idx);
-    message->setStatus(newStatus);
-    fireOnMessageUpdate(message);
->>>>>>> 69fcc501
+        chatApiImpl->fireOnChatNotification(chatid, message);
+    }
 }
 
 void MegaChatRoomHandler::onMessageEdited(const Message &msg, chatd::Idx idx)
@@ -4192,8 +4186,7 @@
     Message::Status status = mChat->getMsgStatus(msg, idx);
     MegaChatMessagePrivate *message = new MegaChatMessagePrivate(msg, status, idx);
     message->setContentChanged();
-<<<<<<< HEAD
-    chatApi->fireOnMessageUpdate(message);
+    fireOnMessageUpdate(message);
 
     //TODO: check a truncate always comes as an edit, even if no history exist at all (new chat)
     // and, if so, remove the block from `onRecvNewMessage()`
@@ -4201,11 +4194,8 @@
          || (msg.userid != chatApi->getMyUserHandle() && status == chatd::Message::kNotSeen) )    // received message from a peer, still unseen, was edited / deleted
     {
         MegaChatMessagePrivate *message = new MegaChatMessagePrivate(msg, status, idx);
-        chatApi->fireOnChatNotification(chatid, message);
-    }
-=======
-    fireOnMessageUpdate(message);
->>>>>>> 69fcc501
+        chatApiImpl->fireOnChatNotification(chatid, message);
+    }
 }
 
 void MegaChatRoomHandler::onEditRejected(const Message &msg, ManualSendReason reason)
