/**
 * @file megachatapi_impl.cpp
 * @brief Private implementation of the intermediate layer for the MEGA C++ SDK.
 *
 * (c) 2013-2016 by Mega Limited, Auckland, New Zealand
 *
 * This file is part of the MEGA SDK - Client Access Engine.
 *
 * Applications using the MEGA API must present a valid application key
 * and comply with the the rules set forth in the Terms of Service.
 *
 * The MEGA SDK is distributed in the hope that it will be useful,
 * but WITHOUT ANY WARRANTY; without even the implied warranty of
 * MERCHANTABILITY or FITNESS FOR A PARTICULAR PURPOSE.
 *
 * @copyright Simplified (2-clause) BSD License.
 *
 * You should have received a copy of the license along with this
 * program.
 */

#define _POSIX_SOURCE
#define _LARGE_FILES

#define _GNU_SOURCE 1
#define _FILE_OFFSET_BITS 64

#define __DARWIN_C_LEVEL 199506L

#define USE_VARARGS
#define PREFER_STDARG

#include <megaapi_impl.h>

#include "megachatapi_impl.h"
#include <base/cservices.h>
#include <base/logger.h>
#include <IGui.h>
#include <chatClient.h>

#ifndef _WIN32
#include <signal.h>
#endif

using namespace std;
using namespace megachat;
using namespace mega;
using namespace karere;
using namespace chatd;

vector<MegaChatApiImpl *> MegaChatApiImpl::megaChatApiRefs;
LoggerHandler *MegaChatApiImpl::loggerHandler = NULL;
MegaMutex MegaChatApiImpl::sdkMutex(true);
MegaMutex MegaChatApiImpl::refsMutex(true);

MegaChatApiImpl::MegaChatApiImpl(MegaChatApi *chatApi, MegaApi *megaApi)
: localVideoReceiver(nullptr)
{
    refsMutex.lock();
    megaChatApiRefs.push_back(this);
    if (megaChatApiRefs.size() == 1)
    {
        // karere initialization (do NOT use globaInit() since it forces to log to file)
        services_init(MegaChatApiImpl::megaApiPostMessage, 0);
    }
    refsMutex.unlock();

    init(chatApi, megaApi);
}

//MegaChatApiImpl::MegaChatApiImpl(MegaChatApi *chatApi, const char *appKey, const char *appDir)
//{
//    init(chatApi, (MegaApi*) new MyMegaApi(appKey, appDir));
//}

MegaChatApiImpl::~MegaChatApiImpl()
{
    MegaChatRequestPrivate *request = new MegaChatRequestPrivate(MegaChatRequest::TYPE_DELETE);
    requestQueue.push(request);
    waiter->notify();
    thread.join();
}

void MegaChatApiImpl::init(MegaChatApi *chatApi, MegaApi *megaApi)
{
    this->chatApi = chatApi;
    this->megaApi = megaApi;

    this->waiter = new MegaWaiter();
    this->mClient = NULL;

    this->resumeSession = nullptr;
    this->initResult = NULL;
    this->initRequest = NULL;

    this->status = MegaChatApi::STATUS_OFFLINE;

    //Start blocking thread
    threadExit = 0;
    thread.start(threadEntryPoint, this);
}

//Entry point for the blocking thread
void *MegaChatApiImpl::threadEntryPoint(void *param)
{
#ifndef _WIN32
    struct sigaction noaction;
    memset(&noaction, 0, sizeof(noaction));
    noaction.sa_handler = SIG_IGN;
    ::sigaction(SIGPIPE, &noaction, 0);
#endif

    MegaChatApiImpl *chatApiImpl = (MegaChatApiImpl *)param;
    chatApiImpl->loop();
    return 0;
}

void MegaChatApiImpl::loop()
{
    while (true)
    {
        sdkMutex.unlock();

        waiter->init(NEVER);
        waiter->wait();         // waken up directly by Waiter::notify()

        sdkMutex.lock();

        sendPendingEvents();
        sendPendingRequests();

        if (threadExit)
        {
            // remove the MegaChatApiImpl that is being deleted
            refsMutex.lock();
            for (vector<MegaChatApiImpl*>::iterator it = megaChatApiRefs.begin(); it != megaChatApiRefs.end(); it++)
            {
                if (*it == this)
                {
                    megaChatApiRefs.erase(it);
                    break;
                }
            }
            sendPendingEvents();    // process any pending events in the queue
            refsMutex.unlock();
            if (!megaChatApiRefs.size())    // if no remaining instances...
            {
                globalCleanup();
            }
            sdkMutex.unlock();
            break;
        }
    }
}

void MegaChatApiImpl::megaApiPostMessage(void* msg)
{
    // Add the message to the queue of events
    refsMutex.lock();
    if (megaChatApiRefs.size())
    {
        megaChatApiRefs[0]->postMessage(msg);
    }
    else    // no more instances running, only one left --> directly process messages
    {
        megaProcessMessage(msg);
    }
    refsMutex.unlock();
}

void MegaChatApiImpl::postMessage(void *msg)
{
    eventQueue.push(msg);
    waiter->notify();
}

void MegaChatApiImpl::sendPendingRequests()
{
    MegaChatRequestPrivate *request;
    int errorCode = MegaChatError::ERROR_OK;
    int nextTag = 0;

    while((request = requestQueue.pop()))
    {
        nextTag = ++reqtag;
        request->setTag(nextTag);
        requestMap[nextTag]=request;
        errorCode = MegaChatError::ERROR_OK;

        fireOnChatRequestStart(request);

        if (!mClient && request->getType() != MegaChatRequest::TYPE_DELETE)
        {
            MegaChatErrorPrivate *megaChatError = new MegaChatErrorPrivate(MegaChatError::ERROR_ACCESS);
            API_LOG_WARNING("Chat engine not initialized yet, cannot process the request");
            fireOnChatRequestFinish(request, megaChatError);
            continue;
        }

        switch (request->getType())
        {
        case MegaChatRequest::TYPE_CONNECT:
        {
            mClient->connect(karere::Presence::kInvalid)
            .then([request, this]()
            {
                MegaChatErrorPrivate *megaChatError = new MegaChatErrorPrivate(MegaChatError::ERROR_OK);
                fireOnChatRequestFinish(request, megaChatError);
            })
            .fail([request, this](const promise::Error& e)
            {
                MegaChatErrorPrivate *megaChatError = new MegaChatErrorPrivate(e.msg(), e.code(), e.type());
                fireOnChatRequestFinish(request, megaChatError);
            });

            break;
        }
        case MegaChatRequest::TYPE_DISCONNECT:
        {
            mClient->disconnect()
            .then([request, this]()
            {
                MegaChatErrorPrivate *megaChatError = new MegaChatErrorPrivate(MegaChatError::ERROR_OK);
                fireOnChatRequestFinish(request, megaChatError);
            })
            .fail([request, this](const promise::Error& e)
            {
                MegaChatErrorPrivate *megaChatError = new MegaChatErrorPrivate(e.msg(), e.code(), e.type());
                fireOnChatRequestFinish(request, megaChatError);
            });

            break;
        }
        case MegaChatRequest::TYPE_LOGOUT:
        {
            if (mClient)
            {
                bool deleteDb = request->getFlag();
                mClient->terminate(deleteDb)
                .then([request, this]()
                {
                    API_LOG_INFO("Chat engine is logged out!");

                    marshallCall([request, this]() //post destruction asynchronously so that all pending messages get processed before that
                    {
                        delete mClient;
                        mClient = NULL;

                        MegaChatErrorPrivate *megaChatError = new MegaChatErrorPrivate(MegaChatError::ERROR_OK);
                        fireOnChatRequestFinish(request, megaChatError);
                     });
                })
                .fail([request, this](const promise::Error& e)
                {
                    MegaChatErrorPrivate *megaChatError = new MegaChatErrorPrivate(e.msg(), e.code(), e.type());
                    fireOnChatRequestFinish(request, megaChatError);
                });
            }
            else
            {
                MegaChatErrorPrivate *megaChatError = new MegaChatErrorPrivate(MegaChatError::ERROR_ACCESS);
                API_LOG_WARNING("Logout attempt without previous initialization");
                fireOnChatRequestFinish(request, megaChatError);
            }
            break;
        }
        case MegaChatRequest::TYPE_DELETE:
        {
            if (mClient)
            {
                mClient->terminate()
                .then([this]()
                {
                    API_LOG_INFO("Chat engine closed!");
                    threadExit = 1;
                })
                .fail([](const promise::Error& err)
                {
                    API_LOG_ERROR("Error closing chat engine: %s", err.what());
                });
            }
            else
            {
                threadExit = 1;
            }
            break;
        }
        case MegaChatRequest::TYPE_SET_ONLINE_STATUS:
        {
            int status = request->getNumber();
            if (status < MegaChatApi::STATUS_OFFLINE || status > MegaChatApi::STATUS_BUSY)
            {
                fireOnChatRequestFinish(request, new MegaChatErrorPrivate("Invalid online status", MegaChatError::ERROR_ARGS));
                break;
            }

            bool presenceType = karere::Client::kSetPresOverride;
            if (status == MegaChatApi::STATUS_ONLINE)
            {
                // if setting to online, better to use dynamic in order to avoid sticky online that
                // would be kept even when the user goes offline
                mClient->setPresence(karere::Presence::kClear, karere::Client::kSetPresOverride);
                presenceType = karere::Client::kSetPresDynamic;
            }

            mClient->setPresence(request->getNumber(), presenceType)
            .then([request, this]()
            {
                MegaChatErrorPrivate *megaChatError = new MegaChatErrorPrivate(MegaChatError::ERROR_OK);
                fireOnChatRequestFinish(request, megaChatError);
            })
            .fail([request, this](const promise::Error& err)
            {
                API_LOG_ERROR("Error setting online status: %s", err.what());

                MegaChatErrorPrivate *megaChatError = new MegaChatErrorPrivate(err.msg(), err.code(), err.type());
                fireOnChatRequestFinish(request, megaChatError);
            });
            break;
        }

        case MegaChatRequest::TYPE_CREATE_CHATROOM:
        {
            MegaChatPeerList *peersList = request->getMegaChatPeerList();
            if (!peersList || !peersList->size())   // refuse to create chats without participants
            {
                errorCode = MegaChatError::ERROR_ARGS;
                break;
            }

            bool group = request->getFlag();
            const userpriv_vector *userpriv = ((MegaChatPeerListPrivate*)peersList)->getList();
            if (!userpriv)
            {
                errorCode = MegaChatError::ERROR_ARGS;
                break;
            }

            if (!group && peersList->size() > 1)
            {
                group = true;
                request->setFlag(group);
                API_LOG_INFO("Forcing group chat due to more than 2 participants");
            }

            if (group)
            {
                vector<std::pair<handle, Priv>> peers;
                for (unsigned int i = 0; i < userpriv->size(); i++)
                {
                    peers.push_back(std::make_pair(userpriv->at(i).first, (Priv) userpriv->at(i).second));
                }

                mClient->createGroupChat(peers)
                .then([request,this](Id chatid)
                {
                    request->setChatHandle(chatid);

                    MegaChatErrorPrivate *megaChatError = new MegaChatErrorPrivate(MegaChatError::ERROR_OK);
                    fireOnChatRequestFinish(request, megaChatError);
                })
                .fail([request,this](const promise::Error& err)
                {
                    API_LOG_ERROR("Error creating group chat: %s", err.what());

                    MegaChatErrorPrivate *megaChatError = new MegaChatErrorPrivate(err.msg(), err.code(), err.type());
                    fireOnChatRequestFinish(request, megaChatError);
                });

            }
            else    // 1on1 chat
            {
                ContactList::iterator it = mClient->contactList->find(peersList->getPeerHandle(0));
                if (it == mClient->contactList->end())
                {
                    // contact not found
                    errorCode = MegaChatError::ERROR_ARGS;
                    break;
                }
                it->second->createChatRoom()
                .then([request,this](ChatRoom* room)
                {
                    request->setChatHandle(room->chatid());

                    MegaChatErrorPrivate *megaChatError = new MegaChatErrorPrivate(MegaChatError::ERROR_OK);
                    fireOnChatRequestFinish(request, megaChatError);
                })
                .fail([request,this](const promise::Error& err)
                {
                    API_LOG_ERROR("Error creating 1on1 chat: %s", err.what());

                    MegaChatErrorPrivate *megaChatError = new MegaChatErrorPrivate(err.msg(), err.code(), err.type());
                    fireOnChatRequestFinish(request, megaChatError);
                });
            }
            break;
        }
        case MegaChatRequest::TYPE_INVITE_TO_CHATROOM:
        {
            handle chatid = request->getChatHandle();
            handle uh = request->getUserHandle();
            Priv privilege = (Priv) request->getPrivilege();

            if (chatid == MEGACHAT_INVALID_HANDLE || uh == MEGACHAT_INVALID_HANDLE)
            {
                errorCode = MegaChatError::ERROR_ARGS;
                break;
            }

            ChatRoom *chatroom = findChatRoom(chatid);
            if (!chatroom)
            {
                errorCode = MegaChatError::ERROR_NOENT;
                break;
            }
            if (!chatroom->isGroup())   // invite only for group chats
            {
                errorCode = MegaChatError::ERROR_ARGS;
                break;
            }
            if (chatroom->ownPriv() != (Priv) MegaChatPeerList::PRIV_MODERATOR)
            {
                errorCode = MegaChatError::ERROR_ACCESS;
                break;
            }

            ((GroupChatRoom *)chatroom)->invite(uh, privilege)
            .then([request, this]()
            {
                MegaChatErrorPrivate *megaChatError = new MegaChatErrorPrivate(MegaChatError::ERROR_OK);
                fireOnChatRequestFinish(request, megaChatError);
            })
            .fail([request, this](const promise::Error& err)
            {
                API_LOG_ERROR("Error adding user to group chat: %s", err.what());

                MegaChatErrorPrivate *megaChatError = new MegaChatErrorPrivate(err.msg(), err.code(), err.type());
                fireOnChatRequestFinish(request, megaChatError);
            });
            break;
        }
        case MegaChatRequest::TYPE_UPDATE_PEER_PERMISSIONS:
        {
            handle chatid = request->getChatHandle();
            handle uh = request->getUserHandle();
            int privilege = request->getPrivilege();

            if (chatid == MEGACHAT_INVALID_HANDLE || uh == MEGACHAT_INVALID_HANDLE)
            {
                errorCode = MegaChatError::ERROR_ARGS;
                break;
            }

            ChatRoom *chatroom = findChatRoom(chatid);
            if (!chatroom)
            {
                errorCode = MegaChatError::ERROR_NOENT;
                break;
            }
            if (chatroom->ownPriv() != (Priv) MegaChatPeerList::PRIV_MODERATOR)
            {
                errorCode = MegaChatError::ERROR_ACCESS;
                break;
            }

            mClient->api.call(&MegaApi::updateChatPermissions, chatid, uh, privilege)
            .then([request, this](ReqResult result)
            {
                MegaChatErrorPrivate *megaChatError = new MegaChatErrorPrivate(MegaChatError::ERROR_OK);
                fireOnChatRequestFinish(request, megaChatError);
            })
            .fail([request, this](const promise::Error& err)
            {
                API_LOG_ERROR("Error updating peer privileges: %s", err.what());

                MegaChatErrorPrivate *megaChatError = new MegaChatErrorPrivate(err.msg(), err.code(), err.type());
                fireOnChatRequestFinish(request, megaChatError);
            });
            break;
        }
        case MegaChatRequest::TYPE_REMOVE_FROM_CHATROOM:
        {
            handle chatid = request->getChatHandle();
            handle uh = request->getUserHandle();

            if (chatid == MEGACHAT_INVALID_HANDLE)
            {
                errorCode = MegaChatError::ERROR_ARGS;
                break;
            }

            ChatRoom *chatroom = findChatRoom(chatid);
            if (!chatroom)
            {
                errorCode = MegaChatError::ERROR_NOENT;
                break;
            }
            if (!chatroom->isGroup())   // only for group chats can be left
            {
                errorCode = MegaChatError::ERROR_ARGS;
                break;
            }

            if (chatroom->ownPriv() != (Priv) MegaChatPeerList::PRIV_MODERATOR)
            {
                if (uh != MEGACHAT_INVALID_HANDLE)
                {
                    errorCode = MegaChatError::ERROR_ACCESS;
                    break;
                }
                else    // uh is optional. If not provided, own user wants to leave the chat
                {
                    uh = mClient->myHandle();
                    request->setUserHandle(uh);
                }
            }

            ((GroupChatRoom *)chatroom)->excludeMember(uh)
            .then([request, this]()
            {
                MegaChatErrorPrivate *megaChatError = new MegaChatErrorPrivate(MegaChatError::ERROR_OK);
                fireOnChatRequestFinish(request, megaChatError);
            })
            .fail([request, this](const promise::Error& err)
            {
                API_LOG_ERROR("Error removing peer from chat: %s", err.what());

                MegaChatErrorPrivate *megaChatError = new MegaChatErrorPrivate(err.msg(), err.code(), err.type());
                fireOnChatRequestFinish(request, megaChatError);
            });
            break;
        }
        case MegaChatRequest::TYPE_TRUNCATE_HISTORY:
        {
            handle chatid = request->getChatHandle();

            if (chatid == MEGACHAT_INVALID_HANDLE)
            {
                errorCode = MegaChatError::ERROR_ARGS;
                break;
            }

            ChatRoom *chatroom = findChatRoom(chatid);
            if (!chatroom)
            {
                errorCode = MegaChatError::ERROR_NOENT;
                break;
            }
            if (chatroom->ownPriv() != (Priv) MegaChatPeerList::PRIV_MODERATOR)
            {
                errorCode = MegaChatError::ERROR_ACCESS;
                break;
            }

            handle messageid = request->getUserHandle();
            if (messageid == MEGACHAT_INVALID_HANDLE)   // clear the full history, from current message
            {
                messageid = chatroom->chat().at(chatroom->chat().highnum()).id().val;
            }

            mClient->api.call(&MegaApi::truncateChat, chatid, messageid)
            .then([request, this](ReqResult result)
            {
                MegaChatErrorPrivate *megaChatError = new MegaChatErrorPrivate(MegaChatError::ERROR_OK);
                fireOnChatRequestFinish(request, megaChatError);
            })
            .fail([request, this](const promise::Error& err)
            {
                API_LOG_ERROR("Error truncating chat history: %s", err.what());

                MegaChatErrorPrivate *megaChatError = new MegaChatErrorPrivate(err.msg(), err.code(), err.type());
                fireOnChatRequestFinish(request, megaChatError);
            });
            break;
        }
        case MegaChatRequest::TYPE_EDIT_CHATROOM_NAME:
        {
            handle chatid = request->getChatHandle();
            const char *title = request->getText();
            if (chatid == MEGACHAT_INVALID_HANDLE || title == NULL)
            {
                errorCode = MegaChatError::ERROR_ARGS;
                break;
            }

            ChatRoom *chatroom = findChatRoom(chatid);
            if (!chatroom)
            {
                errorCode = MegaChatError::ERROR_NOENT;
                break;
            }
            if (!chatroom->isGroup())   // only for group chats have a title
            {
                errorCode = MegaChatError::ERROR_ARGS;
                break;
            }

            if (chatroom->ownPriv() != (Priv) MegaChatPeerList::PRIV_MODERATOR)
            {
                errorCode = MegaChatError::ERROR_ACCESS;
                break;
            }

            string strTitle(title, 30);
            request->setText(strTitle.c_str()); // update, in case it's been truncated

            ((GroupChatRoom *)chatroom)->setTitle(strTitle.c_str())
            .then([request, this]()
            {
                MegaChatErrorPrivate *megaChatError = new MegaChatErrorPrivate(MegaChatError::ERROR_OK);
                fireOnChatRequestFinish(request, megaChatError);
            })
            .fail([request, this](const promise::Error& err)
            {
                API_LOG_ERROR("Error editing chat title: %s", err.what());

                MegaChatErrorPrivate *megaChatError = new MegaChatErrorPrivate(err.msg(), err.code(), err.type());
                fireOnChatRequestFinish(request, megaChatError);
            });
            break;
        }
        case MegaChatRequest::TYPE_GET_FIRSTNAME:
        {
            MegaChatHandle uh = request->getUserHandle();

            mClient->userAttrCache().getAttr(uh, MegaApi::USER_ATTR_FIRSTNAME)
            .then([request, this](Buffer *data)
            {
                MegaChatErrorPrivate *megaChatError = new MegaChatErrorPrivate(MegaChatError::ERROR_OK);
                request->setText(data->buf());
                string firstname = string(data->buf(), data->dataSize());
                request->setText(firstname.c_str());
                fireOnChatRequestFinish(request, megaChatError);
            })
            .fail([request, this](const promise::Error& err)
            {
                API_LOG_ERROR("Error getting user firstname: %s", err.what());

                MegaChatErrorPrivate *megaChatError = new MegaChatErrorPrivate(err.msg(), err.code(), err.type());
                fireOnChatRequestFinish(request, megaChatError);
            });
            break;
        }
        case MegaChatRequest::TYPE_GET_LASTNAME:
        {
            MegaChatHandle uh = request->getUserHandle();

            mClient->userAttrCache().getAttr(uh, MegaApi::USER_ATTR_LASTNAME)
            .then([request, this](Buffer *data)
            {
                MegaChatErrorPrivate *megaChatError = new MegaChatErrorPrivate(MegaChatError::ERROR_OK);
                string lastname = string(data->buf(), data->dataSize());
                request->setText(lastname.c_str());
                fireOnChatRequestFinish(request, megaChatError);
            })
            .fail([request, this](const promise::Error& err)
            {
                API_LOG_ERROR("Error getting user lastname: %s", err.what());

                MegaChatErrorPrivate *megaChatError = new MegaChatErrorPrivate(err.msg(), err.code(), err.type());
                fireOnChatRequestFinish(request, megaChatError);
            });
            break;
        }
        case MegaChatRequest::TYPE_GET_EMAIL:
        {
            MegaChatHandle uh = request->getUserHandle();

            mClient->userAttrCache().getAttr(uh, karere::USER_ATTR_EMAIL)
            .then([request, this](Buffer *data)
            {
                MegaChatErrorPrivate *megaChatError = new MegaChatErrorPrivate(MegaChatError::ERROR_OK);
                string email = string(data->buf(), data->dataSize());
                request->setText(email.c_str());
                fireOnChatRequestFinish(request, megaChatError);
            })
            .fail([request, this](const promise::Error& err)
            {
                API_LOG_ERROR("Error getting user email: %s", err.what());

                MegaChatErrorPrivate *megaChatError = new MegaChatErrorPrivate(err.msg(), err.code(), err.type());
                fireOnChatRequestFinish(request, megaChatError);
            });
            break;
        }
        default:
        {
            errorCode = MegaChatError::ERROR_UNKNOWN;
        }
        }   // end of switch(request->getType())


        if(errorCode)
        {
            MegaChatErrorPrivate *megaChatError = new MegaChatErrorPrivate(errorCode);
            API_LOG_WARNING("Error starting request: %s", megaChatError->getErrorString());
            fireOnChatRequestFinish(request, megaChatError);
        }
    }
}

void MegaChatApiImpl::sendPendingEvents()
{
    void *msg;
    while((msg = eventQueue.pop()))
    {
        megaProcessMessage(msg);
    }
}

void MegaChatApiImpl::setLogLevel(int logLevel)
{
    if (!loggerHandler)
    {
        loggerHandler = new LoggerHandler();
    }
    loggerHandler->setLogLevel(logLevel);
}

void MegaChatApiImpl::setLogWithColors(bool useColors)
{
    if (loggerHandler)
    {
        loggerHandler->setLogWithColors(useColors);
    }
}

void MegaChatApiImpl::setLoggerClass(MegaChatLogger *megaLogger)
{
    if (!megaLogger)   // removing logger
    {
        delete loggerHandler;
        loggerHandler = NULL;
    }
    else
    {
        if (!loggerHandler)
        {
            loggerHandler = new LoggerHandler();
        }
        loggerHandler->setMegaChatLogger(megaLogger);
    }
}

int MegaChatApiImpl::init(const char *sid)
{
    int ret;

    sdkMutex.lock();
    if (!mClient)
    {
        mClient = new karere::Client(*this->megaApi, *this, this->megaApi->getBasePath(), karere::kClientIsMobile);
    }

    ret = MegaChatApiImpl::convertInitState(mClient->init(sid));
    sdkMutex.unlock();

    return ret;
}

int MegaChatApiImpl::getInitState()
{
    int initState;

    sdkMutex.lock();
    if (mClient)
    {
        initState = MegaChatApiImpl::convertInitState(mClient->initState());
    }
    else
    {
        initState = MegaChatApi::INIT_ERROR;
    }
    sdkMutex.unlock();

    return initState;
}

MegaChatRoomHandler *MegaChatApiImpl::getChatRoomHandler(MegaChatHandle chatid)
{
    map<MegaChatHandle, MegaChatRoomHandler*>::iterator it = chatRoomHandler.find(chatid);
    if (it == chatRoomHandler.end())
    {
        chatRoomHandler[chatid] = new MegaChatRoomHandler(this, chatid);
    }

    return chatRoomHandler[chatid];
}

void MegaChatApiImpl::removeChatRoomHandler(MegaChatHandle chatid)
{
    chatRoomHandler.erase(chatid);
}

ChatRoom *MegaChatApiImpl::findChatRoom(MegaChatHandle chatid)
{
    ChatRoom *chatroom = NULL;

    sdkMutex.lock();

    ChatRoomList::iterator it = mClient->chats->find(chatid);
    if (it != mClient->chats->end())
    {
        chatroom = it->second;
    }

    sdkMutex.unlock();

    return chatroom;
}

karere::ChatRoom *MegaChatApiImpl::findChatRoomByUser(MegaChatHandle userhandle)
{
    ChatRoom *chatroom = NULL;

    sdkMutex.lock();

    ContactList::iterator it = mClient->contactList->find(userhandle);
    if (it != mClient->contactList->end())
    {
        chatroom = it->second->chatRoom();
    }

    sdkMutex.unlock();

    return chatroom;
}

chatd::Message *MegaChatApiImpl::findMessage(MegaChatHandle chatid, MegaChatHandle msgid)
{
    Message *msg = NULL;

    sdkMutex.lock();

    ChatRoom *chatroom = findChatRoom(chatid);
    if (chatroom)
    {
        Chat &chat = chatroom->chat();
        Idx index = chat.msgIndexFromId(msgid);
        if (index != CHATD_IDX_INVALID)
        {
            msg = chat.findOrNull(index);
        }
    }

    sdkMutex.unlock();

    return msg;
}

chatd::Message *MegaChatApiImpl::findMessageNotConfirmed(MegaChatHandle chatid, MegaChatHandle msgxid)
{
    Message *msg = NULL;

    sdkMutex.lock();

    ChatRoom *chatroom = findChatRoom(chatid);
    if (chatroom)
    {
        Chat &chat = chatroom->chat();
        msg = chat.getMsgByXid(msgxid);
    }

    sdkMutex.unlock();

    return msg;
}

void MegaChatApiImpl::fireOnChatRequestStart(MegaChatRequestPrivate *request)
{
    API_LOG_INFO("Request (%s) starting", request->getRequestString());

    for (set<MegaChatRequestListener *>::iterator it = requestListeners.begin(); it != requestListeners.end() ; it++)
    {
        (*it)->onRequestStart(chatApi, request);
    }

    MegaChatRequestListener* listener = request->getListener();
    if (listener)
    {
        listener->onRequestStart(chatApi, request);
    }
}

void MegaChatApiImpl::fireOnChatRequestFinish(MegaChatRequestPrivate *request, MegaChatError *e)
{
    if(e->getErrorCode())
    {
        API_LOG_INFO("Request (%s) finished with error: %s", request->getRequestString(), e->getErrorString());
    }
    else
    {
        API_LOG_INFO("Request (%s) finished", request->getRequestString());
    }

    for (set<MegaChatRequestListener *>::iterator it = requestListeners.begin(); it != requestListeners.end() ; it++)
    {
        (*it)->onRequestFinish(chatApi, request, e);
    }

    MegaChatRequestListener* listener = request->getListener();
    if (listener)
    {
        listener->onRequestFinish(chatApi, request, e);
    }

    requestMap.erase(request->getTag());

    delete request;
    delete e;
}

void MegaChatApiImpl::fireOnChatRequestUpdate(MegaChatRequestPrivate *request)
{
    for (set<MegaChatRequestListener *>::iterator it = requestListeners.begin(); it != requestListeners.end() ; it++)
    {
        (*it)->onRequestUpdate(chatApi, request);
    }

    MegaChatRequestListener* listener = request->getListener();
    if (listener)
    {
        listener->onRequestUpdate(chatApi, request);
    }
}

void MegaChatApiImpl::fireOnChatRequestTemporaryError(MegaChatRequestPrivate *request, MegaChatError *e)
{
    request->setNumRetry(request->getNumRetry() + 1);

    for (set<MegaChatRequestListener *>::iterator it = requestListeners.begin(); it != requestListeners.end() ; it++)
    {
        (*it)->onRequestTemporaryError(chatApi, request, e);
    }

    MegaChatRequestListener* listener = request->getListener();
    if (listener)
    {
        listener->onRequestTemporaryError(chatApi, request, e);
    }

    delete e;
}

void MegaChatApiImpl::fireOnChatCallStart(MegaChatCallPrivate *call)
{
    API_LOG_INFO("Starting chat call");

    for(set<MegaChatCallListener *>::iterator it = callListeners.begin(); it != callListeners.end() ; it++)
    {
        (*it)->onChatCallStart(chatApi, call);
    }

    fireOnChatCallStateChange(call);
}

void MegaChatApiImpl::fireOnChatCallStateChange(MegaChatCallPrivate *call)
{
    API_LOG_INFO("Chat call state changed to %s", call->getStatus());

    for(set<MegaChatCallListener *>::iterator it = callListeners.begin(); it != callListeners.end() ; it++)
    {
        (*it)->onChatCallStateChange(chatApi, call);
    }
}

void MegaChatApiImpl::fireOnChatCallTemporaryError(MegaChatCallPrivate *call, MegaChatError *e)
{
    API_LOG_INFO("Chat call temporary error: %s", e->getErrorString());

    for(set<MegaChatCallListener *>::iterator it = callListeners.begin(); it != callListeners.end() ; it++)
    {
        (*it)->onChatCallTemporaryError(chatApi, call, e);
    }
}

void MegaChatApiImpl::fireOnChatCallFinish(MegaChatCallPrivate *call, MegaChatError *e)
{
    if(e->getErrorCode())
    {
        API_LOG_INFO("Chat call finished with error: %s", e->getErrorString());
    }
    else
    {
        API_LOG_INFO("Chat call finished");
    }

    call->setStatus(MegaChatCall::CALL_STATUS_DISCONNECTED);
    fireOnChatCallStateChange(call);

    for (set<MegaChatCallListener *>::iterator it = callListeners.begin(); it != callListeners.end() ; it++)
    {
        (*it)->onChatCallFinish(chatApi, call, e);
    }

    callMap.erase(call->getTag());

    delete call;
    delete e;
}

void MegaChatApiImpl::fireOnChatRemoteVideoData(MegaChatCallPrivate *call, int width, int height, char *buffer)
{
    API_LOG_INFO("Remote video data");

    for(set<MegaChatVideoListener *>::iterator it = remoteVideoListeners.begin(); it != remoteVideoListeners.end() ; it++)
    {
        (*it)->onChatVideoData(chatApi, call, width, height, buffer);
    }
}

void MegaChatApiImpl::fireOnChatLocalVideoData(MegaChatCallPrivate *call, int width, int height, char *buffer)
{
    API_LOG_INFO("Local video data");

    for(set<MegaChatVideoListener *>::iterator it = localVideoListeners.begin(); it != localVideoListeners.end() ; it++)
    {
        (*it)->onChatVideoData(chatApi, call, width, height, buffer);
    }
}

void MegaChatApiImpl::fireOnChatRoomUpdate(MegaChatRoom *chat)
{
    for(set<MegaChatRoomListener *>::iterator it = roomListeners.begin(); it != roomListeners.end() ; it++)
    {
        (*it)->onChatRoomUpdate(chatApi, chat);
    }

    delete chat;
}

void MegaChatApiImpl::fireOnMessageLoaded(MegaChatMessage *msg)
{
    for(set<MegaChatRoomListener *>::iterator it = roomListeners.begin(); it != roomListeners.end() ; it++)
    {
        (*it)->onMessageLoaded(chatApi, msg);
    }

    delete msg;
}

void MegaChatApiImpl::fireOnMessageReceived(MegaChatMessage *msg)
{
    for(set<MegaChatRoomListener *>::iterator it = roomListeners.begin(); it != roomListeners.end() ; it++)
    {
        (*it)->onMessageReceived(chatApi, msg);
    }

    delete msg;
}

void MegaChatApiImpl::fireOnMessageUpdate(MegaChatMessage *msg)
{
    for(set<MegaChatRoomListener *>::iterator it = roomListeners.begin(); it != roomListeners.end() ; it++)
    {
        (*it)->onMessageUpdate(chatApi, msg);
    }

    delete msg;
}

void MegaChatApiImpl::fireOnChatListItemUpdate(MegaChatListItem *item)
{
    for(set<MegaChatListener *>::iterator it = listeners.begin(); it != listeners.end() ; it++)
    {
        (*it)->onChatListItemUpdate(chatApi, item);
    }

    delete item;
}

void MegaChatApiImpl::fireOnChatInitStateUpdate(int newState)
{
    for(set<MegaChatListener *>::iterator it = listeners.begin(); it != listeners.end() ; it++)
    {
        (*it)->onChatInitStateUpdate(chatApi, newState);
    }
}

void MegaChatApiImpl::fireOnChatOnlineStatusUpdate(int status)
{
    for(set<MegaChatListener *>::iterator it = listeners.begin(); it != listeners.end() ; it++)
    {
        (*it)->onChatOnlineStatusUpdate(chatApi, status);
    }
}

void MegaChatApiImpl::connect(MegaChatRequestListener *listener)
{
    MegaChatRequestPrivate *request = new MegaChatRequestPrivate(MegaChatRequest::TYPE_CONNECT, listener);
    requestQueue.push(request);
    waiter->notify();
}

void MegaChatApiImpl::disconnect(MegaChatRequestListener *listener)
{
    MegaChatRequestPrivate *request = new MegaChatRequestPrivate(MegaChatRequest::TYPE_DISCONNECT, listener);
    requestQueue.push(request);
    waiter->notify();
}

void MegaChatApiImpl::logout(MegaChatRequestListener *listener)
{
    MegaChatRequestPrivate *request = new MegaChatRequestPrivate(MegaChatRequest::TYPE_LOGOUT, listener);
    request->setFlag(true);
    requestQueue.push(request);
    waiter->notify();
}

void MegaChatApiImpl::localLogout(MegaChatRequestListener *listener)
{
    MegaChatRequestPrivate *request = new MegaChatRequestPrivate(MegaChatRequest::TYPE_LOGOUT, listener);
    request->setFlag(false);
    requestQueue.push(request);
    waiter->notify();
}

void MegaChatApiImpl::setOnlineStatus(int status, MegaChatRequestListener *listener)
{
    MegaChatRequestPrivate *request = new MegaChatRequestPrivate(MegaChatRequest::TYPE_SET_ONLINE_STATUS, listener);
    request->setNumber(status);
    requestQueue.push(request);
    waiter->notify();
}

int MegaChatApiImpl::getOnlineStatus()
{
    return status;
}

int MegaChatApiImpl::getUserOnlineStatus(MegaChatHandle userhandle)
{
    int status = MegaChatApi::STATUS_OFFLINE;

    sdkMutex.lock();

    ContactList::iterator it = mClient->contactList->find(userhandle);
    if (it != mClient->contactList->end())
    {
        status = it->second->presence().status();
    }

    sdkMutex.unlock();

    return status;
}

void MegaChatApiImpl::getUserFirstname(MegaChatHandle userhandle, MegaChatRequestListener *listener)
{
    MegaChatRequestPrivate *request = new MegaChatRequestPrivate(MegaChatRequest::TYPE_GET_FIRSTNAME, listener);
    request->setUserHandle(userhandle);
    requestQueue.push(request);
    waiter->notify();
}

void MegaChatApiImpl::getUserLastname(MegaChatHandle userhandle, MegaChatRequestListener *listener)
{
    MegaChatRequestPrivate *request = new MegaChatRequestPrivate(MegaChatRequest::TYPE_GET_LASTNAME, listener);
    request->setUserHandle(userhandle);
    requestQueue.push(request);
    waiter->notify();
}

void MegaChatApiImpl::getUserEmail(MegaChatHandle userhandle, MegaChatRequestListener *listener)
{
    MegaChatRequestPrivate *request = new MegaChatRequestPrivate(MegaChatRequest::TYPE_GET_EMAIL, listener);
    request->setUserHandle(userhandle);
    requestQueue.push(request);
    waiter->notify();
}

char *MegaChatApiImpl::getContactEmail(MegaChatHandle userhandle)
{
    char *ret = NULL;

    sdkMutex.lock();

    const std::string *email = mClient->contactList->getUserEmail(userhandle);
    if (email)
    {
        ret = MegaApi::strdup(email->c_str());
    }

    sdkMutex.unlock();

    return ret;
}

MegaChatHandle MegaChatApiImpl::getMyUserHandle()
{
    return mClient->myHandle();
}

char *MegaChatApiImpl::getMyFirstname()
{
    return MegaChatRoomPrivate::firstnameFromBuffer(mClient->myName());
}

char *MegaChatApiImpl::getMyLastname()
{
    return MegaChatRoomPrivate::lastnameFromBuffer(mClient->myName());
}

char *MegaChatApiImpl::getMyFullname()
{
    return MegaApi::strdup(mClient->myName().substr(1).c_str());
}

char *MegaChatApiImpl::getMyEmail()
{
    return MegaApi::strdup(mClient->myEmail().c_str());
}

MegaChatRoomList *MegaChatApiImpl::getChatRooms()
{
    MegaChatRoomListPrivate *chats = new MegaChatRoomListPrivate();

    sdkMutex.lock();

    ChatRoomList::iterator it;
    for (it = mClient->chats->begin(); it != mClient->chats->end(); it++)
    {
        chats->addChatRoom(new MegaChatRoomPrivate(*it->second));
    }

    sdkMutex.unlock();

    return chats;
}

MegaChatRoom *MegaChatApiImpl::getChatRoom(MegaChatHandle chatid)
{
    MegaChatRoomPrivate *chat = NULL;

    sdkMutex.lock();

    ChatRoom *chatRoom = findChatRoom(chatid);
    if (chatRoom)
    {
        chat = new MegaChatRoomPrivate(*chatRoom);
    }

    sdkMutex.unlock();

    return chat;
}

MegaChatRoom *MegaChatApiImpl::getChatRoomByUser(MegaChatHandle userhandle)
{
    MegaChatRoomPrivate *chat = NULL;

    sdkMutex.lock();

    ChatRoom *chatRoom = findChatRoomByUser(userhandle);
    if (chatRoom)
    {
        chat = new MegaChatRoomPrivate(*chatRoom);
    }

    sdkMutex.unlock();

    return chat;
}

MegaChatListItemList *MegaChatApiImpl::getChatListItems()
{
    MegaChatListItemListPrivate *items = new MegaChatListItemListPrivate();

    sdkMutex.lock();

    ChatRoomList::iterator it;
    for (it = mClient->chats->begin(); it != mClient->chats->end(); it++)
    {
        items->addChatListItem(new MegaChatListItemPrivate(*it->second));
    }

    sdkMutex.unlock();

    return items;
}

MegaChatListItem *MegaChatApiImpl::getChatListItem(MegaChatHandle chatid)
{
    MegaChatListItemPrivate *item = NULL;

    sdkMutex.lock();

    ChatRoom *chatRoom = findChatRoom(chatid);
    if (chatRoom)
    {
        item = new MegaChatListItemPrivate(*chatRoom);
    }

    sdkMutex.unlock();

    return item;
}

int MegaChatApiImpl::getUnreadChats()
{
    int count = 0;

    sdkMutex.lock();

    ChatRoomList::iterator it;
    for (it = mClient->chats->begin(); it != mClient->chats->end(); it++)
    {
        if (it->second->chat().unreadMsgCount())
        {
            count++;
        }
    }

    sdkMutex.unlock();

    return count;
}

MegaChatListItemList *MegaChatApiImpl::getActiveChatListItems()
{
    MegaChatListItemListPrivate *items = new MegaChatListItemListPrivate();

    sdkMutex.lock();

    ChatRoomList::iterator it;
    for (it = mClient->chats->begin(); it != mClient->chats->end(); it++)
    {
        if (it->second->isActive())
        {
            items->addChatListItem(new MegaChatListItemPrivate(*it->second));
        }
    }

    sdkMutex.unlock();

    return items;
}

MegaChatListItemList *MegaChatApiImpl::getInactiveChatListItems()
{
    MegaChatListItemListPrivate *items = new MegaChatListItemListPrivate();

    sdkMutex.lock();

    ChatRoomList::iterator it;
    for (it = mClient->chats->begin(); it != mClient->chats->end(); it++)
    {
        if (!it->second->isActive())
        {
            items->addChatListItem(new MegaChatListItemPrivate(*it->second));
        }
    }

    sdkMutex.unlock();

    return items;
}

MegaChatHandle MegaChatApiImpl::getChatHandleByUser(MegaChatHandle userhandle)
{
    MegaChatHandle chatid = MEGACHAT_INVALID_HANDLE;

    sdkMutex.lock();

    ChatRoom *chatRoom = findChatRoomByUser(userhandle);
    if (chatRoom)
    {
        chatid = chatRoom->chatid();
    }

    sdkMutex.unlock();

    return chatid;
}

void MegaChatApiImpl::createChat(bool group, MegaChatPeerList *peerList, MegaChatRequestListener *listener)
{
    MegaChatRequestPrivate *request = new MegaChatRequestPrivate(MegaChatRequest::TYPE_CREATE_CHATROOM, listener);
    request->setFlag(group);
    request->setMegaChatPeerList(peerList);
    requestQueue.push(request);
    waiter->notify();
}

void MegaChatApiImpl::inviteToChat(MegaChatHandle chatid, MegaChatHandle uh, int privilege, MegaChatRequestListener *listener)
{
    MegaChatRequestPrivate *request = new MegaChatRequestPrivate(MegaChatRequest::TYPE_INVITE_TO_CHATROOM, listener);
    request->setChatHandle(chatid);
    request->setUserHandle(uh);
    request->setPrivilege(privilege);
    requestQueue.push(request);
    waiter->notify();
}

void MegaChatApiImpl::removeFromChat(MegaChatHandle chatid, MegaChatHandle uh, MegaChatRequestListener *listener)
{
    MegaChatRequestPrivate *request = new MegaChatRequestPrivate(MegaChatRequest::TYPE_REMOVE_FROM_CHATROOM, listener);
    request->setChatHandle(chatid);
    request->setUserHandle(uh);
    requestQueue.push(request);
    waiter->notify();
}

void MegaChatApiImpl::updateChatPermissions(MegaChatHandle chatid, MegaChatHandle uh, int privilege, MegaChatRequestListener *listener)
{
    MegaChatRequestPrivate *request = new MegaChatRequestPrivate(MegaChatRequest::TYPE_UPDATE_PEER_PERMISSIONS, listener);
    request->setChatHandle(chatid);
    request->setUserHandle(uh);
    request->setPrivilege(privilege);
    requestQueue.push(request);
    waiter->notify();
}

void MegaChatApiImpl::truncateChat(MegaChatHandle chatid, MegaChatHandle messageid, MegaChatRequestListener *listener)
{
    MegaChatRequestPrivate *request = new MegaChatRequestPrivate(MegaChatRequest::TYPE_TRUNCATE_HISTORY, listener);
    request->setChatHandle(chatid);
    request->setUserHandle(messageid);
    requestQueue.push(request);
    waiter->notify();
}

void MegaChatApiImpl::setChatTitle(MegaChatHandle chatid, const char *title, MegaChatRequestListener *listener)
{
    MegaChatRequestPrivate *request = new MegaChatRequestPrivate(MegaChatRequest::TYPE_EDIT_CHATROOM_NAME, listener);
    request->setChatHandle(chatid);
    request->setText(title);
    requestQueue.push(request);
    waiter->notify();
}

bool MegaChatApiImpl::openChatRoom(MegaChatHandle chatid, MegaChatRoomListener *listener)
{    
    if (!listener)
    {
        return false;
    }

    sdkMutex.lock();

    ChatRoom *chatroom = findChatRoom(chatid);
    if (chatroom)
    {
        addChatRoomListener(chatid, listener);
        chatroom->setAppChatHandler(getChatRoomHandler(chatid));
    }

    sdkMutex.unlock();
    return chatroom;
}

void MegaChatApiImpl::closeChatRoom(MegaChatHandle chatid, MegaChatRoomListener *listener)
{
    sdkMutex.lock();

    ChatRoom *chatroom = findChatRoom(chatid);
    if (chatroom)
    {
        chatroom->removeAppChatHandler();
        removeChatRoomHandler(chatid);
        removeChatRoomListener(listener);
    }

    sdkMutex.unlock();
}

int MegaChatApiImpl::loadMessages(MegaChatHandle chatid, int count)
{
    int ret = MegaChatApi::SOURCE_NONE;
    sdkMutex.lock();

    ChatRoom *chatroom = findChatRoom(chatid);
    if (chatroom)
    {
        Chat &chat = chatroom->chat();
        HistSource source = chat.getHistory(count);
        switch (source)
        {
        case kHistSourceNone:   ret = MegaChatApi::SOURCE_NONE; break;
        case kHistSourceRam:
        case kHistSourceDb:     ret = MegaChatApi::SOURCE_LOCAL; break;
        case kHistSourceServer: ret = MegaChatApi::SOURCE_REMOTE; break;
        default:
            API_LOG_ERROR("Unknown source of messages at loadMessages()");
            break;
        }
    }

    sdkMutex.unlock();
    return ret;
}

bool MegaChatApiImpl::isFullHistoryLoaded(MegaChatHandle chatid)
{
    bool ret = false;
    sdkMutex.lock();

    ChatRoom *chatroom = findChatRoom(chatid);
    if (chatroom)
    {
        Chat &chat = chatroom->chat();
        ret = chat.haveAllHistoryNotified();
    }

    sdkMutex.unlock();
    return ret;
}

MegaChatMessage *MegaChatApiImpl::getMessage(MegaChatHandle chatid, MegaChatHandle msgid)
{
    MegaChatMessagePrivate *megaMsg = NULL;
    sdkMutex.lock();

    ChatRoom *chatroom = findChatRoom(chatid);
    if (chatroom)
    {
        Chat &chat = chatroom->chat();
        Idx index = chat.msgIndexFromId(msgid);
        if (index != CHATD_IDX_INVALID)
        {
            Message *msg = chat.findOrNull(index);
            if (msg)    // probably redundant
            {
                megaMsg = new MegaChatMessagePrivate(*msg, chat.getMsgStatus(*msg, index), index);
            }
            else
            {
                API_LOG_ERROR("Failed to find message by index, being index retrieved from message id (index: %d, id: %d)", index, msgid);
            }
        }
    }
    else
    {
        API_LOG_ERROR("Chatroom not found (chatid: %d)", chatid);
    }

    sdkMutex.unlock();
    return megaMsg;
}

MegaChatMessage *MegaChatApiImpl::sendMessage(MegaChatHandle chatid, const char *msg)
{
    if (!msg)
    {
        return NULL;
    }

    MegaChatMessagePrivate *megaMsg = NULL;
    sdkMutex.lock();

    ChatRoom *chatroom = findChatRoom(chatid);
    if (chatroom)
    {
        Chat &chat = chatroom->chat();
        unsigned char t = MegaChatMessage::TYPE_NORMAL;
        Message *m = chat.msgSubmit(msg, strlen(msg), t, NULL);

        megaMsg = new MegaChatMessagePrivate(*m, Message::Status::kSending, CHATD_IDX_INVALID);
    }

    sdkMutex.unlock();
    return megaMsg;    
}

MegaChatMessage *MegaChatApiImpl::editMessage(MegaChatHandle chatid, MegaChatHandle msgid, const char *msg)
{
    MegaChatMessagePrivate *megaMsg = NULL;
    sdkMutex.lock();

    ChatRoom *chatroom = findChatRoom(chatid);
    if (chatroom)
    {
        Chat &chat = chatroom->chat();
        Message *originalMsg = findMessage(chatid, msgid);
        Idx index;
        if (originalMsg)
        {
            index = chat.msgIndexFromId(msgid);
        }
        else   // message may not have an index yet (not confirmed)
        {
            index = MEGACHAT_INVALID_INDEX;
            originalMsg = findMessageNotConfirmed(chatid, msgid);   // find by transactional id
        }

        if (originalMsg)
        {
            const Message *editedMsg = chat.msgModify(*originalMsg, msg, msg ? strlen(msg) : 0, NULL);
            if (editedMsg)
            {
                megaMsg = new MegaChatMessagePrivate(*editedMsg, Message::Status::kSending, index);
            }
        }
    }

    sdkMutex.unlock();
    return megaMsg;
}

bool MegaChatApiImpl::setMessageSeen(MegaChatHandle chatid, MegaChatHandle msgid)
{
    bool ret = false;

    sdkMutex.lock();

    ChatRoom *chatroom = findChatRoom(chatid);
    if (chatroom)
    {
        ret = chatroom->chat().setMessageSeen((Id) msgid);
    }    

    sdkMutex.unlock();

    return ret;
}

MegaChatMessage *MegaChatApiImpl::getLastMessageSeen(MegaChatHandle chatid)
{
    MegaChatMessagePrivate *megaMsg = NULL;

    sdkMutex.lock();

    ChatRoom *chatroom = findChatRoom(chatid);
    if (chatroom)
    {
        Chat &chat = chatroom->chat();
        Idx index = chat.lastSeenIdx();
        if (index != CHATD_IDX_INVALID)
        {
            const Message *msg = chat.findOrNull(index);
            if (msg)
            {
                Message::Status status = chat.getMsgStatus(*msg, index);
                megaMsg = new MegaChatMessagePrivate(*msg, status, index);
            }
        }
    }

    sdkMutex.unlock();

    return megaMsg;
}

void MegaChatApiImpl::removeUnsentMessage(MegaChatHandle chatid, MegaChatHandle tempid)
{
    sdkMutex.lock();

    ChatRoom *chatroom = findChatRoom(chatid);
    if (chatroom)
    {
        Chat &chat = chatroom->chat();
        chat.removeManualSend(tempid);
    }

    sdkMutex.unlock();
}

void MegaChatApiImpl::sendTypingNotification(MegaChatHandle chatid)
{
    sdkMutex.lock();

    ChatRoom *chatroom = findChatRoom(chatid);
    if (chatroom)
    {
        chatroom->sendTypingNotification();
    }

    sdkMutex.unlock();
}

MegaStringList *MegaChatApiImpl::getChatAudioInDevices()
{
    return NULL;
}

MegaStringList *MegaChatApiImpl::getChatVideoInDevices()
{
    return NULL;
}

bool MegaChatApiImpl::setChatAudioInDevice(const char *device)
{
    return true;
}

bool MegaChatApiImpl::setChatVideoInDevice(const char *device)
{
    return true;
}

void MegaChatApiImpl::startChatCall(MegaUser *peer, bool enableVideo, MegaChatRequestListener *listener)
{

}

void MegaChatApiImpl::answerChatCall(MegaChatCall *call, bool accept, MegaChatRequestListener *listener)
{

}

void MegaChatApiImpl::hangAllChatCalls()
{

}

void MegaChatApiImpl::addChatCallListener(MegaChatCallListener *listener)
{
    if (!listener)
    {
        return;
    }

    sdkMutex.lock();
    callListeners.insert(listener);
    sdkMutex.unlock();

}

void MegaChatApiImpl::addChatRequestListener(MegaChatRequestListener *listener)
{
    if (!listener)
    {
        return;
    }

    sdkMutex.lock();
    requestListeners.insert(listener);
    sdkMutex.unlock();
}

void MegaChatApiImpl::addChatLocalVideoListener(MegaChatVideoListener *listener)
{
    if (!listener)
    {
        return;
    }

    sdkMutex.lock();
    localVideoListeners.insert(listener);
    sdkMutex.unlock();
}

void MegaChatApiImpl::addChatRemoteVideoListener(MegaChatVideoListener *listener)
{
    if (!listener)
    {
        return;
    }

    sdkMutex.lock();
    remoteVideoListeners.insert(listener);
    sdkMutex.unlock();
}

void MegaChatApiImpl::addChatListener(MegaChatListener *listener)
{
    if (!listener)
    {
        return;
    }

    sdkMutex.lock();
    listeners.insert(listener);
    sdkMutex.unlock();
}

void MegaChatApiImpl::addChatRoomListener(MegaChatHandle chatid, MegaChatRoomListener *listener)
{
    if (!listener || chatid == MEGACHAT_INVALID_HANDLE)
    {
        return;
    }

    sdkMutex.lock();
    roomListeners.insert(listener);
    sdkMutex.unlock();
}

void MegaChatApiImpl::removeChatCallListener(MegaChatCallListener *listener)
{
    if (!listener)
    {
        return;
    }

    sdkMutex.lock();
    callListeners.erase(listener);
    sdkMutex.unlock();
}

void MegaChatApiImpl::removeChatRequestListener(MegaChatRequestListener *listener)
{
    if (!listener)
    {
        return;
    }

    sdkMutex.lock();
    requestListeners.erase(listener);

    map<int,MegaChatRequestPrivate*>::iterator it = requestMap.begin();
    while (it != requestMap.end())
    {
        MegaChatRequestPrivate* request = it->second;
        if(request->getListener() == listener)
        {
            request->setListener(NULL);
        }

        it++;
    }

    requestQueue.removeListener(listener);
    sdkMutex.unlock();
}

void MegaChatApiImpl::removeChatLocalVideoListener(MegaChatVideoListener *listener)
{
    if (!listener)
    {
        return;
    }

    sdkMutex.lock();
    localVideoListeners.erase(listener);
    sdkMutex.unlock();
}

void MegaChatApiImpl::removeChatRemoteVideoListener(MegaChatVideoListener *listener)
{
    if (!listener)
    {
        return;
    }

    sdkMutex.lock();
    remoteVideoListeners.erase(listener);
    sdkMutex.unlock();
}

void MegaChatApiImpl::removeChatListener(MegaChatListener *listener)
{
    if (!listener)
    {
        return;
    }

    sdkMutex.lock();
    listeners.erase(listener);
    sdkMutex.unlock();
}

void MegaChatApiImpl::removeChatRoomListener(MegaChatRoomListener *listener)
{
    if (!listener)
    {
        return;
    }

    sdkMutex.lock();
    roomListeners.erase(listener);
    sdkMutex.unlock();
}

IApp::IChatHandler *MegaChatApiImpl::createChatHandler(ChatRoom &room)
{
    return getChatRoomHandler(room.chatid());
}

IApp::IContactListHandler *MegaChatApiImpl::contactListHandler()
{
    return nullptr;
}

IApp::IChatListHandler *MegaChatApiImpl::chatListHandler()
{
    return this;
}

void MegaChatApiImpl::onIncomingContactRequest(const MegaContactRequest &req)
{
    // it is notified to the app by the existing MegaApi
}

rtcModule::IEventHandler *MegaChatApiImpl::onIncomingCall(const shared_ptr<rtcModule::ICallAnswer> &ans)
{
    // TODO: create the call object implementing IEventHandler and return it
    return new MegaChatCallPrivate(ans);
}

void MegaChatApiImpl::notifyInvited(const ChatRoom &room)
{
    MegaChatRoomPrivate *chat = new MegaChatRoomPrivate(room);

    fireOnChatRoomUpdate(chat);
}

void MegaChatApiImpl::onInitStateChange(int newState)
{
    API_LOG_DEBUG("Karere initialization state has changed: %d", newState);

    int state = MegaChatApiImpl::convertInitState(newState);

    // only notify meaningful state to the app
    if (state == MegaChatApi::INIT_ERROR ||
            state == MegaChatApi::INIT_WAITING_NEW_SESSION ||
            state == MegaChatApi::INIT_OFFLINE_SESSION ||
            state == MegaChatApi::INIT_ONLINE_SESSION ||
            state == MegaChatApi::INIT_NO_CACHE)
    {
        fireOnChatInitStateUpdate(state);
    }
}

int MegaChatApiImpl::convertInitState(int state)
{
    switch (state)
    {
    case karere::Client::kInitErrGeneric:
    case karere::Client::kInitErrCorruptCache:
    case karere::Client::kInitErrSidMismatch:
    case karere::Client::kInitErrAlready:
        return MegaChatApi::INIT_ERROR;

    case karere::Client::kInitErrNoCache:
        return MegaChatApi::INIT_NO_CACHE;

    case karere::Client::kInitWaitingNewSession:
        return MegaChatApi::INIT_WAITING_NEW_SESSION;

    case karere::Client::kInitHasOfflineSession:
        return MegaChatApi::INIT_OFFLINE_SESSION;

    case karere::Client::kInitHasOnlineSession:
        return MegaChatApi::INIT_ONLINE_SESSION;

    case karere::Client::kInitCreated:
    case karere::Client::kInitTerminating:
    case karere::Client::kInitTerminated:
    default:
        return state;
    }
}

IApp::IGroupChatListItem *MegaChatApiImpl::addGroupChatItem(GroupChatRoom &chat)
{
    MegaChatGroupListItemHandler *itemHandler = new MegaChatGroupListItemHandler(*this, chat);
    chatGroupListItemHandler.insert(itemHandler);

    // notify the app about the new chatroom
    MegaChatListItemPrivate *item = new MegaChatListItemPrivate(chat);
    fireOnChatListItemUpdate(item);

    return (IGroupChatListItem *) itemHandler;
}

IApp::IPeerChatListItem *MegaChatApiImpl::addPeerChatItem(PeerChatRoom &chat)
{
    MegaChatPeerListItemHandler *itemHandler = new MegaChatPeerListItemHandler(*this, chat);
    chatPeerListItemHandler.insert(itemHandler);

    // notify the app about the new chatroom
    MegaChatListItemPrivate *item = new MegaChatListItemPrivate(chat);
    fireOnChatListItemUpdate(item);

    return (IPeerChatListItem *) itemHandler;
}

void MegaChatApiImpl::removeGroupChatItem(IGroupChatListItem &item)
{
    set<MegaChatGroupListItemHandler *>::iterator it = chatGroupListItemHandler.begin();
    while (it != chatGroupListItemHandler.end())
    {
        IGroupChatListItem *itemHandler = (*it);
        if (itemHandler == &item)
        {
//            TODO: Redmine ticket #5693
//            MegaChatListItemPrivate *listItem = new MegaChatListItemPrivate((*it)->getChatRoom());
//            listItem->setClosed();
//            fireOnChatListItemUpdate(listItem);

            chatGroupListItemHandler.erase(*it);
            delete (*it);
            return;
        }

        it++;
    }
}

void MegaChatApiImpl::removePeerChatItem(IPeerChatListItem &item)
{
    set<MegaChatPeerListItemHandler *>::iterator it = chatPeerListItemHandler.begin();
    while (it != chatPeerListItemHandler.end())
    {
        IPeerChatListItem *itemHandler = (*it);
        if (itemHandler == &item)
        {
//            TODO: Redmine ticket #5693
//            MegaChatListItemPrivate *listItem = new MegaChatListItemPrivate((*it)->getChatRoom());
//            listItem->setClosed();
//            fireOnChatListItemUpdate(listItem);

            chatPeerListItemHandler.erase(*it);
            delete (*it);
            return;
        }

        it++;
    }
}

void MegaChatApiImpl::onOwnPresence(Presence pres, bool inProgress)
{
    if (inProgress)
        return;

    if (pres.status() == this->status)
    {
        API_LOG_DEBUG("onOwnPresence() notifies the same status: %s", pres.toString());
        return;
    }

    this->status = pres.status();

    fireOnChatOnlineStatusUpdate(status);
    API_LOG_INFO("My own presence has changed to %s", pres.toString());
}

ChatRequestQueue::ChatRequestQueue()
{
    mutex.init(false);
}

void ChatRequestQueue::push(MegaChatRequestPrivate *request)
{
    mutex.lock();
    requests.push_back(request);
    mutex.unlock();
}

void ChatRequestQueue::push_front(MegaChatRequestPrivate *request)
{
    mutex.lock();
    requests.push_front(request);
    mutex.unlock();
}

MegaChatRequestPrivate *ChatRequestQueue::pop()
{
    mutex.lock();
    if(requests.empty())
    {
        mutex.unlock();
        return NULL;
    }
    MegaChatRequestPrivate *request = requests.front();
    requests.pop_front();
    mutex.unlock();
    return request;
}

void ChatRequestQueue::removeListener(MegaChatRequestListener *listener)
{
    mutex.lock();

    deque<MegaChatRequestPrivate *>::iterator it = requests.begin();
    while(it != requests.end())
    {
        MegaChatRequestPrivate *request = (*it);
        if(request->getListener()==listener)
            request->setListener(NULL);
        it++;
    }

    mutex.unlock();
}

EventQueue::EventQueue()
{
    mutex.init(false);
}

void EventQueue::push(void *transfer)
{
    mutex.lock();
    events.push_back(transfer);
    mutex.unlock();
}

void EventQueue::push_front(void *event)
{
    mutex.lock();
    events.push_front(event);
    mutex.unlock();
}

void* EventQueue::pop()
{
    mutex.lock();
    if(events.empty())
    {
        mutex.unlock();
        return NULL;
    }
    void* event = events.front();
    events.pop_front();
    mutex.unlock();
    return event;
}

MegaChatRequestPrivate::MegaChatRequestPrivate(int type, MegaChatRequestListener *listener)
{
    this->type = type;
    this->tag = 0;
    this->listener = listener;

    this->number = 0;
    this->retry = 0;
    this->flag = false;
    this->peerList = NULL;
    this->chatid = MEGACHAT_INVALID_HANDLE;
    this->userHandle = MEGACHAT_INVALID_HANDLE;
    this->privilege = MegaChatPeerList::PRIV_UNKNOWN;
    this->text = NULL;
}

MegaChatRequestPrivate::MegaChatRequestPrivate(MegaChatRequestPrivate &request)
{
    this->text = NULL;
    this->peerList = NULL;

    this->type = request.getType();
    this->listener = request.getListener();
    this->setTag(request.getTag());
    this->setNumber(request.getNumber());
    this->setNumRetry(request.getNumRetry());
    this->setFlag(request.getFlag());
    this->setMegaChatPeerList(request.getMegaChatPeerList());
    this->setChatHandle(request.getChatHandle());
    this->setUserHandle(request.getUserHandle());
    this->setPrivilege(request.getPrivilege());
    this->setText(request.getText());
}

MegaChatRequestPrivate::~MegaChatRequestPrivate()
{
    delete peerList;
    delete [] text;
}

MegaChatRequest *MegaChatRequestPrivate::copy()
{
    return new MegaChatRequestPrivate(*this);
}

const char *MegaChatRequestPrivate::getRequestString() const
{
    switch(type)
    {
        case TYPE_DELETE: return "DELETE";
        case TYPE_LOGOUT: return "LOGOUT";
        case TYPE_CONNECT: return "CONNECT";
        case TYPE_INITIALIZE: return "INITIALIZE";
        case TYPE_SET_ONLINE_STATUS: return "SET_CHAT_STATUS";
        case TYPE_CREATE_CHATROOM: return "CREATE CHATROOM";
        case TYPE_INVITE_TO_CHATROOM: return "INVITE_TO_CHATROOM";
        case TYPE_REMOVE_FROM_CHATROOM: return "REMOVE_FROM_CHATROOM";
        case TYPE_UPDATE_PEER_PERMISSIONS: return "UPDATE_PEER_PERMISSIONS";
        case TYPE_TRUNCATE_HISTORY: return "TRUNCATE_HISTORY";
        case TYPE_EDIT_CHATROOM_NAME: return "EDIT_CHATROOM_NAME";
        case TYPE_EDIT_CHATROOM_PIC: return "EDIT_CHATROOM_PIC";
        case TYPE_GET_FIRSTNAME: return "GET_FIRSTNAME";
        case TYPE_GET_LASTNAME: return "GET_LASTNAME";
        case TYPE_GET_EMAIL: return "GET_EMAIL";
        case TYPE_DISCONNECT: return "DISCONNECT";

        case TYPE_START_CHAT_CALL: return "START_CHAT_CALL";
        case TYPE_ANSWER_CHAT_CALL: return "ANSWER_CHAT_CALL";
    }
    return "UNKNOWN";
}

const char *MegaChatRequestPrivate::toString() const
{
    return getRequestString();
}

MegaChatRequestListener *MegaChatRequestPrivate::getListener() const
{
    return listener;
}

int MegaChatRequestPrivate::getType() const
{
    return type;
}

long long MegaChatRequestPrivate::getNumber() const
{
    return number;
}

int MegaChatRequestPrivate::getNumRetry() const
{
    return retry;
}

bool MegaChatRequestPrivate::getFlag() const
{
    return flag;
}

MegaChatPeerList *MegaChatRequestPrivate::getMegaChatPeerList()
{
    return peerList;
}

MegaChatHandle MegaChatRequestPrivate::getChatHandle()
{
    return chatid;
}

MegaChatHandle MegaChatRequestPrivate::getUserHandle()
{
    return userHandle;
}

int MegaChatRequestPrivate::getPrivilege()
{
    return privilege;
}

const char *MegaChatRequestPrivate::getText() const
{
    return text;
}

int MegaChatRequestPrivate::getTag() const
{
    return tag;
}

void MegaChatRequestPrivate::setListener(MegaChatRequestListener *listener)
{
    this->listener = listener;
}

void MegaChatRequestPrivate::setTag(int tag)
{
    this->tag = tag;
}

void MegaChatRequestPrivate::setNumber(long long number)
{
    this->number = number;
}

void MegaChatRequestPrivate::setNumRetry(int retry)
{
    this->retry = retry;
}

void MegaChatRequestPrivate::setFlag(bool flag)
{
    this->flag = flag;
}

void MegaChatRequestPrivate::setMegaChatPeerList(MegaChatPeerList *peerList)
{
    if (this->peerList)
        delete this->peerList;

    this->peerList = peerList ? peerList->copy() : NULL;
}

void MegaChatRequestPrivate::setChatHandle(MegaChatHandle chatid)
{
    this->chatid = chatid;
}

void MegaChatRequestPrivate::setUserHandle(MegaChatHandle userhandle)
{
    this->userHandle = userhandle;
}

void MegaChatRequestPrivate::setPrivilege(int priv)
{
    this->privilege = priv;
}

void MegaChatRequestPrivate::setText(const char *text)
{
    if(this->text)
    {
        delete [] this->text;
    }
    this->text = MegaApi::strdup(text);
}

MegaChatCallPrivate::MegaChatCallPrivate(const shared_ptr<rtcModule::ICallAnswer> &ans)
{
    mAns = ans;
#ifndef KARERE_DISABLE_WEBRTC
    this->peer = mAns->call()->peerJid().c_str();
#else
    this->peer = nullptr;
#endif
    status = 0;
    tag = 0;
    videoReceiver = NULL;
}

MegaChatCallPrivate::MegaChatCallPrivate(const char *peer)
{
    this->peer = MegaApi::strdup(peer);
    status = 0;
    tag = 0;
    videoReceiver = NULL;
    mAns = NULL;
}

MegaChatCallPrivate::MegaChatCallPrivate(const MegaChatCallPrivate &call)
{
    this->peer = MegaApi::strdup(call.getPeer());
    this->status = call.getStatus();
    this->tag = call.getTag();
    this->videoReceiver = NULL;
    mAns = NULL;
}

MegaChatCallPrivate::~MegaChatCallPrivate()
{
    delete [] peer;
//    delete mAns;  it's a shared pointer, no need to delete
    // videoReceiver is deleted on onVideoDetach, because it's called after the call is finished
}

MegaChatCall *MegaChatCallPrivate::copy()
{
    return new MegaChatCallPrivate(*this);
}

int MegaChatCallPrivate::getStatus() const
{
    return status;
}

int MegaChatCallPrivate::getTag() const
{
    return tag;
}

MegaChatHandle MegaChatCallPrivate::getContactHandle() const
{
    if(!peer)
    {
        return MEGACHAT_INVALID_HANDLE;
    }

    MegaChatHandle userHandle = MEGACHAT_INVALID_HANDLE;
    string tmp = peer;
    tmp.resize(13);
    Base32::atob(tmp.data(), (byte *)&userHandle, sizeof(userHandle));
    return userHandle;
}

//shared_ptr<rtcModule::ICallAnswer> MegaChatCallPrivate::getAnswerObject()
//{
//    return mAns;
//}

const char *MegaChatCallPrivate::getPeer() const
{
    return peer;
}

void MegaChatCallPrivate::setStatus(int status)
{
    this->status = status;
}

void MegaChatCallPrivate::setTag(int tag)
{
    this->tag = tag;
}

void MegaChatCallPrivate::setVideoReceiver(MegaChatVideoReceiver *videoReceiver)
{
    delete this->videoReceiver;
    this->videoReceiver = videoReceiver;
}

shared_ptr<rtcModule::ICall> MegaChatCallPrivate::call() const
{
    return nullptr;
}

bool MegaChatCallPrivate::reqStillValid() const
{
    return false;
}

set<string> *MegaChatCallPrivate::files() const
{
    return NULL;
}

AvFlags MegaChatCallPrivate::peerMedia() const
{
    AvFlags ret;
    return ret;
}

bool MegaChatCallPrivate::answer(bool accept, AvFlags ownMedia)
{
    return false;
}

//void MegaChatCallPrivate::setAnswerObject(rtcModule::ICallAnswer *answerObject)
//{
//    this->mAns = answerObject;
//}

MegaChatVideoReceiver::MegaChatVideoReceiver(MegaChatApiImpl *chatApi, MegaChatCallPrivate *call, bool local)
{
    this->chatApi = chatApi;
    this->call = call;
    this->local = local;
}

MegaChatVideoReceiver::~MegaChatVideoReceiver()
{
}

unsigned char *MegaChatVideoReceiver::getImageBuffer(unsigned short width, unsigned short height, void **userData)
{
    MegaChatVideoFrame *frame = new MegaChatVideoFrame;
    frame->width = width;
    frame->height = height;
    frame->buffer = new byte[width * height * 4];  // in format ARGB: 4 bytes per pixel
    *userData = frame;
    return frame->buffer;
}

void MegaChatVideoReceiver::frameComplete(void *userData)
{
    MegaChatVideoFrame *frame = (MegaChatVideoFrame *)userData;
    if(local)
    {
        chatApi->fireOnChatLocalVideoData(call, frame->width, frame->height, (char *)frame->buffer);
    }
    else
    {
        chatApi->fireOnChatRemoteVideoData(call, frame->width, frame->height, (char *)frame->buffer);
    }
    delete frame->buffer;
    delete frame;
}

void MegaChatVideoReceiver::onVideoAttach()
{

}

void MegaChatVideoReceiver::onVideoDetach()
{
    delete this;
}

void MegaChatVideoReceiver::clearViewport()
{
}

void MegaChatVideoReceiver::released()
{

}


MegaChatRoomHandler::MegaChatRoomHandler(MegaChatApiImpl *chatApi, MegaChatHandle chatid)
{
    this->chatApi = chatApi;
    this->chatid = chatid;

    this->mRoom = NULL;
    this->mChat = NULL;
}

IApp::ICallHandler *MegaChatRoomHandler::callHandler()
{
    // TODO: create a MegaChatCallPrivate() with the peer information and return it
    return NULL;
}

void MegaChatRoomHandler::onUserTyping(karere::Id user)
{
    MegaChatRoomPrivate *chat = (MegaChatRoomPrivate *) chatApi->getChatRoom(chatid);
    chat->setUserTyping(user.val);

    chatApi->fireOnChatRoomUpdate(chat);
}

void MegaChatRoomHandler::onMemberNameChanged(uint64_t userid, const std::string &newName)
{
    MegaChatRoomPrivate *chat = (MegaChatRoomPrivate *) chatApi->getChatRoom(chatid);
    chat->setMembersUpdated();

    chatApi->fireOnChatRoomUpdate(chat);
}

void MegaChatRoomHandler::onTitleChanged(const string &title)
{
    MegaChatRoomPrivate *chat = (MegaChatRoomPrivate *) chatApi->getChatRoom(chatid);
    chat->setTitle(title);

    chatApi->fireOnChatRoomUpdate(chat);
}

void MegaChatRoomHandler::onUnreadCountChanged(int count)
{
    MegaChatRoomPrivate *chat = (MegaChatRoomPrivate *) chatApi->getChatRoom(chatid);
    chat->setUnreadCount(count);

    chatApi->fireOnChatRoomUpdate(chat);
}

void MegaChatRoomHandler::onPresenceChanged(Presence state)
{
    MegaChatRoomPrivate *chat = (MegaChatRoomPrivate *) chatApi->getChatRoom(chatid);
    chat->setOnlineStatus(state.status());

    chatApi->fireOnChatRoomUpdate(chat);
}

void MegaChatRoomHandler::init(Chat &chat, DbInterface *&)
{
    mChat = &chat;
    mRoom = chatApi->findChatRoom(chatid);

    mChat->resetListenerState();
}

void MegaChatRoomHandler::onDestroy()
{
    mChat = NULL;
    mRoom = NULL;
}

void MegaChatRoomHandler::onRecvNewMessage(Idx idx, Message &msg, Message::Status status)
{
    MegaChatMessagePrivate *message = new MegaChatMessagePrivate(msg, status, idx);
    chatApi->fireOnMessageReceived(message);
}

void MegaChatRoomHandler::onRecvHistoryMessage(Idx idx, Message &msg, Message::Status status, bool isLocal)
{
    MegaChatMessagePrivate *message = new MegaChatMessagePrivate(msg, status, idx);
    chatApi->fireOnMessageLoaded(message);
}

void MegaChatRoomHandler::onHistoryDone(chatd::HistSource /*source*/)
{
    chatApi->fireOnMessageLoaded(NULL);
}

void MegaChatRoomHandler::onUnsentMsgLoaded(chatd::Message &msg)
{
    Message::Status status = (Message::Status) MegaChatMessage::STATUS_SENDING;
    MegaChatMessagePrivate *message = new MegaChatMessagePrivate(msg, status, MEGACHAT_INVALID_INDEX);
    chatApi->fireOnMessageLoaded(message);
}

void MegaChatRoomHandler::onUnsentEditLoaded(chatd::Message &msg, bool oriMsgIsSending)
{
    Idx index = MEGACHAT_INVALID_INDEX;
    if (!oriMsgIsSending)   // original message was already sent
    {
        index = mChat->msgIndexFromId(msg.id());
    }
    MegaChatMessagePrivate *message = new MegaChatMessagePrivate(msg, Message::kSending, index);
    message->setContentChanged();
    chatApi->fireOnMessageLoaded(message);
}

void MegaChatRoomHandler::onMessageConfirmed(Id msgxid, const Message &msg, Idx idx)
{
    MegaChatMessagePrivate *message = new MegaChatMessagePrivate(msg, Message::kServerReceived, idx);
    message->setStatus(MegaChatMessage::STATUS_SERVER_RECEIVED);
    message->setTempId(msgxid);     // to allow the app to find the "temporal" message
    chatApi->fireOnMessageUpdate(message);
}

void MegaChatRoomHandler::onMessageRejected(const Message &msg)
{
    MegaChatMessagePrivate *message = new MegaChatMessagePrivate(msg, Message::kServerRejected, MEGACHAT_INVALID_INDEX);
    message->setStatus(MegaChatMessage::STATUS_SERVER_REJECTED);
    chatApi->fireOnMessageUpdate(message);
}

void MegaChatRoomHandler::onMessageStatusChange(Idx idx, Message::Status newStatus, const Message &msg)
{
    MegaChatMessagePrivate *message = new MegaChatMessagePrivate(msg, newStatus, idx);
    message->setStatus(newStatus);
    chatApi->fireOnMessageUpdate(message);
}

void MegaChatRoomHandler::onMessageEdited(const Message &msg, chatd::Idx idx)
{
    Message::Status status = mChat->getMsgStatus(msg, idx);
    MegaChatMessagePrivate *message = new MegaChatMessagePrivate(msg, status, idx);
    message->setContentChanged();
    chatApi->fireOnMessageUpdate(message);
}

void MegaChatRoomHandler::onEditRejected(const Message &msg, bool oriIsConfirmed)
{
    Idx index;
    Message::Status status;

    if (oriIsConfirmed)    // message is confirmed, but edit has been rejected
    {
        index = mChat->msgIndexFromId(msg.id());
        status = mChat->getMsgStatus(msg, index);
    }
    else // both, original message and edit, have been rejected
    {
        index = MEGACHAT_INVALID_INDEX;
        status = Message::kSending;
    }

    MegaChatMessagePrivate *message = new MegaChatMessagePrivate(msg, status, index);
    message->setStatus(status);
    chatApi->fireOnMessageUpdate(message);
}

void MegaChatRoomHandler::onOnlineStateChange(ChatState)
{
    // apps not interested about this event
}

void MegaChatRoomHandler::onUserJoin(Id userid, Priv privilege)
{
    if (mRoom)
    {
        // forward the event to the chatroom, so chatlist items also receive the notification
        mRoom->onUserJoin(userid, privilege);

        MegaChatRoomPrivate *chatroom = new MegaChatRoomPrivate(*mRoom);
        chatroom->setMembersUpdated();
        chatApi->fireOnChatRoomUpdate(chatroom);
    }
}

void MegaChatRoomHandler::onUserLeave(Id userid)
{
    if (mRoom)
    {
        // forward the event to the chatroom, so chatlist items also receive the notification
        mRoom->onUserLeave(userid);

        MegaChatRoomPrivate *chatroom = new MegaChatRoomPrivate(*mRoom);
        chatroom->setMembersUpdated();
        chatApi->fireOnChatRoomUpdate(chatroom);
    }
}

void MegaChatRoomHandler::onRejoinedChat()
{
    if (mRoom)
    {
        MegaChatRoomPrivate *chatroom = new MegaChatRoomPrivate(*mRoom);
        chatApi->fireOnChatRoomUpdate(chatroom);
    }
}

void MegaChatRoomHandler::onExcludedFromChat()
{

    if (mRoom)
    {
        MegaChatRoomPrivate *chatroom = new MegaChatRoomPrivate(*mRoom);
        chatroom->setClosed();
        chatApi->fireOnChatRoomUpdate(chatroom);
    }
}

void MegaChatRoomHandler::onUnreadChanged()
{
    if (mRoom)
    {
        // forward the event to the chatroom, so chatlist items also receive the notification
        mRoom->onUnreadChanged();

        if (mChat)
        {
            MegaChatRoomPrivate *chatroom = new MegaChatRoomPrivate(*mRoom);
            chatroom->setUnreadCount(mChat->unreadMsgCount());
            chatApi->fireOnChatRoomUpdate(chatroom);
        }
    }
}

void MegaChatRoomHandler::onManualSendRequired(chatd::Message *msg, uint64_t id, chatd::ManualSendReason reason)
{
    MegaChatMessagePrivate *message = new MegaChatMessagePrivate(*msg, Message::kSendingManual, MEGACHAT_INVALID_INDEX);
    delete msg; // we take ownership of the Message

    message->setStatus(MegaChatMessage::STATUS_SENDING_MANUAL);
    message->setTempId(id); // identifier for the manual-send queue, for removal from queue
    message->setCode(reason);
    chatApi->fireOnMessageLoaded(message);
}


MegaChatErrorPrivate::MegaChatErrorPrivate(const string &msg, int code, int type)
    : promise::Error(msg, code, type)
{
    this->setHandled();
}

MegaChatErrorPrivate::MegaChatErrorPrivate(int code, int type)
    : promise::Error(MegaChatErrorPrivate::getGenericErrorString(code), code, type)
{
    this->setHandled();
}

const char* MegaChatErrorPrivate::getGenericErrorString(int errorCode)
{
    switch(errorCode)
    {
    case ERROR_OK:
        return "No error";
    case ERROR_ARGS:
        return "Invalid argument";
    case ERROR_UNKNOWN:
    default:
        return "Unknown error";
    }
}


MegaChatErrorPrivate::MegaChatErrorPrivate(const MegaChatErrorPrivate *error)
    : promise::Error(error->getErrorString(), error->getErrorCode(), error->getErrorType())
{
    this->setHandled();
}

int MegaChatErrorPrivate::getErrorCode() const
{
    return code();
}

int MegaChatErrorPrivate::getErrorType() const
{
    return type();
}

const char *MegaChatErrorPrivate::getErrorString() const
{
    return what();
}

const char *MegaChatErrorPrivate::toString() const
{
    char *errorString = new char[msg().size()+1];
    strcpy(errorString, what());
    return errorString;
}

MegaChatError *MegaChatErrorPrivate::copy()
{
    return new MegaChatErrorPrivate(this);
}


MegaChatRoomListPrivate::MegaChatRoomListPrivate()
{

}

MegaChatRoomListPrivate::MegaChatRoomListPrivate(const MegaChatRoomListPrivate *list)
{
    MegaChatRoomPrivate *chat;

    for (unsigned int i = 0; i < list->size(); i++)
    {
        chat = new MegaChatRoomPrivate(list->get(i));
        this->list.push_back(chat);
    }
}

MegaChatRoomList *MegaChatRoomListPrivate::copy() const
{
    return new MegaChatRoomListPrivate(this);
}

const MegaChatRoom *MegaChatRoomListPrivate::get(unsigned int i) const
{
    if (i >= size())
    {
        return NULL;
    }
    else
    {
        return list.at(i);
    }
}

unsigned int MegaChatRoomListPrivate::size() const
{
    return list.size();
}

void MegaChatRoomListPrivate::addChatRoom(MegaChatRoom *chat)
{
    list.push_back(chat);
}


MegaChatRoomPrivate::MegaChatRoomPrivate(const MegaChatRoom *chat)
{
    this->chatid = chat->getChatId();
    this->priv = chat->getOwnPrivilege();
    for (unsigned int i = 0; i < chat->getPeerCount(); i++)
    {
        MegaChatHandle uh = chat->getPeerHandle(i);
        peers.push_back(userpriv_pair(uh, (privilege_t) chat->getPeerPrivilege(i)));
        peerFirstnames.push_back(chat->getPeerFirstname(i));
        peerLastnames.push_back(chat->getPeerLastname(i));
    }
    this->group = chat->isGroup();
    this->title = chat->getTitle();
    this->unreadCount = chat->getUnreadCount();
    this->status = chat->getOnlineStatus();
    this->active = chat->isActive();
    this->changed = chat->getChanges();
    this->uh = chat->getUserTyping();
}

MegaChatRoomPrivate::MegaChatRoomPrivate(const ChatRoom &chat)
{
    this->changed = 0;
    this->chatid = chat.chatid();
    this->priv = chat.ownPriv();
    this->group = chat.isGroup();
    this->title = chat.titleString();
    this->unreadCount = chat.chat().unreadMsgCount();
    this->active = chat.isActive();
    this->uh = MEGACHAT_INVALID_HANDLE;

    if (group)
    {
        GroupChatRoom &groupchat = (GroupChatRoom&) chat;
        GroupChatRoom::MemberMap peers = groupchat.peers();

        GroupChatRoom::MemberMap::iterator it;
        for (it = peers.begin(); it != peers.end(); it++)
        {
            this->peers.push_back(userpriv_pair(it->first, (privilege_t) it->second->priv()));

            const char *buffer = MegaChatRoomPrivate::firstnameFromBuffer(it->second->name());
            this->peerFirstnames.push_back(buffer ? buffer : "");
            delete [] buffer;

            buffer = MegaChatRoomPrivate::lastnameFromBuffer(it->second->name());
            this->peerLastnames.push_back(buffer ? buffer : "");
            delete [] buffer;
        }
        this->status = chat.chatdOnlineState();
    }
    else
    {
        PeerChatRoom &peerchat = (PeerChatRoom&) chat;
        privilege_t priv = (privilege_t) peerchat.peerPrivilege();
        handle uh = peerchat.peer();
        string name = peerchat.contact().titleString();

        this->peers.push_back(userpriv_pair(uh, priv));

        const char *buffer = MegaChatRoomPrivate::firstnameFromBuffer(name);
        this->peerFirstnames.push_back(buffer ? buffer : "");
        delete [] buffer;

        buffer = MegaChatRoomPrivate::lastnameFromBuffer(name);
        this->peerLastnames.push_back(buffer ? buffer : "");
        delete [] buffer;

        this->status = chat.presence().status();
    }
}

MegaChatRoom *MegaChatRoomPrivate::copy() const
{
    return new MegaChatRoomPrivate(this);
}

MegaChatHandle MegaChatRoomPrivate::getChatId() const
{
    return chatid;
}

int MegaChatRoomPrivate::getOwnPrivilege() const
{
    return priv;
}

int MegaChatRoomPrivate::getPeerPrivilegeByHandle(MegaChatHandle userhandle) const
{
    for (unsigned int i = 0; i < peers.size(); i++)
    {
        if (peers.at(i).first == userhandle)
        {
            return peers.at(i).second;
        }
    }

    return PRIV_UNKNOWN;
}

const char *MegaChatRoomPrivate::getPeerFirstnameByHandle(MegaChatHandle userhandle) const
{
    for (unsigned int i = 0; i < peers.size(); i++)
    {
        if (peers.at(i).first == userhandle)
        {
            return peerFirstnames.at(i).c_str();
        }
    }

    return NULL;
}

const char *MegaChatRoomPrivate::getPeerLastnameByHandle(MegaChatHandle userhandle) const
{
    for (unsigned int i = 0; i < peers.size(); i++)
    {
        if (peers.at(i).first == userhandle)
        {
            return peerLastnames.at(i).c_str();
        }
    }

    return NULL;
}

const char *MegaChatRoomPrivate::getPeerFullnameByHandle(MegaChatHandle userhandle) const
{
    for (unsigned int i = 0; i < peers.size(); i++)
    {
        if (peers.at(i).first == userhandle)
        {
            string ret = peerFirstnames.at(i);
            if (!peerFirstnames.at(i).empty() && !peerLastnames.at(i).empty())
            {
                ret.append(" ");
            }
            ret.append(peerLastnames.at(i));

            return MegaApi::strdup(ret.c_str());
        }
    }

    return NULL;
}

int MegaChatRoomPrivate::getPeerPrivilege(unsigned int i) const
{
    if (i >= peers.size())
    {
        return MegaChatRoom::PRIV_UNKNOWN;
    }

    return peers.at(i).second;
}

unsigned int MegaChatRoomPrivate::getPeerCount() const
{
    return peers.size();
}

MegaChatHandle MegaChatRoomPrivate::getPeerHandle(unsigned int i) const
{
    if (i >= peers.size())
    {
        return MEGACHAT_INVALID_HANDLE;
    }

    return peers.at(i).first;
}

const char *MegaChatRoomPrivate::getPeerFirstname(unsigned int i) const
{
    if (i >= peerFirstnames.size())
    {
        return NULL;
    }

    return peerFirstnames.at(i).c_str();
}

const char *MegaChatRoomPrivate::getPeerLastname(unsigned int i) const
{
    if (i >= peerLastnames.size())
    {
        return NULL;
    }

    return peerLastnames.at(i).c_str();
}

const char *MegaChatRoomPrivate::getPeerFullname(unsigned int i) const
{
    if (i >= peerLastnames.size() || i >= peerFirstnames.size())
    {
        return NULL;
    }

    string ret = peerFirstnames.at(i);
    if (!peerFirstnames.at(i).empty() && !peerLastnames.at(i).empty())
    {
        ret.append(" ");
    }
    ret.append(peerLastnames.at(i));

    return MegaApi::strdup(ret.c_str());
}

bool MegaChatRoomPrivate::isGroup() const
{
    return group;
}

const char *MegaChatRoomPrivate::getTitle() const
{
    return title.c_str();
}

bool MegaChatRoomPrivate::isActive() const
{
    return active;
}

int MegaChatRoomPrivate::getChanges() const
{
    return changed;
}

bool MegaChatRoomPrivate::hasChanged(int changeType) const
{
    return (changed & changeType);
}

int MegaChatRoomPrivate::getUnreadCount() const
{
    return unreadCount;
}

int MegaChatRoomPrivate::getOnlineStatus() const
{
    return status;
}

MegaChatHandle MegaChatRoomPrivate::getUserTyping() const
{
    return uh;
}

void MegaChatRoomPrivate::setTitle(const string& title)
{
    this->title = title;
    this->changed |= MegaChatRoom::CHANGE_TYPE_TITLE;
}

void MegaChatRoomPrivate::setUnreadCount(int count)
{
    this->unreadCount = count;
    this->changed |= MegaChatRoom::CHANGE_TYPE_UNREAD_COUNT;
}

void MegaChatRoomPrivate::setOnlineStatus(int status)
{
    this->status = status;
    this->changed |= MegaChatRoom::CHANGE_TYPE_STATUS;
}

void MegaChatRoomPrivate::setMembersUpdated()
{
    this->changed |= MegaChatRoom::CHANGE_TYPE_PARTICIPANTS;
}

void MegaChatRoomPrivate::setUserTyping(MegaChatHandle uh)
{
    this->uh = uh;
    this->changed |= MegaChatRoom::CHANGE_TYPE_USER_TYPING;
}

void MegaChatRoomPrivate::setClosed()
{
    this->changed |= MegaChatRoom::CHANGE_TYPE_CLOSED;
}

char *MegaChatRoomPrivate::firstnameFromBuffer(const string &buffer)
{
    char *ret = NULL;
    int len = buffer.length() ? buffer.at(0) : 0;

    if (len > 0)
    {
        ret = new char[len + 1];
        strncpy(ret, buffer.data() + 1, len);
        ret[len] = '\0';
    }

    return ret;
}

char *MegaChatRoomPrivate::lastnameFromBuffer(const string &buffer)
{
    char *ret = NULL;

    if (buffer.length() && (int)buffer.length() >= buffer.at(0))
    {
        int lenLastname = buffer.length() - buffer.at(0) - 1;
        if (lenLastname)
        {
            const char *start = buffer.data() + 1 + buffer.at(0);
            if (buffer.at(0) != 0)
            {
                start++;    // there's a space separator
                lenLastname--;
            }

            ret = new char[lenLastname + 1];
            strncpy(ret, start, lenLastname);
            ret[lenLastname] = '\0';
        }
    }

    return ret;
}

void MegaChatListItemHandler::onTitleChanged(const string &title)
{
    MegaChatListItemPrivate *item = new MegaChatListItemPrivate(this->mRoom);
    item->setTitle(title);

    chatApi.fireOnChatListItemUpdate(item);
}

void MegaChatListItemHandler::onUnreadCountChanged(int count)
{
    MegaChatListItemPrivate *item = new MegaChatListItemPrivate(this->mRoom);
    item->setUnreadCount(count);

    chatApi.fireOnChatListItemUpdate(item);
}

void MegaChatListItemHandler::onPresenceChanged(Presence state)
{
    MegaChatListItemPrivate *item = new MegaChatListItemPrivate(this->mRoom);
    item->setOnlineStatus(state.status());

    chatApi.fireOnChatListItemUpdate(item);
}

const ChatRoom &MegaChatListItemHandler::getChatRoom() const
{
    return mRoom;
}

MegaChatPeerListPrivate::MegaChatPeerListPrivate()
{
}

MegaChatPeerListPrivate::~MegaChatPeerListPrivate()
{

}

MegaChatPeerList *MegaChatPeerListPrivate::copy() const
{
    MegaChatPeerListPrivate *ret = new MegaChatPeerListPrivate;

    for (int i = 0; i < size(); i++)
    {
        ret->addPeer(list.at(i).first, list.at(i).second);
    }

    return ret;
}

void MegaChatPeerListPrivate::addPeer(MegaChatHandle h, int priv)
{
    list.push_back(userpriv_pair(h, (privilege_t) priv));
}

MegaChatHandle MegaChatPeerListPrivate::getPeerHandle(int i) const
{
    if (i > size())
    {
        return MEGACHAT_INVALID_HANDLE;
    }
    else
    {
        return list.at(i).first;
    }
}

int MegaChatPeerListPrivate::getPeerPrivilege(int i) const
{
    if (i > size())
    {
        return PRIV_UNKNOWN;
    }
    else
    {
        return list.at(i).second;
    }
}

int MegaChatPeerListPrivate::size() const
{
    return list.size();
}

const userpriv_vector *MegaChatPeerListPrivate::getList() const
{
    return &list;
}

MegaChatPeerListPrivate::MegaChatPeerListPrivate(userpriv_vector *userpriv)
{
    handle uh;
    privilege_t priv;

    for (unsigned i = 0; i < userpriv->size(); i++)
    {
        uh = userpriv->at(i).first;
        priv = userpriv->at(i).second;

        this->addPeer(uh, priv);
    }
}


MegaChatListItemHandler::MegaChatListItemHandler(MegaChatApiImpl &chatApi, ChatRoom &room)
    :chatApi(chatApi), mRoom(room)
{
}

MegaChatListItemPrivate::MegaChatListItemPrivate(const ChatRoom &chatroom)
    : MegaChatListItem()
{
    this->chatid = chatroom.chatid();
    this->title = chatroom.titleString();
    this->unreadCount = chatroom.chat().unreadMsgCount();
    this->group = chatroom.isGroup();
    this->active = chatroom.isActive();
    this->status = group ? chatroom.chatdOnlineState() : chatroom.presence().status();
    this->visibility = group ? VISIBILITY_UNKNOWN : (visibility_t)((PeerChatRoom&) chatroom).contact().visibility();
    this->changed = 0;
    this->peerHandle = !group ? ((PeerChatRoom&)chatroom).peer() : MEGACHAT_INVALID_HANDLE;

<<<<<<< HEAD
    string buf;
//    uint32_t ts;
    this->lastMsgType = chatroom.chat().lastTextMessage(buf);
//    this->lastTs = ts;
    this->lastMsg = buf;
=======
    this->lastMsg = NULL;
    const Chat &chat = chatroom.chat();
    Message *msg = chat.lastMessage();
    if (msg)
    {
        Idx index = chat.msgIndexFromId(msg->id());
        Message::Status status = (index != MEGACHAT_INVALID_INDEX) ?
                    chat.getMsgStatus(*msg, index) : (Message::Status) MegaChatMessage::STATUS_UNKNOWN;
        this->lastMsg = new MegaChatMessagePrivate(*msg, status, index);
    }
>>>>>>> 0d597c2c
}

MegaChatListItemPrivate::MegaChatListItemPrivate(const MegaChatListItem *item)
{
    this->chatid = item->getChatId();
    this->title = item->getTitle();
    this->visibility = (visibility_t) item->getVisibility();
    this->unreadCount = item->getUnreadCount();
    this->status = item->getOnlineStatus();
    this->changed = item->getChanges();
    this->lastTs = item->getLastTimestamp();
    this->lastMsg = item->getLastMessage();
    this->lastMsgType = item->getLastMessageType();
    this->group = item->isGroup();
    this->active = item->isActive();
    this->peerHandle = item->getPeerHandle();
}

MegaChatListItemPrivate::~MegaChatListItemPrivate()
{
}

MegaChatListItem *MegaChatListItemPrivate::copy() const
{
    return new MegaChatListItemPrivate(this);
}

int MegaChatListItemPrivate::getChanges() const
{
    return changed;
}

bool MegaChatListItemPrivate::hasChanged(int changeType) const
{
    return (changed & changeType);
}

MegaChatHandle MegaChatListItemPrivate::getChatId() const
{
    return chatid;
}

const char *MegaChatListItemPrivate::getTitle() const
{
    return title.c_str();
}

int MegaChatListItemPrivate::getVisibility() const
{
    return visibility;
}

int MegaChatListItemPrivate::getUnreadCount() const
{
    return unreadCount;
}

int MegaChatListItemPrivate::getOnlineStatus() const
{
    return status;
}

const char *MegaChatListItemPrivate::getLastMessage() const
{
    return lastMsg.c_str();
}

int MegaChatListItemPrivate::getLastMessageType() const
{
    return lastMsgType;
}

int64_t MegaChatListItemPrivate::getLastTimestamp() const
{
    return lastTs;
}

bool MegaChatListItemPrivate::isGroup() const
{
    return group;
}

bool MegaChatListItemPrivate::isActive() const
{
    return active;
}

MegaChatHandle MegaChatListItemPrivate::getPeerHandle() const
{
    return peerHandle;
}

void MegaChatListItemPrivate::setVisibility(visibility_t visibility)
{
    this->visibility = visibility;
    this->changed |= MegaChatListItem::CHANGE_TYPE_VISIBILITY;
}

void MegaChatListItemPrivate::setTitle(const string &title)
{
    this->title = title;
    this->changed |= MegaChatListItem::CHANGE_TYPE_TITLE;
}

void MegaChatListItemPrivate::setUnreadCount(int count)
{
    this->unreadCount = count;
    this->changed |= MegaChatListItem::CHANGE_TYPE_UNREAD_COUNT;
}

void MegaChatListItemPrivate::setOnlineStatus(int status)
{
    this->status = status;
    this->changed |= MegaChatListItem::CHANGE_TYPE_STATUS;
}

void MegaChatListItemPrivate::setMembersUpdated()
{
    this->changed |= MegaChatListItem::CHANGE_TYPE_PARTICIPANTS;
}

void MegaChatListItemPrivate::setClosed()
{
    this->changed |= MegaChatListItem::CHANGE_TYPE_CLOSED;
}

void MegaChatListItemPrivate::setLastTimestamp(int64_t ts)
{
    this->lastTs = ts;
    this->changed |= MegaChatListItem::CHANGE_TYPE_LAST_MSG;
}

void MegaChatListItemPrivate::setLastMessage(const string &msg)
{
    this->lastMsg = msg;
    this->changed |= MegaChatListItem::CHANGE_TYPE_LAST_MSG;
}

void MegaChatListItemPrivate::setLastMessageType(int type)
{
    this->lastMsgType = type;
    this->changed |= MegaChatListItem::CHANGE_TYPE_LAST_MSG;
}


MegaChatGroupListItemHandler::MegaChatGroupListItemHandler(MegaChatApiImpl &chatApi, ChatRoom &room)
    : MegaChatListItemHandler(chatApi, room)
{

}

void MegaChatGroupListItemHandler::onUserJoin(uint64_t, Priv)
{
    MegaChatListItemPrivate *item = new MegaChatListItemPrivate(this->mRoom);
    item->setMembersUpdated();

    chatApi.fireOnChatListItemUpdate(item);
}

void MegaChatGroupListItemHandler::onUserLeave(uint64_t )
{
    MegaChatListItemPrivate *item = new MegaChatListItemPrivate(this->mRoom);
    item->setMembersUpdated();

    chatApi.fireOnChatListItemUpdate(item);
}

void MegaChatGroupListItemHandler::onPeerPresence(Presence pres)
{
    // apps don't show the presence of each peer individually
}

void MegaChatListItemHandler::onExcludedFromChat()
{
    MegaChatListItemPrivate *item = new MegaChatListItemPrivate(this->mRoom);
    item->setClosed();
    chatApi.fireOnChatListItemUpdate(item);
}

void MegaChatListItemHandler::onRejoinedChat()
{
    MegaChatListItemPrivate *item = new MegaChatListItemPrivate(this->mRoom);
    chatApi.fireOnChatListItemUpdate(item);
}

void MegaChatListItemHandler::onLastMessageUpdated(uint8_t type, const std::string &data)
{
    MegaChatListItemPrivate *item = new MegaChatListItemPrivate(this->mRoom);
    item->setLastMessage(data);
//    item->setLastTimestamp(ts);
    item->setLastMessageType(type);
    chatApi.fireOnChatListItemUpdate(item);
}

MegaChatPeerListItemHandler::MegaChatPeerListItemHandler(MegaChatApiImpl &chatApi, ChatRoom &room)
    : MegaChatListItemHandler(chatApi, room)
{

}


MegaChatMessagePrivate::MegaChatMessagePrivate(const MegaChatMessage *msg)
{
    this->msg = MegaApi::strdup(msg->getContent());
    this->uh = msg->getUserHandle();
    this->uhAction = msg->getUserHandleOfAction();
    this->msgId = msg->getMsgId();
    this->tempId = msg->getTempId();
    this->index = msg->getMsgIndex();
    this->status = msg->getStatus();
    this->ts = msg->getTimestamp();
    this->type = msg->getType();
    this->changed = msg->getChanges();
    this->edited = msg->isEdited();
    this->deleted = msg->isDeleted();
    this->priv = msg->getPrivilege();
    this->code = msg->getCode();
}

MegaChatMessagePrivate::MegaChatMessagePrivate(const Message &msg, Message::Status status, Idx index)
{
    string tmp(msg.buf(), msg.size());

    if (msg.type == TYPE_NORMAL || msg.type == TYPE_CHAT_TITLE)
    {
        this->msg = msg.size() ? MegaApi::strdup(tmp.c_str()) : NULL;
    }
    else    // for other types, content is irrelevant
    {
        this->msg = NULL;
    }
    this->uh = msg.userid;
    this->msgId = msg.isSending() ? MEGACHAT_INVALID_HANDLE : (MegaChatHandle) msg.id();
    this->tempId = msg.isSending() ? (MegaChatHandle) msg.id() : MEGACHAT_INVALID_HANDLE;
    this->type = msg.type;
    this->ts = msg.ts;
    this->status = status;
    this->index = index;
    this->changed = 0;
    this->edited = msg.updated && msg.size();
    this->deleted = msg.updated && !msg.size();
    this->code = 0;

    switch (type)
    {
        case MegaChatMessage::TYPE_PRIV_CHANGE:
        case MegaChatMessage::TYPE_ALTER_PARTICIPANTS:
        {
            const Message::ManagementInfo mngInfo = msg.mgmtInfo();

            this->priv = mngInfo.privilege;
            this->uhAction = mngInfo.target;
            break;
        }
        case MegaChatMessage::TYPE_NORMAL:
        case MegaChatMessage::TYPE_CHAT_TITLE:
        case MegaChatMessage::TYPE_TRUNCATE:
        case MegaChatMessage::TYPE_USER_MSG:
        default:
            this->priv = PRIV_UNKNOWN;
            this->uhAction = MEGACHAT_INVALID_HANDLE;
            break;
    }
}

MegaChatMessagePrivate::~MegaChatMessagePrivate()
{
    delete [] msg;
}

MegaChatMessage *MegaChatMessagePrivate::copy() const
{
    return new MegaChatMessagePrivate(this);
}

int MegaChatMessagePrivate::getStatus() const
{
    return status;
}

MegaChatHandle MegaChatMessagePrivate::getMsgId() const
{
    return msgId;
}

MegaChatHandle MegaChatMessagePrivate::getTempId() const
{
    return tempId;
}

int MegaChatMessagePrivate::getMsgIndex() const
{
    return index;
}

MegaChatHandle MegaChatMessagePrivate::getUserHandle() const
{
    return uh;
}

int MegaChatMessagePrivate::getType() const
{
    return type;
}

int64_t MegaChatMessagePrivate::getTimestamp() const
{
    return ts;
}

const char *MegaChatMessagePrivate::getContent() const
{
    return msg;
}

bool MegaChatMessagePrivate::isEdited() const
{
    return edited;
}

bool MegaChatMessagePrivate::isDeleted() const
{
    return deleted;
}

bool MegaChatMessagePrivate::isEditable() const
{
    return (!isDeleted() && ((time(NULL) - ts) < CHATD_MAX_EDIT_AGE));
}

bool MegaChatMessagePrivate::isManagementMessage() const
{
    return (type == TYPE_ALTER_PARTICIPANTS ||
            type == TYPE_PRIV_CHANGE ||
            type == TYPE_TRUNCATE ||
            type == TYPE_CHAT_TITLE);
}

MegaChatHandle MegaChatMessagePrivate::getUserHandleOfAction() const
{
    return uhAction;
}

int MegaChatMessagePrivate::getPrivilege() const
{
    return priv;
}

int MegaChatMessagePrivate::getCode() const
{
    return code;
}

int MegaChatMessagePrivate::getChanges() const
{
    return changed;
}

bool MegaChatMessagePrivate::hasChanged(int changeType) const
{
    return (changed & changeType);
}

void MegaChatMessagePrivate::setStatus(int status)
{
    this->status = status;
    this->changed |= MegaChatMessage::CHANGE_TYPE_STATUS;
}

void MegaChatMessagePrivate::setTempId(MegaChatHandle tempId)
{
    this->tempId = tempId;
}

void MegaChatMessagePrivate::setContentChanged()
{
    this->changed |= MegaChatMessage::CHANGE_TYPE_CONTENT;
}

void MegaChatMessagePrivate::setCode(int code)
{
    this->code = code;
}

LoggerHandler::LoggerHandler()
    : ILoggerBackend(MegaChatApi::LOG_LEVEL_INFO)
{
    mutex.init(true);
    this->megaLogger = NULL;

    gLogger.addUserLogger("MegaChatApi", this);
    gLogger.logChannels[krLogChannel_megasdk].logLevel = krLogLevelDebugVerbose;
    gLogger.logToConsoleUseColors(false);
}

LoggerHandler::~LoggerHandler()
{
    gLogger.removeUserLogger("MegaChatApi");
}

void LoggerHandler::setMegaChatLogger(MegaChatLogger *logger)
{
    this->megaLogger = logger;
}

void LoggerHandler::setLogLevel(int logLevel)
{
    this->maxLogLevel = logLevel;
}

void LoggerHandler::setLogWithColors(bool useColors)
{
    gLogger.logToConsoleUseColors(useColors);
}

void LoggerHandler::log(krLogLevel level, const char *msg, size_t len, unsigned flags)
{
    mutex.lock();
    if (megaLogger)
    {
        megaLogger->log(level, msg);
    }
    mutex.unlock();
}

MegaChatListItemListPrivate::MegaChatListItemListPrivate()
{
}

MegaChatListItemListPrivate::MegaChatListItemListPrivate(const MegaChatListItemListPrivate *list)
{
    MegaChatListItemPrivate *item;

    for (unsigned int i = 0; i < list->size(); i++)
    {
        item = new MegaChatListItemPrivate(list->get(i));
        this->list.push_back(item);
    }
}

MegaChatListItemListPrivate *MegaChatListItemListPrivate::copy() const
{
    return new MegaChatListItemListPrivate(this);
}

const MegaChatListItem *MegaChatListItemListPrivate::get(unsigned int i) const
{
    if (i >= size())
    {
        return NULL;
    }
    else
    {
        return list.at(i);
    }
}

unsigned int MegaChatListItemListPrivate::size() const
{
    return list.size();
}

void MegaChatListItemListPrivate::addChatListItem(MegaChatListItem *item)
{
    list.push_back(item);
}<|MERGE_RESOLUTION|>--- conflicted
+++ resolved
@@ -3262,24 +3262,11 @@
     this->changed = 0;
     this->peerHandle = !group ? ((PeerChatRoom&)chatroom).peer() : MEGACHAT_INVALID_HANDLE;
 
-<<<<<<< HEAD
     string buf;
 //    uint32_t ts;
     this->lastMsgType = chatroom.chat().lastTextMessage(buf);
 //    this->lastTs = ts;
     this->lastMsg = buf;
-=======
-    this->lastMsg = NULL;
-    const Chat &chat = chatroom.chat();
-    Message *msg = chat.lastMessage();
-    if (msg)
-    {
-        Idx index = chat.msgIndexFromId(msg->id());
-        Message::Status status = (index != MEGACHAT_INVALID_INDEX) ?
-                    chat.getMsgStatus(*msg, index) : (Message::Status) MegaChatMessage::STATUS_UNKNOWN;
-        this->lastMsg = new MegaChatMessagePrivate(*msg, status, index);
-    }
->>>>>>> 0d597c2c
 }
 
 MegaChatListItemPrivate::MegaChatListItemPrivate(const MegaChatListItem *item)
