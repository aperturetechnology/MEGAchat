--- conflicted
+++ resolved
@@ -5227,12 +5227,9 @@
     this->active = item->isActive();
     this->peerHandle = item->getPeerHandle();
     this->mLastMsgId = item->getLastMessageId();
-<<<<<<< HEAD
     this->archived = item->isArchived();
-=======
     this->lastMsgPriv = item->getLastMessagePriv();
     this->lastMsgHandle = item->getLastMessageHandle();
->>>>>>> c6bfbfc3
 }
 
 MegaChatListItemPrivate::~MegaChatListItemPrivate()
@@ -5363,17 +5360,13 @@
     this->changed |= MegaChatListItem::CHANGE_TYPE_LAST_TS;
 }
 
-<<<<<<< HEAD
 void MegaChatListItemPrivate::setArchived(bool archived)
 {
     this->archived = archived;
     this->changed |= MegaChatListItem::CHANGE_TYPE_ARCHIVE;
 }
 
-void MegaChatListItemPrivate::setLastMessage(MegaChatHandle messageId, int type, const string &msg, const uint64_t uh)
-=======
 void MegaChatListItemPrivate::setLastMessage()
->>>>>>> c6bfbfc3
 {
     this->changed |= MegaChatListItem::CHANGE_TYPE_LAST_MSG;
 }
