--- conflicted
+++ resolved
@@ -3374,10 +3374,8 @@
     initialTs = 0;
     finalTs = 0;
     temporaryError = std::string("");
-<<<<<<< HEAD
     termCode = MegaChatCall::TERM_CODE_NOT_FINISHED;
     localTermCode = false;
-=======
 
     std::map<karere::Id, uint8_t> remoteSessionsState = call.sessionState();
     remoteStatus = rtcModule::ICall::kStateInitial;
@@ -3404,7 +3402,6 @@
     }
 
     changed = 0;
->>>>>>> cb4c1094
 }
 
 MegaChatCallPrivate::MegaChatCallPrivate(const MegaChatCallPrivate &call)
@@ -3418,12 +3415,9 @@
     this->initialTs = call.initialTs;
     this->finalTs = call.finalTs;
     this->temporaryError = call.temporaryError;
-<<<<<<< HEAD
     this->termCode = call.termCode;
     this->localTermCode = call.localTermCode;
-=======
     this->remoteStatus = call.remoteStatus;
->>>>>>> cb4c1094
 }
 
 MegaChatCallPrivate::~MegaChatCallPrivate()
@@ -3518,7 +3512,6 @@
     return temporaryError.c_str();
 }
 
-<<<<<<< HEAD
 int MegaChatCallPrivate::getTermCode() const
 {
     return termCode;
@@ -3527,11 +3520,11 @@
 bool MegaChatCallPrivate::isLocalTermCode() const
 {
     return localTermCode;
-=======
+}
+
 int MegaChatCallPrivate::getRemoteStatus() const
 {
     return remoteStatus;
->>>>>>> cb4c1094
 }
 
 void MegaChatCallPrivate::setStatus(int status)
@@ -3577,7 +3570,6 @@
     changed |= MegaChatCall::CHANGE_TYPE_TEMPORARY_ERROR;
 }
 
-<<<<<<< HEAD
 void MegaChatCallPrivate::setTermCode(rtcModule::TermCode termCode)
 {
     assert(this->termCode == MegaChatCall::TERM_CODE_NOT_FINISHED);
@@ -3635,13 +3627,12 @@
     {
         localTermCode = true;
     }
-
-=======
+}
+
 void MegaChatCallPrivate::setRemoteStatus(uint8_t remoteStatus)
 {
     this->remoteStatus = remoteStatus;
     changed |= MegaChatCall::CHANGE_TYPE_REMOTE_STATUS;
->>>>>>> cb4c1094
 }
 
 MegaChatVideoReceiver::MegaChatVideoReceiver(MegaChatApiImpl *chatApi, rtcModule::ICall *call, bool local)
@@ -5302,10 +5293,7 @@
                 break;
             case rtcModule::ICall::kStateTerminating:
                 state = MegaChatCall::CALL_STATUS_TERMINATING;
-<<<<<<< HEAD
                 chatCall->setTermCode(call->termCode());
-=======
->>>>>>> cb4c1094
                 chatCall->setFinalTimeStamp(time(NULL));
                 break;
             case rtcModule::ICall::kStateDestroyed:
