--- conflicted
+++ resolved
@@ -7138,11 +7138,7 @@
         }
     }
 
-<<<<<<< HEAD
-    return std::string();
-=======
     return containsMeta;
->>>>>>> de66dcbe
 }
 
 MegaChatRichPreview *JSonUtils::parseRichPreview(const char *json)
