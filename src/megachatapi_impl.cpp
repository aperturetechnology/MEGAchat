/**
 * @file megachatapi_impl.cpp
 * @brief Private implementation of the intermediate layer for the MEGA C++ SDK.
 *
 * (c) 2013-2016 by Mega Limited, Auckland, New Zealand
 *
 * This file is part of the MEGA SDK - Client Access Engine.
 *
 * Applications using the MEGA API must present a valid application key
 * and comply with the the rules set forth in the Terms of Service.
 *
 * The MEGA SDK is distributed in the hope that it will be useful,
 * but WITHOUT ANY WARRANTY; without even the implied warranty of
 * MERCHANTABILITY or FITNESS FOR A PARTICULAR PURPOSE.
 *
 * @copyright Simplified (2-clause) BSD License.
 *
 * You should have received a copy of the license along with this
 * program.
 */

#define _POSIX_SOURCE
#define _LARGE_FILES

#define _GNU_SOURCE 1
#define _FILE_OFFSET_BITS 64

#define __DARWIN_C_LEVEL 199506L

#define USE_VARARGS
#define PREFER_STDARG

#include <megaapi_impl.h>

#include <rapidjson/document.h>
#include <rapidjson/stringbuffer.h>
#include <rapidjson/writer.h>

#include "megachatapi_impl.h"
#include <base/cservices.h>
#include <base/logger.h>
#include <IGui.h>
#include <chatClient.h>
#include <mega/base64.h>

#ifndef _WIN32
#include <signal.h>
#endif

#ifndef KARERE_DISABLE_WEBRTC
namespace rtcModule {void globalCleanup(); }
#endif

using namespace std;
using namespace megachat;
using namespace mega;
using namespace karere;
using namespace chatd;

LoggerHandler *MegaChatApiImpl::loggerHandler = NULL;

MegaChatApiImpl::MegaChatApiImpl(MegaChatApi *chatApi, MegaApi *megaApi)
: sdkMutex(true), videoMutex(true)
{
    init(chatApi, megaApi);
}

MegaChatApiImpl::~MegaChatApiImpl()
{
    MegaChatRequestPrivate *request = new MegaChatRequestPrivate(MegaChatRequest::TYPE_DELETE);
    requestQueue.push(request);
    waiter->notify();
    thread.join();

    // TODO: destruction of waiter hangs forever or may cause crashes
    //delete waiter;

    // TODO: destruction of network layer may cause hangs on MegaApi's network layer.
    // It may terminate the OpenSSL required by cUrl in SDK, so better to skip it.
    //delete websocketsIO;
}

void MegaChatApiImpl::init(MegaChatApi *chatApi, MegaApi *megaApi)
{
    if (!megaPostMessageToGui)
    {
        megaPostMessageToGui = MegaChatApiImpl::megaApiPostMessage;
    }

    this->chatApi = chatApi;
    this->megaApi = megaApi;

    this->mClient = NULL;
    this->terminating = false;
    this->waiter = new MegaChatWaiter();
    this->websocketsIO = new MegaWebsocketsIO(&sdkMutex, waiter, megaApi, this);

    //Start blocking thread
    threadExit = 0;
    thread.start(threadEntryPoint, this);
}

//Entry point for the blocking thread
void *MegaChatApiImpl::threadEntryPoint(void *param)
{
#ifndef _WIN32
    struct sigaction noaction;
    memset(&noaction, 0, sizeof(noaction));
    noaction.sa_handler = SIG_IGN;
    ::sigaction(SIGPIPE, &noaction, 0);
#endif

    MegaChatApiImpl *chatApiImpl = (MegaChatApiImpl *)param;
    chatApiImpl->loop();
    return 0;
}

void MegaChatApiImpl::loop()
{
    while (true)
    {
        sdkMutex.unlock();

        waiter->init(NEVER);
        waiter->wakeupby(websocketsIO, ::mega::Waiter::NEEDEXEC);
        waiter->wait();

        sdkMutex.lock();

        sendPendingEvents();
        sendPendingRequests();

        if (threadExit)
        {
            // There must be only one pending events, at maximum: the logout marshall call to delete the client
            assert(eventQueue.isEmpty() || (eventQueue.size() == 1));
            sendPendingEvents();

            sdkMutex.unlock();
            break;
        }
    }

#ifndef KARERE_DISABLE_WEBRTC
    rtcModule::globalCleanup();
#endif
}

void MegaChatApiImpl::megaApiPostMessage(void* msg, void* ctx)
{    
    MegaChatApiImpl *megaChatApi = (MegaChatApiImpl *)ctx;
    if (megaChatApi)
    {
        megaChatApi->postMessage(msg);
    }
    else
    {
        // For compatibility with the QT example app,
        // there are some marshallCall() without context
        // that don't need to be marshalled using the
        // intermediate layer
        megaProcessMessage(msg);
    }
}

void MegaChatApiImpl::postMessage(void *msg)
{
    eventQueue.push(msg);
    waiter->notify();
}

void MegaChatApiImpl::sendPendingRequests()
{
    MegaChatRequestPrivate *request;
    int errorCode = MegaChatError::ERROR_OK;
    int nextTag = 0;

    while((request = requestQueue.pop()))
    {
        nextTag = ++reqtag;
        request->setTag(nextTag);
        requestMap[nextTag]=request;
        errorCode = MegaChatError::ERROR_OK;

        fireOnChatRequestStart(request);

        if (!mClient && request->getType() != MegaChatRequest::TYPE_DELETE)
        {
            MegaChatErrorPrivate *megaChatError = new MegaChatErrorPrivate(MegaChatError::ERROR_ACCESS);
            API_LOG_WARNING("Chat engine not initialized yet, cannot process the request");
            fireOnChatRequestFinish(request, megaChatError);
            continue;
        }

        if (terminating && request->getType() != MegaChatRequest::TYPE_DELETE)
        {
            MegaChatErrorPrivate *megaChatError = new MegaChatErrorPrivate(MegaChatError::ERROR_ACCESS);
            API_LOG_WARNING("Chat engine is terminated, cannot process the request");
            fireOnChatRequestFinish(request, megaChatError);
            continue;
        }

        switch (request->getType())
        {
        case MegaChatRequest::TYPE_CONNECT:
        {
            bool isInBackground = request->getFlag();

            mClient->connect(karere::Presence::kInvalid, isInBackground)
            .then([request, this]()
            {
                MegaChatErrorPrivate *megaChatError = new MegaChatErrorPrivate(MegaChatError::ERROR_OK);
                fireOnChatRequestFinish(request, megaChatError);
            })
            .fail([request, this](const promise::Error& e)
            {
                MegaChatErrorPrivate *megaChatError = new MegaChatErrorPrivate(e.msg(), e.code(), e.type());
                fireOnChatRequestFinish(request, megaChatError);
            });

            break;
        }
        case MegaChatRequest::TYPE_DISCONNECT:
        {
            mClient->disconnect();
            MegaChatErrorPrivate *megaChatError = new MegaChatErrorPrivate(MegaChatError::ERROR_OK);
            fireOnChatRequestFinish(request, megaChatError);

            break;
        }
        case MegaChatRequest::TYPE_RETRY_PENDING_CONNECTIONS:
        {
            mClient->retryPendingConnections()
            .then([this, request]()
            {
                MegaChatErrorPrivate *megaChatError = new MegaChatErrorPrivate(MegaChatError::ERROR_OK);
                fireOnChatRequestFinish(request, megaChatError);
            })
            .fail([this, request](const promise::Error& e)
            {
                MegaChatErrorPrivate *megaChatError = new MegaChatErrorPrivate(e.msg(), e.code(), e.type());
                fireOnChatRequestFinish(request, megaChatError);
            });
            break;
        }
        case MegaChatRequest::TYPE_SEND_TYPING_NOTIF:
        {
            MegaChatHandle chatid = request->getChatHandle();
            ChatRoom *chatroom = findChatRoom(chatid);
            if (chatroom)
            {
                if (request->getFlag())
                {
                    chatroom->sendTypingNotification();
                    MegaChatErrorPrivate *megaChatError = new MegaChatErrorPrivate(MegaChatError::ERROR_OK);
                    fireOnChatRequestFinish(request, megaChatError);
                }
                else
                {
                    chatroom->sendStopTypingNotification();
                    MegaChatErrorPrivate *megaChatError = new MegaChatErrorPrivate(MegaChatError::ERROR_OK);
                    fireOnChatRequestFinish(request, megaChatError);
                }
            }
            else
            {
                errorCode = MegaChatError::ERROR_ARGS;
            }
            break;
        }
        case MegaChatRequest::TYPE_SIGNAL_ACTIVITY:
        {
            mClient->presenced().signalActivity();
            MegaChatErrorPrivate *megaChatError = new MegaChatErrorPrivate(MegaChatError::ERROR_OK);
            fireOnChatRequestFinish(request, megaChatError);

            break;
        }
        case MegaChatRequest::TYPE_SET_PRESENCE_AUTOAWAY:
        {
            int64_t timeout = request->getNumber();
            bool enable = request->getFlag();

            mClient->presenced().setAutoaway(enable, timeout);

            MegaChatErrorPrivate *megaChatError = new MegaChatErrorPrivate(MegaChatError::ERROR_OK);
            fireOnChatRequestFinish(request, megaChatError);

            break;
        }
        case MegaChatRequest::TYPE_SET_PRESENCE_PERSIST:
        {
            bool enable = request->getFlag();

            mClient->presenced().setPersist(enable);

            MegaChatErrorPrivate *megaChatError = new MegaChatErrorPrivate(MegaChatError::ERROR_OK);
            fireOnChatRequestFinish(request, megaChatError);

            break;
        }
        case MegaChatRequest::TYPE_LOGOUT:
        {
            bool deleteDb = request->getFlag();
            terminating = true;
            mClient->terminate(deleteDb);

            API_LOG_INFO("Chat engine is logged out!");
            marshallCall([request, this]() //post destruction asynchronously so that all pending messages get processed before that
            {
                MegaChatErrorPrivate *megaChatError = new MegaChatErrorPrivate(MegaChatError::ERROR_OK);
                fireOnChatRequestFinish(request, megaChatError);

                delete mClient;
                mClient = NULL;
                terminating = false;

#ifndef KARERE_DISABLE_WEBRTC
                cleanCallHandlerMap();
#endif
            }, this);

            break;
        }
        case MegaChatRequest::TYPE_DELETE:
        {
            if (mClient && !terminating)
            {
                mClient->terminate();
                API_LOG_INFO("Chat engine closed!");

                delete mClient;
                mClient = NULL;
            }

            threadExit = 1;
            break;
        }
        case MegaChatRequest::TYPE_SET_ONLINE_STATUS:
        {
            int status = request->getNumber();
            if (status < MegaChatApi::STATUS_OFFLINE || status > MegaChatApi::STATUS_BUSY)
            {
                fireOnChatRequestFinish(request, new MegaChatErrorPrivate("Invalid online status", MegaChatError::ERROR_ARGS));
                break;
            }

            std::vector<promise::Promise<void> > promises;
            if (status == MegaChatApi::STATUS_ONLINE)
            {
                // if setting to online, better to use dynamic in order to avoid sticky online that
                // would be kept even when the user goes offline
                promises.push_back(mClient->setPresence(karere::Presence::kClear));
            }

            promises.push_back(mClient->setPresence(request->getNumber()));
            promise::when(promises)
            .then([request, this]()
            {
                MegaChatErrorPrivate *megaChatError = new MegaChatErrorPrivate(MegaChatError::ERROR_OK);
                fireOnChatRequestFinish(request, megaChatError);
            })
            .fail([request, this](const promise::Error& err)
            {
                API_LOG_ERROR("Error setting online status: %s", err.what());

                MegaChatErrorPrivate *megaChatError = new MegaChatErrorPrivate(err.msg(), err.code(), err.type());
                fireOnChatRequestFinish(request, megaChatError);
            });
            break;
        }

        case MegaChatRequest::TYPE_CREATE_CHATROOM:
        {
            MegaChatPeerList *peersList = request->getMegaChatPeerList();
            if (!peersList || !peersList->size())   // refuse to create chats without participants
            {
                errorCode = MegaChatError::ERROR_ARGS;
                break;
            }

            bool group = request->getFlag();
            const userpriv_vector *userpriv = ((MegaChatPeerListPrivate*)peersList)->getList();
            if (!userpriv)
            {
                errorCode = MegaChatError::ERROR_ARGS;
                break;
            }

            if (!group && peersList->size() > 1)
            {
                group = true;
                request->setFlag(group);
                API_LOG_INFO("Forcing group chat due to more than 2 participants");
            }

            if (group)
            {
                vector<std::pair<handle, Priv>> peers;
                for (unsigned int i = 0; i < userpriv->size(); i++)
                {
                    peers.push_back(std::make_pair(userpriv->at(i).first, (Priv) userpriv->at(i).second));
                }

                mClient->createGroupChat(peers)
                .then([request,this](Id chatid)
                {
                    request->setChatHandle(chatid);

                    MegaChatErrorPrivate *megaChatError = new MegaChatErrorPrivate(MegaChatError::ERROR_OK);
                    fireOnChatRequestFinish(request, megaChatError);
                })
                .fail([request,this](const promise::Error& err)
                {
                    API_LOG_ERROR("Error creating group chat: %s", err.what());

                    MegaChatErrorPrivate *megaChatError = new MegaChatErrorPrivate(err.msg(), err.code(), err.type());
                    fireOnChatRequestFinish(request, megaChatError);
                });

            }
            else    // 1on1 chat
            {
                ContactList::iterator it = mClient->contactList->find(peersList->getPeerHandle(0));
                if (it == mClient->contactList->end())
                {
                    // contact not found
                    errorCode = MegaChatError::ERROR_ARGS;
                    break;
                }
                it->second->createChatRoom()
                .then([request,this](ChatRoom* room)
                {
                    request->setChatHandle(room->chatid());

                    MegaChatErrorPrivate *megaChatError = new MegaChatErrorPrivate(MegaChatError::ERROR_OK);
                    fireOnChatRequestFinish(request, megaChatError);
                })
                .fail([request,this](const promise::Error& err)
                {
                    API_LOG_ERROR("Error creating 1on1 chat: %s", err.what());

                    MegaChatErrorPrivate *megaChatError = new MegaChatErrorPrivate(err.msg(), err.code(), err.type());
                    fireOnChatRequestFinish(request, megaChatError);
                });
            }
            break;
        }
        case MegaChatRequest::TYPE_INVITE_TO_CHATROOM:
        {
            handle chatid = request->getChatHandle();
            handle uh = request->getUserHandle();
            Priv privilege = (Priv) request->getPrivilege();

            if (chatid == MEGACHAT_INVALID_HANDLE || uh == MEGACHAT_INVALID_HANDLE)
            {
                errorCode = MegaChatError::ERROR_ARGS;
                break;
            }

            ChatRoom *chatroom = findChatRoom(chatid);
            if (!chatroom)
            {
                errorCode = MegaChatError::ERROR_NOENT;
                break;
            }
            if (!chatroom->isGroup())   // invite only for group chats
            {
                errorCode = MegaChatError::ERROR_ARGS;
                break;
            }
            if (chatroom->ownPriv() != (Priv) MegaChatPeerList::PRIV_MODERATOR)
            {
                errorCode = MegaChatError::ERROR_ACCESS;
                break;
            }

            ((GroupChatRoom *)chatroom)->invite(uh, privilege)
            .then([request, this]()
            {
                MegaChatErrorPrivate *megaChatError = new MegaChatErrorPrivate(MegaChatError::ERROR_OK);
                fireOnChatRequestFinish(request, megaChatError);
            })
            .fail([request, this](const promise::Error& err)
            {
                API_LOG_ERROR("Error adding user to group chat: %s", err.what());

                MegaChatErrorPrivate *megaChatError = new MegaChatErrorPrivate(err.msg(), err.code(), err.type());
                fireOnChatRequestFinish(request, megaChatError);
            });
            break;
        }
        case MegaChatRequest::TYPE_UPDATE_PEER_PERMISSIONS:
        {
            handle chatid = request->getChatHandle();
            handle uh = request->getUserHandle();
            Priv privilege = (Priv) request->getPrivilege();

            if (chatid == MEGACHAT_INVALID_HANDLE || uh == MEGACHAT_INVALID_HANDLE)
            {
                errorCode = MegaChatError::ERROR_ARGS;
                break;
            }

            ChatRoom *chatroom = findChatRoom(chatid);
            if (!chatroom)
            {
                errorCode = MegaChatError::ERROR_NOENT;
                break;
            }
            if (chatroom->ownPriv() != (Priv) MegaChatPeerList::PRIV_MODERATOR)
            {
                errorCode = MegaChatError::ERROR_ACCESS;
                break;
            }

            ((GroupChatRoom *)chatroom)->setPrivilege(uh, privilege)
            .then([request, this]()
            {
                MegaChatErrorPrivate *megaChatError = new MegaChatErrorPrivate(MegaChatError::ERROR_OK);
                fireOnChatRequestFinish(request, megaChatError);
            })
            .fail([request, this](const promise::Error& err)
            {
                API_LOG_ERROR("Error updating peer privileges: %s", err.what());

                MegaChatErrorPrivate *megaChatError = new MegaChatErrorPrivate(err.msg(), err.code(), err.type());
                fireOnChatRequestFinish(request, megaChatError);
            });
            break;
        }
        case MegaChatRequest::TYPE_REMOVE_FROM_CHATROOM:
        {
            handle chatid = request->getChatHandle();
            handle uh = request->getUserHandle();

            if (chatid == MEGACHAT_INVALID_HANDLE)
            {
                errorCode = MegaChatError::ERROR_ARGS;
                break;
            }

            ChatRoom *chatroom = findChatRoom(chatid);
            if (!chatroom)
            {
                errorCode = MegaChatError::ERROR_NOENT;
                break;
            }
            if (!chatroom->isGroup())   // only for group chats can be left
            {
                errorCode = MegaChatError::ERROR_ARGS;
                break;
            }

            if (chatroom->ownPriv() != (Priv) MegaChatPeerList::PRIV_MODERATOR &&
                    uh != MEGACHAT_INVALID_HANDLE)
            {
                    errorCode = MegaChatError::ERROR_ACCESS;
                    break;
            }

            if ( uh == MEGACHAT_INVALID_HANDLE || uh == mClient->myHandle())
            {
                request->setUserHandle(uh);

                ((GroupChatRoom *)chatroom)->leave()
                .then([request, this]()
                {
                    MegaChatErrorPrivate *megaChatError = new MegaChatErrorPrivate(MegaChatError::ERROR_OK);
                    fireOnChatRequestFinish(request, megaChatError);
                })
                .fail([request, this](const promise::Error& err)
                {
                    API_LOG_ERROR("Error leaving chat: %s", err.what());

                    MegaChatErrorPrivate *megaChatError = new MegaChatErrorPrivate(err.msg(), err.code(), err.type());
                    fireOnChatRequestFinish(request, megaChatError);
                });
            }
            else
            {
                ((GroupChatRoom *)chatroom)->excludeMember(uh)
                .then([request, this]()
                {
                    MegaChatErrorPrivate *megaChatError = new MegaChatErrorPrivate(MegaChatError::ERROR_OK);
                    fireOnChatRequestFinish(request, megaChatError);
                })
                .fail([request, this](const promise::Error& err)
                {
                    API_LOG_ERROR("Error removing peer from chat: %s", err.what());

                    MegaChatErrorPrivate *megaChatError = new MegaChatErrorPrivate(err.msg(), err.code(), err.type());
                    fireOnChatRequestFinish(request, megaChatError);
                });
            }
            break;
        }
        case MegaChatRequest::TYPE_TRUNCATE_HISTORY:
        {
            handle chatid = request->getChatHandle();

            if (chatid == MEGACHAT_INVALID_HANDLE)
            {
                errorCode = MegaChatError::ERROR_ARGS;
                break;
            }

            ChatRoom *chatroom = findChatRoom(chatid);
            if (!chatroom)
            {
                errorCode = MegaChatError::ERROR_NOENT;
                break;
            }
            if (chatroom->ownPriv() != (Priv) MegaChatPeerList::PRIV_MODERATOR)
            {
                errorCode = MegaChatError::ERROR_ACCESS;
                break;
            }

            handle messageid = request->getUserHandle();
            if (messageid == MEGACHAT_INVALID_HANDLE)   // clear the full history, from current message
            {
                if (chatroom->chat().empty())
                {
                    MegaChatErrorPrivate *megaChatError = new MegaChatErrorPrivate(MegaChatError::ERROR_OK);
                    fireOnChatRequestFinish(request, megaChatError);
                    break;
                }

                messageid = chatroom->chat().at(chatroom->chat().highnum()).id().val;
            }

            chatroom->truncateHistory(messageid)
            .then([request, this]()
            {
                MegaChatErrorPrivate *megaChatError = new MegaChatErrorPrivate(MegaChatError::ERROR_OK);
                fireOnChatRequestFinish(request, megaChatError);
            })
            .fail([request, this](const promise::Error& err)
            {
                API_LOG_ERROR("Error truncating chat history: %s", err.what());

                MegaChatErrorPrivate *megaChatError = new MegaChatErrorPrivate(err.msg(), err.code(), err.type());
                fireOnChatRequestFinish(request, megaChatError);
            });
            break;
        }
        case MegaChatRequest::TYPE_EDIT_CHATROOM_NAME:
        {
            handle chatid = request->getChatHandle();
            const char *title = request->getText();
            if (chatid == MEGACHAT_INVALID_HANDLE || title == NULL || !strlen(title))
            {
                errorCode = MegaChatError::ERROR_ARGS;
                break;
            }

            ChatRoom *chatroom = findChatRoom(chatid);
            if (!chatroom)
            {
                errorCode = MegaChatError::ERROR_NOENT;
                break;
            }
            if (!chatroom->isGroup())   // only for group chats have a title
            {
                errorCode = MegaChatError::ERROR_ARGS;
                break;
            }

            if (chatroom->ownPriv() != (Priv) MegaChatPeerList::PRIV_MODERATOR)
            {
                errorCode = MegaChatError::ERROR_ACCESS;
                break;
            }

            string strTitle(title);
            strTitle = strTitle.substr(0, 30);
            request->setText(strTitle.c_str()); // update, in case it's been truncated

            ((GroupChatRoom *)chatroom)->setTitle(strTitle)
            .then([request, this]()
            {
                MegaChatErrorPrivate *megaChatError = new MegaChatErrorPrivate(MegaChatError::ERROR_OK);
                fireOnChatRequestFinish(request, megaChatError);
            })
            .fail([request, this](const promise::Error& err)
            {
                API_LOG_ERROR("Error editing chat title: %s", err.what());

                MegaChatErrorPrivate *megaChatError = new MegaChatErrorPrivate(err.msg(), err.code(), err.type());
                fireOnChatRequestFinish(request, megaChatError);
            });
            break;
        }
        case MegaChatRequest::TYPE_GET_FIRSTNAME:
        {
            MegaChatHandle uh = request->getUserHandle();

            mClient->userAttrCache().getAttr(uh, MegaApi::USER_ATTR_FIRSTNAME)
            .then([request, this](Buffer *data)
            {
                MegaChatErrorPrivate *megaChatError = new MegaChatErrorPrivate(MegaChatError::ERROR_OK);
                request->setText(data->buf());
                string firstname = string(data->buf(), data->dataSize());
                request->setText(firstname.c_str());
                fireOnChatRequestFinish(request, megaChatError);
            })
            .fail([request, this](const promise::Error& err)
            {
                API_LOG_ERROR("Error getting user firstname: %s", err.what());

                MegaChatErrorPrivate *megaChatError = new MegaChatErrorPrivate(err.msg(), err.code(), err.type());
                fireOnChatRequestFinish(request, megaChatError);
            });
            break;
        }
        case MegaChatRequest::TYPE_GET_LASTNAME:
        {
            MegaChatHandle uh = request->getUserHandle();

            mClient->userAttrCache().getAttr(uh, MegaApi::USER_ATTR_LASTNAME)
            .then([request, this](Buffer *data)
            {
                MegaChatErrorPrivate *megaChatError = new MegaChatErrorPrivate(MegaChatError::ERROR_OK);
                string lastname = string(data->buf(), data->dataSize());
                request->setText(lastname.c_str());
                fireOnChatRequestFinish(request, megaChatError);
            })
            .fail([request, this](const promise::Error& err)
            {
                API_LOG_ERROR("Error getting user lastname: %s", err.what());

                MegaChatErrorPrivate *megaChatError = new MegaChatErrorPrivate(err.msg(), err.code(), err.type());
                fireOnChatRequestFinish(request, megaChatError);
            });
            break;
        }
        case MegaChatRequest::TYPE_GET_EMAIL:
        {
            MegaChatHandle uh = request->getUserHandle();

            mClient->userAttrCache().getAttr(uh, karere::USER_ATTR_EMAIL)
            .then([request, this](Buffer *data)
            {
                MegaChatErrorPrivate *megaChatError = new MegaChatErrorPrivate(MegaChatError::ERROR_OK);
                string email = string(data->buf(), data->dataSize());
                request->setText(email.c_str());
                fireOnChatRequestFinish(request, megaChatError);
            })
            .fail([request, this](const promise::Error& err)
            {
                API_LOG_ERROR("Error getting user email: %s", err.what());

                MegaChatErrorPrivate *megaChatError = new MegaChatErrorPrivate(err.msg(), err.code(), err.type());
                fireOnChatRequestFinish(request, megaChatError);
            });
            break;
        }
        case MegaChatRequest::TYPE_ATTACH_NODE_MESSAGE:
        {
            handle chatid = request->getChatHandle();
            MegaNodeList *nodeList = request->getMegaNodeList();
            handle h = request->getUserHandle();
            if (chatid == MEGACHAT_INVALID_HANDLE ||
                    ((!nodeList || !nodeList->size()) && (h == MEGACHAT_INVALID_HANDLE)))
            {
                errorCode = MegaChatError::ERROR_ARGS;
                break;
            }

            ChatRoom *chatroom = findChatRoom(chatid);
            if (!chatroom)
            {
                errorCode = MegaChatError::ERROR_NOENT;
                break;
            }

            // if only one node, prepare a list with a single element and update request
            MegaNodeList *nodeListAux = NULL;
            if (h != MEGACHAT_INVALID_HANDLE)
            {
                MegaNode *megaNode = megaApi->getNodeByHandle(h);
                if (!megaNode)
                {
                    errorCode = MegaChatError::ERROR_NOENT;
                    break;
                }

                nodeListAux = MegaNodeList::createInstance();
                nodeListAux->addNode(megaNode);
                request->setMegaNodeList(nodeListAux);
                nodeList = request->getMegaNodeList();

                delete megaNode;
                delete nodeListAux;
            }

            const char *buffer = JSonUtils::generateAttachNodeJSon(nodeList);
            if (!buffer)
            {
                errorCode = MegaChatError::ERROR_ARGS;
                break;
            }

            promise::Promise<void> promise = chatroom->requesGrantAccessToNodes(nodeList);

            promise::when(promise)
            .then([this, request, buffer]()
            {
                int errorCode = MegaChatError::ERROR_OK;
                std::string stringToSend(buffer);

                MegaChatMessage *msg = prepareAttachNodesMessage(stringToSend, request->getChatHandle());
                if (!msg)
                {
                    errorCode = MegaChatError::ERROR_ARGS;
                }
                request->setMegaChatMessage(msg);

                MegaChatErrorPrivate *megaChatError = new MegaChatErrorPrivate(errorCode);
                delete [] buffer;
                fireOnChatRequestFinish(request, megaChatError);
            })
            .fail([this, request, buffer](const promise::Error& err)
            {
                MegaChatErrorPrivate *megaChatError = NULL;
                if (err.code() == MegaChatError::ERROR_EXIST)
                {
                    int errorCode = MegaChatError::ERROR_OK;
                    API_LOG_WARNING("Already granted access to this node previously");
                    std::string stringToSend(buffer);

                    MegaChatMessage *msg = prepareAttachNodesMessage(stringToSend, request->getChatHandle());
                    if (!msg)
                    {
                        errorCode = MegaChatError::ERROR_ARGS;
                    }
                    request->setMegaChatMessage(msg);

                    megaChatError = new MegaChatErrorPrivate(errorCode);
                }
                else
                {
                    megaChatError = new MegaChatErrorPrivate(err.msg(), err.code(), err.type());
                    API_LOG_ERROR("Failed to grant access to some node");
                }

                delete [] buffer;
                fireOnChatRequestFinish(request, megaChatError);
            });
            break;
        }
        case MegaChatRequest::TYPE_REVOKE_NODE_MESSAGE:
        {
            MegaChatHandle chatid = request->getChatHandle();
            MegaNode *node = megaApi->getNodeByHandle(request->getUserHandle());
            if (chatid == MEGACHAT_INVALID_HANDLE || !node)
            {
                errorCode = MegaChatError::ERROR_ARGS;
                break;
            }

            ChatRoom *chatroom = findChatRoom(chatid);
            if (!chatroom)
            {
                errorCode = MegaChatError::ERROR_NOENT;
                break;
            }

            promise::Promise<void> promise = chatroom->requestRevokeAccessToNode(node);
            delete node;

            promise::when(promise)
            .then([this, request]()
            {
                ChatRoom *chatroom = findChatRoom(request->getChatHandle());
                char *base64Handle = MegaApi::handleToBase64(request->getUserHandle());
                std::string stringToSend = std::string(base64Handle);
                delete base64Handle;
                stringToSend.insert(stringToSend.begin(), Message::kMsgRevokeAttachment);
                stringToSend.insert(stringToSend.begin(), 0x0);
                Message *m = chatroom->chat().msgSubmit(stringToSend.c_str(), stringToSend.length(), Message::kMsgRevokeAttachment, NULL);

                int errorCode = MegaChatError::ERROR_OK;
                if (!m)
                {
                    errorCode = MegaChatError::ERROR_ARGS;
                }
                else
                {
                    MegaChatMessage *megaMsg = new MegaChatMessagePrivate(*m, Message::Status::kSending, CHATD_IDX_INVALID);
                    request->setMegaChatMessage(megaMsg);
                }

                MegaChatErrorPrivate *megaChatError = new MegaChatErrorPrivate(errorCode);
                fireOnChatRequestFinish(request, megaChatError);
            })
            .fail([this, request](const promise::Error& err)
            {
                API_LOG_ERROR("Failed to revoke access to attached node (%d)", request->getUserHandle());
                MegaChatErrorPrivate *megaChatError = new MegaChatErrorPrivate(err.msg(), err.code(), err.type());
                fireOnChatRequestFinish(request, megaChatError);
            });
            break;
        }
        case MegaChatRequest::TYPE_SET_BACKGROUND_STATUS:
        {
            bool background = request->getFlag();
            if (background)
            {
                mClient->notifyUserIdle();
            }
            else
            {
                mClient->notifyUserActive();
            }
            MegaChatErrorPrivate *megaChatError = new MegaChatErrorPrivate(MegaChatError::ERROR_OK);
            fireOnChatRequestFinish(request, megaChatError);
            break;
        }            
        case MegaChatRequest::TYPE_PUSH_RECEIVED:
        {
            mClient->pushReceived()
            .then([this, request]()
            {
                MegaHandleList *chatids = MegaHandleList::createInstance();

                // for each chatroom, load all unread messages)
                for (auto it = mClient->chats->begin(); it != mClient->chats->end(); it++)
                {
                    // remove this block when apps start showing inactive chats
                    if (!it->second->isActive())
                        continue;

                    MegaHandleList *msgids = MegaHandleList::createInstance();

                    MegaChatHandle chatid = it->first;
                    const Chat &chat = it->second->chat();
                    Idx lastSeenIdx = chat.lastSeenIdx();

                    // first msg to consider: last-seen if loaded in memory. Otherwise, the oldest loaded msg
                    Idx first = chat.lownum();
                    if (lastSeenIdx != CHATD_IDX_INVALID        // message is known locally
                            && chat.findOrNull(lastSeenIdx))    // message is loaded in RAM
                    {
                        first = lastSeenIdx + 1;
                    }
                    Idx last = chat.highnum();
                    int maxCount = 6;   // do not notify more than 6 messages per chat
                    for (Idx i = last; (i >= first && maxCount > 0); i--)
                    {
                        auto& msg = chat.at(i);
                        if (msg.isValidUnread(mClient->myHandle()))
                        {
                            maxCount--;
                            msgids->addMegaHandle(msg.id());
                        }
                    }

                    if (msgids->size())
                    {
                        chatids->addMegaHandle(chatid);
                        request->setMegaHandleListByChat(chatid, msgids);
                    }

                    delete msgids;
                }

                request->setMegaHandleList(chatids);    // always a valid list, even if empty

                MegaChatErrorPrivate *megaChatError = new MegaChatErrorPrivate(MegaChatError::ERROR_OK);
                fireOnChatRequestFinish(request, megaChatError);
                delete chatids;

            })
            .fail([this, request](const promise::Error& err)
            {
                API_LOG_ERROR("Failed to retrieve current state");
                MegaChatErrorPrivate *megaChatError = new MegaChatErrorPrivate(err.msg(), err.code(), err.type());
                fireOnChatRequestFinish(request, megaChatError);
            });
            break;
        }
#ifndef KARERE_DISABLE_WEBRTC
        case MegaChatRequest::TYPE_START_CHAT_CALL:
        {
            if (!mClient->rtc)
            {
                API_LOG_ERROR("Start call - WebRTC is not initialized");
                errorCode = MegaChatError::ERROR_ACCESS;
                break;
            }

            MegaChatHandle chatid = request->getChatHandle();
            ChatRoom *chatroom = findChatRoom(chatid);
            if (!chatroom)
            {
                errorCode = MegaChatError::ERROR_NOENT;
                break;
            }

            if (findChatCallHandler(chatid))
            {
                API_LOG_ERROR("Start call - One call already exists for speficied chat id");
                errorCode = MegaChatError::ERROR_EXIST;
                break;
            }

            bool enableVideo = request->getFlag();
            karere::AvFlags avFlags(true, enableVideo);

            MegaChatCallHandler *handler = new MegaChatCallHandler(this);
            chatroom->mediaCall(avFlags, *handler);
            callHandlers[chatid] = handler;
            MegaChatErrorPrivate *megaChatError = new MegaChatErrorPrivate(MegaChatError::ERROR_OK);
            fireOnChatRequestFinish(request, megaChatError);
            break;
        }
        case MegaChatRequest::TYPE_ANSWER_CHAT_CALL:
        {
            MegaChatHandle chatid = request->getChatHandle();
            bool enableVideo = request->getFlag();

            MegaChatCallHandler *handler = findChatCallHandler(chatid);
            if (!handler)
            {
                API_LOG_ERROR("Answer call - Failed to get the call handler associated to chat room");
                errorCode = MegaChatError::ERROR_NOENT;
                break;
            }

            rtcModule::ICall *call = handler->getCall();
            if (!call)
            {
                API_LOG_ERROR("Answer call - There is not any MegaChatCallPrivate associated to MegaChatCallHandler");
                errorCode = MegaChatError::ERROR_NOENT;
                assert(false);
                break;
            }

            karere::AvFlags avFlags(true, enableVideo); // audio is always enabled by default
            call->answer(avFlags);

            MegaChatErrorPrivate *megaChatError = new MegaChatErrorPrivate(MegaChatError::ERROR_OK);
            fireOnChatRequestFinish(request, megaChatError);
            break;
        }
        case MegaChatRequest::TYPE_HANG_CHAT_CALL:
        {
            if (!mClient->rtc)
            {
                API_LOG_ERROR("Hang up call - WebRTC is not initialized");
                errorCode = MegaChatError::ERROR_ACCESS;
                break;
            }

            MegaChatHandle chatid = request->getChatHandle();
            if (chatid != MEGACHAT_INVALID_HANDLE)
            {
                MegaChatCallHandler *handler = findChatCallHandler(chatid);
                if (!handler)
                {
                    API_LOG_ERROR("Hang up call - Failed to get the call handler associated to chat room");
                    errorCode = MegaChatError::ERROR_NOENT;
                    break;
                }

                rtcModule::ICall *call = handler->getCall();
                if (!call)
                {
                    API_LOG_ERROR("Hang up call - There is not any MegaChatCallPrivate associated to MegaChatCallHandler");
                    errorCode = MegaChatError::ERROR_NOENT;
                    assert(false);
                    break;
                }

                call->hangup();
            }
            else    // hang all calls (no specific chatid)
            {
                mClient->rtc->hangupAll(rtcModule::TermCode::kInvalid);
            }

            MegaChatErrorPrivate *megaChatError = new MegaChatErrorPrivate(MegaChatError::ERROR_OK);
            fireOnChatRequestFinish(request, megaChatError);
            break;
        }
        case MegaChatRequest::TYPE_DISABLE_AUDIO_VIDEO_CALL:
        {
            MegaChatHandle chatid = request->getChatHandle();
            bool enable = request->getFlag();
            int operationType = request->getParamType();

            MegaChatCallHandler *handler = findChatCallHandler(chatid);
            if (!handler)
            {
                API_LOG_ERROR("Disable AV flags - Failed to get the call handler associated to chat room");
                errorCode = MegaChatError::ERROR_NOENT;
                break;
            }

            MegaChatCallPrivate *chatCall = handler->getMegaChatCall();
            rtcModule::ICall *call = handler->getCall();

            if (!chatCall || !call)
            {
                API_LOG_ERROR("Disable AV flags - There is not any MegaChatCallPrivate associated to MegaChatCallHandler");
                errorCode = MegaChatError::ERROR_NOENT;
                assert(false);
                break;
            }

            karere::AvFlags currentFlags = call->sentAv();
            karere::AvFlags newFlags;
            if (operationType == MegaChatRequest::AUDIO)
            {
                karere::AvFlags flags(enable, currentFlags.video());
                newFlags = flags;
            }
            else if (operationType == MegaChatRequest::VIDEO)
            {
                karere::AvFlags flags(currentFlags.audio(), enable);
                newFlags = flags;
            }
            else
            {
                API_LOG_ERROR("Invalid flags to enable/disable audio/video stream");
                errorCode = MegaChatError::ERROR_ARGS;
                break;
            }

            karere::AvFlags avFlags = call->muteUnmute(newFlags);

            chatCall->setLocalAudioVideoFlags(avFlags);
            API_LOG_INFO("Local audio/video flags changed. ChatId: %s, callid: %s, AV: %s --> %s",
                         call->chat().chatId().toString().c_str(),
                         call->id().toString().c_str(),
                         currentFlags.toString().c_str(),
                         avFlags.toString().c_str());

            fireOnChatCallUpdate(chatCall);
            MegaChatErrorPrivate *megaChatError = new MegaChatErrorPrivate(MegaChatError::ERROR_OK);
            fireOnChatRequestFinish(request, megaChatError);
            break;
        }
        case MegaChatRequest::TYPE_LOAD_AUDIO_VIDEO_DEVICES:
        {
            if (!mClient->rtc)
            {
                API_LOG_ERROR("Load AV devices - WebRTC is not initialized");
                errorCode = MegaChatError::ERROR_ACCESS;
                break;
            }

            mClient->rtc->loadDeviceList();
            MegaChatErrorPrivate *megaChatError = new MegaChatErrorPrivate(MegaChatError::ERROR_OK);
            fireOnChatRequestFinish(request, megaChatError);
            break;
        }
#endif
        default:
        {
            errorCode = MegaChatError::ERROR_UNKNOWN;
        }
        }   // end of switch(request->getType())


        if(errorCode)
        {
            MegaChatErrorPrivate *megaChatError = new MegaChatErrorPrivate(errorCode);
            API_LOG_WARNING("Error starting request: %s", megaChatError->getErrorString());
            fireOnChatRequestFinish(request, megaChatError);
        }
    }
}

void MegaChatApiImpl::sendPendingEvents()
{
    void *msg;
    while ((msg = eventQueue.pop()))
    {
        megaProcessMessage(msg);
    }
}

void MegaChatApiImpl::setLogLevel(int logLevel)
{
    if (!loggerHandler)
    {
        loggerHandler = new LoggerHandler();
    }
    loggerHandler->setLogLevel(logLevel);
}

void MegaChatApiImpl::setLogWithColors(bool useColors)
{
    if (loggerHandler)
    {
        loggerHandler->setLogWithColors(useColors);
    }
}

void MegaChatApiImpl::setLogToConsole(bool enable)
{
    if (loggerHandler)
    {
        loggerHandler->setLogToConsole(enable);
    }
}

void MegaChatApiImpl::setLoggerClass(MegaChatLogger *megaLogger)
{
    if (!megaLogger)   // removing logger
    {
        delete loggerHandler;
        loggerHandler = NULL;
    }
    else
    {
        if (!loggerHandler)
        {
            loggerHandler = new LoggerHandler();
        }
        loggerHandler->setMegaChatLogger(megaLogger);
    }
}

int MegaChatApiImpl::init(const char *sid)
{
    sdkMutex.lock();
    if (!mClient)
    {
#ifndef KARERE_DISABLE_WEBRTC
        uint8_t caps = karere::kClientIsMobile | karere::kClientCanWebrtc;
#else
        uint8_t caps = karere::kClientIsMobile;
#endif
        mClient = new karere::Client(*this->megaApi, websocketsIO, *this, this->megaApi->getBasePath(), caps, this);
        terminating = false;
    }

    int state = mClient->init(sid);
    if (state != karere::Client::kInitErrNoCache &&
            state != karere::Client::kInitWaitingNewSession &&
            state != karere::Client::kInitHasOfflineSession)
    {
        // there's been an error during initialization
        localLogout();
    }

    sdkMutex.unlock();

    return MegaChatApiImpl::convertInitState(state);
}

int MegaChatApiImpl::getInitState()
{
    int initState;

    sdkMutex.lock();
    if (mClient)
    {
        initState = MegaChatApiImpl::convertInitState(mClient->initState());
    }
    else
    {
        initState = MegaChatApi::INIT_NOT_DONE;
    }
    sdkMutex.unlock();

    return initState;
}

MegaChatRoomHandler *MegaChatApiImpl::getChatRoomHandler(MegaChatHandle chatid)
{
    map<MegaChatHandle, MegaChatRoomHandler*>::iterator it = chatRoomHandler.find(chatid);
    if (it == chatRoomHandler.end())
    {
        chatRoomHandler[chatid] = new MegaChatRoomHandler(this, chatApi, chatid);
    }

    return chatRoomHandler[chatid];
}

void MegaChatApiImpl::removeChatRoomHandler(MegaChatHandle chatid)
{
    map<MegaChatHandle, MegaChatRoomHandler*>::iterator it = chatRoomHandler.find(chatid);
    if (it == chatRoomHandler.end())
    {
        API_LOG_WARNING("removeChatRoomHandler: chatroom handler not found (chatid: %s)", karere::Id(chatid).toString().c_str());
        return;
    }

    MegaChatRoomHandler *roomHandler = chatRoomHandler[chatid];
    chatRoomHandler.erase(it);
    delete roomHandler;
}

ChatRoom *MegaChatApiImpl::findChatRoom(MegaChatHandle chatid)
{
    ChatRoom *chatroom = NULL;

    sdkMutex.lock();

    if (mClient && !terminating)
    {
        ChatRoomList::iterator it = mClient->chats->find(chatid);
        if (it != mClient->chats->end())
        {
            chatroom = it->second;
        }
    }

    sdkMutex.unlock();

    return chatroom;
}

karere::ChatRoom *MegaChatApiImpl::findChatRoomByUser(MegaChatHandle userhandle)
{
    ChatRoom *chatroom = NULL;

    sdkMutex.lock();

    if (mClient && !terminating)
    {
        ContactList::iterator it = mClient->contactList->find(userhandle);
        if (it != mClient->contactList->end())
        {
            chatroom = it->second->chatRoom();
        }
    }

    sdkMutex.unlock();

    return chatroom;
}

chatd::Message *MegaChatApiImpl::findMessage(MegaChatHandle chatid, MegaChatHandle msgid)
{
    Message *msg = NULL;

    sdkMutex.lock();

    ChatRoom *chatroom = findChatRoom(chatid);
    if (chatroom)
    {
        Chat &chat = chatroom->chat();
        Idx index = chat.msgIndexFromId(msgid);
        if (index != CHATD_IDX_INVALID)
        {
            msg = chat.findOrNull(index);
        }
    }

    sdkMutex.unlock();

    return msg;
}

chatd::Message *MegaChatApiImpl::findMessageNotConfirmed(MegaChatHandle chatid, MegaChatHandle msgxid)
{
    Message *msg = NULL;

    sdkMutex.lock();

    ChatRoom *chatroom = findChatRoom(chatid);
    if (chatroom)
    {
        Chat &chat = chatroom->chat();
        msg = chat.getMsgByXid(msgxid);
    }

    sdkMutex.unlock();

    return msg;
}

void MegaChatApiImpl::setCatchException(bool enable)
{
    karere::gCatchException = enable;
}

bool MegaChatApiImpl::hasUrl(const char *text)
{
    std::string url;
    return chatd::Message::hasUrl(text, url);
}

void MegaChatApiImpl::fireOnChatRequestStart(MegaChatRequestPrivate *request)
{
    API_LOG_INFO("Request (%s) starting", request->getRequestString());

    for (set<MegaChatRequestListener *>::iterator it = requestListeners.begin(); it != requestListeners.end() ; it++)
    {
        (*it)->onRequestStart(chatApi, request);
    }

    MegaChatRequestListener* listener = request->getListener();
    if (listener)
    {
        listener->onRequestStart(chatApi, request);
    }
}

void MegaChatApiImpl::fireOnChatRequestFinish(MegaChatRequestPrivate *request, MegaChatError *e)
{
    if(e->getErrorCode())
    {
        API_LOG_INFO("Request (%s) finished with error: %s", request->getRequestString(), e->getErrorString());
    }
    else
    {
        API_LOG_INFO("Request (%s) finished", request->getRequestString());
    }

    for (set<MegaChatRequestListener *>::iterator it = requestListeners.begin(); it != requestListeners.end() ; it++)
    {
        (*it)->onRequestFinish(chatApi, request, e);
    }

    MegaChatRequestListener* listener = request->getListener();
    if (listener)
    {
        listener->onRequestFinish(chatApi, request, e);
    }

    requestMap.erase(request->getTag());

    delete request;
    delete e;
}

void MegaChatApiImpl::fireOnChatRequestUpdate(MegaChatRequestPrivate *request)
{
    for (set<MegaChatRequestListener *>::iterator it = requestListeners.begin(); it != requestListeners.end() ; it++)
    {
        (*it)->onRequestUpdate(chatApi, request);
    }

    MegaChatRequestListener* listener = request->getListener();
    if (listener)
    {
        listener->onRequestUpdate(chatApi, request);
    }
}

void MegaChatApiImpl::fireOnChatRequestTemporaryError(MegaChatRequestPrivate *request, MegaChatError *e)
{
    request->setNumRetry(request->getNumRetry() + 1);

    for (set<MegaChatRequestListener *>::iterator it = requestListeners.begin(); it != requestListeners.end() ; it++)
    {
        (*it)->onRequestTemporaryError(chatApi, request, e);
    }

    MegaChatRequestListener* listener = request->getListener();
    if (listener)
    {
        listener->onRequestTemporaryError(chatApi, request, e);
    }

    delete e;
}

#ifndef KARERE_DISABLE_WEBRTC

void MegaChatApiImpl::fireOnChatCallUpdate(MegaChatCallPrivate *call)
{
    for (set<MegaChatCallListener *>::iterator it = callListeners.begin(); it != callListeners.end() ; it++)
    {
        (*it)->onChatCallUpdate(chatApi, call);
    }

    call->removeChanges();
}

void MegaChatApiImpl::fireOnChatRemoteVideoData(MegaChatHandle chatid, int width, int height, char *buffer)
{
    for(set<MegaChatVideoListener *>::iterator it = remoteVideoListeners.begin(); it != remoteVideoListeners.end() ; it++)
    {
        (*it)->onChatVideoData(chatApi, chatid, width, height, buffer, width * height * 4);
    }
}

void MegaChatApiImpl::fireOnChatLocalVideoData(MegaChatHandle chatid, int width, int height, char *buffer)
{
    for(set<MegaChatVideoListener *>::iterator it = localVideoListeners.begin(); it != localVideoListeners.end() ; it++)
    {
        (*it)->onChatVideoData(chatApi, chatid, width, height, buffer, width * height * 4);
    }
}

#endif  // webrtc

void MegaChatApiImpl::fireOnChatListItemUpdate(MegaChatListItem *item)
{
    for(set<MegaChatListener *>::iterator it = listeners.begin(); it != listeners.end() ; it++)
    {
        (*it)->onChatListItemUpdate(chatApi, item);
    }

    delete item;
}

void MegaChatApiImpl::fireOnChatInitStateUpdate(int newState)
{
    for(set<MegaChatListener *>::iterator it = listeners.begin(); it != listeners.end() ; it++)
    {
        (*it)->onChatInitStateUpdate(chatApi, newState);
    }
}

void MegaChatApiImpl::fireOnChatOnlineStatusUpdate(MegaChatHandle userhandle, int status, bool inProgress)
{
    for(set<MegaChatListener *>::iterator it = listeners.begin(); it != listeners.end() ; it++)
    {
        (*it)->onChatOnlineStatusUpdate(chatApi, userhandle, status, inProgress);
    }
}

void MegaChatApiImpl::fireOnChatPresenceConfigUpdate(MegaChatPresenceConfig *config)
{
    for(set<MegaChatListener *>::iterator it = listeners.begin(); it != listeners.end() ; it++)
    {
        (*it)->onChatPresenceConfigUpdate(chatApi, config);
    }

    delete config;
}

void MegaChatApiImpl::fireOnChatConnectionStateUpdate(MegaChatHandle chatid, int newState)
{
    bool allConnected = (newState == MegaChatApi::CHAT_CONNECTION_ONLINE) ? mClient->chatd->areAllChatsLoggedIn() : false;

    for(set<MegaChatListener *>::iterator it = listeners.begin(); it != listeners.end() ; it++)
    {
        (*it)->onChatConnectionStateUpdate(chatApi, chatid, newState);

        if (allConnected)
        {
            (*it)->onChatConnectionStateUpdate(chatApi, MEGACHAT_INVALID_HANDLE, newState);
        }
    }
}

void MegaChatApiImpl::fireOnChatNotification(MegaChatHandle chatid, MegaChatMessage *msg)
{
    for(set<MegaChatNotificationListener *>::iterator it = notificationListeners.begin(); it != notificationListeners.end() ; it++)
    {
        (*it)->onChatNotification(chatApi, chatid, msg);
    }

    delete msg;
}

void MegaChatApiImpl::connect(MegaChatRequestListener *listener)
{
    MegaChatRequestPrivate *request = new MegaChatRequestPrivate(MegaChatRequest::TYPE_CONNECT, listener);
    requestQueue.push(request);
    waiter->notify();
}

void MegaChatApiImpl::connectInBackground(MegaChatRequestListener *listener)
{
    MegaChatRequestPrivate *request = new MegaChatRequestPrivate(MegaChatRequest::TYPE_CONNECT, listener);
    request->setFlag(true);
    requestQueue.push(request);
    waiter->notify();
}

void MegaChatApiImpl::disconnect(MegaChatRequestListener *listener)
{
    MegaChatRequestPrivate *request = new MegaChatRequestPrivate(MegaChatRequest::TYPE_DISCONNECT, listener);
    requestQueue.push(request);
    waiter->notify();
}

int MegaChatApiImpl::getConnectionState()
{
    int ret = 0;

    sdkMutex.lock();
    ret = mClient ? (int) mClient->connState() : MegaChatApi::DISCONNECTED;
    sdkMutex.unlock();

    return ret;
}

int MegaChatApiImpl::getChatConnectionState(MegaChatHandle chatid)
{
    int ret = MegaChatApi::CHAT_CONNECTION_OFFLINE;

    sdkMutex.lock();
    ChatRoom *room = findChatRoom(chatid);
    if (room)
    {
        ret = MegaChatApiImpl::convertChatConnectionState(room->chatdOnlineState());
    }
    sdkMutex.unlock();

    return ret;
}

void MegaChatApiImpl::retryPendingConnections(MegaChatRequestListener *listener)
{
    MegaChatRequestPrivate *request = new MegaChatRequestPrivate(MegaChatRequest::TYPE_RETRY_PENDING_CONNECTIONS, listener);
    requestQueue.push(request);
    waiter->notify();
}

void MegaChatApiImpl::logout(MegaChatRequestListener *listener)
{
    MegaChatRequestPrivate *request = new MegaChatRequestPrivate(MegaChatRequest::TYPE_LOGOUT, listener);
    request->setFlag(true);
    requestQueue.push(request);
    waiter->notify();
}

void MegaChatApiImpl::localLogout(MegaChatRequestListener *listener)
{
    MegaChatRequestPrivate *request = new MegaChatRequestPrivate(MegaChatRequest::TYPE_LOGOUT, listener);
    request->setFlag(false);
    requestQueue.push(request);
    waiter->notify();
}

void MegaChatApiImpl::setOnlineStatus(int status, MegaChatRequestListener *listener)
{
    MegaChatRequestPrivate *request = new MegaChatRequestPrivate(MegaChatRequest::TYPE_SET_ONLINE_STATUS, listener);
    request->setNumber(status);
    requestQueue.push(request);
    waiter->notify();
}

void MegaChatApiImpl::setPresenceAutoaway(bool enable, int64_t timeout, MegaChatRequestListener *listener)
{
    MegaChatRequestPrivate *request = new MegaChatRequestPrivate(MegaChatRequest::TYPE_SET_PRESENCE_AUTOAWAY, listener);
    request->setFlag(enable);
    request->setNumber(timeout);
    requestQueue.push(request);
    waiter->notify();
}

void MegaChatApiImpl::setPresencePersist(bool enable, MegaChatRequestListener *listener)
{
    MegaChatRequestPrivate *request = new MegaChatRequestPrivate(MegaChatRequest::TYPE_SET_PRESENCE_PERSIST, listener);
    request->setFlag(enable);
    requestQueue.push(request);
    waiter->notify();
}

void MegaChatApiImpl::signalPresenceActivity(MegaChatRequestListener *listener)
{
    MegaChatRequestPrivate *request = new MegaChatRequestPrivate(MegaChatRequest::TYPE_SIGNAL_ACTIVITY, listener);
    requestQueue.push(request);
    waiter->notify();
}

MegaChatPresenceConfig *MegaChatApiImpl::getPresenceConfig()
{
    MegaChatPresenceConfigPrivate *config = NULL;

    sdkMutex.lock();

    if (mClient && !terminating)
    {
        const ::presenced::Config &cfg = mClient->presenced().config();
        if (cfg.presence().isValid())
        {
            config = new MegaChatPresenceConfigPrivate(cfg, mClient->presenced().isConfigAcknowledged());
        }
    }

    sdkMutex.unlock();

    return config;
}

bool MegaChatApiImpl::isSignalActivityRequired()
{
    sdkMutex.lock();

    bool enabled = mClient ? mClient->presenced().autoAwayInEffect() : false;

    sdkMutex.unlock();

    return enabled;
}

int MegaChatApiImpl::getOnlineStatus()
{
    sdkMutex.lock();

    int status = mClient ? mClient->ownPresence().status() : MegaChatApi::STATUS_INVALID;

    sdkMutex.unlock();

    return status;
}

bool MegaChatApiImpl::isOnlineStatusPending()
{
    sdkMutex.lock();

    bool statusInProgress = mClient ? mClient->presenced().isConfigAcknowledged() : false;

    sdkMutex.unlock();

    return statusInProgress;
}

int MegaChatApiImpl::getUserOnlineStatus(MegaChatHandle userhandle)
{
    int status = MegaChatApi::STATUS_INVALID;

    sdkMutex.lock();

    if (mClient && !terminating)
    {
        ContactList::iterator it = mClient->contactList->find(userhandle);
        if (it != mClient->contactList->end())
        {
            status = it->second->presence().status();
        }
        else if (userhandle == mClient->myHandle())
        {
            status = getOnlineStatus();
        }
        else
        {
            for (auto it = mClient->chats->begin(); it != mClient->chats->end(); it++)
            {
                if (!it->second->isGroup())
                    continue;

                GroupChatRoom *chat = (GroupChatRoom*) it->second;
                const GroupChatRoom::MemberMap &membersMap = chat->peers();
                GroupChatRoom::MemberMap::const_iterator itMembers = membersMap.find(userhandle);
                if (itMembers != membersMap.end())
                {
                    status = itMembers->second->presence().status();
                    sdkMutex.unlock();
                    return status;
                }
            }
        }
    }

    sdkMutex.unlock();

    return status;
}

void MegaChatApiImpl::setBackgroundStatus(bool background, MegaChatRequestListener *listener)
{
    MegaChatRequestPrivate *request = new MegaChatRequestPrivate(MegaChatRequest::TYPE_SET_BACKGROUND_STATUS, listener);
    request->setFlag(background);
    requestQueue.push(request);
    waiter->notify();
}

void MegaChatApiImpl::getUserFirstname(MegaChatHandle userhandle, MegaChatRequestListener *listener)
{
    MegaChatRequestPrivate *request = new MegaChatRequestPrivate(MegaChatRequest::TYPE_GET_FIRSTNAME, listener);
    request->setUserHandle(userhandle);
    requestQueue.push(request);
    waiter->notify();
}

void MegaChatApiImpl::getUserLastname(MegaChatHandle userhandle, MegaChatRequestListener *listener)
{
    MegaChatRequestPrivate *request = new MegaChatRequestPrivate(MegaChatRequest::TYPE_GET_LASTNAME, listener);
    request->setUserHandle(userhandle);
    requestQueue.push(request);
    waiter->notify();
}

void MegaChatApiImpl::getUserEmail(MegaChatHandle userhandle, MegaChatRequestListener *listener)
{
    MegaChatRequestPrivate *request = new MegaChatRequestPrivate(MegaChatRequest::TYPE_GET_EMAIL, listener);
    request->setUserHandle(userhandle);
    requestQueue.push(request);
    waiter->notify();
}

char *MegaChatApiImpl::getContactEmail(MegaChatHandle userhandle)
{
    char *ret = NULL;

    sdkMutex.lock();

    const std::string *email = mClient ? mClient->contactList->getUserEmail(userhandle) : NULL;
    if (email)
    {
        ret = MegaApi::strdup(email->c_str());
    }

    sdkMutex.unlock();

    return ret;
}

MegaChatHandle MegaChatApiImpl::getUserHandleByEmail(const char *email)
{
    MegaChatHandle uh = MEGACHAT_INVALID_HANDLE;

    if (email)
    {
        sdkMutex.lock();

        Contact *contact = mClient ? mClient->contactList->contactFromEmail(email) : NULL;
        if (contact)
        {
            uh = contact->userId();
        }

        sdkMutex.unlock();
    }

    return uh;
}

MegaChatHandle MegaChatApiImpl::getMyUserHandle()
{
    return mClient ? (MegaChatHandle) mClient->myHandle() : MEGACHAT_INVALID_HANDLE;
}

char *MegaChatApiImpl::getMyFirstname()
{
    if (!mClient)
    {
        return NULL;
    }

    return MegaChatRoomPrivate::firstnameFromBuffer(mClient->myName());
}

char *MegaChatApiImpl::getMyLastname()
{
    if (!mClient)
    {
        return NULL;
    }

    return MegaChatRoomPrivate::lastnameFromBuffer(mClient->myName());
}

char *MegaChatApiImpl::getMyFullname()
{
    if (!mClient)
    {
        return NULL;
    }

    return MegaApi::strdup(mClient->myName().substr(1).c_str());
}

char *MegaChatApiImpl::getMyEmail()
{
    if (!mClient)
    {
        return NULL;
    }

    return MegaApi::strdup(mClient->myEmail().c_str());
}

MegaChatRoomList *MegaChatApiImpl::getChatRooms()
{
    MegaChatRoomListPrivate *chats = new MegaChatRoomListPrivate();

    sdkMutex.lock();

    if (mClient && !terminating)
    {
        ChatRoomList::iterator it;
        for (it = mClient->chats->begin(); it != mClient->chats->end(); it++)
        {
            chats->addChatRoom(new MegaChatRoomPrivate(*it->second));
        }
    }

    sdkMutex.unlock();

    return chats;
}

MegaChatRoom *MegaChatApiImpl::getChatRoom(MegaChatHandle chatid)
{
    MegaChatRoomPrivate *chat = NULL;

    sdkMutex.lock();

    ChatRoom *chatRoom = findChatRoom(chatid);
    if (chatRoom)
    {
        chat = new MegaChatRoomPrivate(*chatRoom);
    }

    sdkMutex.unlock();

    return chat;
}

MegaChatRoom *MegaChatApiImpl::getChatRoomByUser(MegaChatHandle userhandle)
{
    MegaChatRoomPrivate *chat = NULL;

    sdkMutex.lock();

    ChatRoom *chatRoom = findChatRoomByUser(userhandle);
    if (chatRoom)
    {
        chat = new MegaChatRoomPrivate(*chatRoom);
    }

    sdkMutex.unlock();

    return chat;
}

MegaChatListItemList *MegaChatApiImpl::getChatListItems()
{
    MegaChatListItemListPrivate *items = new MegaChatListItemListPrivate();

    sdkMutex.lock();

    if (mClient && !terminating)
    {
        ChatRoomList::iterator it;
        for (it = mClient->chats->begin(); it != mClient->chats->end(); it++)
        {
            items->addChatListItem(new MegaChatListItemPrivate(*it->second));
        }
    }

    sdkMutex.unlock();

    return items;
}

MegaChatListItem *MegaChatApiImpl::getChatListItem(MegaChatHandle chatid)
{
    MegaChatListItemPrivate *item = NULL;

    sdkMutex.lock();

    ChatRoom *chatRoom = findChatRoom(chatid);
    if (chatRoom)
    {
        item = new MegaChatListItemPrivate(*chatRoom);
    }

    sdkMutex.unlock();

    return item;
}

int MegaChatApiImpl::getUnreadChats()
{
    int count = 0;

    sdkMutex.lock();

    if (mClient && !terminating)
    {
        ChatRoomList::iterator it;
        for (it = mClient->chats->begin(); it != mClient->chats->end(); it++)
        {
            ChatRoom *room = it->second;
            if (room->isActive() && room->chat().unreadMsgCount())
            {
                count++;
            }
        }
    }

    sdkMutex.unlock();

    return count;
}

MegaChatListItemList *MegaChatApiImpl::getActiveChatListItems()
{
    MegaChatListItemListPrivate *items = new MegaChatListItemListPrivate();

    sdkMutex.lock();

    if (mClient && !terminating)
    {
        ChatRoomList::iterator it;
        for (it = mClient->chats->begin(); it != mClient->chats->end(); it++)
        {
            if (it->second->isActive())
            {
                items->addChatListItem(new MegaChatListItemPrivate(*it->second));
            }
        }
    }

    sdkMutex.unlock();

    return items;
}

MegaChatListItemList *MegaChatApiImpl::getInactiveChatListItems()
{
    MegaChatListItemListPrivate *items = new MegaChatListItemListPrivate();

    sdkMutex.lock();

    if (mClient && !terminating)
    {
        ChatRoomList::iterator it;
        for (it = mClient->chats->begin(); it != mClient->chats->end(); it++)
        {
            if (!it->second->isActive())
            {
                items->addChatListItem(new MegaChatListItemPrivate(*it->second));
            }
        }
    }

    sdkMutex.unlock();

    return items;
}

MegaChatListItemList *MegaChatApiImpl::getUnreadChatListItems()
{
    MegaChatListItemListPrivate *items = new MegaChatListItemListPrivate();

    sdkMutex.lock();

    if (mClient && !terminating)
    {
        ChatRoomList::iterator it;
        for (it = mClient->chats->begin(); it != mClient->chats->end(); it++)
        {
            ChatRoom *room = it->second;
            if (room->isActive() && room->chat().unreadMsgCount())
            {
                items->addChatListItem(new MegaChatListItemPrivate(*it->second));
            }
        }
    }

    sdkMutex.unlock();

    return items;
}

MegaChatHandle MegaChatApiImpl::getChatHandleByUser(MegaChatHandle userhandle)
{
    MegaChatHandle chatid = MEGACHAT_INVALID_HANDLE;

    sdkMutex.lock();

    ChatRoom *chatRoom = findChatRoomByUser(userhandle);
    if (chatRoom)
    {
        chatid = chatRoom->chatid();
    }

    sdkMutex.unlock();

    return chatid;
}

void MegaChatApiImpl::createChat(bool group, MegaChatPeerList *peerList, MegaChatRequestListener *listener)
{
    MegaChatRequestPrivate *request = new MegaChatRequestPrivate(MegaChatRequest::TYPE_CREATE_CHATROOM, listener);
    request->setFlag(group);
    request->setMegaChatPeerList(peerList);
    requestQueue.push(request);
    waiter->notify();
}

void MegaChatApiImpl::inviteToChat(MegaChatHandle chatid, MegaChatHandle uh, int privilege, MegaChatRequestListener *listener)
{
    MegaChatRequestPrivate *request = new MegaChatRequestPrivate(MegaChatRequest::TYPE_INVITE_TO_CHATROOM, listener);
    request->setChatHandle(chatid);
    request->setUserHandle(uh);
    request->setPrivilege(privilege);
    requestQueue.push(request);
    waiter->notify();
}

void MegaChatApiImpl::removeFromChat(MegaChatHandle chatid, MegaChatHandle uh, MegaChatRequestListener *listener)
{
    MegaChatRequestPrivate *request = new MegaChatRequestPrivate(MegaChatRequest::TYPE_REMOVE_FROM_CHATROOM, listener);
    request->setChatHandle(chatid);
    request->setUserHandle(uh);
    requestQueue.push(request);
    waiter->notify();
}

void MegaChatApiImpl::updateChatPermissions(MegaChatHandle chatid, MegaChatHandle uh, int privilege, MegaChatRequestListener *listener)
{
    MegaChatRequestPrivate *request = new MegaChatRequestPrivate(MegaChatRequest::TYPE_UPDATE_PEER_PERMISSIONS, listener);
    request->setChatHandle(chatid);
    request->setUserHandle(uh);
    request->setPrivilege(privilege);
    requestQueue.push(request);
    waiter->notify();
}

void MegaChatApiImpl::truncateChat(MegaChatHandle chatid, MegaChatHandle messageid, MegaChatRequestListener *listener)
{
    MegaChatRequestPrivate *request = new MegaChatRequestPrivate(MegaChatRequest::TYPE_TRUNCATE_HISTORY, listener);
    request->setChatHandle(chatid);
    request->setUserHandle(messageid);
    requestQueue.push(request);
    waiter->notify();
}

void MegaChatApiImpl::setChatTitle(MegaChatHandle chatid, const char *title, MegaChatRequestListener *listener)
{
    MegaChatRequestPrivate *request = new MegaChatRequestPrivate(MegaChatRequest::TYPE_EDIT_CHATROOM_NAME, listener);
    request->setChatHandle(chatid);
    request->setText(title);
    requestQueue.push(request);
    waiter->notify();
}

bool MegaChatApiImpl::openChatRoom(MegaChatHandle chatid, MegaChatRoomListener *listener)
{    
    if (!listener)
    {
        return false;
    }

    sdkMutex.lock();

    ChatRoom *chatroom = findChatRoom(chatid);
    if (chatroom)
    {
        addChatRoomListener(chatid, listener);
        chatroom->setAppChatHandler(getChatRoomHandler(chatid));
    }

    sdkMutex.unlock();
    return chatroom;
}

void MegaChatApiImpl::closeChatRoom(MegaChatHandle chatid, MegaChatRoomListener *listener)
{
    sdkMutex.lock();

    ChatRoom *chatroom = findChatRoom(chatid);
    if (chatroom)
    {
        chatroom->removeAppChatHandler();

        removeChatRoomListener(chatid, listener);
        removeChatRoomHandler(chatid);
    }

    sdkMutex.unlock();
}

int MegaChatApiImpl::loadMessages(MegaChatHandle chatid, int count)
{
    int ret = MegaChatApi::SOURCE_NONE;
    sdkMutex.lock();

    ChatRoom *chatroom = findChatRoom(chatid);
    if (chatroom)
    {
        Chat &chat = chatroom->chat();
        HistSource source = chat.getHistory(count);
        switch (source)
        {
        case kHistSourceNone:   ret = MegaChatApi::SOURCE_NONE; break;
        case kHistSourceRam:
        case kHistSourceDb:     ret = MegaChatApi::SOURCE_LOCAL; break;
        case kHistSourceServer: ret = MegaChatApi::SOURCE_REMOTE; break;
        case kHistSourceNotLoggedIn: ret = MegaChatApi::SOURCE_ERROR; break;
        default:
            API_LOG_ERROR("Unknown source of messages at loadMessages()");
            break;
        }
    }

    sdkMutex.unlock();
    return ret;
}

bool MegaChatApiImpl::isFullHistoryLoaded(MegaChatHandle chatid)
{
    bool ret = false;
    sdkMutex.lock();

    ChatRoom *chatroom = findChatRoom(chatid);
    if (chatroom)
    {
        Chat &chat = chatroom->chat();
        ret = chat.haveAllHistoryNotified();
    }

    sdkMutex.unlock();
    return ret;
}

MegaChatMessage *MegaChatApiImpl::getMessage(MegaChatHandle chatid, MegaChatHandle msgid)
{
    MegaChatMessagePrivate *megaMsg = NULL;
    sdkMutex.lock();

    ChatRoom *chatroom = findChatRoom(chatid);
    if (chatroom)
    {
        Chat &chat = chatroom->chat();
        Idx index = chat.msgIndexFromId(msgid);
        if (index != CHATD_IDX_INVALID)     // only confirmed messages have index
        {
            Message *msg = chat.findOrNull(index);
            if (msg)
            {
                megaMsg = new MegaChatMessagePrivate(*msg, chat.getMsgStatus(*msg, index), index);
            }
            else
            {
                API_LOG_ERROR("Failed to find message by index, being index retrieved from message id (index: %d, id: %d)", index, msgid);
            }
        }
        else    // message still not confirmed, search in sending-queue
        {
            Message *msg = chat.getMsgByXid(msgid);
            if (msg)
            {
                megaMsg = new MegaChatMessagePrivate(*msg, Message::Status::kSending, MEGACHAT_INVALID_INDEX);
            }
            else
            {
                API_LOG_ERROR("Failed to find message by temporal id (id: %d)", msgid);
            }
        }
    }
    else
    {
        API_LOG_ERROR("Chatroom not found (chatid: %d)", chatid);
    }

    sdkMutex.unlock();
    return megaMsg;
}

MegaChatMessage *MegaChatApiImpl::getManualSendingMessage(MegaChatHandle chatid, MegaChatHandle rowid)
{

    MegaChatMessagePrivate *megaMsg = NULL;
    sdkMutex.lock();

    ChatRoom *chatroom = findChatRoom(chatid);
    if (chatroom)
    {
        Chat &chat = chatroom->chat();
        chatd::ManualSendReason reason;
        chatd::Message *msg = chat.getManualSending(rowid, reason);
        if (msg)
        {
            megaMsg = new MegaChatMessagePrivate(*msg, chatd::Message::kSendingManual, MEGACHAT_INVALID_INDEX);
            delete msg;

            megaMsg->setStatus(MegaChatMessage::STATUS_SENDING_MANUAL);
            megaMsg->setRowId(rowid);
            megaMsg->setCode(reason);
        }
        else
        {
            API_LOG_ERROR("Message not found (rowid: %d)", rowid);
        }
    }
    else
    {
        API_LOG_ERROR("Chatroom not found (chatid: %d)", chatid);
    }

    sdkMutex.unlock();
    return megaMsg;
}

MegaChatMessage *MegaChatApiImpl::sendMessage(MegaChatHandle chatid, const char *msg)
{
    if (!msg)
    {
        return NULL;
    }

    size_t msgLen = strlen(msg);
    while (msgLen)
    {
        if (msg[msgLen-1] == '\n' || msg[msgLen-1] == '\r')
        {
            msgLen--;
        }
        else
        {
            break;
        }
    }
    if (!msgLen)
    {
        return NULL;
    }

    MegaChatMessagePrivate *megaMsg = NULL;
    sdkMutex.lock();

    ChatRoom *chatroom = findChatRoom(chatid);
    if (chatroom)
    {
        unsigned char t = MegaChatMessage::TYPE_NORMAL;
        Message *m = chatroom->chat().msgSubmit(msg, msgLen, t, NULL);

        if (!m)
        {
            sdkMutex.unlock();
            return NULL;
        }
        megaMsg = new MegaChatMessagePrivate(*m, Message::Status::kSending, CHATD_IDX_INVALID);
    }

    sdkMutex.unlock();
    return megaMsg;
}

MegaChatMessage *MegaChatApiImpl::attachContacts(MegaChatHandle chatid, MegaHandleList *handles)
{
    if (!mClient || chatid == MEGACHAT_INVALID_HANDLE || handles == NULL || handles->size() == 0)
    {
        return NULL;
    }

    MegaChatMessagePrivate *megaMsg = NULL;
    sdkMutex.lock();

    ChatRoom *chatroom = findChatRoom(chatid);
    if (chatroom)
    {
        bool error = false;
        rapidjson::Document jSonDocument(rapidjson::kArrayType);
        for (unsigned int i = 0; i < handles->size(); ++i)
        {
            auto contactIterator = mClient->contactList->find(handles->get(i));
            if (contactIterator != mClient->contactList->end())
            {
                karere::Contact* contact = contactIterator->second;

                rapidjson::Value jSonContact(rapidjson::kObjectType);
                const char *base64Handle = MegaApi::userHandleToBase64(contact->userId());
                std::string handleString(base64Handle);
                rapidjson::Value userHandleValue(rapidjson::kStringType);
                userHandleValue.SetString(handleString.c_str(), handleString.length(), jSonDocument.GetAllocator());
                jSonContact.AddMember(rapidjson::Value("u"), userHandleValue, jSonDocument.GetAllocator());
                delete [] base64Handle;

                rapidjson::Value emailValue(rapidjson::kStringType);
                emailValue.SetString(contact->email().c_str(), contact->email().length(), jSonDocument.GetAllocator());
                jSonContact.AddMember(rapidjson::Value("email"), emailValue, jSonDocument.GetAllocator());

                std::string nameString = contact->titleString();
                nameString.erase(0, 1);
                rapidjson::Value nameValue(rapidjson::kStringType);
                nameValue.SetString(nameString.c_str(), nameString.length(), jSonDocument.GetAllocator());
                jSonContact.AddMember(rapidjson::Value("name"), nameValue, jSonDocument.GetAllocator());

                jSonDocument.PushBack(jSonContact, jSonDocument.GetAllocator());
            }
            else
            {
                error = true;
                API_LOG_ERROR("Failed to find the contact: %d", handles->get(i));
                break;
            }
        }

        if (!error)
        {
            unsigned char zero = 0x0;
            unsigned char contactType = Message::kMsgContact;
            rapidjson::StringBuffer buffer;
            rapidjson::Writer<rapidjson::StringBuffer> writer(buffer);
            jSonDocument.Accept(writer);
            std::string stringToSend(buffer.GetString());
            stringToSend.insert(stringToSend.begin(), contactType);
            stringToSend.insert(stringToSend.begin(), zero);
            Message *m = chatroom->chat().msgSubmit(stringToSend.c_str(), stringToSend.length(), Message::kMsgContact, NULL);
            if (!m)
            {
                sdkMutex.unlock();
                return NULL;
            }
            megaMsg = new MegaChatMessagePrivate(*m, Message::Status::kSending, CHATD_IDX_INVALID);
        }
    }
    sdkMutex.unlock();
    return megaMsg;
}

void MegaChatApiImpl::attachNodes(MegaChatHandle chatid, MegaNodeList *nodes, MegaChatRequestListener *listener)
{
    MegaChatRequestPrivate *request = new MegaChatRequestPrivate(MegaChatRequest::TYPE_ATTACH_NODE_MESSAGE, listener);
    request->setChatHandle(chatid);
    request->setMegaNodeList(nodes);
    requestQueue.push(request);
    waiter->notify();
}

void MegaChatApiImpl::attachNode(MegaChatHandle chatid, MegaChatHandle nodehandle, MegaChatRequestListener *listener)
{
    MegaChatRequestPrivate *request = new MegaChatRequestPrivate(MegaChatRequest::TYPE_ATTACH_NODE_MESSAGE, listener);
    request->setChatHandle(chatid);
    request->setUserHandle(nodehandle);
    requestQueue.push(request);
    waiter->notify();
}

void MegaChatApiImpl::revokeAttachment(MegaChatHandle chatid, MegaChatHandle handle, MegaChatRequestListener *listener)
{
    MegaChatRequestPrivate *request = new MegaChatRequestPrivate(MegaChatRequest::TYPE_REVOKE_NODE_MESSAGE, listener);
    request->setChatHandle(chatid);
    request->setUserHandle(handle);
    requestQueue.push(request);
    waiter->notify();
}

bool MegaChatApiImpl::isRevoked(MegaChatHandle chatid, MegaChatHandle nodeHandle)
{
    bool ret = false;

    sdkMutex.lock();

    auto it = chatRoomHandler.find(chatid);
    if (it != chatRoomHandler.end())
    {
        ret = it->second->isRevoked(nodeHandle);
    }

    sdkMutex.unlock();

    return ret;
}

MegaChatMessage *MegaChatApiImpl::editMessage(MegaChatHandle chatid, MegaChatHandle msgid, const char *msg)
{
    MegaChatMessagePrivate *megaMsg = NULL;
    sdkMutex.lock();

    ChatRoom *chatroom = findChatRoom(chatid);
    if (chatroom)
    {
        Chat &chat = chatroom->chat();
        Message *originalMsg = findMessage(chatid, msgid);
        Idx index;
        if (originalMsg)
        {
            index = chat.msgIndexFromId(msgid);
        }
        else   // message may not have an index yet (not confirmed)
        {
            index = MEGACHAT_INVALID_INDEX;
            originalMsg = findMessageNotConfirmed(chatid, msgid);   // find by transactional id
        }

        if (originalMsg)
        {
            size_t msgLen = msg ? strlen(msg) : 0;
            if (msg)    // actually not deletion, but edit
            {
                while (msgLen)
                {
                    if (msg[msgLen-1] == '\n' || msg[msgLen-1] == '\r')
                    {
                        msgLen--;
                    }
                    else
                    {
                        break;
                    }
                }
                if (!msgLen)
                {
                    sdkMutex.unlock();
                    return NULL;
                }
            }

            unsigned char newtype = (originalMsg->type == (unsigned char) Message::kMsgContainsMeta) ? (unsigned char) Message::kMsgNormal : originalMsg->type;

            const Message *editedMsg = chatroom->chat().msgModify(*originalMsg, msg, msgLen, NULL, newtype);
            if (editedMsg)
            {
                megaMsg = new MegaChatMessagePrivate(*editedMsg, Message::kSending, index);
            }
        }
    }

    sdkMutex.unlock();
    return megaMsg;
}

MegaChatMessage *MegaChatApiImpl::removeRichLink(MegaChatHandle chatid, MegaChatHandle msgid)
{
    MegaChatMessagePrivate *megaMsg = NULL;
    sdkMutex.lock();

    ChatRoom *chatroom = findChatRoom(chatid);
    if (chatroom)
    {
        Chat &chat = chatroom->chat();
        Message *originalMsg = findMessage(chatid, msgid);
        if (!originalMsg || originalMsg->type != Message::kMsgContainsMeta)
        {
            sdkMutex.unlock();
            return NULL;
        }

        const MegaChatContainsMeta *containsMeta = JSonUtils::parseContainsMeta(originalMsg->toText().c_str());
        if (!containsMeta || containsMeta->getType() != MegaChatContainsMeta::CONTAINS_META_RICH_PREVIEW)
        {
            delete containsMeta;
            sdkMutex.unlock();
            return NULL;
        }

        const char *msg = containsMeta->getRichPreview()->getText();
        assert(msg);
        string content = msg ? msg : "";

        const Message *editedMsg = chatroom->chat().removeRichLink(*originalMsg, content);
        if (editedMsg)
        {
            Idx index = chat.msgIndexFromId(msgid);
            megaMsg = new MegaChatMessagePrivate(*editedMsg, Message::kSending, index);
        }

        delete containsMeta;
    }

    sdkMutex.unlock();
    return megaMsg;
}

bool MegaChatApiImpl::setMessageSeen(MegaChatHandle chatid, MegaChatHandle msgid)
{
    bool ret = false;

    sdkMutex.lock();

    ChatRoom *chatroom = findChatRoom(chatid);
    if (chatroom)
    {
        ret = chatroom->chat().setMessageSeen((Id) msgid);
    }    

    sdkMutex.unlock();

    return ret;
}

MegaChatMessage *MegaChatApiImpl::getLastMessageSeen(MegaChatHandle chatid)
{
    MegaChatMessagePrivate *megaMsg = NULL;

    sdkMutex.lock();

    ChatRoom *chatroom = findChatRoom(chatid);
    if (chatroom)
    {
        Chat &chat = chatroom->chat();
        Idx index = chat.lastSeenIdx();
        if (index != CHATD_IDX_INVALID)
        {
            const Message *msg = chat.findOrNull(index);
            if (msg)
            {
                Message::Status status = chat.getMsgStatus(*msg, index);
                megaMsg = new MegaChatMessagePrivate(*msg, status, index);
            }
        }
    }

    sdkMutex.unlock();

    return megaMsg;
}

MegaChatHandle MegaChatApiImpl::getLastMessageSeenId(MegaChatHandle chatid)
{
    MegaChatHandle lastMessageSeenId = MEGACHAT_INVALID_HANDLE;

    sdkMutex.lock();

    ChatRoom *chatroom = findChatRoom(chatid);
    if (chatroom)
    {
        Chat &chat = chatroom->chat();
        lastMessageSeenId = chat.lastSeenId();
    }

    sdkMutex.unlock();

    return lastMessageSeenId;
}

void MegaChatApiImpl::removeUnsentMessage(MegaChatHandle chatid, MegaChatHandle rowid)
{
    sdkMutex.lock();

    ChatRoom *chatroom = findChatRoom(chatid);
    if (chatroom)
    {
        Chat &chat = chatroom->chat();
        chat.removeManualSend(rowid);
    }

    sdkMutex.unlock();
}

void MegaChatApiImpl::sendTypingNotification(MegaChatHandle chatid, MegaChatRequestListener *listener)
{
    MegaChatRequestPrivate *request = new MegaChatRequestPrivate(MegaChatRequest::TYPE_SEND_TYPING_NOTIF, listener);
    request->setChatHandle(chatid);
    request->setFlag(true);
    requestQueue.push(request);
    waiter->notify();
}

void MegaChatApiImpl::sendStopTypingNotification(MegaChatHandle chatid, MegaChatRequestListener *listener)
{
    MegaChatRequestPrivate *request = new MegaChatRequestPrivate(MegaChatRequest::TYPE_SEND_TYPING_NOTIF, listener);
    request->setChatHandle(chatid);
    request->setFlag(false);
    requestQueue.push(request);
    waiter->notify();
}

bool MegaChatApiImpl::isMessageReceptionConfirmationActive() const
{
    return mClient ? mClient->chatd->isMessageReceivedConfirmationActive() : false;
}

void MegaChatApiImpl::saveCurrentState()
{
    sdkMutex.lock();

    if (mClient && !terminating)
    {
        mClient->saveDb();
    }

    sdkMutex.unlock();
}

void MegaChatApiImpl::pushReceived(bool beep, MegaChatRequestListener *listener)
{
    MegaChatRequestPrivate *request = new MegaChatRequestPrivate(MegaChatRequest::TYPE_PUSH_RECEIVED, listener);
    request->setFlag(beep);
    requestQueue.push(request);
    waiter->notify();
}

#ifndef KARERE_DISABLE_WEBRTC

MegaStringList *MegaChatApiImpl::getChatAudioInDevices()
{
    std::vector<std::string> devicesVector;
    sdkMutex.lock();
    if (mClient && mClient->rtc)
    {
        mClient->rtc->getAudioInDevices(devicesVector);
    }
    else
    {
        API_LOG_ERROR("Failed to get audio-in devices");
    }
    sdkMutex.unlock();

    MegaStringList *devices = getChatInDevices(devicesVector);

    return devices;

}

MegaStringList *MegaChatApiImpl::getChatVideoInDevices()
{
    std::vector<std::string> devicesVector;
    sdkMutex.lock();
    if (mClient && mClient->rtc)
    {
        mClient->rtc->getVideoInDevices(devicesVector);
    }
    else
    {
        API_LOG_ERROR("Failed to get video-in devices");
    }
    sdkMutex.unlock();

    MegaStringList *devices = getChatInDevices(devicesVector);

    return devices;
}

bool MegaChatApiImpl::setChatAudioInDevice(const char *device)
{
    bool returnedValue = false;
    sdkMutex.lock();
    if (mClient && mClient->rtc)
    {
        returnedValue = mClient->rtc->selectAudioInDevice(device);
    }
    else
    {
        API_LOG_ERROR("Failed to set audio-in devices");
    }
    sdkMutex.unlock();

    return returnedValue;
}

bool MegaChatApiImpl::setChatVideoInDevice(const char *device)
{
    bool returnedValue = false;
    sdkMutex.lock();
    if (mClient && mClient->rtc)
    {
        returnedValue = mClient->rtc->selectVideoInDevice(device);
    }
    else
    {
        API_LOG_ERROR("Failed to set video-in devices");
    }
    sdkMutex.unlock();

    return returnedValue;
}

void MegaChatApiImpl::startChatCall(MegaChatHandle chatid, bool enableVideo, MegaChatRequestListener *listener)
{
    MegaChatRequestPrivate *request = new MegaChatRequestPrivate(MegaChatRequest::TYPE_START_CHAT_CALL, listener);
    request->setChatHandle(chatid);
    request->setFlag(enableVideo);
    requestQueue.push(request);
    waiter->notify();
}

void MegaChatApiImpl::answerChatCall(MegaChatHandle chatid, bool enableVideo, MegaChatRequestListener *listener)
{
    MegaChatRequestPrivate *request = new MegaChatRequestPrivate(MegaChatRequest::TYPE_ANSWER_CHAT_CALL, listener);
    request->setChatHandle(chatid);
    request->setFlag(enableVideo);
    requestQueue.push(request);
    waiter->notify();
}

void MegaChatApiImpl::hangChatCall(MegaChatHandle chatid, MegaChatRequestListener *listener)
{
    MegaChatRequestPrivate *request = new MegaChatRequestPrivate(MegaChatRequest::TYPE_HANG_CHAT_CALL, listener);
    request->setChatHandle(chatid);
    requestQueue.push(request);
    waiter->notify();
}

void MegaChatApiImpl::hangAllChatCalls(MegaChatRequestListener *listener = NULL)
{
    MegaChatRequestPrivate *request = new MegaChatRequestPrivate(MegaChatRequest::TYPE_HANG_CHAT_CALL, listener);
    request->setChatHandle(MEGACHAT_INVALID_HANDLE);
    requestQueue.push(request);
    waiter->notify();
}

void MegaChatApiImpl::setAudioEnable(MegaChatHandle chatid, bool enable, MegaChatRequestListener *listener)
{
    MegaChatRequestPrivate *request = new MegaChatRequestPrivate(MegaChatRequest::TYPE_DISABLE_AUDIO_VIDEO_CALL, listener);
    request->setChatHandle(chatid);
    request->setFlag(enable);
    request->setParamType(MegaChatRequest::AUDIO);
    requestQueue.push(request);
    waiter->notify();
}

void MegaChatApiImpl::setVideoEnable(MegaChatHandle chatid, bool enable, MegaChatRequestListener *listener)
{
    MegaChatRequestPrivate *request = new MegaChatRequestPrivate(MegaChatRequest::TYPE_DISABLE_AUDIO_VIDEO_CALL, listener);
    request->setChatHandle(chatid);
    request->setFlag(enable);
    request->setParamType(MegaChatRequest::VIDEO);
    requestQueue.push(request);
    waiter->notify();
}

void MegaChatApiImpl::loadAudioVideoDeviceList(MegaChatRequestListener *listener)
{
    MegaChatRequestPrivate *request = new MegaChatRequestPrivate(MegaChatRequest::TYPE_LOAD_AUDIO_VIDEO_DEVICES, listener);
    requestQueue.push(request);
    waiter->notify();
}

void MegaChatApiImpl::setIgnoredCall(MegaChatHandle chatId)
{
    if (!mClient->rtc)
    {
        API_LOG_ERROR("Ignore call - WebRTC is not initialized");
        return;
    }

    if (chatId != MEGACHAT_INVALID_HANDLE)
    {
        MegaChatCallHandler *handler = findChatCallHandler(chatId);
        if (!handler)
        {
            API_LOG_ERROR("Ignore call - Failed to get the call handler associated to chat room");
            return;
        }

        MegaChatCallPrivate *chatCall = handler->getMegaChatCall();
        if (!chatCall)
        {
            API_LOG_ERROR("Ignore call - There is not any MegaChatCallPrivate associated to MegaChatCallHandler");
            assert(false);
            return;
        }

        chatCall->setIgnoredCall(true);
     }
}

MegaChatCall *MegaChatApiImpl::getChatCall(MegaChatHandle chatId)
{
    MegaChatCall *chatCall = NULL;

    sdkMutex.lock();
    std::map<MegaChatHandle, MegaChatCallHandler*>::iterator it = callHandlers.find(chatId);

    if (it != callHandlers.end())
    {
        if (it->second != NULL)
        {
            chatCall = it->second->getMegaChatCall();
            if (!chatCall)
            {
                API_LOG_ERROR("MegaChatApiImpl::getChatCall - Invalid MegaChatCall at MegaChatCallHandler");
                assert(false);
            }
            else
            {
                chatCall = chatCall->copy();
            }
        }
        else
        {
            API_LOG_ERROR("MegaChatApiImpl::getChatCallByChatId - Invalid MegaChatCallHandler at callHandlers");
            assert(false);
        }
    }

    sdkMutex.unlock();
    return chatCall;
}

MegaChatCall *MegaChatApiImpl::getChatCallByCallId(MegaChatHandle callId)
{
    MegaChatCall *chatCall = NULL;

    sdkMutex.lock();
    std::map<MegaChatHandle, MegaChatCallHandler*>::iterator it;
    for (it = callHandlers.begin(); it != callHandlers.end(); ++it)
    {
        if (it->second != NULL)
        {
            MegaChatCall *call = it->second->getMegaChatCall();
            if (call != NULL)
            {
                if (callId == call->getId())
                {
                    chatCall = call->copy();
                    break;
                }
            }
            else
            {
                API_LOG_ERROR("MegaChatApiImpl::getChatCall - Invalid MegaChatCall at MegaChatCallHandler");
                assert(false);
            }
        }
        else
        {
            API_LOG_ERROR("MegaChatApiImpl::getChatCall - Invalid MegaChatCallHandler at callHandlers");
            assert(false);
        }
    }

    sdkMutex.unlock();
    return chatCall;
}

int MegaChatApiImpl::getNumCalls()
{
    int callsNumber = 0;
    sdkMutex.lock();
    callsNumber = callHandlers.size();
    sdkMutex.unlock();

    return callsNumber;
}

MegaHandleList *MegaChatApiImpl::getChatCalls()
{
    MegaHandleListPrivate *callList = new MegaHandleListPrivate();

    sdkMutex.lock();
    for (auto it = callHandlers.begin(); it != callHandlers.end(); it++)
    {
        callList->addMegaHandle(it->first);
    }

    sdkMutex.unlock();
    return callList;
}

MegaHandleList *MegaChatApiImpl::getChatCallsIds()
{
    MegaHandleListPrivate *callList = new MegaHandleListPrivate();

    sdkMutex.lock();
    for (auto it = callHandlers.begin(); it != callHandlers.end(); it++)
    {
        callList->addMegaHandle(it->second->getCall()->id());
    }

    sdkMutex.unlock();
    return callList;
}

void MegaChatApiImpl::addChatCallListener(MegaChatCallListener *listener)
{
    if (!listener)
    {
        return;
    }

    sdkMutex.lock();
    callListeners.insert(listener);
    sdkMutex.unlock();

}

void MegaChatApiImpl::addChatLocalVideoListener(MegaChatVideoListener *listener)
{
    if (!listener)
    {
        return;
    }

    videoMutex.lock();
    localVideoListeners.insert(listener);
    videoMutex.unlock();
}

void MegaChatApiImpl::addChatRemoteVideoListener(MegaChatVideoListener *listener)
{
    if (!listener)
    {
        return;
    }

    videoMutex.lock();
    remoteVideoListeners.insert(listener);
    videoMutex.unlock();
}

#endif

void MegaChatApiImpl::addChatRequestListener(MegaChatRequestListener *listener)
{
    if (!listener)
    {
        return;
    }

    sdkMutex.lock();
    requestListeners.insert(listener);
    sdkMutex.unlock();
}

void MegaChatApiImpl::addChatListener(MegaChatListener *listener)
{
    if (!listener)
    {
        return;
    }

    sdkMutex.lock();
    listeners.insert(listener);
    sdkMutex.unlock();
}

void MegaChatApiImpl::addChatRoomListener(MegaChatHandle chatid, MegaChatRoomListener *listener)
{
    if (!listener || chatid == MEGACHAT_INVALID_HANDLE)
    {
        return;
    }

    sdkMutex.lock();
    MegaChatRoomHandler *roomHandler = getChatRoomHandler(chatid);
    roomHandler->addChatRoomListener(listener);
    sdkMutex.unlock();
}

void MegaChatApiImpl::addChatNotificationListener(MegaChatNotificationListener *listener)
{
    if (!listener)
    {
        return;
    }

    sdkMutex.lock();
    notificationListeners.insert(listener);
    sdkMutex.unlock();
}

void MegaChatApiImpl::removeChatRequestListener(MegaChatRequestListener *listener)
{
    if (!listener)
    {
        return;
    }

    sdkMutex.lock();
    requestListeners.erase(listener);

    map<int,MegaChatRequestPrivate*>::iterator it = requestMap.begin();
    while (it != requestMap.end())
    {
        MegaChatRequestPrivate* request = it->second;
        if(request->getListener() == listener)
        {
            request->setListener(NULL);
        }

        it++;
    }

    requestQueue.removeListener(listener);
    sdkMutex.unlock();
}

#ifndef KARERE_DISABLE_WEBRTC

void MegaChatApiImpl::removeChatCallListener(MegaChatCallListener *listener)
{
    if (!listener)
    {
        return;
    }

    sdkMutex.lock();
    callListeners.erase(listener);
    sdkMutex.unlock();
}

void MegaChatApiImpl::removeChatLocalVideoListener(MegaChatVideoListener *listener)
{
    if (!listener)
    {
        return;
    }

    videoMutex.lock();
    localVideoListeners.erase(listener);
    videoMutex.unlock();
}

void MegaChatApiImpl::removeChatRemoteVideoListener(MegaChatVideoListener *listener)
{
    if (!listener)
    {
        return;
    }

    videoMutex.lock();
    remoteVideoListeners.erase(listener);
    videoMutex.unlock();
}

#endif  // webrtc

void MegaChatApiImpl::removeChatListener(MegaChatListener *listener)
{
    if (!listener)
    {
        return;
    }

    sdkMutex.lock();
    listeners.erase(listener);
    sdkMutex.unlock();
}

void MegaChatApiImpl::removeChatRoomListener(MegaChatHandle chatid, MegaChatRoomListener *listener)
{
    if (!listener)
    {
        return;
    }

    sdkMutex.lock();
    MegaChatRoomHandler *roomHandler = getChatRoomHandler(chatid);
    roomHandler->removeChatRoomListener(listener);
    sdkMutex.unlock();
}

void MegaChatApiImpl::removeChatNotificationListener(MegaChatNotificationListener *listener)
{
    if (!listener)
    {
        return;
    }

    sdkMutex.lock();
    notificationListeners.erase(listener);
    sdkMutex.unlock();
}

IApp::IChatHandler *MegaChatApiImpl::createChatHandler(ChatRoom &room)
{
    return getChatRoomHandler(room.chatid());
}

IApp::IContactListHandler *MegaChatApiImpl::contactListHandler()
{
    return nullptr;
}

IApp::IChatListHandler *MegaChatApiImpl::chatListHandler()
{
    return this;
}

#ifndef KARERE_DISABLE_WEBRTC

rtcModule::ICallHandler *MegaChatApiImpl::onIncomingCall(rtcModule::ICall& call, karere::AvFlags av)
{
    MegaChatCallHandler *chatCallHandler = new MegaChatCallHandler(this);
    chatCallHandler->setCall(&call);
    MegaChatHandle chatid = call.chat().chatId();
    callHandlers[chatid] = chatCallHandler;
    chatCallHandler->getMegaChatCall()->setRemoteAudioVideoFlags(av);

    // Notify onIncomingCall like state change becouse rtcModule::ICall::kStateRingIn status
    // it is not notify
    chatCallHandler->onStateChange(call.state());

    return chatCallHandler;
}

MegaStringList *MegaChatApiImpl::getChatInDevices(const std::vector<string> &devicesVector)
{
    int devicesNumber = devicesVector.size();
    char **devicesArray = NULL;
    if (devicesNumber > 0)
    {
        devicesArray = new char*[devicesNumber];
        for (int i = 0; i < devicesNumber; ++i)
        {
            char *device = MegaApi::strdup(devicesVector[i].c_str());
            devicesArray[i] = device;
        }
    }

    MegaStringList *devices = new MegaStringListPrivate(devicesArray, devicesNumber);
    delete [] devicesArray;

    return devices;

}

void MegaChatApiImpl::cleanCallHandlerMap()
{
    std::map<MegaChatHandle, MegaChatCallHandler*>::iterator callHandlersIterator;
    for (callHandlersIterator = callHandlers.begin(); callHandlersIterator != callHandlers.end(); ++callHandlersIterator)
    {
        MegaChatCallHandler* callHandler = callHandlersIterator->second;
        delete callHandler;
        callHandlersIterator->second = NULL;
    }

    callHandlers.clear();
}

MegaChatCallHandler *MegaChatApiImpl::findChatCallHandler(MegaChatHandle chatid)
{
    std::map<MegaChatHandle, MegaChatCallHandler*>::iterator it = callHandlers.find(chatid);
    if (it != callHandlers.end())
    {
        return it->second;
    }

    return NULL;
}

void MegaChatApiImpl::removeChatCallHandler(MegaChatHandle chatid)
{
    callHandlers.erase(chatid);
}

#endif

void MegaChatApiImpl::onInitStateChange(int newState)
{
    API_LOG_DEBUG("Karere initialization state has changed: %d", newState);

    if (newState == karere::Client::kInitErrSidInvalid)
    {
        API_LOG_WARNING("Invalid session detected (API_ESID). Logging out...");
        logout();
        return;
    }

    int state = MegaChatApiImpl::convertInitState(newState);

    // only notify meaningful state to the app
    if (state == MegaChatApi::INIT_ERROR ||
            state == MegaChatApi::INIT_WAITING_NEW_SESSION ||
            state == MegaChatApi::INIT_OFFLINE_SESSION ||
            state == MegaChatApi::INIT_ONLINE_SESSION ||
            state == MegaChatApi::INIT_NO_CACHE)
    {
        fireOnChatInitStateUpdate(state);
    }
}

void MegaChatApiImpl::onChatNotification(karere::Id chatid, const Message &msg, Message::Status status, Idx idx)
{
    MegaChatMessagePrivate *message = new MegaChatMessagePrivate(msg, status, idx);
    fireOnChatNotification(chatid, message);
}

int MegaChatApiImpl::convertInitState(int state)
{
    switch (state)
    {
    case karere::Client::kInitErrGeneric:
    case karere::Client::kInitErrCorruptCache:
    case karere::Client::kInitErrSidMismatch:
    case karere::Client::kInitErrAlready:
        return MegaChatApi::INIT_ERROR;

    case karere::Client::kInitCreated:
        return MegaChatApi::INIT_NOT_DONE;

    case karere::Client::kInitErrNoCache:
        return MegaChatApi::INIT_NO_CACHE;

    case karere::Client::kInitWaitingNewSession:
        return MegaChatApi::INIT_WAITING_NEW_SESSION;

    case karere::Client::kInitHasOfflineSession:
        return MegaChatApi::INIT_OFFLINE_SESSION;

    case karere::Client::kInitHasOnlineSession:
        return MegaChatApi::INIT_ONLINE_SESSION;

    case karere::Client::kInitTerminated:
    case karere::Client::kInitErrSidInvalid:
    default:
        return state;
    }
}

int MegaChatApiImpl::convertChatConnectionState(ChatState state)
{
    switch(state)
    {
    case ChatState::kChatStateOffline:
        return MegaChatApi::CHAT_CONNECTION_OFFLINE;
    case ChatState::kChatStateConnecting:
        return MegaChatApi::CHAT_CONNECTION_IN_PROGRESS;
    case ChatState::kChatStateJoining:
        return MegaChatApi::CHAT_CONNECTION_LOGGING;
    case ChatState::kChatStateOnline:
        return MegaChatApi::CHAT_CONNECTION_ONLINE;
    }

    assert(false);  // check compilation warnings, new ChatState not considered
    return state;
}

MegaChatMessage *MegaChatApiImpl::prepareAttachNodesMessage(std::string buffer, MegaChatHandle chatid)
{
    ChatRoom *chatroom = findChatRoom(chatid);

    buffer.insert(buffer.begin(), Message::kMsgAttachment);
    buffer.insert(buffer.begin(), 0x0);

    Message *m = chatroom->chat().msgSubmit(buffer.c_str(), buffer.length(), Message::kMsgAttachment, NULL);
    MegaChatMessage *megaMsg = m ? new MegaChatMessagePrivate(*m, Message::Status::kSending, CHATD_IDX_INVALID) : NULL;
    return megaMsg;
}

IApp::IGroupChatListItem *MegaChatApiImpl::addGroupChatItem(GroupChatRoom &chat)
{
    MegaChatGroupListItemHandler *itemHandler = new MegaChatGroupListItemHandler(*this, chat);
    chatGroupListItemHandler.insert(itemHandler);

    // notify the app about the new chatroom
    MegaChatListItemPrivate *item = new MegaChatListItemPrivate(chat);
    fireOnChatListItemUpdate(item);

    return (IGroupChatListItem *) itemHandler;
}

IApp::IPeerChatListItem *MegaChatApiImpl::addPeerChatItem(PeerChatRoom &chat)
{
    MegaChatPeerListItemHandler *itemHandler = new MegaChatPeerListItemHandler(*this, chat);
    chatPeerListItemHandler.insert(itemHandler);

    // notify the app about the new chatroom
    MegaChatListItemPrivate *item = new MegaChatListItemPrivate(chat);
    fireOnChatListItemUpdate(item);

    return (IPeerChatListItem *) itemHandler;
}

void MegaChatApiImpl::removeGroupChatItem(IGroupChatListItem &item)
{
    set<MegaChatGroupListItemHandler *>::iterator it = chatGroupListItemHandler.begin();
    while (it != chatGroupListItemHandler.end())
    {
        IGroupChatListItem *itemHandler = (*it);
        if (itemHandler == &item)
        {
//            TODO: Redmine ticket #5693
//            MegaChatListItemPrivate *listItem = new MegaChatListItemPrivate((*it)->getChatRoom());
//            listItem->setClosed();
//            fireOnChatListItemUpdate(listItem);

            delete (itemHandler);
            chatGroupListItemHandler.erase(it);
            return;
        }

        it++;
    }
}

void MegaChatApiImpl::removePeerChatItem(IPeerChatListItem &item)
{
    set<MegaChatPeerListItemHandler *>::iterator it = chatPeerListItemHandler.begin();
    while (it != chatPeerListItemHandler.end())
    {
        IPeerChatListItem *itemHandler = (*it);
        if (itemHandler == &item)
        {
//            TODO: Redmine ticket #5693
//            MegaChatListItemPrivate *listItem = new MegaChatListItemPrivate((*it)->getChatRoom());
//            listItem->setClosed();
//            fireOnChatListItemUpdate(listItem);

            delete (itemHandler);
            chatPeerListItemHandler.erase(it);
            return;
        }

        it++;
    }
}

void MegaChatApiImpl::onPresenceChanged(Id userid, Presence pres, bool inProgress)
{
    if (inProgress)
    {
        API_LOG_INFO("My own presence is being changed to %s", pres.toString());
    }
    else
    {
        API_LOG_INFO("Presence of user %s has been changed to %s", userid.toString().c_str(), pres.toString());
    }
    fireOnChatOnlineStatusUpdate(userid.val, pres.status(), inProgress);
}

void MegaChatApiImpl::onPresenceConfigChanged(const presenced::Config &state, bool pending)
{
    MegaChatPresenceConfigPrivate *config = new MegaChatPresenceConfigPrivate(state, pending);
    fireOnChatPresenceConfigUpdate(config);
}

ChatRequestQueue::ChatRequestQueue()
{
    mutex.init(false);
}

void ChatRequestQueue::push(MegaChatRequestPrivate *request)
{
    mutex.lock();
    requests.push_back(request);
    mutex.unlock();
}

void ChatRequestQueue::push_front(MegaChatRequestPrivate *request)
{
    mutex.lock();
    requests.push_front(request);
    mutex.unlock();
}

MegaChatRequestPrivate *ChatRequestQueue::pop()
{
    mutex.lock();
    if(requests.empty())
    {
        mutex.unlock();
        return NULL;
    }
    MegaChatRequestPrivate *request = requests.front();
    requests.pop_front();
    mutex.unlock();
    return request;
}

void ChatRequestQueue::removeListener(MegaChatRequestListener *listener)
{
    mutex.lock();

    deque<MegaChatRequestPrivate *>::iterator it = requests.begin();
    while(it != requests.end())
    {
        MegaChatRequestPrivate *request = (*it);
        if(request->getListener()==listener)
            request->setListener(NULL);
        it++;
    }

    mutex.unlock();
}

EventQueue::EventQueue()
{
    mutex.init(false);
}

void EventQueue::push(void *transfer)
{
    mutex.lock();
    events.push_back(transfer);
    mutex.unlock();
}

void EventQueue::push_front(void *event)
{
    mutex.lock();
    events.push_front(event);
    mutex.unlock();
}

void* EventQueue::pop()
{
    mutex.lock();
    if(events.empty())
    {
        mutex.unlock();
        return NULL;
    }
    void* event = events.front();
    events.pop_front();
    mutex.unlock();
    return event;
}

bool EventQueue::isEmpty()
{
    bool ret;

    mutex.lock();
    ret = events.empty();
    mutex.unlock();

    return ret;
}

size_t EventQueue::size()
{
    size_t ret;

    mutex.lock();
    ret = events.size();
    mutex.unlock();

    return ret;
}

MegaChatRequestPrivate::MegaChatRequestPrivate(int type, MegaChatRequestListener *listener)
{
    this->type = type;
    this->tag = 0;
    this->listener = listener;

    this->number = 0;
    this->retry = 0;
    this->flag = false;
    this->peerList = NULL;
    this->chatid = MEGACHAT_INVALID_HANDLE;
    this->userHandle = MEGACHAT_INVALID_HANDLE;
    this->privilege = MegaChatPeerList::PRIV_UNKNOWN;
    this->text = NULL;
    this->mMessage = NULL;
    this->mMegaNodeList = NULL;
    this->mMegaHandleList = NULL;
}

MegaChatRequestPrivate::MegaChatRequestPrivate(MegaChatRequestPrivate &request)
{
    this->text = NULL;
    this->peerList = NULL;
    this->mMessage = NULL;
    this->mMegaNodeList = NULL;
    this->mMegaHandleList = NULL;

    this->type = request.getType();
    this->listener = request.getListener();
    this->setTag(request.getTag());
    this->setNumber(request.getNumber());
    this->setNumRetry(request.getNumRetry());
    this->setFlag(request.getFlag());
    this->setMegaChatPeerList(request.getMegaChatPeerList());
    this->setChatHandle(request.getChatHandle());
    this->setUserHandle(request.getUserHandle());
    this->setPrivilege(request.getPrivilege());
    this->setText(request.getText());
    this->setMegaChatMessage(request.getMegaChatMessage());
    this->setMegaNodeList(request.getMegaNodeList());
    this->setMegaHandleList(request.getMegaHandleList());
    if (mMegaHandleList)
    {
        for (unsigned int i = 0; i < mMegaHandleList->size(); i++)
        {
            MegaChatHandle chatid = mMegaHandleList->get(i);
            this->setMegaHandleListByChat(chatid, request.getMegaHandleListByChat(chatid));
        }
    }
}

MegaChatRequestPrivate::~MegaChatRequestPrivate()
{
    delete peerList;
    delete [] text;
    delete mMessage;
    delete mMegaNodeList;
    delete mMegaHandleList;
    for (map<MegaChatHandle, MegaHandleList*>::iterator it = mMegaHandleListMap.begin(); it != mMegaHandleListMap.end(); it++)
    {
        delete it->second;
    }
}

MegaChatRequest *MegaChatRequestPrivate::copy()
{
    return new MegaChatRequestPrivate(*this);
}

const char *MegaChatRequestPrivate::getRequestString() const
{
    switch(type)
    {
        case TYPE_DELETE: return "DELETE";
        case TYPE_LOGOUT: return "LOGOUT";
        case TYPE_CONNECT: return "CONNECT";
        case TYPE_INITIALIZE: return "INITIALIZE";
        case TYPE_SET_ONLINE_STATUS: return "SET_CHAT_STATUS";
        case TYPE_CREATE_CHATROOM: return "CREATE CHATROOM";
        case TYPE_INVITE_TO_CHATROOM: return "INVITE_TO_CHATROOM";
        case TYPE_REMOVE_FROM_CHATROOM: return "REMOVE_FROM_CHATROOM";
        case TYPE_UPDATE_PEER_PERMISSIONS: return "UPDATE_PEER_PERMISSIONS";
        case TYPE_TRUNCATE_HISTORY: return "TRUNCATE_HISTORY";
        case TYPE_EDIT_CHATROOM_NAME: return "EDIT_CHATROOM_NAME";
        case TYPE_EDIT_CHATROOM_PIC: return "EDIT_CHATROOM_PIC";
        case TYPE_GET_FIRSTNAME: return "GET_FIRSTNAME";
        case TYPE_GET_LASTNAME: return "GET_LASTNAME";
        case TYPE_GET_EMAIL: return "GET_EMAIL";
        case TYPE_DISCONNECT: return "DISCONNECT";
        case TYPE_SET_BACKGROUND_STATUS: return "SET_BACKGROUND_STATUS";
        case TYPE_RETRY_PENDING_CONNECTIONS: return "RETRY_PENDING_CONNECTIONS";
        case TYPE_START_CHAT_CALL: return "START_CHAT_CALL";
        case TYPE_ANSWER_CHAT_CALL: return "ANSWER_CHAT_CALL";
        case TYPE_DISABLE_AUDIO_VIDEO_CALL: return "DISABLE_AUDIO_VIDEO_CALL";
        case TYPE_HANG_CHAT_CALL: return "HANG_CHAT_CALL";
        case TYPE_LOAD_AUDIO_VIDEO_DEVICES: return "LOAD_AUDIO_VIDEO_DEVICES";
        case TYPE_ATTACH_NODE_MESSAGE: return "ATTACH_NODE_MESSAGE";
        case TYPE_REVOKE_NODE_MESSAGE: return "REVOKE_NODE_MESSAGE";
        case TYPE_SHARE_CONTACT: return "SHARE_CONTACT";
        case TYPE_SEND_TYPING_NOTIF: return "SEND_TYPING_NOTIF";
        case TYPE_SIGNAL_ACTIVITY: return "SIGNAL_ACTIVITY";
        case TYPE_SET_PRESENCE_PERSIST: return "SET_PRESENCE_PERSIST";
        case TYPE_SET_PRESENCE_AUTOAWAY: return "SET_PRESENCE_AUTOAWAY";
        case TYPE_PUSH_RECEIVED: return "PUSH_RECEIVED";
    }
    return "UNKNOWN";
}

const char *MegaChatRequestPrivate::toString() const
{
    return getRequestString();
}

MegaChatRequestListener *MegaChatRequestPrivate::getListener() const
{
    return listener;
}

int MegaChatRequestPrivate::getType() const
{
    return type;
}

long long MegaChatRequestPrivate::getNumber() const
{
    return number;
}

int MegaChatRequestPrivate::getNumRetry() const
{
    return retry;
}

bool MegaChatRequestPrivate::getFlag() const
{
    return flag;
}

MegaChatPeerList *MegaChatRequestPrivate::getMegaChatPeerList()
{
    return peerList;
}

MegaChatHandle MegaChatRequestPrivate::getChatHandle()
{
    return chatid;
}

MegaChatHandle MegaChatRequestPrivate::getUserHandle()
{
    return userHandle;
}

int MegaChatRequestPrivate::getPrivilege()
{
    return privilege;
}

const char *MegaChatRequestPrivate::getText() const
{
    return text;
}

MegaChatMessage *MegaChatRequestPrivate::getMegaChatMessage()
{
    return mMessage;
}

int MegaChatRequestPrivate::getTag() const
{
    return tag;
}

void MegaChatRequestPrivate::setListener(MegaChatRequestListener *listener)
{
    this->listener = listener;
}

void MegaChatRequestPrivate::setTag(int tag)
{
    this->tag = tag;
}

void MegaChatRequestPrivate::setNumber(long long number)
{
    this->number = number;
}

void MegaChatRequestPrivate::setNumRetry(int retry)
{
    this->retry = retry;
}

void MegaChatRequestPrivate::setFlag(bool flag)
{
    this->flag = flag;
}

void MegaChatRequestPrivate::setMegaChatPeerList(MegaChatPeerList *peerList)
{
    if (this->peerList)
        delete this->peerList;

    this->peerList = peerList ? peerList->copy() : NULL;
}

void MegaChatRequestPrivate::setChatHandle(MegaChatHandle chatid)
{
    this->chatid = chatid;
}

void MegaChatRequestPrivate::setUserHandle(MegaChatHandle userhandle)
{
    this->userHandle = userhandle;
}

void MegaChatRequestPrivate::setPrivilege(int priv)
{
    this->privilege = priv;
}

void MegaChatRequestPrivate::setText(const char *text)
{
    if(this->text)
    {
        delete [] this->text;
    }
    this->text = MegaApi::strdup(text);
}

void MegaChatRequestPrivate::setMegaChatMessage(MegaChatMessage *message)
{
    if (mMessage != NULL)
    {
        delete mMessage;
    }

    mMessage = message ? message->copy() : NULL;
}

void MegaChatRequestPrivate::setMegaHandleList(MegaHandleList *handlelist)
{
    if (mMegaHandleList != NULL)
    {
        delete mMegaHandleList;
    }

    mMegaHandleList = handlelist ? handlelist->copy() : NULL;
}

void MegaChatRequestPrivate::setMegaHandleListByChat(MegaChatHandle chatid, MegaHandleList *handlelist)
{
    MegaHandleList *list = getMegaHandleListByChat(chatid);
    if (list)
    {
        delete list;
    }

    mMegaHandleListMap[chatid] = handlelist ? handlelist->copy() : NULL;
}

MegaNodeList *MegaChatRequestPrivate::getMegaNodeList()
{
    return mMegaNodeList;
}

MegaHandleList *MegaChatRequestPrivate::getMegaHandleListByChat(MegaChatHandle chatid)
{
    map<MegaChatHandle, MegaHandleList*>::iterator it = mMegaHandleListMap.find(chatid);
    if (it != mMegaHandleListMap.end())
    {
        return it->second;
    }

    return NULL;
}

MegaHandleList *MegaChatRequestPrivate::getMegaHandleList()
{
    return mMegaHandleList;
}

int MegaChatRequestPrivate::getParamType()
{
    return mParamType;
}

void MegaChatRequestPrivate::setMegaNodeList(MegaNodeList *nodelist)
{
    if (mMegaNodeList != NULL)
    {
        delete mMegaNodeList;
    }

    mMegaNodeList = nodelist ? nodelist->copy() : NULL;
}

void MegaChatRequestPrivate::setParamType(int paramType)
{
    this->mParamType = paramType;
}

#ifndef KARERE_DISABLE_WEBRTC

MegaChatCallPrivate::MegaChatCallPrivate(const rtcModule::ICall& call)
{
    status = call.state();
    chatid = call.chat().chatId();
    callid = call.id();
    // sentAv are invalid until state change to rtcModule::ICall::KStateHasLocalStream
    localAVFlags = call.sentAv();
    std::map<karere::Id, karere::AvFlags> remoteFlags = call.avFlagsRemotePeers();
    remoteAVFlags = karere::AvFlags(false, false);
    if (remoteFlags.size() > 0)
    {
        // With peer to peer call, there is only one session (one element at map)
        remoteAVFlags = remoteFlags.begin()->second;
    }

    initialTs = 0;
    finalTs = 0;
    temporaryError = std::string("");
    termCode = MegaChatCall::TERM_CODE_NOT_FINISHED;
    localTermCode = false;
    ringing = false;
    ignored = false;
    changed = 0;
    peerId = 0;
    // At this point, there aren't any Session. It isn't neccesary create `sessionStatus` from Icall::sessionState()
}

MegaChatCallPrivate::MegaChatCallPrivate(const MegaChatCallPrivate &call)
{
    this->status = call.getStatus();
    this->chatid = call.getChatid();
    this->callid = call.getId();
    this->localAVFlags = call.localAVFlags;
    this->remoteAVFlags = call.remoteAVFlags;
    this->changed = call.changed;
    this->initialTs = call.initialTs;
    this->finalTs = call.finalTs;
    this->temporaryError = call.temporaryError;
    this->termCode = call.termCode;
    this->localTermCode = call.localTermCode;
    this->ringing = call.ringing;
    this->ignored = call.ignored;
    this->sessionStatus = call.sessionStatus;
    this->peerId = call.peerId;
}

MegaChatCallPrivate::~MegaChatCallPrivate()
{
}

MegaChatCall *MegaChatCallPrivate::copy()
{
    return new MegaChatCallPrivate(*this);
}

int MegaChatCallPrivate::getStatus() const
{
    return status;
}

MegaChatHandle MegaChatCallPrivate::getChatid() const
{
    return chatid;
}

MegaChatHandle MegaChatCallPrivate::getId() const
{
    return callid;
}

bool MegaChatCallPrivate::hasLocalAudio()
{
    return localAVFlags.audio();
}

bool MegaChatCallPrivate::hasRemoteAudio()
{
    return remoteAVFlags.audio();
}

bool MegaChatCallPrivate::hasLocalVideo()
{
    return localAVFlags.video();
}

bool MegaChatCallPrivate::hasRemoteVideo()
{
    return remoteAVFlags.video();
}

int MegaChatCallPrivate::getChanges() const
{
    return changed;
}

bool MegaChatCallPrivate::hasChanged(int changeType) const
{
    return (changed & changeType);
}

int64_t MegaChatCallPrivate::getDuration() const
{
    int64_t duration = 0;

    if (initialTs > 0)
    {
        if (finalTs > 0)
        {
            duration = finalTs - initialTs;
        }
        else
        {
            duration = time(NULL) - initialTs;
        }
    }

    return duration;
}

int64_t MegaChatCallPrivate::getInitialTimeStamp() const
{
    return initialTs;
}

int64_t MegaChatCallPrivate::getFinalTimeStamp() const
{
    return finalTs;
}

const char *MegaChatCallPrivate::getTemporaryError() const
{
    return temporaryError.c_str();
}

int MegaChatCallPrivate::getTermCode() const
{
    return termCode;
}

bool MegaChatCallPrivate::isLocalTermCode() const
{
    return localTermCode;
}

bool MegaChatCallPrivate::isRinging() const
{
    return ringing;
}

int MegaChatCallPrivate::getSessionStatus(MegaChatHandle peerId) const
{
    int status = SESSION_STATUS_NO_SESSION;

    auto sessionStatusIt = sessionStatus.find(peerId);
    if (sessionStatusIt != sessionStatus.end())
    {
        status = sessionStatusIt->second;
    }

    return status;
}

MegaChatHandle MegaChatCallPrivate::getPeerSessionStatusChange() const
{
    return peerId;
}

bool MegaChatCallPrivate::isIgnored() const
{
    return ignored;
}

void MegaChatCallPrivate::setStatus(int status)
{
    this->status = status;
    changed |= MegaChatCall::CHANGE_TYPE_STATUS;
}

void MegaChatCallPrivate::setLocalAudioVideoFlags(AvFlags localAVFlags)
{
    this->localAVFlags = localAVFlags;
    changed |= MegaChatCall::CHANGE_TYPE_LOCAL_AVFLAGS;
}

void MegaChatCallPrivate::setRemoteAudioVideoFlags(AvFlags remoteAVFlags)
{
    this->remoteAVFlags = remoteAVFlags;
    changed |= MegaChatCall::CHANGE_TYPE_REMOTE_AVFLAGS;
}

void MegaChatCallPrivate::setInitialTimeStamp(int64_t timeStamp)
{
    initialTs = timeStamp;
}

void MegaChatCallPrivate::setFinalTimeStamp(int64_t timeStamp)
{
    if (initialTs > 0)
    {
        finalTs = timeStamp;
    }
}

void MegaChatCallPrivate::removeChanges()
{
    changed = 0;
    temporaryError.clear();
}

void MegaChatCallPrivate::setError(const string &temporaryError)
{
    this->temporaryError = temporaryError;
    changed |= MegaChatCall::CHANGE_TYPE_TEMPORARY_ERROR;
}

void MegaChatCallPrivate::setTermCode(rtcModule::TermCode termCode)
{
    assert(this->termCode == MegaChatCall::TERM_CODE_NOT_FINISHED);
    convertTermCode(termCode);
}

void MegaChatCallPrivate::convertTermCode(rtcModule::TermCode termCode)
{
    // Last four bits indicate the termination code and fifth bit indicate local or peer
    switch (termCode & (~rtcModule::TermCode::kPeer))
    {
    case rtcModule::TermCode::kUserHangup:
        this->termCode = MegaChatCall::TERM_CODE_USER_HANGUP;
        break;
    case rtcModule::TermCode::kCallRejected:
        this->termCode = MegaChatCall::TERM_CODE_CALL_REJECT;
        break;
    case rtcModule::TermCode::kAnsElsewhere:
        this->termCode = MegaChatCall::TERM_CODE_ANSWER_ELSE_WHERE;
        break;
    case rtcModule::TermCode::kAnswerTimeout:
        this->termCode = MegaChatCall::TERM_CODE_ANSWER_TIMEOUT;
        break;
    case rtcModule::TermCode::kRingOutTimeout:
        this->termCode = MegaChatCall::TERM_CODE_RING_OUT_TIMEOUT;
        break;
    case rtcModule::TermCode::kAppTerminating:
        this->termCode = MegaChatCall::TERM_CODE_APP_TERMINATING;
        break;
    case rtcModule::TermCode::kBusy:
        this->termCode = MegaChatCall::TERM_CODE_BUSY;
        break;
    case rtcModule::TermCode::kNotFinished:
        this->termCode = MegaChatCall::TERM_CODE_NOT_FINISHED;
        break;
    case rtcModule::TermCode::kCallGone:
    case rtcModule::TermCode::kInvalid:
    default:
        this->termCode = MegaChatCall::TERM_CODE_ERROR;
        break;
    }

    if (termCode & rtcModule::TermCode::kPeer)
    {
        localTermCode = false;
    }
    else
    {
        localTermCode = true;
    }
}

void MegaChatCallPrivate::setIsRinging(bool ringing)
{
    this->ringing = ringing;
    changed |= MegaChatCall::CHANGE_TYPE_RINGING_STATUS;
}

void MegaChatCallPrivate::setSessionStatus(uint8_t status, MegaChatHandle peer)
{
    this->sessionStatus[peer] = status;
    peerId = peer;
    changed |= MegaChatCall::CHANGE_TYPE_SESSION_STATUS;
}

void MegaChatCallPrivate::removeSession(MegaChatHandle peer)
{
    this->sessionStatus.erase(peer);
}

void MegaChatCallPrivate::setIgnoredCall(bool ignored)
{
    this->ignored = ignored;
}

MegaChatVideoReceiver::MegaChatVideoReceiver(MegaChatApiImpl *chatApi, rtcModule::ICall *call, bool local)
{
    this->chatApi = chatApi;
    chatid = call->chat().chatId();
    this->local = local;
}

MegaChatVideoReceiver::~MegaChatVideoReceiver()
{
}

void* MegaChatVideoReceiver::getImageBuffer(unsigned short width, unsigned short height, void*& userData)
{
    MegaChatVideoFrame *frame = new MegaChatVideoFrame;
    frame->width = width;
    frame->height = height;
    frame->buffer = new byte[width * height * 4];  // in format ARGB: 4 bytes per pixel
    userData = frame;
    return frame->buffer;
}

void MegaChatVideoReceiver::frameComplete(void *userData)
{
    chatApi->videoMutex.lock();
    MegaChatVideoFrame *frame = (MegaChatVideoFrame *)userData;
    if(local)
    {
        chatApi->fireOnChatLocalVideoData(chatid, frame->width, frame->height, (char *)frame->buffer);
    }
    else
    {
        chatApi->fireOnChatRemoteVideoData(chatid, frame->width, frame->height, (char *)frame->buffer);
    }
    chatApi->videoMutex.unlock();
    delete frame->buffer;
    delete frame;
}

void MegaChatVideoReceiver::onVideoAttach()
{
}

void MegaChatVideoReceiver::onVideoDetach()
{
}

void MegaChatVideoReceiver::clearViewport()
{
}

void MegaChatVideoReceiver::released()
{
}

rtcModule::ICallHandler *MegaChatRoomHandler::callHandler()
{
    return chatApiImpl->findChatCallHandler(chatid);
}
#endif

MegaChatRoomHandler::MegaChatRoomHandler(MegaChatApiImpl *chatApiImpl, MegaChatApi *chatApi, MegaChatHandle chatid)
{
    this->chatApiImpl = chatApiImpl;
    this->chatApi = chatApi;
    this->chatid = chatid;

    this->mRoom = NULL;
    this->mChat = NULL;
}

void MegaChatRoomHandler::addChatRoomListener(MegaChatRoomListener *listener)
{
    roomListeners.insert(listener);
}

void MegaChatRoomHandler::removeChatRoomListener(MegaChatRoomListener *listener)
{
    roomListeners.erase(listener);
}

void MegaChatRoomHandler::fireOnChatRoomUpdate(MegaChatRoom *chat)
{
    for(set<MegaChatRoomListener *>::iterator it = roomListeners.begin(); it != roomListeners.end() ; it++)
    {
        (*it)->onChatRoomUpdate(chatApi, chat);
    }

    delete chat;
}

void MegaChatRoomHandler::fireOnMessageLoaded(MegaChatMessage *msg)
{
    for(set<MegaChatRoomListener *>::iterator it = roomListeners.begin(); it != roomListeners.end() ; it++)
    {
        (*it)->onMessageLoaded(chatApi, msg);
    }

    delete msg;
}

void MegaChatRoomHandler::fireOnMessageReceived(MegaChatMessage *msg)
{
    for(set<MegaChatRoomListener *>::iterator it = roomListeners.begin(); it != roomListeners.end() ; it++)
    {
        (*it)->onMessageReceived(chatApi, msg);
    }

    delete msg;
}

void MegaChatRoomHandler::fireOnMessageUpdate(MegaChatMessage *msg)
{
    for(set<MegaChatRoomListener *>::iterator it = roomListeners.begin(); it != roomListeners.end() ; it++)
    {
        (*it)->onMessageUpdate(chatApi, msg);
    }

    delete msg;
}

void MegaChatRoomHandler::fireOnHistoryReloaded(MegaChatRoom *chat)
{
    for(set<MegaChatRoomListener *>::iterator it = roomListeners.begin(); it != roomListeners.end() ; it++)
    {
        (*it)->onHistoryReloaded(chatApi, chat);
    }

    delete chat;
}

void MegaChatRoomHandler::onUserTyping(karere::Id user)
{
    MegaChatRoomPrivate *chat = (MegaChatRoomPrivate *) chatApiImpl->getChatRoom(chatid);
    chat->setUserTyping(user.val);

    fireOnChatRoomUpdate(chat);
}

void MegaChatRoomHandler::onUserStopTyping(karere::Id user)
{
    MegaChatRoomPrivate *chat = (MegaChatRoomPrivate *) chatApiImpl->getChatRoom(chatid);
    chat->setUserStopTyping(user.val);

    fireOnChatRoomUpdate(chat);
}

void MegaChatRoomHandler::onLastTextMessageUpdated(const chatd::LastTextMsg& msg)
{
    if (mRoom)
    {
        // forward the event to the chatroom, so chatlist items also receive the notification
        mRoom->onLastTextMessageUpdated(msg);
    }
}

void MegaChatRoomHandler::onLastMessageTsUpdated(uint32_t ts)
{
    if (mRoom)
    {
        // forward the event to the chatroom, so chatlist items also receive the notification
        mRoom->onLastMessageTsUpdated(ts);
    }
}

void MegaChatRoomHandler::onHistoryReloaded()
{
    MegaChatRoomPrivate *chat = (MegaChatRoomPrivate *) chatApiImpl->getChatRoom(chatid);
    fireOnHistoryReloaded(chat);
}

bool MegaChatRoomHandler::isRevoked(MegaChatHandle h)
{
    auto it = attachmentsAccess.find(h);
    if (it != attachmentsAccess.end())
    {
        return !it->second;
    }

    return false;
}

void MegaChatRoomHandler::handleHistoryMessage(MegaChatMessage *message)
{
    if (message->getType() == MegaChatMessage::TYPE_NODE_ATTACHMENT)
    {
        MegaNodeList *nodeList = message->getMegaNodeList();
        for (int i = 0; i < nodeList->size(); i++)
        {
            MegaChatHandle h = nodeList->get(i)->getHandle();
            auto itAccess = attachmentsAccess.find(h);
            if (itAccess == attachmentsAccess.end())
            {
                attachmentsAccess[h] = true;
            }
            attachmentsIds[h].insert(message->getMsgId());
        }
    }
    else if (message->getType() == MegaChatMessage::TYPE_REVOKE_NODE_ATTACHMENT)
    {
        MegaChatHandle h = message->getHandleOfAction();
        auto itAccess = attachmentsAccess.find(h);
        if (itAccess == attachmentsAccess.end())
        {
            attachmentsAccess[h] = false;
        }
    }
}

std::set<MegaChatHandle> *MegaChatRoomHandler::handleNewMessage(MegaChatMessage *message)
{
    set <MegaChatHandle> *msgToUpdate = NULL;

    // new messages overwrite any current access to nodes
    if (message->getType() == MegaChatMessage::TYPE_NODE_ATTACHMENT)
    {
        MegaNodeList *nodeList = message->getMegaNodeList();
        for (int i = 0; i < nodeList->size(); i++)
        {
            MegaChatHandle h = nodeList->get(i)->getHandle();
            auto itAccess = attachmentsAccess.find(h);
            if (itAccess != attachmentsAccess.end() && !itAccess->second)
            {
                // access changed from revoked to granted --> update attachment messages
                if (!msgToUpdate)
                {
                    msgToUpdate = new set <MegaChatHandle>;
                }
                msgToUpdate->insert(attachmentsIds[h].begin(), attachmentsIds[h].end());
            }
            attachmentsAccess[h] = true;
            attachmentsIds[h].insert(message->getMsgId());
        }
    }
    else if (message->getType() == MegaChatMessage::TYPE_REVOKE_NODE_ATTACHMENT)
    {
        MegaChatHandle h = message->getHandleOfAction();
        auto itAccess = attachmentsAccess.find(h);
        if (itAccess != attachmentsAccess.end() && itAccess->second)
        {
            // access changed from granted to revoked --> update attachment messages
            if (!msgToUpdate)
            {
                msgToUpdate = new set <MegaChatHandle>;
            }
            msgToUpdate->insert(attachmentsIds[h].begin(), attachmentsIds[h].end());
        }
        attachmentsAccess[h] = false;
    }

    return msgToUpdate;
}

void MegaChatRoomHandler::onMemberNameChanged(uint64_t userid, const std::string &newName)
{
    MegaChatRoomPrivate *chat = (MegaChatRoomPrivate *) chatApiImpl->getChatRoom(chatid);
    chat->setMembersUpdated();

    fireOnChatRoomUpdate(chat);
}

void MegaChatRoomHandler::onTitleChanged(const string &title)
{
    MegaChatRoomPrivate *chat = (MegaChatRoomPrivate *) chatApiImpl->getChatRoom(chatid);
    chat->setTitle(title);

    fireOnChatRoomUpdate(chat);
}

void MegaChatRoomHandler::onUnreadCountChanged(int count)
{
    MegaChatRoomPrivate *chat = (MegaChatRoomPrivate *) chatApiImpl->getChatRoom(chatid);
    chat->setUnreadCount(count);

    fireOnChatRoomUpdate(chat);
}

void MegaChatRoomHandler::init(Chat &chat, DbInterface *&)
{
    mChat = &chat;
    mRoom = chatApiImpl->findChatRoom(chatid);

    attachmentsAccess.clear();
    attachmentsIds.clear();
    mChat->resetListenerState();
}

void MegaChatRoomHandler::onDestroy()
{
    mChat = NULL;
    mRoom = NULL;
    attachmentsAccess.clear();
    attachmentsIds.clear();
}

void MegaChatRoomHandler::onRecvNewMessage(Idx idx, Message &msg, Message::Status status)
{
    MegaChatMessagePrivate *message = new MegaChatMessagePrivate(msg, status, idx);
    set <MegaChatHandle> *msgToUpdate = handleNewMessage(message);

    fireOnMessageReceived(message);

    if (msgToUpdate)
    {
        for (auto itMsgId = msgToUpdate->begin(); itMsgId != msgToUpdate->end(); itMsgId++)
        {
            MegaChatMessagePrivate *msg = (MegaChatMessagePrivate *)chatApiImpl->getMessage(chatid, *itMsgId);
            if (msg)
            {
                msg->setAccess();
                fireOnMessageUpdate(msg);
            }
        }
        delete msgToUpdate;
    }

    // check if notification is required
    if ( (msg.type == chatd::Message::kMsgTruncate)   // truncate received from a peer or from myself in another client
         || (msg.userid != chatApi->getMyUserHandle() && status == chatd::Message::kNotSeen) )  // new (unseen) message received from a peer
    {

        MegaChatMessagePrivate *message = new MegaChatMessagePrivate(msg, status, idx);
        chatApiImpl->fireOnChatNotification(chatid, message);
    }
}

void MegaChatRoomHandler::onRecvHistoryMessage(Idx idx, Message &msg, Message::Status status, bool isLocal)
{
    MegaChatMessagePrivate *message = new MegaChatMessagePrivate(msg, status, idx);
    handleHistoryMessage(message);

    fireOnMessageLoaded(message);
}

void MegaChatRoomHandler::onHistoryDone(chatd::HistSource /*source*/)
{
    fireOnMessageLoaded(NULL);
}

void MegaChatRoomHandler::onUnsentMsgLoaded(chatd::Message &msg)
{
    Message::Status status = (Message::Status) MegaChatMessage::STATUS_SENDING;
    MegaChatMessagePrivate *message = new MegaChatMessagePrivate(msg, status, MEGACHAT_INVALID_INDEX);
    fireOnMessageLoaded(message);
}

void MegaChatRoomHandler::onUnsentEditLoaded(chatd::Message &msg, bool oriMsgIsSending)
{
    Idx index = MEGACHAT_INVALID_INDEX;
    if (!oriMsgIsSending)   // original message was already sent
    {
        index = mChat->msgIndexFromId(msg.id());
    }
    MegaChatMessagePrivate *message = new MegaChatMessagePrivate(msg, Message::kSending, index);
    message->setContentChanged();
    fireOnMessageLoaded(message);
}

void MegaChatRoomHandler::onMessageConfirmed(Id msgxid, const Message &msg, Idx idx)
{
    MegaChatMessagePrivate *message = new MegaChatMessagePrivate(msg, Message::kServerReceived, idx);
    message->setStatus(MegaChatMessage::STATUS_SERVER_RECEIVED);
    message->setTempId(msgxid);     // to allow the app to find the "temporal" message

    std::set <MegaChatHandle> *msgToUpdate = handleNewMessage(message);

    fireOnMessageUpdate(message);

    if (msgToUpdate)
    {
        for (auto itMsgId = msgToUpdate->begin(); itMsgId != msgToUpdate->end(); itMsgId++)
        {
            MegaChatMessagePrivate *msgUpdated = (MegaChatMessagePrivate *)chatApiImpl->getMessage(chatid, *itMsgId);
            if (msgUpdated)
            {
                msgUpdated->setAccess();
                fireOnMessageUpdate(msgUpdated);
            }
        }
        delete msgToUpdate;
    }
}

void MegaChatRoomHandler::onMessageRejected(const Message &msg, uint8_t reason)
{
    MegaChatMessagePrivate *message = new MegaChatMessagePrivate(msg, Message::kServerRejected, MEGACHAT_INVALID_INDEX);
    message->setStatus(MegaChatMessage::STATUS_SERVER_REJECTED);
    message->setCode(reason);
    fireOnMessageUpdate(message);
}

void MegaChatRoomHandler::onMessageStatusChange(Idx idx, Message::Status status, const Message &msg)
{
    MegaChatMessagePrivate *message = new MegaChatMessagePrivate(msg, status, idx);
    message->setStatus(status);
    fireOnMessageUpdate(message);

    if (msg.userid != chatApi->getMyUserHandle() && status == chatd::Message::kSeen)  // received message from a peer changed to seen
    {
        MegaChatMessagePrivate *message = new MegaChatMessagePrivate(msg, status, idx);
        chatApiImpl->fireOnChatNotification(chatid, message);
    }
}

void MegaChatRoomHandler::onMessageEdited(const Message &msg, chatd::Idx idx)
{
    Message::Status status = mChat->getMsgStatus(msg, idx);
    MegaChatMessagePrivate *message = new MegaChatMessagePrivate(msg, status, idx);
    message->setContentChanged();
    fireOnMessageUpdate(message);

    //TODO: check a truncate always comes as an edit, even if no history exist at all (new chat)
    // and, if so, remove the block from `onRecvNewMessage()`
    if ( (msg.type == chatd::Message::kMsgTruncate) // truncate received from a peer or from myself in another client
         || (msg.userid != chatApi->getMyUserHandle() && status == chatd::Message::kNotSeen) )    // received message from a peer, still unseen, was edited / deleted
    {
        MegaChatMessagePrivate *message = new MegaChatMessagePrivate(msg, status, idx);
        chatApiImpl->fireOnChatNotification(chatid, message);
    }
}

void MegaChatRoomHandler::onEditRejected(const Message &msg, ManualSendReason reason)
{
    MegaChatMessagePrivate *message = new MegaChatMessagePrivate(msg, Message::kSendingManual, MEGACHAT_INVALID_INDEX);
    if (reason == ManualSendReason::kManualSendEditNoChange)
    {
        API_LOG_WARNING("Edit message rejected because of same content");
        message->setStatus(mChat->getMsgStatus(msg, msg.id()));
    }
    else
    {
        API_LOG_WARNING("Edit message rejected, reason: %d", reason);
        message->setCode(reason);
    }
    fireOnMessageUpdate(message);
}

void MegaChatRoomHandler::onOnlineStateChange(ChatState state)
{
    if (mRoom)
    {
        // forward the event to the chatroom, so chatlist items also receive the notification
        mRoom->onOnlineStateChange(state);
    }
}

void MegaChatRoomHandler::onUserJoin(Id userid, Priv privilege)
{
    if (mRoom)
    {
        // forward the event to the chatroom, so chatlist items also receive the notification
        mRoom->onUserJoin(userid, privilege);

        MegaChatRoomPrivate *chatroom = new MegaChatRoomPrivate(*mRoom);
        if (userid.val == chatApiImpl->getMyUserHandle())
        {
            chatroom->setOwnPriv(privilege);
        }
        else
        {
            chatroom->setMembersUpdated();
        }
        fireOnChatRoomUpdate(chatroom);
    }
}

void MegaChatRoomHandler::onUserLeave(Id userid)
{
    if (mRoom)
    {
        // forward the event to the chatroom, so chatlist items also receive the notification
        mRoom->onUserLeave(userid);

        MegaChatRoomPrivate *chatroom = new MegaChatRoomPrivate(*mRoom);
        chatroom->setMembersUpdated();
        fireOnChatRoomUpdate(chatroom);
    }
}

void MegaChatRoomHandler::onRejoinedChat()
{
    if (mRoom)
    {
        MegaChatRoomPrivate *chatroom = new MegaChatRoomPrivate(*mRoom);
        fireOnChatRoomUpdate(chatroom);
    }
}

void MegaChatRoomHandler::onExcludedFromChat()
{
    if (mRoom)
    {
        MegaChatRoomPrivate *chatroom = new MegaChatRoomPrivate(*mRoom);
        chatroom->setClosed();
        fireOnChatRoomUpdate(chatroom);
    }
}

void MegaChatRoomHandler::onUnreadChanged()
{
    if (mRoom)
    {
        // forward the event to the chatroom, so chatlist items also receive the notification
        mRoom->onUnreadChanged();

        if (mChat)
        {
            MegaChatRoomPrivate *chatroom = new MegaChatRoomPrivate(*mRoom);
            chatroom->setUnreadCount(mChat->unreadMsgCount());
            fireOnChatRoomUpdate(chatroom);
        }
    }
}

void MegaChatRoomHandler::onManualSendRequired(chatd::Message *msg, uint64_t id, chatd::ManualSendReason reason)
{
    MegaChatMessagePrivate *message = new MegaChatMessagePrivate(*msg, Message::kSendingManual, MEGACHAT_INVALID_INDEX);
    delete msg; // we take ownership of the Message

    message->setStatus(MegaChatMessage::STATUS_SENDING_MANUAL);
    message->setRowId(id); // identifier for the manual-send queue, for removal from queue
    message->setCode(reason);
    fireOnMessageLoaded(message);
}


MegaChatErrorPrivate::MegaChatErrorPrivate(const string &msg, int code, int type)
    : promise::Error(msg, code, type)
{
    this->setHandled();
}

MegaChatErrorPrivate::MegaChatErrorPrivate(int code, int type)
    : promise::Error(MegaChatErrorPrivate::getGenericErrorString(code), code, type)
{
    this->setHandled();
}

const char* MegaChatErrorPrivate::getGenericErrorString(int errorCode)
{
    switch(errorCode)
    {
    case ERROR_OK:
        return "No error";
    case ERROR_ARGS:
        return "Invalid argument";
    case ERROR_ACCESS:
        return "Access denied";
    case ERROR_NOENT:
        return "Resouce does not exist";
    case ERROR_EXIST:
        return "Resource already exists";
    case ERROR_UNKNOWN:
    default:
        return "Unknown error";
    }
}


MegaChatErrorPrivate::MegaChatErrorPrivate(const MegaChatErrorPrivate *error)
    : promise::Error(error->getErrorString(), error->getErrorCode(), error->getErrorType())
{
    this->setHandled();
}

int MegaChatErrorPrivate::getErrorCode() const
{
    return code();
}

int MegaChatErrorPrivate::getErrorType() const
{
    return type();
}

const char *MegaChatErrorPrivate::getErrorString() const
{
    return what();
}

const char *MegaChatErrorPrivate::toString() const
{
    char *errorString = new char[msg().size()+1];
    strcpy(errorString, what());
    return errorString;
}

MegaChatError *MegaChatErrorPrivate::copy()
{
    return new MegaChatErrorPrivate(this);
}


MegaChatRoomListPrivate::MegaChatRoomListPrivate()
{

}

MegaChatRoomListPrivate::MegaChatRoomListPrivate(const MegaChatRoomListPrivate *list)
{
    MegaChatRoomPrivate *chat;

    for (unsigned int i = 0; i < list->size(); i++)
    {
        chat = new MegaChatRoomPrivate(list->get(i));
        this->list.push_back(chat);
    }
}

MegaChatRoomList *MegaChatRoomListPrivate::copy() const
{
    return new MegaChatRoomListPrivate(this);
}

const MegaChatRoom *MegaChatRoomListPrivate::get(unsigned int i) const
{
    if (i >= size())
    {
        return NULL;
    }
    else
    {
        return list.at(i);
    }
}

unsigned int MegaChatRoomListPrivate::size() const
{
    return list.size();
}

void MegaChatRoomListPrivate::addChatRoom(MegaChatRoom *chat)
{
    list.push_back(chat);
}


MegaChatRoomPrivate::MegaChatRoomPrivate(const MegaChatRoom *chat)
{
    this->chatid = chat->getChatId();
    this->priv = (privilege_t) chat->getOwnPrivilege();
    for (unsigned int i = 0; i < chat->getPeerCount(); i++)
    {
        MegaChatHandle uh = chat->getPeerHandle(i);
        peers.push_back(userpriv_pair(uh, (privilege_t) chat->getPeerPrivilege(i)));
        peerFirstnames.push_back(chat->getPeerFirstname(i));
        peerLastnames.push_back(chat->getPeerLastname(i));
        peerEmails.push_back(chat->getPeerEmail(i));
    }
    this->group = chat->isGroup();
    this->title = chat->getTitle();
    this->mHasCustomTitle = chat->hasCustomTitle();
    this->unreadCount = chat->getUnreadCount();
    this->active = chat->isActive();
    this->changed = chat->getChanges();
    this->uh = chat->getUserTyping();
}

MegaChatRoomPrivate::MegaChatRoomPrivate(const ChatRoom &chat)
{
    this->changed = 0;
    this->chatid = chat.chatid();
    this->priv = (privilege_t) chat.ownPriv();
    this->group = chat.isGroup();
    this->title = chat.titleString();
    this->mHasCustomTitle = chat.isGroup() ? ((GroupChatRoom*)&chat)->hasTitle() : false;
    this->unreadCount = chat.chat().unreadMsgCount();
    this->active = chat.isActive();
    this->uh = MEGACHAT_INVALID_HANDLE;

    if (group)
    {
        GroupChatRoom &groupchat = (GroupChatRoom&) chat;
        GroupChatRoom::MemberMap peers = groupchat.peers();

        GroupChatRoom::MemberMap::iterator it;
        for (it = peers.begin(); it != peers.end(); it++)
        {
            this->peers.push_back(userpriv_pair(it->first, (privilege_t) it->second->priv()));

            const char *buffer = MegaChatRoomPrivate::firstnameFromBuffer(it->second->name());
            this->peerFirstnames.push_back(buffer ? buffer : "");
            delete [] buffer;

            buffer = MegaChatRoomPrivate::lastnameFromBuffer(it->second->name());
            this->peerLastnames.push_back(buffer ? buffer : "");
            delete [] buffer;

            this->peerEmails.push_back(it->second->email());
        }
    }
    else
    {
        PeerChatRoom &peerchat = (PeerChatRoom&) chat;
        privilege_t priv = (privilege_t) peerchat.peerPrivilege();
        handle uh = peerchat.peer();
        string name = peerchat.completeTitleString();

        this->peers.push_back(userpriv_pair(uh, priv));

        const char *buffer = MegaChatRoomPrivate::firstnameFromBuffer(name);
        this->peerFirstnames.push_back(buffer ? buffer : "");
        delete [] buffer;

        buffer = MegaChatRoomPrivate::lastnameFromBuffer(name);
        this->peerLastnames.push_back(buffer ? buffer : "");
        delete [] buffer;

        this->peerEmails.push_back(peerchat.email());
    }
}

MegaChatRoom *MegaChatRoomPrivate::copy() const
{
    return new MegaChatRoomPrivate(this);
}

MegaChatHandle MegaChatRoomPrivate::getChatId() const
{
    return chatid;
}

int MegaChatRoomPrivate::getOwnPrivilege() const
{
    return priv;
}

int MegaChatRoomPrivate::getPeerPrivilegeByHandle(MegaChatHandle userhandle) const
{
    for (unsigned int i = 0; i < peers.size(); i++)
    {
        if (peers.at(i).first == userhandle)
        {
            return peers.at(i).second;
        }
    }

    return PRIV_UNKNOWN;
}

const char *MegaChatRoomPrivate::getPeerFirstnameByHandle(MegaChatHandle userhandle) const
{
    for (unsigned int i = 0; i < peers.size(); i++)
    {
        if (peers.at(i).first == userhandle)
        {
            return peerFirstnames.at(i).c_str();
        }
    }

    return NULL;
}

const char *MegaChatRoomPrivate::getPeerLastnameByHandle(MegaChatHandle userhandle) const
{
    for (unsigned int i = 0; i < peers.size(); i++)
    {
        if (peers.at(i).first == userhandle)
        {
            return peerLastnames.at(i).c_str();
        }
    }

    return NULL;
}

const char *MegaChatRoomPrivate::getPeerFullnameByHandle(MegaChatHandle userhandle) const
{
    for (unsigned int i = 0; i < peers.size(); i++)
    {
        if (peers.at(i).first == userhandle)
        {
            string ret = peerFirstnames.at(i);
            if (!peerFirstnames.at(i).empty() && !peerLastnames.at(i).empty())
            {
                ret.append(" ");
            }
            ret.append(peerLastnames.at(i));

            return MegaApi::strdup(ret.c_str());
        }
    }

    return NULL;
}

const char *MegaChatRoomPrivate::getPeerEmailByHandle(MegaChatHandle userhandle) const
{
    for (unsigned int i = 0; i < peerEmails.size(); i++)
    {
        if (peers.at(i).first == userhandle)
        {
            return peerEmails.at(i).c_str();
        }
    }

    return NULL;
}

int MegaChatRoomPrivate::getPeerPrivilege(unsigned int i) const
{
    if (i >= peers.size())
    {
        return MegaChatRoom::PRIV_UNKNOWN;
    }

    return peers.at(i).second;
}

unsigned int MegaChatRoomPrivate::getPeerCount() const
{
    return peers.size();
}

MegaChatHandle MegaChatRoomPrivate::getPeerHandle(unsigned int i) const
{
    if (i >= peers.size())
    {
        return MEGACHAT_INVALID_HANDLE;
    }

    return peers.at(i).first;
}

const char *MegaChatRoomPrivate::getPeerFirstname(unsigned int i) const
{
    if (i >= peerFirstnames.size())
    {
        return NULL;
    }

    return peerFirstnames.at(i).c_str();
}

const char *MegaChatRoomPrivate::getPeerLastname(unsigned int i) const
{
    if (i >= peerLastnames.size())
    {
        return NULL;
    }

    return peerLastnames.at(i).c_str();
}

const char *MegaChatRoomPrivate::getPeerFullname(unsigned int i) const
{
    if (i >= peerLastnames.size() || i >= peerFirstnames.size())
    {
        return NULL;
    }

    string ret = peerFirstnames.at(i);
    if (!peerFirstnames.at(i).empty() && !peerLastnames.at(i).empty())
    {
        ret.append(" ");
    }
    ret.append(peerLastnames.at(i));

    return MegaApi::strdup(ret.c_str());
}

const char *MegaChatRoomPrivate::getPeerEmail(unsigned int i) const
{
    if (i >= peerEmails.size())
    {
        return NULL;
    }

    return peerEmails.at(i).c_str();
}

bool MegaChatRoomPrivate::isGroup() const
{
    return group;
}

const char *MegaChatRoomPrivate::getTitle() const
{
    return title.c_str();
}

bool MegaChatRoomPrivate::hasCustomTitle() const
{
    return mHasCustomTitle;
}

bool MegaChatRoomPrivate::isActive() const
{
    return active;
}

int MegaChatRoomPrivate::getChanges() const
{
    return changed;
}

bool MegaChatRoomPrivate::hasChanged(int changeType) const
{
    return (changed & changeType);
}

int MegaChatRoomPrivate::getUnreadCount() const
{
    return unreadCount;
}

MegaChatHandle MegaChatRoomPrivate::getUserTyping() const
{
    return uh;
}

void MegaChatRoomPrivate::setOwnPriv(int ownPriv)
{
    this->priv = (privilege_t) ownPriv;
    this->changed |= MegaChatRoom::CHANGE_TYPE_OWN_PRIV;
}

void MegaChatRoomPrivate::setTitle(const string& title)
{
    this->title = title;
    this->changed |= MegaChatRoom::CHANGE_TYPE_TITLE;
}

void MegaChatRoomPrivate::setUnreadCount(int count)
{
    this->unreadCount = count;
    this->changed |= MegaChatRoom::CHANGE_TYPE_UNREAD_COUNT;
}

void MegaChatRoomPrivate::setMembersUpdated()
{
    this->changed |= MegaChatRoom::CHANGE_TYPE_PARTICIPANTS;
}

void MegaChatRoomPrivate::setUserTyping(MegaChatHandle uh)
{
    this->uh = uh;
    this->changed |= MegaChatRoom::CHANGE_TYPE_USER_TYPING;
}

void MegaChatRoomPrivate::setUserStopTyping(MegaChatHandle uh)
{
    this->uh = uh;
    this->changed |= MegaChatRoom::CHANGE_TYPE_USER_STOP_TYPING;
}

void MegaChatRoomPrivate::setClosed()
{
    this->changed |= MegaChatRoom::CHANGE_TYPE_CLOSED;
}

char *MegaChatRoomPrivate::firstnameFromBuffer(const string &buffer)
{
    char *ret = NULL;
    int len = buffer.length() ? buffer.at(0) : 0;

    if (len > 0)
    {
        ret = new char[len + 1];
        strncpy(ret, buffer.data() + 1, len);
        ret[len] = '\0';
    }

    return ret;
}

char *MegaChatRoomPrivate::lastnameFromBuffer(const string &buffer)
{
    char *ret = NULL;

    if (buffer.length() && (int)buffer.length() >= buffer.at(0))
    {
        int lenLastname = buffer.length() - buffer.at(0) - 1;
        if (lenLastname)
        {
            const char *start = buffer.data() + 1 + buffer.at(0);
            if (buffer.at(0) != 0)
            {
                start++;    // there's a space separator
                lenLastname--;
            }

            ret = new char[lenLastname + 1];
            strncpy(ret, start, lenLastname);
            ret[lenLastname] = '\0';
        }
    }

    return ret;
}

void MegaChatListItemHandler::onTitleChanged(const string &title)
{
    MegaChatListItemPrivate *item = new MegaChatListItemPrivate(this->mRoom);
    item->setTitle(title);

    chatApi.fireOnChatListItemUpdate(item);
}

void MegaChatListItemHandler::onUnreadCountChanged(int count)
{
    MegaChatListItemPrivate *item = new MegaChatListItemPrivate(this->mRoom);
    item->setUnreadCount(count);

    chatApi.fireOnChatListItemUpdate(item);
}

const ChatRoom &MegaChatListItemHandler::getChatRoom() const
{
    return mRoom;
}

MegaChatPeerListPrivate::MegaChatPeerListPrivate()
{
}

MegaChatPeerListPrivate::~MegaChatPeerListPrivate()
{

}

MegaChatPeerList *MegaChatPeerListPrivate::copy() const
{
    MegaChatPeerListPrivate *ret = new MegaChatPeerListPrivate;

    for (int i = 0; i < size(); i++)
    {
        ret->addPeer(list.at(i).first, list.at(i).second);
    }

    return ret;
}

void MegaChatPeerListPrivate::addPeer(MegaChatHandle h, int priv)
{
    list.push_back(userpriv_pair(h, (privilege_t) priv));
}

MegaChatHandle MegaChatPeerListPrivate::getPeerHandle(int i) const
{
    if (i > size())
    {
        return MEGACHAT_INVALID_HANDLE;
    }
    else
    {
        return list.at(i).first;
    }
}

int MegaChatPeerListPrivate::getPeerPrivilege(int i) const
{
    if (i > size())
    {
        return PRIV_UNKNOWN;
    }
    else
    {
        return list.at(i).second;
    }
}

int MegaChatPeerListPrivate::size() const
{
    return list.size();
}

const userpriv_vector *MegaChatPeerListPrivate::getList() const
{
    return &list;
}

MegaChatPeerListPrivate::MegaChatPeerListPrivate(userpriv_vector *userpriv)
{
    handle uh;
    privilege_t priv;

    for (unsigned i = 0; i < userpriv->size(); i++)
    {
        uh = userpriv->at(i).first;
        priv = userpriv->at(i).second;

        this->addPeer(uh, priv);
    }
}


MegaChatListItemHandler::MegaChatListItemHandler(MegaChatApiImpl &chatApi, ChatRoom &room)
    :chatApi(chatApi), mRoom(room)
{
}

MegaChatListItemPrivate::MegaChatListItemPrivate(ChatRoom &chatroom)
    : MegaChatListItem()
{
    this->chatid = chatroom.chatid();
    this->title = chatroom.titleString();
    this->unreadCount = chatroom.chat().unreadMsgCount();
    this->group = chatroom.isGroup();
    this->active = chatroom.isActive();
    this->ownPriv = chatroom.ownPriv();
    this->changed = 0;
    this->peerHandle = !group ? ((PeerChatRoom&)chatroom).peer() : MEGACHAT_INVALID_HANDLE;
    this->lastMsgPriv = Priv::PRIV_INVALID;
    this->lastMsgHandle = MEGACHAT_INVALID_HANDLE;

    LastTextMsg tmp;
    LastTextMsg *message = &tmp;
    LastTextMsg *&msg = message;
    uint8_t lastMsgStatus = chatroom.chat().lastTextMessage(msg);
    if (lastMsgStatus == LastTextMsgState::kHave)
    {        
        this->lastMsgSender = msg->sender();
        this->lastMsgType = msg->type();
        this->mLastMsgId = (msg->idx() == CHATD_IDX_INVALID) ? msg->xid() : msg->id();

        switch (lastMsgType)
        {
            case MegaChatMessage::TYPE_CONTACT_ATTACHMENT:
            case MegaChatMessage::TYPE_NODE_ATTACHMENT:
            case MegaChatMessage::TYPE_CONTAINS_META:
                this->lastMsg = JSonUtils::getLastMessageContent(msg->contents(), msg->type());
                break;

            case MegaChatMessage::TYPE_ALTER_PARTICIPANTS:
            case MegaChatMessage::TYPE_PRIV_CHANGE:
            {
                const Message::ManagementInfo *management = reinterpret_cast<const Message::ManagementInfo*>(msg->contents().data());
                this->lastMsgPriv = management->privilege;
                this->lastMsgHandle = (MegaChatHandle)management->target;
                break;
            }

            case MegaChatMessage::TYPE_NORMAL:
            case MegaChatMessage::TYPE_CHAT_TITLE:
                this->lastMsg = msg->contents();
                break;

            case MegaChatMessage::TYPE_CALL_ENDED:
            {
                Message::CallEndedInfo *callEndedInfo = Message::CallEndedInfo::fromBuffer(msg->contents().data(), msg->contents().size());
                if (callEndedInfo)
                {
                    this->lastMsg = std::to_string(callEndedInfo->duration);
                    this->lastMsg.push_back(0x01);
                    this->lastMsg += std::to_string(callEndedInfo->termCode);
                    for (unsigned int i = 0; i < callEndedInfo->participants.size(); i++)
                    {
                        this->lastMsg.push_back(0x01);
                        karere::Id id(callEndedInfo->participants[i]);
                        this->lastMsg += id.toString();
                    }
                    delete callEndedInfo;
                }
                break;
            }

            case MegaChatMessage::TYPE_REVOKE_NODE_ATTACHMENT:  // deprecated: should not be notified as last-message
            case MegaChatMessage::TYPE_TRUNCATE:    // no content at all
            default:
                break;
        }
    }
    else
    {
        this->lastMsg = "";
        this->lastMsgSender = MEGACHAT_INVALID_HANDLE;
        this->lastMsgType = lastMsgStatus;
        this->mLastMsgId = MEGACHAT_INVALID_HANDLE;
    }

    this->lastTs = chatroom.chat().lastMessageTs();
}

MegaChatListItemPrivate::MegaChatListItemPrivate(const MegaChatListItem *item)
{
    this->chatid = item->getChatId();
    this->title = item->getTitle();
    this->ownPriv = item->getOwnPrivilege();
    this->unreadCount = item->getUnreadCount();
    this->changed = item->getChanges();
    this->lastTs = item->getLastTimestamp();
    this->lastMsg = item->getLastMessage();
    this->lastMsgType = item->getLastMessageType();
    this->lastMsgSender = item->getLastMessageSender();
    this->group = item->isGroup();
    this->active = item->isActive();
    this->peerHandle = item->getPeerHandle();
    this->mLastMsgId = item->getLastMessageId();
    this->lastMsgPriv = item->getLastMessagePriv();
    this->lastMsgHandle = item->getLastMessageHandle();
}

MegaChatListItemPrivate::~MegaChatListItemPrivate()
{
}

MegaChatListItem *MegaChatListItemPrivate::copy() const
{
    return new MegaChatListItemPrivate(this);
}

int MegaChatListItemPrivate::getChanges() const
{
    return changed;
}

bool MegaChatListItemPrivate::hasChanged(int changeType) const
{
    return (changed & changeType);
}

MegaChatHandle MegaChatListItemPrivate::getChatId() const
{
    return chatid;
}

const char *MegaChatListItemPrivate::getTitle() const
{
    return title.c_str();
}

int MegaChatListItemPrivate::getOwnPrivilege() const
{
    return ownPriv;
}

int MegaChatListItemPrivate::getUnreadCount() const
{
    return unreadCount;
}

const char *MegaChatListItemPrivate::getLastMessage() const
{
    return lastMsg.c_str();
}

MegaChatHandle MegaChatListItemPrivate::getLastMessageId() const
{
    return mLastMsgId;
}

int MegaChatListItemPrivate::getLastMessageType() const
{
    return lastMsgType;
}

MegaChatHandle MegaChatListItemPrivate::getLastMessageSender() const
{
    return lastMsgSender;
}

int64_t MegaChatListItemPrivate::getLastTimestamp() const
{
    return lastTs;
}

bool MegaChatListItemPrivate::isGroup() const
{
    return group;
}

bool MegaChatListItemPrivate::isActive() const
{
    return active;
}

MegaChatHandle MegaChatListItemPrivate::getPeerHandle() const
{
    return peerHandle;
}

int MegaChatListItemPrivate::getLastMessagePriv() const
{
    return lastMsgPriv;
}

MegaChatHandle MegaChatListItemPrivate::getLastMessageHandle() const
{
    return lastMsgHandle;
}

void MegaChatListItemPrivate::setOwnPriv(int ownPriv)
{
    this->ownPriv = ownPriv;
    this->changed |= MegaChatListItem::CHANGE_TYPE_OWN_PRIV;
}

void MegaChatListItemPrivate::setTitle(const string &title)
{
    this->title = title;
    this->changed |= MegaChatListItem::CHANGE_TYPE_TITLE;
}

void MegaChatListItemPrivate::setUnreadCount(int count)
{
    this->unreadCount = count;
    this->changed |= MegaChatListItem::CHANGE_TYPE_UNREAD_COUNT;
}

void MegaChatListItemPrivate::setMembersUpdated()
{
    this->changed |= MegaChatListItem::CHANGE_TYPE_PARTICIPANTS;
}

void MegaChatListItemPrivate::setClosed()
{
    this->changed |= MegaChatListItem::CHANGE_TYPE_CLOSED;
}

void MegaChatListItemPrivate::setLastTimestamp(int64_t ts)
{
    this->lastTs = ts;
    this->changed |= MegaChatListItem::CHANGE_TYPE_LAST_TS;
}

void MegaChatListItemPrivate::setLastMessage()
{
    this->changed |= MegaChatListItem::CHANGE_TYPE_LAST_MSG;
}

MegaChatGroupListItemHandler::MegaChatGroupListItemHandler(MegaChatApiImpl &chatApi, ChatRoom &room)
    : MegaChatListItemHandler(chatApi, room)
{

}

void MegaChatGroupListItemHandler::onUserJoin(uint64_t userid, Priv priv)
{
    MegaChatListItemPrivate *item = new MegaChatListItemPrivate(this->mRoom);
    if (userid == chatApi.getMyUserHandle())
    {
        item->setOwnPriv(priv);
    }
    else
    {
        item->setMembersUpdated();
    }

    chatApi.fireOnChatListItemUpdate(item);
}

void MegaChatGroupListItemHandler::onUserLeave(uint64_t )
{
    MegaChatListItemPrivate *item = new MegaChatListItemPrivate(this->mRoom);
    item->setMembersUpdated();

    chatApi.fireOnChatListItemUpdate(item);
}

void MegaChatListItemHandler::onExcludedFromChat()
{
    MegaChatListItemPrivate *item = new MegaChatListItemPrivate(this->mRoom);
    item->setOwnPriv(item->getOwnPrivilege());
    item->setClosed();
    chatApi.fireOnChatListItemUpdate(item);
}

void MegaChatListItemHandler::onRejoinedChat()
{
    MegaChatListItemPrivate *item = new MegaChatListItemPrivate(this->mRoom);
    item->setOwnPriv(item->getOwnPrivilege());
    chatApi.fireOnChatListItemUpdate(item);
}

void MegaChatListItemHandler::onLastMessageUpdated(const LastTextMsg& msg)
{
    MegaChatListItemPrivate *item = new MegaChatListItemPrivate(this->mRoom);
    item->setLastMessage();
    chatApi.fireOnChatListItemUpdate(item);
}

void MegaChatListItemHandler::onLastTsUpdated(uint32_t ts)
{
    MegaChatListItemPrivate *item = new MegaChatListItemPrivate(this->mRoom);
    item->setLastTimestamp(ts);
    chatApi.fireOnChatListItemUpdate(item);
}

void MegaChatListItemHandler::onChatOnlineState(const ChatState state)
{
    int newState = MegaChatApiImpl::convertChatConnectionState(state);
    chatApi.fireOnChatConnectionStateUpdate(this->mRoom.chatid(), newState);
}

MegaChatPeerListItemHandler::MegaChatPeerListItemHandler(MegaChatApiImpl &chatApi, ChatRoom &room)
    : MegaChatListItemHandler(chatApi, room)
{

}

MegaChatMessagePrivate::MegaChatMessagePrivate(const MegaChatMessage *msg)
    : megaChatUsers(NULL)
{
    this->msg = MegaApi::strdup(msg->getContent());
    this->uh = msg->getUserHandle();
    this->hAction = msg->getHandleOfAction();
    this->msgId = msg->getMsgId();
    this->tempId = msg->getTempId();
    this->index = msg->getMsgIndex();
    this->status = msg->getStatus();
    this->ts = msg->getTimestamp();
    this->type = msg->getType();
    this->changed = msg->getChanges();
    this->edited = msg->isEdited();
    this->deleted = msg->isDeleted();
    this->priv = msg->getPrivilege();
    this->code = msg->getCode();
    this->rowId = msg->getRowId();
    this->megaNodeList = msg->getMegaNodeList() ? msg->getMegaNodeList()->copy() : NULL;
    this->megaHandleList = msg->getMegaHandleList() ? msg->getMegaHandleList()->copy() : NULL;

    if (msg->getUsersCount() != 0)
    {
        this->megaChatUsers = new std::vector<MegaChatAttachedUser>();

        for (unsigned int i = 0; i < msg->getUsersCount(); ++i)
        {
            MegaChatAttachedUser megaChatUser(msg->getUserHandle(i), msg->getUserEmail(i), msg->getUserName(i));

            this->megaChatUsers->push_back(megaChatUser);
        }
    }

    if (msg->getType() == TYPE_CONTAINS_META)
    {
        this->mContainsMeta = msg->getContainsMeta()->copy();
    }
}

MegaChatMessagePrivate::MegaChatMessagePrivate(const Message &msg, Message::Status status, Idx index)
    : megaChatUsers(NULL)
    , megaNodeList(NULL)
<<<<<<< HEAD
    , mContainsMeta(NULL)
=======
    , megaHandleList(NULL)
>>>>>>> 597e922f
{
    string tmp(msg.buf(), msg.size());

    if (msg.type == TYPE_NORMAL || msg.type == TYPE_CHAT_TITLE)
    {
        this->msg = msg.size() ? MegaApi::strdup(tmp.c_str()) : NULL;
    }
    else    // for other types, content is irrelevant
    {
        this->msg = NULL;
    }
    this->uh = msg.userid;
    this->msgId = msg.isSending() ? MEGACHAT_INVALID_HANDLE : (MegaChatHandle) msg.id();
    this->tempId = msg.isSending() ? (MegaChatHandle) msg.id() : MEGACHAT_INVALID_HANDLE;
    this->rowId = MEGACHAT_INVALID_HANDLE;
    this->type = msg.type;
    this->ts = msg.ts;
    this->status = status;
    this->index = index;
    this->changed = 0;
    this->edited = msg.updated && msg.size();
    this->deleted = msg.updated && !msg.size();
    this->code = 0;
    this->priv = PRIV_UNKNOWN;
    this->hAction = MEGACHAT_INVALID_HANDLE;

    switch (type)
    {
        case MegaChatMessage::TYPE_PRIV_CHANGE:
        case MegaChatMessage::TYPE_ALTER_PARTICIPANTS:
        {
            const Message::ManagementInfo mngInfo = msg.mgmtInfo();

            this->priv = mngInfo.privilege;
            this->hAction = mngInfo.target;
            break;
        }
        case MegaChatMessage::TYPE_NODE_ATTACHMENT:
        {
            megaNodeList = JSonUtils::parseAttachNodeJSon(msg.toText().c_str());
            break;
        }
        case MegaChatMessage::TYPE_REVOKE_NODE_ATTACHMENT:
        {
            this->hAction = MegaApi::base64ToHandle(msg.toText().c_str());
            break;
        }
        case MegaChatMessage::TYPE_CONTACT_ATTACHMENT:
        {
            megaChatUsers = JSonUtils::parseAttachContactJSon(msg.toText().c_str());
            break;
        }
        case MegaChatMessage::TYPE_CONTAINS_META:
        {
             if (msg.toText().length() > 2)
             {
                 mContainsMeta = JSonUtils::parseContainsMeta(msg.toText().c_str());
             }
             else
             {
                 mContainsMeta = new MegaChatContainsMetaPrivate();
             }
             break;
        }
        case MegaChatMessage::TYPE_CALL_ENDED:
        {
            megaHandleList = new MegaHandleListPrivate();
            Message::CallEndedInfo *callEndInfo = Message::CallEndedInfo::fromBuffer(msg.buf(), msg.size());
            if (callEndInfo)
            {
                for (size_t i = 0; i < callEndInfo->participants.size(); i++)
                {
                    megaHandleList->addMegaHandle(callEndInfo->participants[i]);
                }

                priv = callEndInfo->duration;
                code = callEndInfo->termCode;
                delete callEndInfo;
            }
            break;
        }
        case MegaChatMessage::TYPE_NORMAL:
        case MegaChatMessage::TYPE_CHAT_TITLE:
        case MegaChatMessage::TYPE_TRUNCATE:
            break;
        default:
        {
            this->type = MegaChatMessage::TYPE_UNKNOWN;
            break;
        }
    }

    int encryptionState = msg.isEncrypted();
    switch (encryptionState)
    {
    case Message::kEncryptedPending:    // transient, app will receive update once decrypted
    case Message::kEncryptedNoKey:
    case Message::kEncryptedNoType:
        this->code = encryptionState;
        this->type = MegaChatMessage::TYPE_UNKNOWN; // --> ignore/hide them
        break;
    case Message::kEncryptedMalformed:
    case Message::kEncryptedSignature:
        this->code = encryptionState;
        this->type = MegaChatMessage::TYPE_INVALID; // --> show a warning
        break;
    case Message::kNotEncrypted:
        break;
    }
}

MegaChatMessagePrivate::~MegaChatMessagePrivate()
{
    delete [] msg;
    delete megaChatUsers;
    delete megaNodeList;
<<<<<<< HEAD
    delete mContainsMeta;
=======
    delete megaHandleList;
>>>>>>> 597e922f
}

MegaChatMessage *MegaChatMessagePrivate::copy() const
{
    return new MegaChatMessagePrivate(this);
}

int MegaChatMessagePrivate::getStatus() const
{
    return status;
}

MegaChatHandle MegaChatMessagePrivate::getMsgId() const
{
    return msgId;
}

MegaChatHandle MegaChatMessagePrivate::getTempId() const
{
    return tempId;
}

int MegaChatMessagePrivate::getMsgIndex() const
{
    return index;
}

MegaChatHandle MegaChatMessagePrivate::getUserHandle() const
{
    return uh;
}

int MegaChatMessagePrivate::getType() const
{
    return type;
}

int64_t MegaChatMessagePrivate::getTimestamp() const
{
    return ts;
}

const char *MegaChatMessagePrivate::getContent() const
{
    // if message contains meta and is of rich-link type, return the original content
    if (type == MegaChatMessage::TYPE_CONTAINS_META
            && getContainsMeta()->getType() == megachat::MegaChatContainsMeta::CONTAINS_META_RICH_PREVIEW)
    {
        return getContainsMeta()->getRichPreview()->getText();

    }
    return msg;
}

bool MegaChatMessagePrivate::isEdited() const
{
    return edited;
}

bool MegaChatMessagePrivate::isDeleted() const
{
    return deleted;
}

bool MegaChatMessagePrivate::isEditable() const
{
    return ((type == TYPE_NORMAL || type == TYPE_CONTAINS_META) && !isDeleted() && ((time(NULL) - ts) < CHATD_MAX_EDIT_AGE));
}

bool MegaChatMessagePrivate::isDeletable() const
{
    return ((type == TYPE_NORMAL || type == TYPE_CONTACT_ATTACHMENT || type == TYPE_NODE_ATTACHMENT || type == TYPE_CONTAINS_META)
            && !isDeleted() && ((time(NULL) - ts) < CHATD_MAX_EDIT_AGE));
}

bool MegaChatMessagePrivate::isManagementMessage() const
{
    return (type >= TYPE_LOWEST_MANAGEMENT
            && type <= TYPE_HIGHEST_MANAGEMENT);
}

MegaChatHandle MegaChatMessagePrivate::getHandleOfAction() const
{
    return hAction;
}

int MegaChatMessagePrivate::getPrivilege() const
{
    return priv;
}

int MegaChatMessagePrivate::getCode() const
{
    return code;
}

MegaChatHandle MegaChatMessagePrivate::getRowId() const
{
    return rowId;
}

int MegaChatMessagePrivate::getChanges() const
{
    return changed;
}

bool MegaChatMessagePrivate::hasChanged(int changeType) const
{
    return (changed & changeType);
}

void MegaChatMessagePrivate::setStatus(int status)
{
    this->status = status;
    this->changed |= MegaChatMessage::CHANGE_TYPE_STATUS;
}

void MegaChatMessagePrivate::setTempId(MegaChatHandle tempId)
{
    this->tempId = tempId;
}

void MegaChatMessagePrivate::setRowId(int id)
{
    this->rowId = id;
}

void MegaChatMessagePrivate::setContentChanged()
{
    this->changed |= MegaChatMessage::CHANGE_TYPE_CONTENT;
}

void MegaChatMessagePrivate::setCode(int code)
{
    this->code = code;
}

void MegaChatMessagePrivate::setAccess()
{
    this->changed |= MegaChatMessage::CHANGE_TYPE_ACCESS;
}

unsigned int MegaChatMessagePrivate::getUsersCount() const
{
    unsigned int size = 0;
    if (megaChatUsers != NULL)
    {
        size = megaChatUsers->size();
    }

    return size;
}

MegaChatHandle MegaChatMessagePrivate::getUserHandle(unsigned int index) const
{
    if (!megaChatUsers || index >= megaChatUsers->size())
    {
        return MEGACHAT_INVALID_HANDLE;
    }

    return megaChatUsers->at(index).getHandle();
}

const char *MegaChatMessagePrivate::getUserName(unsigned int index) const
{
    if (!megaChatUsers || index >= megaChatUsers->size())
    {
        return NULL;
    }

    return megaChatUsers->at(index).getName();
}

const char *MegaChatMessagePrivate::getUserEmail(unsigned int index) const
{
    if (!megaChatUsers || index >= megaChatUsers->size())
    {
        return NULL;
    }

    return megaChatUsers->at(index).getEmail();
}

MegaNodeList *MegaChatMessagePrivate::getMegaNodeList() const
{
    return megaNodeList;
}

<<<<<<< HEAD
const MegaChatContainsMeta *MegaChatMessagePrivate::getContainsMeta() const
{
    return mContainsMeta;
=======
MegaHandleList *MegaChatMessagePrivate::getMegaHandleList() const
{
    return megaHandleList;
}

int MegaChatMessagePrivate::getDuration() const
{
    return priv;
}

int MegaChatMessagePrivate::getTermCode() const
{
    return code;
>>>>>>> 597e922f
}

LoggerHandler::LoggerHandler()
    : ILoggerBackend(MegaChatApi::LOG_LEVEL_INFO)
{
    mutex.init(true);
    this->megaLogger = NULL;

    gLogger.addUserLogger("MegaChatApi", this);
    gLogger.logChannels[krLogChannel_megasdk].logLevel = krLogLevelDebugVerbose;
    gLogger.logChannels[krLogChannel_websockets].logLevel = krLogLevelDebugVerbose;
    gLogger.logToConsoleUseColors(false);
}

LoggerHandler::~LoggerHandler()
{
    gLogger.removeUserLogger("MegaChatApi");
}

void LoggerHandler::setMegaChatLogger(MegaChatLogger *logger)
{
    mutex.lock();
    this->megaLogger = logger;
    mutex.unlock();
}

void LoggerHandler::setLogLevel(int logLevel)
{
    mutex.lock();
    this->maxLogLevel = logLevel;
    switch (logLevel)
    {
        case MegaChatApi::LOG_LEVEL_ERROR:
            MegaApi::setLogLevel(MegaApi::LOG_LEVEL_ERROR);
            break;

        case MegaChatApi::LOG_LEVEL_WARNING:
            MegaApi::setLogLevel(MegaApi::LOG_LEVEL_WARNING);
            break;

        case MegaChatApi::LOG_LEVEL_INFO:
            MegaApi::setLogLevel(MegaApi::LOG_LEVEL_INFO);
            break;

        case MegaChatApi::LOG_LEVEL_VERBOSE:
        case MegaChatApi::LOG_LEVEL_DEBUG:
            MegaApi::setLogLevel(MegaApi::LOG_LEVEL_DEBUG);
            break;

        case MegaChatApi::LOG_LEVEL_MAX:
            MegaApi::setLogLevel(MegaApi::LOG_LEVEL_MAX);
            break;

        default:
            break;
    }
    mutex.unlock();
}

void LoggerHandler::setLogWithColors(bool useColors)
{
    gLogger.logToConsoleUseColors(useColors);
}

void LoggerHandler::setLogToConsole(bool enable)
{
    gLogger.logToConsole(enable);
}

void LoggerHandler::log(krLogLevel level, const char *msg, size_t len, unsigned flags)
{
    mutex.lock();
    if (megaLogger)
    {
        megaLogger->log(level, msg);
    }
    mutex.unlock();
}

#ifndef KARERE_DISABLE_WEBRTC

MegaChatCallHandler::MegaChatCallHandler(MegaChatApiImpl *megaChatApi)
{
    this->megaChatApi = megaChatApi;
    call = NULL;
    localVideoReceiver = NULL;
    chatCall = NULL;
}

MegaChatCallHandler::~MegaChatCallHandler()
{
    delete chatCall;
}

void MegaChatCallHandler::setCall(rtcModule::ICall *call)
{
    this->call = call;
    chatCall = new MegaChatCallPrivate(*call);
}

void MegaChatCallHandler::onStateChange(uint8_t newState)
{
    assert(chatCall != NULL);
    if (chatCall != NULL)
    {
        API_LOG_INFO("Call state changed. ChatId: %s, callid: %s, state: %s --> %s",
                     call->chat().chatId().toString().c_str(),
                     call->id().toString().c_str(),
                     rtcModule::ICall::stateToStr(chatCall->getStatus()),      // assume states are mapped 1 to 1
                     rtcModule::ICall::stateToStr(newState));

        int state = 0;
        switch(newState)
        {
            case rtcModule::ICall::kStateInitial:
                state = MegaChatCall::CALL_STATUS_INITIAL;
                break;
            case rtcModule::ICall::kStateHasLocalStream:
                state = MegaChatCall::CALL_STATUS_HAS_LOCAL_STREAM;
                chatCall->setLocalAudioVideoFlags(call->sentAv());
                break;
            case rtcModule::ICall::kStateReqSent:
                state = MegaChatCall::CALL_STATUS_REQUEST_SENT;
                break;
            case rtcModule::ICall::kStateRingIn:
                state = MegaChatCall::CALL_STATUS_RING_IN;
                break;
            case rtcModule::ICall::kStateJoining:
                state = MegaChatCall::CALL_STATUS_JOINING;
                break;
            case rtcModule::ICall::kStateInProgress:
                chatCall->setIsRinging(false);
                state = MegaChatCall::CALL_STATUS_IN_PROGRESS;
                break;
            case rtcModule::ICall::kStateTerminating:
                state = MegaChatCall::CALL_STATUS_TERMINATING;
                chatCall->setIsRinging(false);
                chatCall->setTermCode(call->termCode());
                chatCall->setFinalTimeStamp(time(NULL));
                API_LOG_INFO("Terminating call. ChatId: %s, callid: %s, termCode: %s , isLocal: %d, duration: %d (s)",
                             call->chat().chatId().toString().c_str(), call->id().toString().c_str(),
                              rtcModule::termCodeToStr(call->termCode() & (~rtcModule::TermCode::kPeer)),
                             chatCall->isLocalTermCode(), chatCall->getDuration());
                break;
            case rtcModule::ICall::kStateDestroyed:
                state = MegaChatCall::CALL_STATUS_DESTROYED;
                break;
            default:
                state = newState;
        }

        chatCall->setStatus(state);
        megaChatApi->fireOnChatCallUpdate(chatCall);
    }
    else
    {
        API_LOG_ERROR("MegaChatCallHandler::onStateChange - There is not any MegaChatCallPrivate associated to MegaChatCallHandler");
    }
}

void MegaChatCallHandler::onDestroy(rtcModule::TermCode reason, bool byPeer, const string &msg)
{
    assert(chatCall != NULL);
    if (chatCall != NULL)
    {
        MegaChatHandle chatid = chatCall->getChatid();

        if (megaChatApi->findChatCallHandler(chatid) == this)
        {
            megaChatApi->removeChatCallHandler(chatCall->getChatid());
        }
    }
    else
    {
        API_LOG_ERROR("MegaChatCallHandler::onDestroy - There is not any MegaChatCallPrivate associated to MegaChatCallHandler");
    }

    delete this;
}

rtcModule::ISessionHandler *MegaChatCallHandler::onNewSession(rtcModule::ISession &sess)
{
    return new MegaChatSessionHandler(megaChatApi, this, &sess);
}

void MegaChatCallHandler::onLocalStreamObtained(rtcModule::IVideoRenderer *&rendererOut)
{
    assert(chatCall != NULL);
    if (chatCall != NULL)
    {
        if (localVideoReceiver != NULL)
        {
            delete localVideoReceiver;
        }

        rendererOut = new MegaChatVideoReceiver(megaChatApi, call, true);
        localVideoReceiver = rendererOut;
    }
    else
    {
        API_LOG_ERROR("MegaChatCallHandler::onLocalStreamObtained - There is not any MegaChatCallPrivate associated to MegaChatCallHandler");
    }
}

void MegaChatCallHandler::onLocalMediaError(const string errors)
{
    assert(chatCall != NULL);
    if (chatCall != NULL)
    {
        chatCall->setError(errors);
        API_LOG_INFO("Local media error at call. ChatId: %s, callid: %s, error: %s",
                     call->chat().chatId().toString().c_str(), call->id().toString().c_str(), errors.c_str());

        megaChatApi->fireOnChatCallUpdate(chatCall);
    }
    else
    {
        API_LOG_ERROR("MegaChatCallHandler::onLocalMediaError - There is not any MegaChatCallPrivate associated to MegaChatCallHandler");
    }
}

void MegaChatCallHandler::onRingOut(Id peer)
{
    assert(chatCall != NULL);
    if (chatCall != NULL)
    {
        //Avoid notify several times Ring-In state when there are many clients
        if (!chatCall->isRinging())
        {
            chatCall->setIsRinging(true);
            API_LOG_INFO("Call starts ringing at remote peer. ChatId: %s, callid: %s, peer: %s",
                         call->chat().chatId().toString().c_str(), call->id().toString().c_str(), peer.toString().c_str());

            megaChatApi->fireOnChatCallUpdate(chatCall);
        }
    }
    else
    {
        API_LOG_ERROR("MegaChatCallHandler::onRingOut - There is not any MegaChatCallPrivate associated to MegaChatCallHandler");
    }
}

void MegaChatCallHandler::onCallStarting()
{

}

void MegaChatCallHandler::onCallStarted()
{
    assert(chatCall != NULL);
    if (chatCall != NULL)
    {
        chatCall->setInitialTimeStamp(time(NULL));
    }
    else
    {
        API_LOG_ERROR("MegaChatCallHandler::onCallStarted - There is not any MegaChatCallPrivate associated to MegaChatCallHandler");
    }
}

rtcModule::ICall *MegaChatCallHandler::getCall()
{
    return call;
}

MegaChatCallPrivate *MegaChatCallHandler::getMegaChatCall()
{
    return chatCall;
}

MegaChatSessionHandler::MegaChatSessionHandler(MegaChatApiImpl *megaChatApi, MegaChatCallHandler* callHandler, rtcModule::ISession *session)
{
    this->megaChatApi = megaChatApi;
    this->callHandler = callHandler;
    this->session = session;
    this->remoteVideoRender = NULL;
}

MegaChatSessionHandler::~MegaChatSessionHandler()
{
    delete remoteVideoRender;
}

void MegaChatSessionHandler::onSessStateChange(uint8_t newState)
{
    switch (newState)
    {
        case rtcModule::ISession::kStateWaitSdpOffer:
        case rtcModule::ISession::kStateWaitSdpAnswer:
        {
            MegaChatCallPrivate* chatCall = callHandler->getMegaChatCall();
            chatCall->setSessionStatus(MegaChatCall::SESSION_STATUS_INITIAL, session->peer());
            megaChatApi->fireOnChatCallUpdate(chatCall);
            break;
        }
        case rtcModule::ISession::kStateInProgress:
        {
            MegaChatCallPrivate* chatCall = callHandler->getMegaChatCall();
            chatCall->setRemoteAudioVideoFlags(session->receivedAv());
            API_LOG_INFO("Initial remote audio/video flags. ChatId: %s, callid: %s, AV: %s",
                         Id(chatCall->getChatid()).toString().c_str(),
                         Id(chatCall->getId()).toString().c_str(),
                         session->receivedAv().toString().c_str());

            chatCall->setSessionStatus(MegaChatCall::SESSION_STATUS_IN_PROGRESS, session->peer());

            megaChatApi->fireOnChatCallUpdate(chatCall);
            break;
        }
        case rtcModule::ISession::kStateDestroyed:
        {
            if (callHandler->getCall()->state() < rtcModule::ICall::kStateTerminating)
            {
                MegaChatCallPrivate* chatCall = callHandler->getMegaChatCall();
                chatCall->setSessionStatus(MegaChatCall::SESSION_STATUS_DESTROYED, session->peer());
                megaChatApi->fireOnChatCallUpdate(chatCall);
            }

            break;
        }
        default:
            break;
    }
}

void MegaChatSessionHandler::onSessDestroy(rtcModule::TermCode /*reason*/, bool /*byPeer*/, const std::string& /*msg*/)
{
    MegaChatCallPrivate* chatCall = callHandler->getMegaChatCall();
    chatCall->removeSession(session->peer());
    delete this;
}

void MegaChatSessionHandler::onRemoteStreamAdded(rtcModule::IVideoRenderer *&rendererOut)
{
    rtcModule::ICall *call = callHandler->getCall();
    assert(call != NULL);

    if (remoteVideoRender != NULL)
    {
       delete remoteVideoRender;
    }

    rendererOut = new MegaChatVideoReceiver(megaChatApi, call, false);
    remoteVideoRender = rendererOut;
}

void MegaChatSessionHandler::onRemoteStreamRemoved()
{
    delete remoteVideoRender;
    remoteVideoRender = NULL;
}

void MegaChatSessionHandler::onPeerMute(karere::AvFlags av, karere::AvFlags oldAv)
{
    MegaChatCallPrivate* chatCall = callHandler->getMegaChatCall();
    chatCall->setRemoteAudioVideoFlags(av);
    API_LOG_INFO("Remote audio/video flags changed. ChatId: %s, callid: %s, AV: %s --> %s",
                 Id(chatCall->getChatid()).toString().c_str(),
                 Id(chatCall->getId()).toString().c_str(),
                 oldAv.toString().c_str(),
                 av.toString().c_str());

    megaChatApi->fireOnChatCallUpdate(chatCall);
}

void MegaChatSessionHandler::onVideoRecv()
{

}

#endif

MegaChatListItemListPrivate::MegaChatListItemListPrivate()
{
}

MegaChatListItemListPrivate::~MegaChatListItemListPrivate()
{
    for (unsigned int i = 0; i < list.size(); i++)
    {
        delete list[i];
        list[i] = NULL;
    }

    list.clear();
}

MegaChatListItemListPrivate::MegaChatListItemListPrivate(const MegaChatListItemListPrivate *list)
{
    MegaChatListItemPrivate *item;

    for (unsigned int i = 0; i < list->size(); i++)
    {
        item = new MegaChatListItemPrivate(list->get(i));
        this->list.push_back(item);
    }
}

MegaChatListItemListPrivate *MegaChatListItemListPrivate::copy() const
{
    return new MegaChatListItemListPrivate(this);
}

const MegaChatListItem *MegaChatListItemListPrivate::get(unsigned int i) const
{
    if (i >= size())
    {
        return NULL;
    }
    else
    {
        return list.at(i);
    }
}

unsigned int MegaChatListItemListPrivate::size() const
{
    return list.size();
}

void MegaChatListItemListPrivate::addChatListItem(MegaChatListItem *item)
{
    list.push_back(item);
}

MegaChatPresenceConfigPrivate::MegaChatPresenceConfigPrivate(const MegaChatPresenceConfigPrivate &config)
{
    this->status = config.getOnlineStatus();
    this->autoawayEnabled = config.isAutoawayEnabled();
    this->autoawayTimeout = config.getAutoawayTimeout();
    this->persistEnabled = config.isPersist();
    this->pending = config.isPending();
}

MegaChatPresenceConfigPrivate::MegaChatPresenceConfigPrivate(const presenced::Config &config, bool isPending)
{
    this->status = config.presence().status();
    this->autoawayEnabled = config.autoawayActive();
    this->autoawayTimeout = config.autoawayTimeout();
    this->persistEnabled = config.persist();
    this->pending = isPending;
}

MegaChatPresenceConfigPrivate::~MegaChatPresenceConfigPrivate()
{

}

MegaChatPresenceConfig *MegaChatPresenceConfigPrivate::copy() const
{
    return new MegaChatPresenceConfigPrivate(*this);
}

int MegaChatPresenceConfigPrivate::getOnlineStatus() const
{
    return status;
}

bool MegaChatPresenceConfigPrivate::isAutoawayEnabled() const
{
    return autoawayEnabled;
}

int64_t MegaChatPresenceConfigPrivate::getAutoawayTimeout() const
{
    return autoawayTimeout;
}

bool MegaChatPresenceConfigPrivate::isPersist() const
{
    return persistEnabled;
}

bool MegaChatPresenceConfigPrivate::isPending() const
{
    return pending;
}

bool MegaChatPresenceConfigPrivate::isSignalActivityRequired() const
{
    return (!persistEnabled
            && status != MegaChatApi::STATUS_OFFLINE
            && status != MegaChatApi::STATUS_AWAY
            && autoawayEnabled && autoawayTimeout);
}

MegaChatAttachedUser::MegaChatAttachedUser(MegaChatHandle contactId, const std::string &email, const std::string& name)
    : mHandle(contactId)
    , mEmail(email)
    , mName(name)
{
}

MegaChatAttachedUser::~MegaChatAttachedUser()
{
}

MegaChatHandle MegaChatAttachedUser::getHandle() const
{
    return mHandle;
}

const char *MegaChatAttachedUser::getEmail() const
{
    return mEmail.c_str();
}

const char *MegaChatAttachedUser::getName() const
{
    return mName.c_str();
}

int MegaChatContainsMetaPrivate::getType() const
{
    return mType;
}

const MegaChatRichPreview *MegaChatContainsMetaPrivate::getRichPreview() const
{
    return mRichPreview;
}

void MegaChatContainsMetaPrivate::setRichPreview(MegaChatRichPreview *richPreview)
{
    if (mRichPreview)
    {
        delete mRichPreview;
    }

    if (richPreview)
    {
        mType = MegaChatContainsMeta::CONTAINS_META_RICH_PREVIEW;
        mRichPreview = richPreview->copy();
    }
    else
    {
        mType = MegaChatContainsMeta::CONTAINS_META_INVALID;
        mRichPreview = NULL;
    }
}

MegaChatContainsMetaPrivate::MegaChatContainsMetaPrivate(const MegaChatContainsMeta *containsMeta)
{
    if (!containsMeta)
    {
        return;
    }

    this->mType = containsMeta->getType();
    this->mRichPreview = containsMeta->getRichPreview() ? containsMeta->getRichPreview()->copy() : NULL;
}

MegaChatContainsMetaPrivate::~MegaChatContainsMetaPrivate()
{
    delete mRichPreview;
}

MegaChatContainsMeta *MegaChatContainsMetaPrivate::copy() const
{
    return new MegaChatContainsMetaPrivate(this);
}

MegaChatRichPreviewPrivate::MegaChatRichPreviewPrivate(const MegaChatRichPreview *richPreview)
{
    this->mText = richPreview->getText();
    this->mTitle = richPreview->getTitle();
    this->mDescription = richPreview->getDescription();
    this->mImage = richPreview->getImage() ? richPreview->getImage() : "";
    this->mImageFormat = richPreview->getImageFormat();
    this->mIcon = richPreview->getIcon() ? richPreview->getIcon() : "";
    this->mIconFormat = richPreview->getIconFormat();
    this->mUrl = richPreview->getUrl();
}

MegaChatRichPreviewPrivate::MegaChatRichPreviewPrivate(const string &text, const string &title, const string &description,
                                         const string &image, const string &imageFormat, const string &icon,
                                         const string &iconFormat, const string &url)
    : mText(text), mTitle(title), mDescription(description)
    , mImage(image), mImageFormat(imageFormat), mIcon(icon)
    , mIconFormat(iconFormat), mUrl(url)
{
}

const char *MegaChatRichPreviewPrivate::getText() const
{
    return mText.c_str();
}

const char *MegaChatRichPreviewPrivate::getTitle() const
{
    return mTitle.c_str();
}

const char *MegaChatRichPreviewPrivate::getDescription() const
{
    return mDescription.c_str();
}

const char *MegaChatRichPreviewPrivate::getImage() const
{
    return mImage.size() ? mImage.c_str() : NULL;
}

const char *MegaChatRichPreviewPrivate::getImageFormat() const
{
    return mImageFormat.c_str();
}

const char *MegaChatRichPreviewPrivate::getIcon() const
{
    return mIcon.size() ? mIcon.c_str() : NULL;
}

const char *MegaChatRichPreviewPrivate::getIconFormat() const
{
    return mIconFormat.c_str();
}

const char *MegaChatRichPreviewPrivate::getUrl() const
{
    return mUrl.c_str();
}

MegaChatRichPreview *MegaChatRichPreviewPrivate::copy() const
{
    return new MegaChatRichPreviewPrivate(this);
}

MegaChatRichPreviewPrivate::~MegaChatRichPreviewPrivate()
{

}

std::vector<int32_t> DataTranslation::b_to_vector(const std::string& data)
{
    int length = data.length();
    std::vector<int32_t> vector(length / sizeof(int32_t));

    for (int i = 0; i < length; ++i)
    {
        // i >> 2 = i / 4
        vector[i >> 2] |= (data[i] & 255) << (24 - (i & 3) * 8);
    }

    return vector;
}

std::string DataTranslation::vector_to_b(std::vector<int32_t> vector)
{
    int length = vector.size() * sizeof(int32_t);
    char* data = new char[length];

    for (int i = 0; i < length; ++i)
    {
        // i >> 2 = i / 4
        data[i] = (vector[i >> 2] >> (24 - (i & 3) * 8)) & 255;
    }

    std::string dataToReturn(data, length);

    delete[] data;

    return dataToReturn;
}

const char *JSonUtils::generateAttachNodeJSon(MegaNodeList *nodes)
{
    if (!nodes)
    {
        return NULL;
    }

    rapidjson::Document jSonAttachmentNodes(rapidjson::kArrayType);
    for (int i = 0; i < nodes->size(); ++i)
    {
        rapidjson::Value jsonNode(rapidjson::kObjectType);

        MegaNode *megaNode = nodes->get(i);

        if (megaNode == NULL)
        {
            API_LOG_ERROR("Invalid node at index %d", i);
            return NULL;
        }

        // h -> handle
        char *base64Handle = MegaApi::handleToBase64(megaNode->getHandle());
        std::string handleString(base64Handle);
        delete [] base64Handle;
        rapidjson::Value nodeHandleValue(rapidjson::kStringType);
        nodeHandleValue.SetString(handleString.c_str(), handleString.length(), jSonAttachmentNodes.GetAllocator());
        jsonNode.AddMember(rapidjson::Value("h"), nodeHandleValue, jSonAttachmentNodes.GetAllocator());

        // k -> binary key
        char tempKey[FILENODEKEYLENGTH];
        char *base64Key = megaNode->getBase64Key();
        Base64::atob(base64Key, (byte*)tempKey, FILENODEKEYLENGTH);
        delete base64Key;

        std::vector<int32_t> keyVector = DataTranslation::b_to_vector(std::string(tempKey, FILENODEKEYLENGTH));
        rapidjson::Value keyVectorNode(rapidjson::kArrayType);
        if (keyVector.size() != 8)
        {
            API_LOG_ERROR("Invalid nodekey for attached node: %d", megaNode->getHandle());
            return NULL;
        }
        for (unsigned int j = 0; j < keyVector.size(); ++j)
        {
            keyVectorNode.PushBack(rapidjson::Value(keyVector[j]), jSonAttachmentNodes.GetAllocator());
        }

        jsonNode.AddMember(rapidjson::Value("k"), keyVectorNode, jSonAttachmentNodes.GetAllocator());

        // t -> type
        jsonNode.AddMember(rapidjson::Value("t"), rapidjson::Value(megaNode->getType()), jSonAttachmentNodes.GetAllocator());

        // name -> name
        std::string nameString = std::string(megaNode->getName());
        rapidjson::Value nameValue(rapidjson::kStringType);
        nameValue.SetString(nameString.c_str(), nameString.length(), jSonAttachmentNodes.GetAllocator());
        jsonNode.AddMember(rapidjson::Value("name"), nameValue, jSonAttachmentNodes.GetAllocator());

        // s -> size
        jsonNode.AddMember(rapidjson::Value("s"), rapidjson::Value(megaNode->getSize()), jSonAttachmentNodes.GetAllocator());

        // hash -> fingerprint
        const char *fingerprint = megaNode->getFingerprint();
        if (fingerprint)
        {
            rapidjson::Value fpValue(rapidjson::kStringType);
            fpValue.SetString(fingerprint, strlen(fingerprint), jSonAttachmentNodes.GetAllocator());
            jsonNode.AddMember(rapidjson::Value("hash"), fpValue, jSonAttachmentNodes.GetAllocator());
        }

        // fa -> image thumbnail/preview/mediainfo
        const char *fa = megaNode->getFileAttrString();
        if (fa)
        {
            std::string faString(fa);
            delete [] fa;

            rapidjson::Value faValue(rapidjson::kStringType);
            faValue.SetString(faString.c_str(), faString.length(), jSonAttachmentNodes.GetAllocator());
            jsonNode.AddMember(rapidjson::Value("fa"), faValue, jSonAttachmentNodes.GetAllocator());
        }
        else
        {
            // ar -> empty
            rapidjson::Value arValue(rapidjson::kObjectType);
            jsonNode.AddMember(rapidjson::Value("ar"), arValue, jSonAttachmentNodes.GetAllocator());
        }

        // ts -> time stamp
        jsonNode.AddMember(rapidjson::Value("ts"), rapidjson::Value(megaNode->getModificationTime()), jSonAttachmentNodes.GetAllocator());

        jSonAttachmentNodes.PushBack(jsonNode, jSonAttachmentNodes.GetAllocator());
    }

    rapidjson::StringBuffer buffer;
    rapidjson::Writer<rapidjson::StringBuffer> writer(buffer);
    jSonAttachmentNodes.Accept(writer);

    return MegaApi::strdup(buffer.GetString());
}

MegaNodeList *JSonUtils::parseAttachNodeJSon(const char *json)
{
    if (!json || strcmp(json, "") == 0)
    {
        API_LOG_ERROR("Invalid attachment JSON");
        return NULL;
    }

    rapidjson::StringStream stringStream(json);
    rapidjson::Document document;
    document.ParseStream(stringStream);

    MegaNodeList *megaNodeList = new MegaNodeListPrivate();

    int attachmentNumber = document.Capacity();
    for (int i = 0; i < attachmentNumber; ++i)
    {
        const rapidjson::Value& file = document[i];

        rapidjson::Value::ConstMemberIterator iteratorHandle = file.FindMember("h");
        if (iteratorHandle == file.MemberEnd() || !iteratorHandle->value.IsString())
        {
            API_LOG_ERROR("Invalid nodehandle in attachment JSON");
            delete megaNodeList;
            return NULL;
        }
        std::string handleString = iteratorHandle->value.GetString();

        rapidjson::Value::ConstMemberIterator iteratorName = file.FindMember("name");
        if (iteratorName == file.MemberEnd() || !iteratorName->value.IsString())
        {
            API_LOG_ERROR("Invalid filename in attachment JSON");
            delete megaNodeList;
            return NULL;
        }
        std::string nameString = iteratorName->value.GetString();

        rapidjson::Value::ConstMemberIterator iteratorKey = file.FindMember("k");
        if (!iteratorKey->value.IsArray())
        {
            iteratorKey = file.FindMember("key");
        }
        if (iteratorKey == file.MemberEnd() || !iteratorKey->value.IsArray()
                || iteratorKey->value.Capacity() != 8)
        {
            API_LOG_ERROR("Invalid nodekey in attachment JSON");
            delete megaNodeList;
            return NULL;
        }
        std::vector<int32_t> kElements;
        for (unsigned int j = 0; j < iteratorKey->value.Capacity(); ++j)
        {
            if (iteratorKey->value[j].IsInt())
            {
                int32_t value = iteratorKey->value[j].GetInt();
                kElements.push_back(value);
            }
            else
            {
                API_LOG_ERROR("Invalid nodekey data in attachment JSON");
                delete megaNodeList;
                return NULL;
            }
        }

        rapidjson::Value::ConstMemberIterator iteratorSize = file.FindMember("s");
        if (iteratorSize == file.MemberEnd() || !iteratorSize->value.IsInt64())
        {
            API_LOG_ERROR("Invalid size in attachment JSON");
            delete megaNodeList;
            return NULL;
        }
        int64_t size = iteratorSize->value.GetInt64();

        rapidjson::Value::ConstMemberIterator iteratorFp = file.FindMember("hash");
        std::string fp;
        if (iteratorFp == file.MemberEnd() || !iteratorFp->value.IsString())
        {
            API_LOG_WARNING("Missing fingerprint in attachment JSON. Old message?");
        }
        else
        {
            fp = iteratorFp->value.GetString();
        }

        rapidjson::Value::ConstMemberIterator iteratorType = file.FindMember("t");
        if (iteratorType == file.MemberEnd() || !iteratorType->value.IsInt())
        {
            API_LOG_ERROR("Invalid type in attachment JSON");
            delete megaNodeList;
            return NULL;
        }
        int type = iteratorType->value.GetInt();

        rapidjson::Value::ConstMemberIterator iteratorTimeStamp = file.FindMember("ts");
        if (iteratorTimeStamp == file.MemberEnd() || !iteratorTimeStamp->value.IsInt64())
        {
            API_LOG_ERROR("Invalid timestamp in attachment JSON");
            delete megaNodeList;
            return NULL;
        }
        int64_t timeStamp = iteratorTimeStamp->value.GetInt64();

        rapidjson::Value::ConstMemberIterator iteratorFa = file.FindMember("fa");
        std::string fa;
        if (iteratorFa != file.MemberEnd() && iteratorFa->value.IsString())
        {
            fa = iteratorFa->value.GetString();
        }

        MegaHandle megaHandle = MegaApi::base64ToHandle(handleString.c_str());
        std::string attrstring;
        const char* fingerprint = !fp.empty() ? fp.c_str() : NULL;

        std::string key = DataTranslation::vector_to_b(kElements);

        MegaNodePrivate node(nameString.c_str(), type, size, timeStamp, timeStamp,
                             megaHandle, &key, &attrstring, &fa, fingerprint, INVALID_HANDLE,
                             NULL, NULL, false, true);

        megaNodeList->addNode(&node);
    }

    return megaNodeList;
}

std::vector<MegaChatAttachedUser> *JSonUtils::parseAttachContactJSon(const char *json)
{
    if (!json  || strcmp(json, "") == 0)
    {
        return NULL;
    }

    rapidjson::StringStream stringStream(json);

    rapidjson::Document document;
    document.ParseStream(stringStream);

    std::vector<MegaChatAttachedUser> *megaChatUsers = new std::vector<MegaChatAttachedUser>();

    int contactNumber = document.Capacity();
    for (int i = 0; i < contactNumber; ++i)
    {
        const rapidjson::Value& user = document[i];

        rapidjson::Value::ConstMemberIterator iteratorEmail = user.FindMember("email");
        if (iteratorEmail == user.MemberEnd() || !iteratorEmail->value.IsString())
        {
            API_LOG_ERROR("Invalid email in contact-attachment JSON");
            delete megaChatUsers;
            return NULL;
        }
        std::string emailString = iteratorEmail->value.GetString();

        rapidjson::Value::ConstMemberIterator iteratorHandle = user.FindMember("u");
        if (iteratorHandle == user.MemberEnd() || !iteratorHandle->value.IsString())
        {
            API_LOG_ERROR("Invalid userhandle in contact-attachment JSON");
            delete megaChatUsers;
            return NULL;
        }
        std::string handleString = iteratorHandle->value.GetString();

        rapidjson::Value::ConstMemberIterator iteratorName = user.FindMember("name");
        if (iteratorName == user.MemberEnd() || !iteratorName->value.IsString())
        {
            API_LOG_ERROR("Invalid username in contact-attachment JSON");
            delete megaChatUsers;
            return NULL;
        }
        std::string nameString = iteratorName->value.GetString();

        MegaChatAttachedUser megaChatUser(MegaApi::base64ToUserHandle(handleString.c_str()) , emailString, nameString);
        megaChatUsers->push_back(megaChatUser);
    }

    return megaChatUsers;

}

string JSonUtils::getLastMessageContent(const string& content, uint8_t type)
{
    std::string messageContents;
    switch (type)
    {
        case MegaChatMessage::TYPE_CONTACT_ATTACHMENT:
        {
            // Remove the first two characters. [0] = 0x0 | [1] = Message::kMsgContact
            std::string messageAttach = content;
            messageAttach.erase(messageAttach.begin(), messageAttach.begin() + 2);

            std::vector<MegaChatAttachedUser> *userVector = JSonUtils::parseAttachContactJSon(messageAttach.c_str());
            if (userVector && userVector->size() > 0)
            {
                for (unsigned int i = 0; i < userVector->size() - 1; ++i)
                {
                    messageContents.append(userVector->at(i).getName());
                    // We use character 0x01 as separator
                    messageContents.push_back(0x01);
                }

                messageContents.append(userVector->at(userVector->size() - 1).getName());
            }

            delete userVector;

            break;
        }
        case MegaChatMessage::TYPE_NODE_ATTACHMENT:
        {
            // Remove the first two characters. [0] = 0x0 | [1] = Message::kMsgAttachment
            std::string messageAttach = content;
            messageAttach.erase(messageAttach.begin(), messageAttach.begin() + 2);

            MegaNodeList *megaNodeList = JSonUtils::parseAttachNodeJSon(messageAttach.c_str());
            if (megaNodeList && megaNodeList->size() > 0)
            {
                for (int i = 0; i < megaNodeList->size() - 1; ++i)
                {
                    messageContents.append(megaNodeList->get(i)->getName());
                    // We use character 0x01 as separator
                    messageContents.push_back(0x01);
                }

                messageContents.append(megaNodeList->get(megaNodeList->size() - 1)->getName());
            }

            delete megaNodeList;

            break;
        }
        case MegaChatMessage::TYPE_CONTAINS_META:
        {
            std::string metaContained = content;
            metaContained.erase(metaContained.begin(), metaContained.begin() + 2);
            const MegaChatContainsMeta *containsMeta = JSonUtils::parseContainsMeta(metaContained.c_str());
            if (containsMeta->getType() == MegaChatContainsMeta::CONTAINS_META_RICH_PREVIEW)
            {
                messageContents = containsMeta->getRichPreview()->getText();
            }

            delete containsMeta;
            break;
        }
        default:
        {
            messageContents = content;
            break;
        }
    }

    return messageContents;
}

const MegaChatContainsMeta* JSonUtils::parseContainsMeta(const char *json)
{
    MegaChatContainsMetaPrivate *containsMeta = new MegaChatContainsMetaPrivate();
    int type = (int)json[0];
    switch (type)
    {
        case MegaChatContainsMeta::CONTAINS_META_RICH_PREVIEW:
        {
            MegaChatRichPreview *richPreview = parseRichPreview(&json[1]);
            containsMeta->setRichPreview(richPreview);
            delete richPreview;
            break;
        }
        default:
        {
            API_LOG_ERROR("parseContainsMeta: unknown type of message with meta contained");
            break;
        }
    }

    return containsMeta;
}

MegaChatRichPreview *JSonUtils::parseRichPreview(const char *json)
{
    if (!json  || strcmp(json, "") == 0)
    {
        API_LOG_ERROR("parseRichPreview: invalid JSon struct - JSon contains no data, only includes type of meta");
        return NULL;
    }

    rapidjson::StringStream stringStream(json);

    rapidjson::Document document;
    document.ParseStream(stringStream);

    rapidjson::Value::ConstMemberIterator iteratorTestMessage = document.FindMember("textMessage");
    if (iteratorTestMessage == document.MemberEnd() || !iteratorTestMessage->value.IsString())
    {
        API_LOG_ERROR("parseRichPreview: invalid JSon struct - \"textMessage\" field not found");
        return NULL;
    }

    std::string textMessage = iteratorTestMessage->value.GetString();

    rapidjson::Value::ConstMemberIterator iteratorExtra = document.FindMember("extra");
    if (iteratorExtra == document.MemberEnd() || iteratorExtra->value.IsObject())
    {
        API_LOG_ERROR("parseRichPreview: invalid JSon struct - \"extra\" field not found");
        return NULL;
    }

    std::string title;
    std::string description;
    std::string image;
    std::string imageFormat;
    std::string icon;
    std::string iconFormat;
    std::string url;

    if (iteratorExtra->value.Capacity() == 1)
    {
        const rapidjson::Value& richPreview = iteratorExtra->value[0];

        rapidjson::Value::ConstMemberIterator iteratorTitle = richPreview.FindMember("t");
        if (iteratorTitle != richPreview.MemberEnd() && iteratorTitle->value.IsString())
        {
            title = iteratorTitle->value.GetString();
        }

        rapidjson::Value::ConstMemberIterator iteratorDescription = richPreview.FindMember("d");
        if (iteratorDescription != richPreview.MemberEnd() && iteratorDescription->value.IsString())
        {
            description = iteratorDescription->value.GetString();
        }

        rapidjson::Value::ConstMemberIterator iteratorImage = richPreview.FindMember("i");
        if (iteratorImage != richPreview.MemberEnd() && iteratorImage->value.IsString())
        {
            const char *imagePointer = iteratorImage->value.GetString();
            imageFormat = getImageFormat(imagePointer);
            imagePointer = imagePointer + imageFormat.size() + 1; // remove format.size() + ':'
            rapidjson::SizeType sizeImage = iteratorImage->value.GetStringLength() - (imageFormat.size() + 1);
            image = std::string(imagePointer, sizeImage);
        }

        rapidjson::Value::ConstMemberIterator iteratorIcon = richPreview.FindMember("ic");
        if (iteratorIcon != richPreview.MemberEnd() && iteratorIcon->value.IsString())
        {
            const char *iconPointer = iteratorIcon->value.GetString();
            iconFormat = getImageFormat(iconPointer);
            iconPointer = iconPointer + iconFormat.size() + 1; // remove format.size() + ':'
            rapidjson::SizeType sizeIcon = iteratorIcon->value.GetStringLength() - (iconFormat.size() + 1);
            icon = std::string(iconPointer, sizeIcon);

        }

        rapidjson::Value::ConstMemberIterator iteratorURL = richPreview.FindMember("url");
        if (iteratorURL != richPreview.MemberEnd() && iteratorURL->value.IsString())
        {
            url = iteratorURL->value.GetString();
        }
    }

    MegaChatRichPreview *richPreview = new MegaChatRichPreviewPrivate(textMessage, title, description, image, imageFormat, icon, iconFormat, url);

    return richPreview;
}

string JSonUtils::getImageFormat(const char *imagen)
{
    std::string format;

    size_t i = 0;
    while (imagen[i] != ':')
    {
        format += imagen[i];
        i++;
    }

    return format;
}<|MERGE_RESOLUTION|>--- conflicted
+++ resolved
@@ -5478,7 +5478,6 @@
 }
 
 MegaChatMessagePrivate::MegaChatMessagePrivate(const MegaChatMessage *msg)
-    : megaChatUsers(NULL)
 {
     this->msg = MegaApi::strdup(msg->getContent());
     this->uh = msg->getUserHandle();
@@ -5517,13 +5516,6 @@
 }
 
 MegaChatMessagePrivate::MegaChatMessagePrivate(const Message &msg, Message::Status status, Idx index)
-    : megaChatUsers(NULL)
-    , megaNodeList(NULL)
-<<<<<<< HEAD
-    , mContainsMeta(NULL)
-=======
-    , megaHandleList(NULL)
->>>>>>> 597e922f
 {
     string tmp(msg.buf(), msg.size());
 
@@ -5640,11 +5632,8 @@
     delete [] msg;
     delete megaChatUsers;
     delete megaNodeList;
-<<<<<<< HEAD
     delete mContainsMeta;
-=======
     delete megaHandleList;
->>>>>>> 597e922f
 }
 
 MegaChatMessage *MegaChatMessagePrivate::copy() const
@@ -5833,11 +5822,11 @@
     return megaNodeList;
 }
 
-<<<<<<< HEAD
 const MegaChatContainsMeta *MegaChatMessagePrivate::getContainsMeta() const
 {
     return mContainsMeta;
-=======
+}
+
 MegaHandleList *MegaChatMessagePrivate::getMegaHandleList() const
 {
     return megaHandleList;
@@ -5851,7 +5840,6 @@
 int MegaChatMessagePrivate::getTermCode() const
 {
     return code;
->>>>>>> 597e922f
 }
 
 LoggerHandler::LoggerHandler()
