/**
 * @file megachatapi_impl.cpp
 * @brief Private implementation of the intermediate layer for the MEGA C++ SDK.
 *
 * (c) 2013-2016 by Mega Limited, Auckland, New Zealand
 *
 * This file is part of the MEGA SDK - Client Access Engine.
 *
 * Applications using the MEGA API must present a valid application key
 * and comply with the the rules set forth in the Terms of Service.
 *
 * The MEGA SDK is distributed in the hope that it will be useful,
 * but WITHOUT ANY WARRANTY; without even the implied warranty of
 * MERCHANTABILITY or FITNESS FOR A PARTICULAR PURPOSE.
 *
 * @copyright Simplified (2-clause) BSD License.
 *
 * You should have received a copy of the license along with this
 * program.
 */

#define _POSIX_SOURCE
#define _LARGE_FILES

#define _GNU_SOURCE 1
#define _FILE_OFFSET_BITS 64

#define __DARWIN_C_LEVEL 199506L

#define USE_VARARGS
#define PREFER_STDARG

#include <megaapi_impl.h>

#include <rapidjson/stringbuffer.h>
#include <rapidjson/writer.h>

#include "megachatapi_impl.h"
#include <base/cservices.h>
#include <base/logger.h>
#include <IGui.h>
#include <chatClient.h>
#include <mega/base64.h>

#ifndef _WIN32
#include <signal.h>
#endif

#ifndef KARERE_DISABLE_WEBRTC
namespace rtcModule {void globalCleanup(); }
#endif

using namespace std;
using namespace megachat;
using namespace mega;
using namespace karere;
using namespace chatd;

LoggerHandler *MegaChatApiImpl::loggerHandler = NULL;

MegaChatApiImpl::MegaChatApiImpl(MegaChatApi *chatApi, MegaApi *megaApi)
: sdkMutex(true), videoMutex(true)
{
    init(chatApi, megaApi);
}

MegaChatApiImpl::~MegaChatApiImpl()
{
    MegaChatRequestPrivate *request = new MegaChatRequestPrivate(MegaChatRequest::TYPE_DELETE);
    requestQueue.push(request);
    waiter->notify();
    thread.join();

    // TODO: destruction of waiter hangs forever or may cause crashes
    //delete waiter;

    // TODO: destruction of network layer may cause hangs on MegaApi's network layer.
    // It may terminate the OpenSSL required by cUrl in SDK, so better to skip it.
    //delete websocketsIO;
}

void MegaChatApiImpl::init(MegaChatApi *chatApi, MegaApi *megaApi)
{
    if (!megaPostMessageToGui)
    {
        megaPostMessageToGui = MegaChatApiImpl::megaApiPostMessage;
    }

    this->chatApi = chatApi;
    this->megaApi = megaApi;

    this->mClient = NULL;
    this->terminating = false;
    this->waiter = new MegaChatWaiter();
    this->websocketsIO = new MegaWebsocketsIO(&sdkMutex, waiter, megaApi, this);

    //Start blocking thread
    threadExit = 0;
    thread.start(threadEntryPoint, this);
}

//Entry point for the blocking thread
void *MegaChatApiImpl::threadEntryPoint(void *param)
{
#ifndef _WIN32
    struct sigaction noaction;
    memset(&noaction, 0, sizeof(noaction));
    noaction.sa_handler = SIG_IGN;
    ::sigaction(SIGPIPE, &noaction, 0);
#endif

    MegaChatApiImpl *chatApiImpl = (MegaChatApiImpl *)param;
    chatApiImpl->loop();
    return 0;
}

void MegaChatApiImpl::loop()
{
    while (true)
    {
        sdkMutex.unlock();

        waiter->init(NEVER);
        waiter->wakeupby(websocketsIO, ::mega::Waiter::NEEDEXEC);
        waiter->wait();

        sdkMutex.lock();

        sendPendingEvents();
        sendPendingRequests();

        if (threadExit)
        {
            // There must be only one pending events, at maximum: the logout marshall call to delete the client
            assert(eventQueue.isEmpty() || (eventQueue.size() == 1));
            sendPendingEvents();

            sdkMutex.unlock();
            break;
        }
    }

#ifndef KARERE_DISABLE_WEBRTC
    rtcModule::globalCleanup();
#endif
}

void MegaChatApiImpl::megaApiPostMessage(void* msg, void* ctx)
{
    MegaChatApiImpl *megaChatApi = (MegaChatApiImpl *)ctx;
    if (megaChatApi)
    {
        megaChatApi->postMessage(msg);
    }
    else
    {
        // For compatibility with the QT example app,
        // there are some marshallCall() without context
        // that don't need to be marshalled using the
        // intermediate layer
        megaProcessMessage(msg);
    }
}

void MegaChatApiImpl::postMessage(void *msg)
{
    eventQueue.push(msg);
    waiter->notify();
}

void MegaChatApiImpl::sendPendingRequests()
{
    MegaChatRequestPrivate *request;
    int errorCode = MegaChatError::ERROR_OK;
    int nextTag = 0;

    while((request = requestQueue.pop()))
    {
        nextTag = ++reqtag;
        request->setTag(nextTag);
        requestMap[nextTag]=request;
        errorCode = MegaChatError::ERROR_OK;

        fireOnChatRequestStart(request);

        if (!mClient && request->getType() != MegaChatRequest::TYPE_DELETE)
        {
            MegaChatErrorPrivate *megaChatError = new MegaChatErrorPrivate(MegaChatError::ERROR_ACCESS);
            API_LOG_WARNING("Chat engine not initialized yet, cannot process the request");
            fireOnChatRequestFinish(request, megaChatError);
            continue;
        }

        if (terminating && request->getType() != MegaChatRequest::TYPE_DELETE)
        {
            MegaChatErrorPrivate *megaChatError = new MegaChatErrorPrivate(MegaChatError::ERROR_ACCESS);
            API_LOG_WARNING("Chat engine is terminated, cannot process the request");
            fireOnChatRequestFinish(request, megaChatError);
            continue;
        }

        switch (request->getType())
        {
        case MegaChatRequest::TYPE_CONNECT:
        {
            bool isInBackground = request->getFlag();

            mClient->connect(karere::Presence::kInvalid, isInBackground)
            .then([request, this]()
            {
                MegaChatErrorPrivate *megaChatError = new MegaChatErrorPrivate(MegaChatError::ERROR_OK);
                fireOnChatRequestFinish(request, megaChatError);
            })
            .fail([request, this](const ::promise::Error& e)
            {
                MegaChatErrorPrivate *megaChatError = new MegaChatErrorPrivate(e.msg(), e.code(), e.type());
                fireOnChatRequestFinish(request, megaChatError);
            });

            break;
        }
        case MegaChatRequest::TYPE_DISCONNECT:
        {
            // mClient->disconnect();   --> obsolete
            MegaChatErrorPrivate *megaChatError = new MegaChatErrorPrivate(MegaChatError::ERROR_ACCESS);
            fireOnChatRequestFinish(request, megaChatError);

            break;
        }
        case MegaChatRequest::TYPE_RETRY_PENDING_CONNECTIONS:
        {
            bool disconnect = request->getFlag();
            mClient->retryPendingConnections(disconnect);

            MegaChatErrorPrivate *megaChatError = new MegaChatErrorPrivate(MegaChatError::ERROR_OK);
            fireOnChatRequestFinish(request, megaChatError);
            break;
        }
        case MegaChatRequest::TYPE_SEND_TYPING_NOTIF:
        {
            MegaChatHandle chatid = request->getChatHandle();
            ChatRoom *chatroom = findChatRoom(chatid);
            if (chatroom)
            {
                if (request->getFlag())
                {
                    chatroom->sendTypingNotification();
                    MegaChatErrorPrivate *megaChatError = new MegaChatErrorPrivate(MegaChatError::ERROR_OK);
                    fireOnChatRequestFinish(request, megaChatError);
                }
                else
                {
                    chatroom->sendStopTypingNotification();
                    MegaChatErrorPrivate *megaChatError = new MegaChatErrorPrivate(MegaChatError::ERROR_OK);
                    fireOnChatRequestFinish(request, megaChatError);
                }
            }
            else
            {
                errorCode = MegaChatError::ERROR_ARGS;
            }
            break;
        }
        case MegaChatRequest::TYPE_SIGNAL_ACTIVITY:
        {
            mClient->presenced().signalActivity();
            MegaChatErrorPrivate *megaChatError = new MegaChatErrorPrivate(MegaChatError::ERROR_OK);
            fireOnChatRequestFinish(request, megaChatError);

            break;
        }
        case MegaChatRequest::TYPE_SET_PRESENCE_AUTOAWAY:
        {
            int64_t timeout = request->getNumber();
            bool enable = request->getFlag();

            if (timeout > presenced::Config::kMaxAutoawayTimeout)
            {
                errorCode = MegaChatError::ERROR_ARGS;
                break;
            }

            mClient->presenced().setAutoaway(enable, timeout);

            MegaChatErrorPrivate *megaChatError = new MegaChatErrorPrivate(MegaChatError::ERROR_OK);
            fireOnChatRequestFinish(request, megaChatError);

            break;
        }

        case MegaChatRequest::TYPE_SET_PRESENCE_PERSIST:
        {
            bool enable = request->getFlag();

            mClient->presenced().setPersist(enable);

            MegaChatErrorPrivate *megaChatError = new MegaChatErrorPrivate(MegaChatError::ERROR_OK);
            fireOnChatRequestFinish(request, megaChatError);

            break;
        }
        case MegaChatRequest::TYPE_SET_LAST_GREEN_VISIBLE:
        {
            bool enable = request->getFlag();
            mClient->presenced().setLastGreenVisible(enable);
            MegaChatErrorPrivate *megaChatError = new MegaChatErrorPrivate(MegaChatError::ERROR_OK);
            fireOnChatRequestFinish(request, megaChatError);

            break;
        }
        case MegaChatRequest::TYPE_LAST_GREEN:
        {
            MegaChatHandle userid = request->getUserHandle();
            mClient->presenced().requestLastGreen(userid);
            MegaChatErrorPrivate *megaChatError = new MegaChatErrorPrivate(MegaChatError::ERROR_OK);
            fireOnChatRequestFinish(request, megaChatError);

            break;
        }
        case MegaChatRequest::TYPE_LOGOUT:
        {
            bool deleteDb = request->getFlag();
            terminating = true;
            mClient->terminate(deleteDb);

            API_LOG_INFO("Chat engine is logged out!");
            marshallCall([request, this]() //post destruction asynchronously so that all pending messages get processed before that
            {
                MegaChatErrorPrivate *megaChatError = new MegaChatErrorPrivate(MegaChatError::ERROR_OK);
                fireOnChatRequestFinish(request, megaChatError);

                delete mClient;
                mClient = NULL;
                terminating = false;

#ifndef KARERE_DISABLE_WEBRTC
                cleanCallHandlerMap();
#endif
            }, this);

            break;
        }
        case MegaChatRequest::TYPE_DELETE:
        {
            if (mClient && !terminating)
            {
                mClient->terminate();
                API_LOG_INFO("Chat engine closed!");

                delete mClient;
                mClient = NULL;
            }

            threadExit = 1;
            break;
        }
        case MegaChatRequest::TYPE_SET_ONLINE_STATUS:
        {
            int status = request->getNumber();
            if (status < MegaChatApi::STATUS_OFFLINE || status > MegaChatApi::STATUS_BUSY)
            {
                fireOnChatRequestFinish(request, new MegaChatErrorPrivate("Invalid online status", MegaChatError::ERROR_ARGS));
                break;
            }

            mClient->setPresence(request->getNumber())
            .then([request, this]()
            {
                MegaChatErrorPrivate *megaChatError = new MegaChatErrorPrivate(MegaChatError::ERROR_OK);
                fireOnChatRequestFinish(request, megaChatError);
            })
            .fail([request, this](const ::promise::Error& err)
            {
                API_LOG_ERROR("Error setting online status: %s", err.what());

                MegaChatErrorPrivate *megaChatError = new MegaChatErrorPrivate(err.msg(), err.code(), err.type());
                fireOnChatRequestFinish(request, megaChatError);
            });
            break;
        }

        case MegaChatRequest::TYPE_CREATE_CHATROOM:
        {
            MegaChatPeerList *peersList = request->getMegaChatPeerList();
            if (!peersList)   // force to provide a list, even without participants
            {
                errorCode = MegaChatError::ERROR_ACCESS;
                break;
            }

            bool publicChat = request->getPrivilege();
            bool group = request->getFlag();
            const userpriv_vector *userpriv = ((MegaChatPeerListPrivate*)peersList)->getList();
            if (!userpriv || (!group && publicChat))
            {
                errorCode = MegaChatError::ERROR_ACCESS;
                break;
            }

            if (!group && peersList->size() == 0)
            {
                errorCode = MegaChatError::ERROR_ACCESS;
                break;
            }

            if (!group && peersList->size() > 1)
            {
                group = true;
                request->setFlag(group);
                API_LOG_INFO("Forcing group chat due to more than 2 participants");
            }

            if (group)
            {
                const char *title = request->getText();
                vector<std::pair<handle, Priv>> peers;
                for (unsigned int i = 0; i < userpriv->size(); i++)
                {
                    peers.push_back(std::make_pair(userpriv->at(i).first, (Priv) userpriv->at(i).second));
                }

                mClient->createGroupChat(peers, publicChat, title)
                .then([request,this](Id chatid)
                {
                    request->setChatHandle(chatid);

                    MegaChatErrorPrivate *megaChatError = new MegaChatErrorPrivate(MegaChatError::ERROR_OK);
                    fireOnChatRequestFinish(request, megaChatError);
                })
                .fail([request,this](const ::promise::Error& err)
                {
                    API_LOG_ERROR("Error creating group chat: %s", err.what());

                    MegaChatErrorPrivate *megaChatError = new MegaChatErrorPrivate(err.msg(), err.code(), err.type());
                    fireOnChatRequestFinish(request, megaChatError);
                });

            }
            else    // 1on1 chat
            {
                if (peersList->getPeerHandle(0) == mClient->myHandle())
                {
                    // can't create a 1on1 chat with own user.
                    errorCode = MegaChatError::ERROR_NOENT;
                    break;
                }
                ContactList::iterator it = mClient->contactList->find(peersList->getPeerHandle(0));
                if (it == mClient->contactList->end())
                {
                    // contact not found
<<<<<<< HEAD
                    errorCode = MegaChatError::ERROR_ACCESS;
=======
                    errorCode = MegaChatError::ERROR_NOENT;
>>>>>>> d34305b2
                    break;
                }
                it->second->createChatRoom()
                .then([request,this](ChatRoom* room)
                {
                    request->setChatHandle(room->chatid());

                    MegaChatErrorPrivate *megaChatError = new MegaChatErrorPrivate(MegaChatError::ERROR_OK);
                    fireOnChatRequestFinish(request, megaChatError);
                })
                .fail([request,this](const ::promise::Error& err)
                {
                    API_LOG_ERROR("Error creating 1on1 chat: %s", err.what());

                    MegaChatErrorPrivate *megaChatError = new MegaChatErrorPrivate(err.msg(), err.code(), err.type());
                    fireOnChatRequestFinish(request, megaChatError);
                });
            }
            break;
        }
        case MegaChatRequest::TYPE_INVITE_TO_CHATROOM:
        {
            handle chatid = request->getChatHandle();
            handle uh = request->getUserHandle();
            Priv privilege = (Priv) request->getPrivilege();

            if (chatid == MEGACHAT_INVALID_HANDLE || uh == MEGACHAT_INVALID_HANDLE)
            {
                errorCode = MegaChatError::ERROR_NOENT;
                break;
            }
            ChatRoom *chatroom = findChatRoom(chatid);
            if (!chatroom)
            {
                errorCode = MegaChatError::ERROR_NOENT;
                break;
            }
            if (!chatroom->isGroup())   // invite only for group chats
            {
                errorCode = MegaChatError::ERROR_ARGS;
                break;
            }
            if (chatroom->ownPriv() != (Priv) MegaChatPeerList::PRIV_MODERATOR)
            {
                errorCode = MegaChatError::ERROR_ACCESS;
                break;
            }

            ((GroupChatRoom *)chatroom)->invite(uh, privilege)
            .then([request, this]()
            {
                MegaChatErrorPrivate *megaChatError = new MegaChatErrorPrivate(MegaChatError::ERROR_OK);
                fireOnChatRequestFinish(request, megaChatError);
            })
            .fail([request, this](const ::promise::Error& err)
            {
                API_LOG_ERROR("Error adding user to group chat: %s", err.what());

                MegaChatErrorPrivate *megaChatError = new MegaChatErrorPrivate(err.msg(), err.code(), err.type());
                fireOnChatRequestFinish(request, megaChatError);
            });
            break;
        }

        case MegaChatRequest::TYPE_AUTOJOIN_PUBLIC_CHAT:
        {
            handle chatid = request->getChatHandle();
            if (chatid == MEGACHAT_INVALID_HANDLE)
            {
                errorCode = MegaChatError::ERROR_NOENT;
                break;
            }

            ChatRoom *chatroom = findChatRoom(chatid);
            if (!chatroom)
            {
                errorCode = MegaChatError::ERROR_NOENT;
                break;
            }

            if (!chatroom->isGroup()
                || !chatroom->publicChat()
                || (!chatroom->previewMode() && chatroom->isActive()))   // Join only for public group chats in preview mode
            {
                errorCode = MegaChatError::ERROR_ARGS;
                break;
            }

            handle phTmp = request->getUserHandle();
            handle ph;
            if (phTmp != MEGACHAT_INVALID_HANDLE)
            // rejoin inactive/left public chat
            {
                ph = phTmp;
            }
            else  // join chat in preview (previously loaded)
            {
                ph = chatroom->getPublicHandle();
            }

            if (ph == MEGACHAT_INVALID_HANDLE)
            {
                errorCode = MegaChatError::ERROR_NOENT;
                break;
            }

            ((GroupChatRoom *)chatroom)->autojoinPublicChat(ph)
            .then([request, this]()
            {
                MegaChatErrorPrivate *megaChatError = new MegaChatErrorPrivate(MegaChatError::ERROR_OK);
                fireOnChatRequestFinish(request, megaChatError);
            })
            .fail([request, this](const promise::Error& err)
            {
                API_LOG_ERROR("Error joining user to public group chat: %s", err.what());
                MegaChatErrorPrivate *megaChatError = new MegaChatErrorPrivate(err.msg(), err.code(), err.type());
                fireOnChatRequestFinish(request, megaChatError);
            });

            break;
        }

        case MegaChatRequest::TYPE_UPDATE_PEER_PERMISSIONS:
        {
            handle chatid = request->getChatHandle();
            handle uh = request->getUserHandle();
            Priv privilege = (Priv) request->getPrivilege();

            if (chatid == MEGACHAT_INVALID_HANDLE || uh == MEGACHAT_INVALID_HANDLE)
            {
                errorCode = MegaChatError::ERROR_NOENT;
                break;
            }

            ChatRoom *chatroom = findChatRoom(chatid);
            if (!chatroom)
            {
                errorCode = MegaChatError::ERROR_NOENT;
                break;
            }
            if (chatroom->ownPriv() != (Priv) MegaChatPeerList::PRIV_MODERATOR)
            {
                errorCode = MegaChatError::ERROR_ACCESS;
                break;
            }

            ((GroupChatRoom *)chatroom)->setPrivilege(uh, privilege)
            .then([request, this]()
            {
                MegaChatErrorPrivate *megaChatError = new MegaChatErrorPrivate(MegaChatError::ERROR_OK);
                fireOnChatRequestFinish(request, megaChatError);
            })
            .fail([request, this](const ::promise::Error& err)
            {
                API_LOG_ERROR("Error updating peer privileges: %s", err.what());

                MegaChatErrorPrivate *megaChatError = new MegaChatErrorPrivate(err.msg(), err.code(), err.type());
                fireOnChatRequestFinish(request, megaChatError);
            });
            break;
        }
        case MegaChatRequest::TYPE_REMOVE_FROM_CHATROOM:
        {
            handle chatid = request->getChatHandle();
            handle uh = request->getUserHandle();

            if (chatid == MEGACHAT_INVALID_HANDLE)
            {
                errorCode = MegaChatError::ERROR_NOENT;
                break;
            }

            ChatRoom *chatroom = findChatRoom(chatid);
            if (!chatroom)
            {
                errorCode = MegaChatError::ERROR_NOENT;
                break;
            }
            if (!chatroom->isGroup())   // only for group chats can be left
            {
                errorCode = MegaChatError::ERROR_ARGS;
                break;
            }

            if (chatroom->ownPriv() != (Priv) MegaChatPeerList::PRIV_MODERATOR &&
                    uh != MEGACHAT_INVALID_HANDLE)
            {
                    errorCode = MegaChatError::ERROR_ACCESS;
                    break;
            }

            if ( uh == MEGACHAT_INVALID_HANDLE || uh == mClient->myHandle())
            {
                ((GroupChatRoom *)chatroom)->leave()
                .then([request, this]()
                {
                    MegaChatErrorPrivate *megaChatError = new MegaChatErrorPrivate(MegaChatError::ERROR_OK);
                    fireOnChatRequestFinish(request, megaChatError);
                })
                .fail([request, this](const ::promise::Error& err)
                {
                    API_LOG_ERROR("Error leaving chat: %s", err.what());

                    MegaChatErrorPrivate *megaChatError = new MegaChatErrorPrivate(err.msg(), err.code(), err.type());
                    fireOnChatRequestFinish(request, megaChatError);
                });
            }
            else
            {
                ((GroupChatRoom *)chatroom)->excludeMember(uh)
                .then([request, this]()
                {
                    MegaChatErrorPrivate *megaChatError = new MegaChatErrorPrivate(MegaChatError::ERROR_OK);
                    fireOnChatRequestFinish(request, megaChatError);
                })
                .fail([request, this](const ::promise::Error& err)
                {
                    API_LOG_ERROR("Error removing peer from chat: %s", err.what());

                    MegaChatErrorPrivate *megaChatError = new MegaChatErrorPrivate(err.msg(), err.code(), err.type());
                    fireOnChatRequestFinish(request, megaChatError);
                });
            }
            break;
        }
        case MegaChatRequest::TYPE_TRUNCATE_HISTORY:
        {
            handle chatid = request->getChatHandle();

            if (chatid == MEGACHAT_INVALID_HANDLE)
            {
                errorCode = MegaChatError::ERROR_ARGS;
                break;
            }

            ChatRoom *chatroom = findChatRoom(chatid);
            if (!chatroom)
            {
                errorCode = MegaChatError::ERROR_NOENT;
                break;
            }
            if (chatroom->ownPriv() != (Priv) MegaChatPeerList::PRIV_MODERATOR)
            {
                errorCode = MegaChatError::ERROR_ACCESS;
                break;
            }

            handle messageid = request->getUserHandle();
            if (messageid == MEGACHAT_INVALID_HANDLE)   // clear the full history, from current message
            {
                if (chatroom->chat().empty())
                {
                    MegaChatErrorPrivate *megaChatError = new MegaChatErrorPrivate(MegaChatError::ERROR_OK);
                    fireOnChatRequestFinish(request, megaChatError);
                    break;
                }

                messageid = chatroom->chat().at(chatroom->chat().highnum()).id().val;
            }

            chatroom->truncateHistory(messageid)
            .then([request, this]()
            {
                MegaChatErrorPrivate *megaChatError = new MegaChatErrorPrivate(MegaChatError::ERROR_OK);
                fireOnChatRequestFinish(request, megaChatError);
            })
            .fail([request, this](const ::promise::Error& err)
            {
                API_LOG_ERROR("Error truncating chat history: %s", err.what());

                MegaChatErrorPrivate *megaChatError = new MegaChatErrorPrivate(err.msg(), err.code(), err.type());
                fireOnChatRequestFinish(request, megaChatError);
            });
            break;
        }
        case MegaChatRequest::TYPE_EDIT_CHATROOM_NAME:
        {
            handle chatid = request->getChatHandle();
            const char *title = request->getText();
            if (chatid == MEGACHAT_INVALID_HANDLE || title == NULL || !strlen(title))
            {
                errorCode = MegaChatError::ERROR_ARGS;
                break;
            }

            ChatRoom *chatroom = findChatRoom(chatid);
            if (!chatroom)
            {
                errorCode = MegaChatError::ERROR_NOENT;
                break;
            }
            if (!chatroom->isGroup())   // only for group chats have a title
            {
                errorCode = MegaChatError::ERROR_ARGS;
                break;
            }

            if (chatroom->ownPriv() != (Priv) MegaChatPeerList::PRIV_MODERATOR)
            {
                errorCode = MegaChatError::ERROR_ACCESS;
                break;
            }

            string strTitle(title);
            strTitle = strTitle.substr(0, 30);
            request->setText(strTitle.c_str()); // update, in case it's been truncated

            ((GroupChatRoom *)chatroom)->setTitle(strTitle)
            .then([request, this]()
            {
                MegaChatErrorPrivate *megaChatError = new MegaChatErrorPrivate(MegaChatError::ERROR_OK);
                fireOnChatRequestFinish(request, megaChatError);
            })
            .fail([request, this](const ::promise::Error& err)
            {
                API_LOG_ERROR("Error editing chat title: %s", err.what());

                MegaChatErrorPrivate *megaChatError = new MegaChatErrorPrivate(err.msg(), err.code(), err.type());
                fireOnChatRequestFinish(request, megaChatError);
            });
            break;
        }
        case MegaChatRequest::TYPE_LOAD_PREVIEW:
        {
            string parsedLink = request->getLink();
            if (parsedLink.empty())
            {
                errorCode = MegaChatError::ERROR_ARGS;
                break;
            }

            //link format: https://mega.nz/c/<public-handle>#<chat-key>
            string separator = "c/";
            size_t pos = parsedLink.find(separator);
            if (pos == string::npos)
            {
                errorCode = MegaChatError::ERROR_ARGS;
                break;
            }
            pos += separator.length();

            //We get the substring "<public-handle>#<chat-key>"
            parsedLink = parsedLink.substr(pos);
            separator = "#";
            pos = parsedLink.find(separator);

            if (pos == string::npos
                || pos != 8
                || (parsedLink.size() - pos - 1) != 22)
            {
                errorCode = MegaChatError::ERROR_ARGS;
                break;
            }

            //Parse public handle (First 8 Bytes)
            string phstr = parsedLink.substr(0, pos);   // 6 bytes in binary, 8 in B64url
            MegaChatHandle ph = 0;
            Base64::atob(phstr.data(), (byte*)&ph, MegaClient::CHATLINKHANDLE);

            //Parse unified key (Last 16 Bytes)
            string unifiedKey; // it's 16 bytes in binary, 22 in B64url
            string keystr = parsedLink.substr(pos + 1);
            Base64::atob(keystr, unifiedKey);

            //Check that ph and uk have right size
            if (ISUNDEF(ph) || unifiedKey.size() != 16)
            {
                errorCode = MegaChatError::ERROR_ARGS;
                break;
            }

            mClient->openChatPreview(ph, unifiedKey)
            .then([request, this, unifiedKey](ReqResult result)
            {
                assert(result);

                std::string encTitle = result->getText() ? result->getText() : "";
                assert(!encTitle.empty());

                uint64_t chatId = result->getParentHandle();

                mClient->decryptChatTitle(chatId, unifiedKey, encTitle)
                .then([request, this, unifiedKey, result, chatId](std::string decryptedTitle)
                {
                   bool createChat = request->getFlag();
                   int numPeers = result->getNumDetails();
                   request->setChatHandle(chatId);
                   request->setNumber(numPeers);
                   request->setText(decryptedTitle.c_str());

                   //Check chat link
                   if (!createChat)
                   {
                       MegaChatErrorPrivate *megaChatError = new MegaChatErrorPrivate(MegaChatError::ERROR_OK);
                       fireOnChatRequestFinish(request, megaChatError);
                   }
                   else //Load chat link
                   {
                       Id ph = result->getNodeHandle();
                       request->setUserHandle(ph.val);

                       GroupChatRoom *room = (GroupChatRoom*) findChatRoom(chatId);
                       if (room)
                       {
                           if (room->isActive()
                              || (!room->isActive() && !room->previewMode()))
                           {
                               MegaChatErrorPrivate *megaChatError = new MegaChatErrorPrivate(MegaChatError::ERROR_EXIST);
                               fireOnChatRequestFinish(request, megaChatError);
                           }
                           else
                           {
                               MegaChatErrorPrivate *megaChatError = new MegaChatErrorPrivate(MegaChatError::ERROR_OK);
                               room->enablePreview(ph);
                               fireOnChatRequestFinish(request, megaChatError);
                           }
                       }
                       else
                       {
                           std::string url = result->getLink() ? result->getLink() : "";
                           int shard = result->getAccess();
                           std::shared_ptr<std::string> key = std::make_shared<std::string>(unifiedKey);
                           uint32_t ts = result->getNumber();

                           mClient->createPublicChatRoom(chatId, ph.val, shard, numPeers, decryptedTitle, key, url, ts);
                           MegaChatErrorPrivate *megaChatError = new MegaChatErrorPrivate(MegaChatError::ERROR_OK);
                           fireOnChatRequestFinish(request, megaChatError);
                       }
                   }
                })
                .fail([request, this](const promise::Error& err)
                {
                    API_LOG_ERROR("Error decrypting chat title: %s", err.what());

                    MegaChatErrorPrivate *megaChatError = new MegaChatErrorPrivate(err.msg(), err.code(), err.type());
                    fireOnChatRequestFinish(request, megaChatError);
                });
            })
            .fail([request, this](const promise::Error& err)
            {
                API_LOG_ERROR("Error loading chat link: %s", err.what());

                MegaChatErrorPrivate *megaChatError = new MegaChatErrorPrivate(err.msg(), err.code(), err.type());
                fireOnChatRequestFinish(request, megaChatError);
            });
            break;
        }
        case MegaChatRequest::TYPE_SET_PRIVATE_MODE:
        {
            MegaChatHandle chatid = request->getChatHandle();
            if (chatid == MEGACHAT_INVALID_HANDLE)
            {
                errorCode = MegaChatError::ERROR_NOENT;
                break;
            }

            ChatRoom *room = findChatRoom(chatid);
            if (!room)
            {
                errorCode = MegaChatError::ERROR_NOENT;
                break;
            }

            if (!room->isGroup() || !room->publicChat())
            {
                errorCode = MegaChatError::ERROR_ARGS;
                break;
            }

            if (room->ownPriv() != chatd::PRIV_OPER)
            {
                errorCode = MegaChatError::ERROR_ACCESS;
                break;
            }

            mClient->setPublicChatToPrivate(chatid)
            .then([request, this]()
            {
                MegaChatErrorPrivate *megaChatError = new MegaChatErrorPrivate(MegaChatError::ERROR_OK);
                fireOnChatRequestFinish(request, megaChatError);
            })
            .fail([request, this](const promise::Error& err)
            {
                MegaChatErrorPrivate *megaChatError = new MegaChatErrorPrivate(err.msg(), err.code(), err.type());
                fireOnChatRequestFinish(request, megaChatError);
            });

            break;
        }
        case MegaChatRequest::TYPE_CHAT_LINK_HANDLE:
        {
            MegaChatHandle chatid = request->getChatHandle();
            bool del = request->getFlag();
            bool createifmissing = request->getNumRetry();

            if (chatid == MEGACHAT_INVALID_HANDLE)
            {
                errorCode = MegaChatError::ERROR_NOENT;
                break;
            }

            GroupChatRoom *room = (GroupChatRoom *) findChatRoom(chatid);
            if (!room)
            {
                errorCode = MegaChatError::ERROR_NOENT;
                break;
            }

            if (del && createifmissing)
            {
                errorCode = MegaChatError::ERROR_ARGS;
                break;
            }

            if (!room->publicChat() || !room->isGroup())
            {
                errorCode = MegaChatError::ERROR_ARGS;
                break;
            }

            if (room->ownPriv() != Priv::PRIV_OPER)
            {
                errorCode = MegaChatError::ERROR_ACCESS;
                break;
            }

            if (!del && createifmissing && !room->hasTitle())
            {
                API_LOG_DEBUG("Cannot create chat-links on chatrooms without title");
                errorCode = MegaChatError::ERROR_ACCESS;
                break;
            }

            promise::Promise<uint64_t> pms;
            if (del)
            {
                pms = mClient->deleteChatLink(chatid);
            }
            else    // query or create
            {
                pms = mClient->getPublicHandle(chatid, createifmissing);
            }

            pms.then([request, del, room, this] (uint64_t ph)
            {
                if (del)
                {
                    return fireOnChatRequestFinish(request, new MegaChatErrorPrivate(MegaChatError::ERROR_OK));
                }
                else if (ph == Id::inval())
                {
                    API_LOG_ERROR("Unexpected invalid public handle for query/create chat-link");
                    return fireOnChatRequestFinish(request, new MegaChatErrorPrivate(MegaChatError::ERROR_NOENT));
                }

                room->unifiedKey()
                .then([request, this, ph] (shared_ptr<string> unifiedKey)
                {
                    MegaChatErrorPrivate *megaChatError;
                    if (!unifiedKey || unifiedKey->size() != 16)
                    {
                        API_LOG_ERROR("Invalid unified key after decryption");
                        megaChatError = new MegaChatErrorPrivate(MegaChatError::ERROR_NOENT);
                    }
                    else    // prepare the link with ph + unifiedKey
                    {
                        string unifiedKeyB64;
                        Base64::btoa(*unifiedKey, unifiedKeyB64);

                        string phBin((const char*)&ph, MegaClient::CHATLINKHANDLE);
                        string phB64;
                        Base64::btoa(phBin, phB64);

                        string link = "https://mega.nz/c/" + phB64 + "#" + unifiedKeyB64;
                        request->setText(link.c_str());

                        megaChatError = new MegaChatErrorPrivate(MegaChatError::ERROR_OK);
                    }
                    fireOnChatRequestFinish(request, megaChatError);
                })
                .fail([request, this] (const promise::Error &err)
                {
                    API_LOG_ERROR("Failed to decrypt unified key: %s", err.what());

                    MegaChatErrorPrivate *megaChatError = new MegaChatErrorPrivate(err.msg(), err.code(), err.type());
                    fireOnChatRequestFinish(request, megaChatError);
                });

            })
            .fail([request, this](const promise::Error& err)
            {
                API_LOG_ERROR("Failed to query/create/delete chat-link: %s", err.what());

                MegaChatErrorPrivate *megaChatError = new MegaChatErrorPrivate(err.msg(), err.code(), err.type());
                fireOnChatRequestFinish(request, megaChatError);
            });
            break;
        }
        case MegaChatRequest::TYPE_GET_FIRSTNAME:
        {
            MegaChatHandle uh = request->getUserHandle();

            mClient->userAttrCache().getAttr(uh, MegaApi::USER_ATTR_FIRSTNAME)
            .then([request, this](Buffer *data)
            {
                MegaChatErrorPrivate *megaChatError = new MegaChatErrorPrivate(MegaChatError::ERROR_OK);
                request->setText(data->buf());
                string firstname = string(data->buf(), data->dataSize());
                request->setText(firstname.c_str());
                fireOnChatRequestFinish(request, megaChatError);
            })
            .fail([request, this](const ::promise::Error& err)
            {
                API_LOG_ERROR("Error getting user firstname: %s", err.what());

                MegaChatErrorPrivate *megaChatError = new MegaChatErrorPrivate(err.msg(), err.code(), err.type());
                fireOnChatRequestFinish(request, megaChatError);
            });
            break;
        }
        case MegaChatRequest::TYPE_GET_LASTNAME:
        {
            MegaChatHandle uh = request->getUserHandle();

            mClient->userAttrCache().getAttr(uh, MegaApi::USER_ATTR_LASTNAME)
            .then([request, this](Buffer *data)
            {
                MegaChatErrorPrivate *megaChatError = new MegaChatErrorPrivate(MegaChatError::ERROR_OK);
                string lastname = string(data->buf(), data->dataSize());
                request->setText(lastname.c_str());
                fireOnChatRequestFinish(request, megaChatError);
            })
            .fail([request, this](const ::promise::Error& err)
            {
                API_LOG_ERROR("Error getting user lastname: %s", err.what());

                MegaChatErrorPrivate *megaChatError = new MegaChatErrorPrivate(err.msg(), err.code(), err.type());
                fireOnChatRequestFinish(request, megaChatError);
            });
            break;
        }
        case MegaChatRequest::TYPE_GET_EMAIL:
        {
            MegaChatHandle uh = request->getUserHandle();

            mClient->userAttrCache().getAttr(uh, karere::USER_ATTR_EMAIL)
            .then([request, this](Buffer *data)
            {
                MegaChatErrorPrivate *megaChatError = new MegaChatErrorPrivate(MegaChatError::ERROR_OK);
                string email = string(data->buf(), data->dataSize());
                request->setText(email.c_str());
                fireOnChatRequestFinish(request, megaChatError);
            })
            .fail([request, this](const ::promise::Error& err)
            {
                API_LOG_ERROR("Error getting user email: %s", err.what());

                MegaChatErrorPrivate *megaChatError = new MegaChatErrorPrivate(err.msg(), err.code(), err.type());
                fireOnChatRequestFinish(request, megaChatError);
            });
            break;
        }
        case MegaChatRequest::TYPE_ATTACH_NODE_MESSAGE:
        {
            handle chatid = request->getChatHandle();
            MegaNodeList *nodeList = request->getMegaNodeList();
            handle h = request->getUserHandle();
            bool isVoiceMessage = (request->getParamType() == 1);
            if (chatid == MEGACHAT_INVALID_HANDLE
                    || ((!nodeList || !nodeList->size()) && (h == MEGACHAT_INVALID_HANDLE))
                    || (isVoiceMessage && h == MEGACHAT_INVALID_HANDLE))
            {
                errorCode = MegaChatError::ERROR_NOENT;
                break;
            }

            ChatRoom *chatroom = findChatRoom(chatid);
            if (!chatroom)
            {
                errorCode = MegaChatError::ERROR_NOENT;
                break;
            }

            // if only one node, prepare a list with a single element and update request
            MegaNodeList *nodeListAux = NULL;
            if (h != MEGACHAT_INVALID_HANDLE)
            {
                MegaNode *megaNode = megaApi->getNodeByHandle(h);
                if (!megaNode)
                {
                    errorCode = MegaChatError::ERROR_NOENT;
                    break;
                }

                nodeListAux = MegaNodeList::createInstance();
                nodeListAux->addNode(megaNode);
                request->setMegaNodeList(nodeListAux);
                nodeList = request->getMegaNodeList();

                delete megaNode;
                delete nodeListAux;
            }

            const char *buffer = JSonUtils::generateAttachNodeJSon(nodeList);
            if (!buffer)
            {
                errorCode = MegaChatError::ERROR_ARGS;
                break;
            }

            uint8_t msgType = Message::kMsgInvalid;
            switch (request->getParamType())
            {
                case 0: // regular attachment
                    msgType = Message::kMsgAttachment;
                    break;

                case 1:  // voice-message
                    msgType = Message::kMsgVoiceClip;
                    break;
            }
            if (msgType == Message::kMsgInvalid)
            {
                errorCode = MegaChatError::ERROR_ARGS;
                break;
            }

            chatroom->requesGrantAccessToNodes(nodeList)
            .then([this, request, buffer, msgType]()
            {
                int errorCode = MegaChatError::ERROR_ARGS;
                std::string stringToSend(buffer);
                delete [] buffer;

                MegaChatMessage *msg = prepareAttachNodesMessage(stringToSend, request->getChatHandle(), msgType);
                if (msg)
                {
                    request->setMegaChatMessage(msg);
                    errorCode = MegaChatError::ERROR_OK;
                }

                MegaChatErrorPrivate *megaChatError = new MegaChatErrorPrivate(errorCode);
                fireOnChatRequestFinish(request, megaChatError);
            })
            .fail([this, request, buffer, msgType](const ::promise::Error& err)
            {
                MegaChatErrorPrivate *megaChatError = NULL;
                if (err.code() == MegaChatError::ERROR_EXIST)
                {
                    API_LOG_WARNING("Already granted access to this node previously");

                    int errorCode = MegaChatError::ERROR_ARGS;
                    std::string stringToSend(buffer);

                    MegaChatMessage *msg = prepareAttachNodesMessage(stringToSend, request->getChatHandle(), msgType);
                    if (msg)
                    {
                        request->setMegaChatMessage(msg);
                        errorCode = MegaChatError::ERROR_OK;
                    }

                    megaChatError = new MegaChatErrorPrivate(errorCode);
                }
                else
                {
                    megaChatError = new MegaChatErrorPrivate(err.msg(), err.code(), err.type());
                    API_LOG_ERROR("Failed to grant access to some nodes");
                }

                delete [] buffer;
                fireOnChatRequestFinish(request, megaChatError);
            });
            break;
        }
        case MegaChatRequest::TYPE_REVOKE_NODE_MESSAGE:
        {
            MegaChatHandle chatid = request->getChatHandle();
            MegaNode *node = megaApi->getNodeByHandle(request->getUserHandle());
            if (chatid == MEGACHAT_INVALID_HANDLE || !node)
            {
                errorCode = MegaChatError::ERROR_NOENT;
                break;
            }

            ChatRoom *chatroom = findChatRoom(chatid);
            if (!chatroom)
            {
                errorCode = MegaChatError::ERROR_NOENT;
                break;
            }

            ::promise::Promise<void> promise = chatroom->requestRevokeAccessToNode(node);
            delete node;

            ::promise::when(promise)
            .then([this, request]()
            {
                ChatRoom *chatroom = findChatRoom(request->getChatHandle());
                char *base64Handle = MegaApi::handleToBase64(request->getUserHandle());
                std::string stringToSend = std::string(base64Handle);
                delete base64Handle;
                stringToSend.insert(stringToSend.begin(), Message::kMsgRevokeAttachment - Message::kMsgOffset);
                stringToSend.insert(stringToSend.begin(), 0x0);
                Message *m = chatroom->chat().msgSubmit(stringToSend.c_str(), stringToSend.length(), Message::kMsgRevokeAttachment, NULL);

                int errorCode = MegaChatError::ERROR_OK;
                if (!m)
                {
                    errorCode = MegaChatError::ERROR_ARGS;
                }
                else
                {
                    MegaChatMessage *megaMsg = new MegaChatMessagePrivate(*m, Message::Status::kSending, CHATD_IDX_INVALID);
                    request->setMegaChatMessage(megaMsg);
                }

                MegaChatErrorPrivate *megaChatError = new MegaChatErrorPrivate(errorCode);
                fireOnChatRequestFinish(request, megaChatError);
            })
            .fail([this, request](const ::promise::Error& err)
            {
                API_LOG_ERROR("Failed to revoke access to attached node (%d)", request->getUserHandle());
                MegaChatErrorPrivate *megaChatError = new MegaChatErrorPrivate(err.msg(), err.code(), err.type());
                fireOnChatRequestFinish(request, megaChatError);
            });
            break;
        }
        case MegaChatRequest::TYPE_SET_BACKGROUND_STATUS:
        {
            bool background = request->getFlag();
            if (background)
            {
                mClient->notifyUserIdle();
            }
            else
            {
                mClient->notifyUserActive();
            }
            MegaChatErrorPrivate *megaChatError = new MegaChatErrorPrivate(MegaChatError::ERROR_OK);
            fireOnChatRequestFinish(request, megaChatError);
            break;
        }            
        case MegaChatRequest::TYPE_PUSH_RECEIVED:
        {
            MegaChatHandle chatid = request->getChatHandle();
            int type = request->getType();
            if (type == 1 && chatid != MEGACHAT_INVALID_HANDLE) // if iOS specifies a chatid, check it's valid
            {
                ChatRoom *room = findChatRoom(chatid);
                if (!room)
                {
                    MegaChatErrorPrivate *megaChatError = new MegaChatErrorPrivate(MegaChatError::ERROR_NOENT);
                    fireOnChatRequestFinish(request, megaChatError);
                    return;
                }
                else if (!room->isActive())
                {
                    MegaChatErrorPrivate *megaChatError = new MegaChatErrorPrivate(MegaChatError::ERROR_ACCESS);
                    fireOnChatRequestFinish(request, megaChatError);
                    return;
                }
            }

            mClient->pushReceived(chatid)
            .then([this, request]()
            {
                int type = request->getParamType();
                if (type == 0)  // Android
                {
                    // for Android, we prepare a list of msgids for every chatid that are candidates for
                    // notifications. Android doesn't really know why they received a push, so the previous
                    // notifications are cleanup and the new set of messages are notified

                    MegaHandleList *chatids = MegaHandleList::createInstance();

                    // for each chatroom, load all unread messages)
                    for (auto it = mClient->chats->begin(); it != mClient->chats->end(); it++)
                    {
                        // remove this block when apps start showing inactive chats
                        if (!it->second->isActive())
                            continue;

                        MegaHandleList *msgids = MegaHandleList::createInstance();

                        MegaChatHandle chatid = it->first;
                        const Chat &chat = it->second->chat();
                        Idx lastSeenIdx = chat.lastSeenIdx();

                        // first msg to consider: last-seen if loaded in memory. Otherwise, the oldest loaded msg
                        Idx first = chat.lownum();
                        if (lastSeenIdx != CHATD_IDX_INVALID        // message is known locally
                                && chat.findOrNull(lastSeenIdx))    // message is loaded in RAM
                        {
                            first = lastSeenIdx + 1;
                        }
                        Idx last = chat.highnum();
                        int maxCount = 6;   // do not notify more than 6 messages per chat
                        for (Idx i = last; (i >= first && maxCount > 0); i--)
                        {
                            auto& msg = chat.at(i);
                            if (msg.isValidUnread(mClient->myHandle()))
                            {
                                maxCount--;
                                msgids->addMegaHandle(msg.id());
                            }
                        }

                        if (msgids->size())
                        {
                            chatids->addMegaHandle(chatid);
                            request->setMegaHandleListByChat(chatid, msgids);
                        }

                        delete msgids;
                    }

                    request->setMegaHandleList(chatids);    // always a valid list, even if empty
                    delete chatids;
                }
                //else    // iOS

                MegaChatErrorPrivate *megaChatError = new MegaChatErrorPrivate(MegaChatError::ERROR_OK);
                fireOnChatRequestFinish(request, megaChatError);
            })
            .fail([this, request](const ::promise::Error& err)
            {
                API_LOG_ERROR("Failed to retrieve current state");
                MegaChatErrorPrivate *megaChatError = new MegaChatErrorPrivate(err.msg(), err.code(), err.type());
                fireOnChatRequestFinish(request, megaChatError);
            });
            break;
        }
#ifndef KARERE_DISABLE_WEBRTC
        case MegaChatRequest::TYPE_START_CHAT_CALL:
        {
            if (!mClient->rtc)
            {
                API_LOG_ERROR("Start call - WebRTC is not initialized");
                errorCode = MegaChatError::ERROR_ACCESS;
                break;
            }

            MegaChatHandle chatid = request->getChatHandle();
            ChatRoom *chatroom = findChatRoom(chatid);
            if (!chatroom)
            {
                errorCode = MegaChatError::ERROR_NOENT;
                break;
            }

            if (findChatCallHandler(chatid))
            {
                API_LOG_ERROR("Start call - One call already exists for speficied chat id");
                errorCode = MegaChatError::ERROR_EXIST;
                break;
            }

            bool enableVideo = request->getFlag();
            karere::AvFlags avFlags(true, enableVideo);

            MegaChatCallHandler *handler = new MegaChatCallHandler(this);
            chatroom->mediaCall(avFlags, *handler);
            callHandlers[chatid] = handler;
            MegaChatErrorPrivate *megaChatError = new MegaChatErrorPrivate(MegaChatError::ERROR_OK);
            fireOnChatRequestFinish(request, megaChatError);
            break;
        }
        case MegaChatRequest::TYPE_ANSWER_CHAT_CALL:
        {
            MegaChatHandle chatid = request->getChatHandle();
            bool enableVideo = request->getFlag();

            MegaChatCallHandler *handler = findChatCallHandler(chatid);
            if (!handler)
            {
                API_LOG_ERROR("Answer call - Failed to get the call handler associated to chat room");
                errorCode = MegaChatError::ERROR_NOENT;
                break;
            }

            rtcModule::ICall *call = handler->getCall();
            if (!call)
            {
                API_LOG_ERROR("Answer call - There is not any MegaChatCallPrivate associated to MegaChatCallHandler");
                errorCode = MegaChatError::ERROR_NOENT;
                assert(false);
                break;
            }

            karere::AvFlags avFlags(true, enableVideo); // audio is always enabled by default
            call->answer(avFlags);

            MegaChatErrorPrivate *megaChatError = new MegaChatErrorPrivate(MegaChatError::ERROR_OK);
            fireOnChatRequestFinish(request, megaChatError);
            break;
        }
        case MegaChatRequest::TYPE_HANG_CHAT_CALL:
        {
            if (!mClient->rtc)
            {
                API_LOG_ERROR("Hang up call - WebRTC is not initialized");
                errorCode = MegaChatError::ERROR_ACCESS;
                break;
            }

            MegaChatHandle chatid = request->getChatHandle();
            if (chatid != MEGACHAT_INVALID_HANDLE)
            {
                MegaChatCallHandler *handler = findChatCallHandler(chatid);
                if (!handler)
                {
                    API_LOG_ERROR("Hang up call - Failed to get the call handler associated to chat room");
                    errorCode = MegaChatError::ERROR_NOENT;
                    break;
                }

                rtcModule::ICall *call = handler->getCall();
                if (!call)
                {
                    API_LOG_ERROR("Hang up call - There is not any MegaChatCallPrivate associated to MegaChatCallHandler");
                    errorCode = MegaChatError::ERROR_NOENT;
                    assert(false);
                    break;
                }

                call->hangup();
            }
            else    // hang all calls (no specific chatid)
            {
                mClient->rtc->hangupAll(rtcModule::TermCode::kInvalid);
            }

            MegaChatErrorPrivate *megaChatError = new MegaChatErrorPrivate(MegaChatError::ERROR_OK);
            fireOnChatRequestFinish(request, megaChatError);
            break;
        }
        case MegaChatRequest::TYPE_DISABLE_AUDIO_VIDEO_CALL:
        {
            MegaChatHandle chatid = request->getChatHandle();
            bool enable = request->getFlag();
            int operationType = request->getParamType();

            MegaChatCallHandler *handler = findChatCallHandler(chatid);
            if (!handler)
            {
                API_LOG_ERROR("Disable AV flags - Failed to get the call handler associated to chat room");
                errorCode = MegaChatError::ERROR_NOENT;
                break;
            }

            MegaChatCallPrivate *chatCall = handler->getMegaChatCall();
            rtcModule::ICall *call = handler->getCall();

            if (!chatCall || !call)
            {
                API_LOG_ERROR("Disable AV flags - There is not any MegaChatCallPrivate associated to MegaChatCallHandler");
                errorCode = MegaChatError::ERROR_NOENT;
                assert(false);
                break;
            }

            karere::AvFlags currentFlags = call->sentAv();
            karere::AvFlags newFlags;
            if (operationType == MegaChatRequest::AUDIO)
            {
                karere::AvFlags flags(enable, currentFlags.video());
                newFlags = flags;
            }
            else if (operationType == MegaChatRequest::VIDEO)
            {
                karere::AvFlags flags(currentFlags.audio(), enable);
                newFlags = flags;
            }
            else
            {
                API_LOG_ERROR("Invalid flags to enable/disable audio/video stream");
                errorCode = MegaChatError::ERROR_ARGS;
                break;
            }

            karere::AvFlags avFlags = call->muteUnmute(newFlags);

            chatCall->setLocalAudioVideoFlags(avFlags);
            API_LOG_INFO("Local audio/video flags changed. ChatId: %s, callid: %s, AV: %s --> %s",
                         ID_CSTR(call->chat().chatId()), ID_CSTR(call->id()),
                         currentFlags.toString().c_str(),
                         avFlags.toString().c_str());

            fireOnChatCallUpdate(chatCall);
            MegaChatErrorPrivate *megaChatError = new MegaChatErrorPrivate(MegaChatError::ERROR_OK);
            fireOnChatRequestFinish(request, megaChatError);
            break;
        }
        case MegaChatRequest::TYPE_LOAD_AUDIO_VIDEO_DEVICES:
        {
            if (!mClient->rtc)
            {
                API_LOG_ERROR("Load AV devices - WebRTC is not initialized");
                errorCode = MegaChatError::ERROR_ACCESS;
                break;
            }

            mClient->rtc->loadDeviceList();
            MegaChatErrorPrivate *megaChatError = new MegaChatErrorPrivate(MegaChatError::ERROR_OK);
            fireOnChatRequestFinish(request, megaChatError);
            break;
        }
#endif
        case MegaChatRequest::TYPE_ARCHIVE_CHATROOM:
        {
            handle chatid = request->getChatHandle();
            bool archive = request->getFlag();
            if (chatid == MEGACHAT_INVALID_HANDLE)
            {
                errorCode = MegaChatError::ERROR_NOENT;
                break;
            }

            ChatRoom *chatroom = findChatRoom(chatid);
            if (!chatroom)
            {
                errorCode = MegaChatError::ERROR_NOENT;
                break;
            }

            chatroom->archiveChat(archive)
            .then([request, this]()
            {
                MegaChatErrorPrivate *megaChatError = new MegaChatErrorPrivate(MegaChatError::ERROR_OK);
                fireOnChatRequestFinish(request, megaChatError);
            })
            .fail([request, this](const ::promise::Error& err)
            {
                API_LOG_ERROR("Error archiving chat: %s", err.what());

                MegaChatErrorPrivate *megaChatError = new MegaChatErrorPrivate(err.msg(), err.code(), err.type());
                fireOnChatRequestFinish(request, megaChatError);
            });
            break;
        }
        default:
        {
            errorCode = MegaChatError::ERROR_UNKNOWN;
        }
        }   // end of switch(request->getType())


        if(errorCode)
        {
            MegaChatErrorPrivate *megaChatError = new MegaChatErrorPrivate(errorCode);
            API_LOG_WARNING("Error starting request: %s", megaChatError->getErrorString());
            fireOnChatRequestFinish(request, megaChatError);
        }
    }
}

void MegaChatApiImpl::sendPendingEvents()
{
    void *msg;
    while ((msg = eventQueue.pop()))
    {
        megaProcessMessage(msg);
    }
}

void MegaChatApiImpl::setLogLevel(int logLevel)
{
    if (!loggerHandler)
    {
        loggerHandler = new LoggerHandler();
    }
    loggerHandler->setLogLevel(logLevel);
}

void MegaChatApiImpl::setLogWithColors(bool useColors)
{
    if (loggerHandler)
    {
        loggerHandler->setLogWithColors(useColors);
    }
}

void MegaChatApiImpl::setLogToConsole(bool enable)
{
    if (loggerHandler)
    {
        loggerHandler->setLogToConsole(enable);
    }
}

void MegaChatApiImpl::setLoggerClass(MegaChatLogger *megaLogger)
{
    if (!megaLogger)   // removing logger
    {
        delete loggerHandler;
        loggerHandler = NULL;
    }
    else
    {
        if (!loggerHandler)
        {
            loggerHandler = new LoggerHandler();
        }
        loggerHandler->setMegaChatLogger(megaLogger);
    }
}

int MegaChatApiImpl::initAnonymous()
{
    sdkMutex.lock();

    createKarereClient();
    int state = mClient->initWithAnonymousSession();

    sdkMutex.unlock();

    return MegaChatApiImpl::convertInitState(state);
}

int MegaChatApiImpl::init(const char *sid)
{
    sdkMutex.lock();
    createKarereClient();

    int state = mClient->init(sid);
    if (state != karere::Client::kInitErrNoCache &&
            state != karere::Client::kInitWaitingNewSession &&
            state != karere::Client::kInitHasOfflineSession)
    {
        // there's been an error during initialization
        localLogout();
    }

    sdkMutex.unlock();
    return MegaChatApiImpl::convertInitState(state);
}

void MegaChatApiImpl::createKarereClient()
{
    if (!mClient)
    {
#ifndef KARERE_DISABLE_WEBRTC
        uint8_t caps = karere::kClientIsMobile | karere::kClientCanWebrtc;
#else
        uint8_t caps = karere::kClientIsMobile;
#endif
        mClient = new karere::Client(*this->megaApi, websocketsIO, *this, this->megaApi->getBasePath(), caps, this);
        terminating = false;
    }
}

int MegaChatApiImpl::getInitState()
{
    int initState;

    sdkMutex.lock();
    if (mClient)
    {
        initState = MegaChatApiImpl::convertInitState(mClient->initState());
    }
    else
    {
        initState = MegaChatApi::INIT_NOT_DONE;
    }
    sdkMutex.unlock();

    return initState;
}

MegaChatRoomHandler *MegaChatApiImpl::getChatRoomHandler(MegaChatHandle chatid)
{
    map<MegaChatHandle, MegaChatRoomHandler*>::iterator it = chatRoomHandler.find(chatid);
    if (it == chatRoomHandler.end())
    {
        chatRoomHandler[chatid] = new MegaChatRoomHandler(this, chatApi, chatid);
    }

    return chatRoomHandler[chatid];
}

void MegaChatApiImpl::removeChatRoomHandler(MegaChatHandle chatid)
{
    map<MegaChatHandle, MegaChatRoomHandler*>::iterator it = chatRoomHandler.find(chatid);
    if (it == chatRoomHandler.end())
    {
        API_LOG_WARNING("removeChatRoomHandler: chatroom handler not found (chatid: %s)", ID_CSTR(chatid));
        return;
    }

    MegaChatRoomHandler *roomHandler = chatRoomHandler[chatid];
    chatRoomHandler.erase(it);
    delete roomHandler;
}

ChatRoom *MegaChatApiImpl::findChatRoom(MegaChatHandle chatid)
{
    ChatRoom *chatroom = NULL;

    sdkMutex.lock();

    if (mClient && !terminating)
    {
        ChatRoomList::iterator it = mClient->chats->find(chatid);
        if (it != mClient->chats->end())
        {
            chatroom = it->second;
        }
    }

    sdkMutex.unlock();

    return chatroom;
}

karere::ChatRoom *MegaChatApiImpl::findChatRoomByUser(MegaChatHandle userhandle)
{
    ChatRoom *chatroom = NULL;

    sdkMutex.lock();

    if (mClient && !terminating)
    {
        ContactList::iterator it = mClient->contactList->find(userhandle);
        if (it != mClient->contactList->end())
        {
            chatroom = it->second->chatRoom();
        }
    }

    sdkMutex.unlock();

    return chatroom;
}

chatd::Message *MegaChatApiImpl::findMessage(MegaChatHandle chatid, MegaChatHandle msgid)
{
    Message *msg = NULL;

    sdkMutex.lock();

    ChatRoom *chatroom = findChatRoom(chatid);
    if (chatroom)
    {
        Chat &chat = chatroom->chat();
        Idx index = chat.msgIndexFromId(msgid);
        if (index != CHATD_IDX_INVALID)
        {
            msg = chat.findOrNull(index);
        }
    }

    sdkMutex.unlock();

    return msg;
}

chatd::Message *MegaChatApiImpl::findMessageNotConfirmed(MegaChatHandle chatid, MegaChatHandle msgxid)
{
    Message *msg = NULL;

    sdkMutex.lock();

    ChatRoom *chatroom = findChatRoom(chatid);
    if (chatroom)
    {
        Chat &chat = chatroom->chat();
        msg = chat.getMsgByXid(msgxid);
    }

    sdkMutex.unlock();

    return msg;
}

void MegaChatApiImpl::setCatchException(bool enable)
{
    karere::gCatchException = enable;
}

bool MegaChatApiImpl::hasUrl(const char *text)
{
    std::string url;
    return chatd::Message::hasUrl(text, url);
}

bool MegaChatApiImpl::openNodeHistory(MegaChatHandle chatid, MegaChatNodeHistoryListener *listener)
{
    if (!listener || chatid == MEGACHAT_INVALID_HANDLE)
    {
        return false;
    }

    sdkMutex.lock();

    ChatRoom *chatroom = findChatRoom(chatid);
    if (chatroom)
    {
        auto it = nodeHistoryHandlers.find(chatid);
        if (it != nodeHistoryHandlers.end())
        {
            sdkMutex.unlock();
            API_LOG_WARNING("openNodeHistory: node history is already open for this chatroom (chatid: %s), close it before open it again", karere::Id(chatid).toString().c_str());
            throw std::runtime_error("App node history handler is already set, remove it first");
            return false;
        }

        MegaChatNodeHistoryHandler *handler = new MegaChatNodeHistoryHandler(chatApi);
        chatroom->chat().setNodeHistoryHandler(handler);
        nodeHistoryHandlers[chatid] = handler;
        handler->addMegaNodeHistoryListener(listener);
    }

    sdkMutex.unlock();
    return chatroom;
}

bool MegaChatApiImpl::closeNodeHistory(MegaChatHandle chatid, MegaChatNodeHistoryListener *listener)
{
    if (!listener || chatid == MEGACHAT_INVALID_HANDLE)
    {
        return false;
    }

    sdkMutex.lock();
    ChatRoom *chatroom = findChatRoom(chatid);
    if (chatroom)
    {
        auto it = nodeHistoryHandlers.find(chatid);
        if (it != nodeHistoryHandlers.end())
        {
            MegaChatNodeHistoryHandler *handler = it->second;
            nodeHistoryHandlers.erase(it);
            delete handler;
            chatroom->chat().unsetHandlerToNodeHistory();

            sdkMutex.unlock();
            return true;
        }
    }

    sdkMutex.unlock();
    return false;
}

void MegaChatApiImpl::addNodeHistoryListener(MegaChatHandle chatid, MegaChatNodeHistoryListener *listener)
{
    if (!listener || chatid == MEGACHAT_INVALID_HANDLE)
    {
        return;
    }

    sdkMutex.lock();
    auto it = nodeHistoryHandlers.find(chatid);
    if (it != nodeHistoryHandlers.end())
    {
        MegaChatNodeHistoryHandler *handler = it->second;
        handler->addMegaNodeHistoryListener(listener);

    }
    else
    {
        assert(false);
        API_LOG_WARNING("addNodeHistoryListener: node history handler not found (chatid: %s)", karere::Id(chatid).toString().c_str());
    }

    sdkMutex.unlock();
}

void MegaChatApiImpl::removeNodeHistoryListener(MegaChatHandle chatid, MegaChatNodeHistoryListener *listener)
{
    if (!listener || chatid == MEGACHAT_INVALID_HANDLE)
    {
        return;
    }

    sdkMutex.lock();
    auto it = nodeHistoryHandlers.find(chatid);
    if (it != nodeHistoryHandlers.end())
    {
        MegaChatNodeHistoryHandler *handler = it->second;
        handler->removeMegaNodeHistoryListener(listener);

    }
    else
    {
        assert(false);
        API_LOG_WARNING("removeNodeHistoryListener: node history handler not found (chatid: %s)", karere::Id(chatid).toString().c_str());
    }

    sdkMutex.unlock();

}

int MegaChatApiImpl::loadAttachments(MegaChatHandle chatid, int count)
{
    int ret = MegaChatApi::SOURCE_NONE;
    sdkMutex.lock();

    ChatRoom *chatroom = findChatRoom(chatid);
    if (chatroom)
    {
        Chat &chat = chatroom->chat();
        HistSource source = chat.getNodeHistory(count);
        switch (source)
        {
        case kHistSourceNone:   ret = MegaChatApi::SOURCE_NONE; break;
        case kHistSourceRam:
        case kHistSourceDb:     ret = MegaChatApi::SOURCE_LOCAL; break;
        case kHistSourceServer: ret = MegaChatApi::SOURCE_REMOTE; break;
        case kHistSourceNotLoggedIn: ret = MegaChatApi::SOURCE_ERROR; break;
        default:
            API_LOG_ERROR("Unknown source of messages at loadAttachments()");
            break;
        }
    }

    sdkMutex.unlock();
    return ret;
}

void MegaChatApiImpl::fireOnChatRequestStart(MegaChatRequestPrivate *request)
{
    API_LOG_INFO("Request (%s) starting", request->getRequestString());

    for (set<MegaChatRequestListener *>::iterator it = requestListeners.begin(); it != requestListeners.end() ; it++)
    {
        (*it)->onRequestStart(chatApi, request);
    }

    MegaChatRequestListener* listener = request->getListener();
    if (listener)
    {
        listener->onRequestStart(chatApi, request);
    }
}

void MegaChatApiImpl::fireOnChatRequestFinish(MegaChatRequestPrivate *request, MegaChatError *e)
{
    if(e->getErrorCode())
    {
        API_LOG_INFO("Request (%s) finished with error: %s", request->getRequestString(), e->getErrorString());
    }
    else
    {
        API_LOG_INFO("Request (%s) finished", request->getRequestString());
    }

    for (set<MegaChatRequestListener *>::iterator it = requestListeners.begin(); it != requestListeners.end() ; it++)
    {
        (*it)->onRequestFinish(chatApi, request, e);
    }

    MegaChatRequestListener* listener = request->getListener();
    if (listener)
    {
        listener->onRequestFinish(chatApi, request, e);
    }

    requestMap.erase(request->getTag());

    delete request;
    delete e;
}

void MegaChatApiImpl::fireOnChatRequestUpdate(MegaChatRequestPrivate *request)
{
    for (set<MegaChatRequestListener *>::iterator it = requestListeners.begin(); it != requestListeners.end() ; it++)
    {
        (*it)->onRequestUpdate(chatApi, request);
    }

    MegaChatRequestListener* listener = request->getListener();
    if (listener)
    {
        listener->onRequestUpdate(chatApi, request);
    }
}

void MegaChatApiImpl::fireOnChatRequestTemporaryError(MegaChatRequestPrivate *request, MegaChatError *e)
{
    request->setNumRetry(request->getNumRetry() + 1);

    for (set<MegaChatRequestListener *>::iterator it = requestListeners.begin(); it != requestListeners.end() ; it++)
    {
        (*it)->onRequestTemporaryError(chatApi, request, e);
    }

    MegaChatRequestListener* listener = request->getListener();
    if (listener)
    {
        listener->onRequestTemporaryError(chatApi, request, e);
    }

    delete e;
}

#ifndef KARERE_DISABLE_WEBRTC

void MegaChatApiImpl::fireOnChatCallUpdate(MegaChatCallPrivate *call)
{
    for (set<MegaChatCallListener *>::iterator it = callListeners.begin(); it != callListeners.end() ; it++)
    {
        (*it)->onChatCallUpdate(chatApi, call);
    }

    if (call->hasChanged(MegaChatCall::CHANGE_TYPE_STATUS)
            && (call->getStatus() == MegaChatCall::CALL_STATUS_RING_IN          // for callee, incoming call
                || call->getStatus() == MegaChatCall::CALL_STATUS_REQUEST_SENT  // for caller, outgoing call
                || call->getStatus() == MegaChatCall::CALL_STATUS_TERMINATING)) // call finished
    {
        // notify at MegaChatListItem level about new calls and calls being terminated
        ChatRoom *room = findChatRoom(call->getChatid());
        MegaChatListItemPrivate *item = new MegaChatListItemPrivate(*room);
        item->setCallInProgress();

        fireOnChatListItemUpdate(item);
    }

    call->removeChanges();
}

void MegaChatApiImpl::fireOnChatRemoteVideoData(MegaChatHandle chatid, int width, int height, char *buffer)
{
    for(set<MegaChatVideoListener *>::iterator it = remoteVideoListeners.begin(); it != remoteVideoListeners.end() ; it++)
    {
        (*it)->onChatVideoData(chatApi, chatid, width, height, buffer, width * height * 4);
    }
}

void MegaChatApiImpl::fireOnChatLocalVideoData(MegaChatHandle chatid, int width, int height, char *buffer)
{
    for(set<MegaChatVideoListener *>::iterator it = localVideoListeners.begin(); it != localVideoListeners.end() ; it++)
    {
        (*it)->onChatVideoData(chatApi, chatid, width, height, buffer, width * height * 4);
    }
}

#endif  // webrtc

void MegaChatApiImpl::fireOnChatListItemUpdate(MegaChatListItem *item)
{
    for(set<MegaChatListener *>::iterator it = listeners.begin(); it != listeners.end() ; it++)
    {
        (*it)->onChatListItemUpdate(chatApi, item);
    }

    delete item;
}

void MegaChatApiImpl::fireOnChatInitStateUpdate(int newState)
{
    for(set<MegaChatListener *>::iterator it = listeners.begin(); it != listeners.end() ; it++)
    {
        (*it)->onChatInitStateUpdate(chatApi, newState);
    }
}

void MegaChatApiImpl::fireOnChatOnlineStatusUpdate(MegaChatHandle userhandle, int status, bool inProgress)
{
    for(set<MegaChatListener *>::iterator it = listeners.begin(); it != listeners.end() ; it++)
    {
        (*it)->onChatOnlineStatusUpdate(chatApi, userhandle, status, inProgress);
    }
}

void MegaChatApiImpl::fireOnChatPresenceConfigUpdate(MegaChatPresenceConfig *config)
{
    for(set<MegaChatListener *>::iterator it = listeners.begin(); it != listeners.end() ; it++)
    {
        (*it)->onChatPresenceConfigUpdate(chatApi, config);
    }

    delete config;
}

void MegaChatApiImpl::fireOnChatPresenceLastGreenUpdated(MegaChatHandle userhandle, int lastGreen)
{
    for(set<MegaChatListener *>::iterator it = listeners.begin(); it != listeners.end() ; it++)
    {
        (*it)->onChatPresenceLastGreen(chatApi, userhandle, lastGreen);
    }
}

void MegaChatApiImpl::fireOnChatConnectionStateUpdate(MegaChatHandle chatid, int newState)
{
    bool allConnected = (newState == MegaChatApi::CHAT_CONNECTION_ONLINE) ? mClient->mChatdClient->areAllChatsLoggedIn() : false;

    for(set<MegaChatListener *>::iterator it = listeners.begin(); it != listeners.end() ; it++)
    {
        (*it)->onChatConnectionStateUpdate(chatApi, chatid, newState);

        if (allConnected)
        {
            (*it)->onChatConnectionStateUpdate(chatApi, MEGACHAT_INVALID_HANDLE, newState);
        }
    }
}

void MegaChatApiImpl::fireOnChatNotification(MegaChatHandle chatid, MegaChatMessage *msg)
{
    for(set<MegaChatNotificationListener *>::iterator it = notificationListeners.begin(); it != notificationListeners.end() ; it++)
    {
        (*it)->onChatNotification(chatApi, chatid, msg);
    }

    delete msg;
}

void MegaChatApiImpl::connect(MegaChatRequestListener *listener)
{
    MegaChatRequestPrivate *request = new MegaChatRequestPrivate(MegaChatRequest::TYPE_CONNECT, listener);
    requestQueue.push(request);
    waiter->notify();
}

void MegaChatApiImpl::connectInBackground(MegaChatRequestListener *listener)
{
    MegaChatRequestPrivate *request = new MegaChatRequestPrivate(MegaChatRequest::TYPE_CONNECT, listener);
    request->setFlag(true);
    requestQueue.push(request);
    waiter->notify();
}

void MegaChatApiImpl::disconnect(MegaChatRequestListener *listener)
{
    MegaChatRequestPrivate *request = new MegaChatRequestPrivate(MegaChatRequest::TYPE_DISCONNECT, listener);
    requestQueue.push(request);
    waiter->notify();
}

int MegaChatApiImpl::getConnectionState()
{
    int ret = 0;

    sdkMutex.lock();
    ret = mClient ? (int) mClient->connState() : MegaChatApi::DISCONNECTED;
    sdkMutex.unlock();

    return ret;
}

int MegaChatApiImpl::getChatConnectionState(MegaChatHandle chatid)
{
    int ret = MegaChatApi::CHAT_CONNECTION_OFFLINE;

    sdkMutex.lock();
    ChatRoom *room = findChatRoom(chatid);
    if (room)
    {
        ret = MegaChatApiImpl::convertChatConnectionState(room->chatdOnlineState());
    }
    sdkMutex.unlock();

    return ret;
}

bool MegaChatApiImpl::areAllChatsLoggedIn()
{
    sdkMutex.lock();
    bool ret = mClient->mChatdClient->areAllChatsLoggedIn();
    sdkMutex.unlock();

    return ret;
}

void MegaChatApiImpl::retryPendingConnections(bool disconnect, MegaChatRequestListener *listener)
{
    MegaChatRequestPrivate *request = new MegaChatRequestPrivate(MegaChatRequest::TYPE_RETRY_PENDING_CONNECTIONS, listener);
    request->setFlag(disconnect);
    requestQueue.push(request);
    waiter->notify();
}

void MegaChatApiImpl::logout(MegaChatRequestListener *listener)
{
    MegaChatRequestPrivate *request = new MegaChatRequestPrivate(MegaChatRequest::TYPE_LOGOUT, listener);
    request->setFlag(true);
    requestQueue.push(request);
    waiter->notify();
}

void MegaChatApiImpl::localLogout(MegaChatRequestListener *listener)
{
    MegaChatRequestPrivate *request = new MegaChatRequestPrivate(MegaChatRequest::TYPE_LOGOUT, listener);
    request->setFlag(false);
    requestQueue.push(request);
    waiter->notify();
}

void MegaChatApiImpl::setOnlineStatus(int status, MegaChatRequestListener *listener)
{
    MegaChatRequestPrivate *request = new MegaChatRequestPrivate(MegaChatRequest::TYPE_SET_ONLINE_STATUS, listener);
    request->setNumber(status);
    requestQueue.push(request);
    waiter->notify();
}

void MegaChatApiImpl::setPresenceAutoaway(bool enable, int64_t timeout, MegaChatRequestListener *listener)
{
    MegaChatRequestPrivate *request = new MegaChatRequestPrivate(MegaChatRequest::TYPE_SET_PRESENCE_AUTOAWAY, listener);
    request->setFlag(enable);
    request->setNumber(timeout);
    requestQueue.push(request);
    waiter->notify();
}

void MegaChatApiImpl::setPresencePersist(bool enable, MegaChatRequestListener *listener)
{
    MegaChatRequestPrivate *request = new MegaChatRequestPrivate(MegaChatRequest::TYPE_SET_PRESENCE_PERSIST, listener);
    request->setFlag(enable);
    requestQueue.push(request);
    waiter->notify();
}

void MegaChatApiImpl::signalPresenceActivity(MegaChatRequestListener *listener)
{
    MegaChatRequestPrivate *request = new MegaChatRequestPrivate(MegaChatRequest::TYPE_SIGNAL_ACTIVITY, listener);
    requestQueue.push(request);
    waiter->notify();
}

void MegaChatApiImpl::setLastGreenVisible(bool enable, MegaChatRequestListener *listener)
{
    MegaChatRequestPrivate *request = new MegaChatRequestPrivate(MegaChatRequest::TYPE_SET_LAST_GREEN_VISIBLE, listener);
    request->setFlag(enable);
    requestQueue.push(request);
    waiter->notify();
}

void MegaChatApiImpl::requestLastGreen(MegaChatHandle userid, MegaChatRequestListener *listener)
{
    MegaChatRequestPrivate *request = new MegaChatRequestPrivate(MegaChatRequest::TYPE_LAST_GREEN, listener);
    request->setUserHandle(userid);
    requestQueue.push(request);
    waiter->notify();
}

MegaChatPresenceConfig *MegaChatApiImpl::getPresenceConfig()
{
    MegaChatPresenceConfigPrivate *config = NULL;

    sdkMutex.lock();

    if (mClient && !terminating)
    {
        const ::presenced::Config &cfg = mClient->presenced().config();
        if (cfg.presence().isValid())
        {
            config = new MegaChatPresenceConfigPrivate(cfg, mClient->presenced().isConfigAcknowledged());
        }
    }

    sdkMutex.unlock();

    return config;
}

bool MegaChatApiImpl::isSignalActivityRequired()
{
    sdkMutex.lock();

    bool enabled = mClient ? mClient->presenced().autoAwayInEffect() : false;

    sdkMutex.unlock();

    return enabled;
}

int MegaChatApiImpl::getOnlineStatus()
{
    sdkMutex.lock();

    int status = mClient ? mClient->ownPresence().status() : (int)MegaChatApi::STATUS_INVALID;

    sdkMutex.unlock();

    return status;
}

bool MegaChatApiImpl::isOnlineStatusPending()
{
    sdkMutex.lock();

    bool statusInProgress = mClient ? mClient->presenced().isConfigAcknowledged() : false;

    sdkMutex.unlock();

    return statusInProgress;
}

int MegaChatApiImpl::getUserOnlineStatus(MegaChatHandle userhandle)
{
    int status = MegaChatApi::STATUS_INVALID;

    sdkMutex.lock();

    if (mClient && !terminating)
    {
        ContactList::iterator it = mClient->contactList->find(userhandle);
        if (it != mClient->contactList->end())
        {
            status = it->second->presence().status();
        }
        else if (userhandle == mClient->myHandle())
        {
            status = getOnlineStatus();
        }
        else
        {
            for (auto it = mClient->chats->begin(); it != mClient->chats->end(); it++)
            {
                if (!it->second->isGroup())
                    continue;

                GroupChatRoom *chat = (GroupChatRoom*) it->second;
                const GroupChatRoom::MemberMap &membersMap = chat->peers();
                GroupChatRoom::MemberMap::const_iterator itMembers = membersMap.find(userhandle);
                if (itMembers != membersMap.end())
                {
                    status = itMembers->second->presence().status();
                    sdkMutex.unlock();
                    return status;
                }
            }
        }
    }

    sdkMutex.unlock();

    return status;
}

void MegaChatApiImpl::setBackgroundStatus(bool background, MegaChatRequestListener *listener)
{
    MegaChatRequestPrivate *request = new MegaChatRequestPrivate(MegaChatRequest::TYPE_SET_BACKGROUND_STATUS, listener);
    request->setFlag(background);
    requestQueue.push(request);
    waiter->notify();
}

int MegaChatApiImpl::getBackgroundStatus()
{
    int status = -1;

    sdkMutex.lock();

    if (mClient && mClient->mChatdClient)
    {
        status = (mClient->mChatdClient->keepaliveType() == chatd::OP_KEEPALIVE) ? 0 : 1;
    }

    sdkMutex.unlock();

    return status;
}

void MegaChatApiImpl::getUserFirstname(MegaChatHandle userhandle, MegaChatRequestListener *listener)
{
    MegaChatRequestPrivate *request = new MegaChatRequestPrivate(MegaChatRequest::TYPE_GET_FIRSTNAME, listener);
    request->setUserHandle(userhandle);
    requestQueue.push(request);
    waiter->notify();
}

void MegaChatApiImpl::getUserLastname(MegaChatHandle userhandle, MegaChatRequestListener *listener)
{
    MegaChatRequestPrivate *request = new MegaChatRequestPrivate(MegaChatRequest::TYPE_GET_LASTNAME, listener);
    request->setUserHandle(userhandle);
    requestQueue.push(request);
    waiter->notify();
}

void MegaChatApiImpl::getUserEmail(MegaChatHandle userhandle, MegaChatRequestListener *listener)
{
    MegaChatRequestPrivate *request = new MegaChatRequestPrivate(MegaChatRequest::TYPE_GET_EMAIL, listener);
    request->setUserHandle(userhandle);
    requestQueue.push(request);
    waiter->notify();
}

char *MegaChatApiImpl::getContactEmail(MegaChatHandle userhandle)
{
    char *ret = NULL;

    sdkMutex.lock();

    const std::string *email = mClient ? mClient->contactList->getUserEmail(userhandle) : NULL;
    if (email)
    {
        ret = MegaApi::strdup(email->c_str());
    }

    sdkMutex.unlock();

    return ret;
}

MegaChatHandle MegaChatApiImpl::getUserHandleByEmail(const char *email)
{
    MegaChatHandle uh = MEGACHAT_INVALID_HANDLE;

    if (email)
    {
        sdkMutex.lock();

        Contact *contact = mClient ? mClient->contactList->contactFromEmail(email) : NULL;
        if (contact)
        {
            uh = contact->userId();
        }

        sdkMutex.unlock();
    }

    return uh;
}

MegaChatHandle MegaChatApiImpl::getMyUserHandle()
{
    return mClient ? (MegaChatHandle) mClient->myHandle() : MEGACHAT_INVALID_HANDLE;
}

char *MegaChatApiImpl::getMyFirstname()
{
    if (!mClient)
    {
        return NULL;
    }

    return MegaChatRoomPrivate::firstnameFromBuffer(mClient->myName());
}

char *MegaChatApiImpl::getMyLastname()
{
    if (!mClient)
    {
        return NULL;
    }

    return MegaChatRoomPrivate::lastnameFromBuffer(mClient->myName());
}

char *MegaChatApiImpl::getMyFullname()
{
    if (!mClient)
    {
        return NULL;
    }

    return MegaApi::strdup(mClient->myName().substr(1).c_str());
}

char *MegaChatApiImpl::getMyEmail()
{
    if (!mClient)
    {
        return NULL;
    }

    return MegaApi::strdup(mClient->myEmail().c_str());
}

MegaChatRoomList *MegaChatApiImpl::getChatRooms()
{
    MegaChatRoomListPrivate *chats = new MegaChatRoomListPrivate();

    sdkMutex.lock();

    if (mClient && !terminating)
    {
        ChatRoomList::iterator it;
        for (it = mClient->chats->begin(); it != mClient->chats->end(); it++)
        {
            chats->addChatRoom(new MegaChatRoomPrivate(*it->second));
        }
    }

    sdkMutex.unlock();

    return chats;
}

MegaChatRoom *MegaChatApiImpl::getChatRoom(MegaChatHandle chatid)
{
    MegaChatRoomPrivate *chat = NULL;

    sdkMutex.lock();

    ChatRoom *chatRoom = findChatRoom(chatid);
    if (chatRoom)
    {
        chat = new MegaChatRoomPrivate(*chatRoom);
    }

    sdkMutex.unlock();

    return chat;
}

MegaChatRoom *MegaChatApiImpl::getChatRoomByUser(MegaChatHandle userhandle)
{
    MegaChatRoomPrivate *chat = NULL;

    sdkMutex.lock();

    ChatRoom *chatRoom = findChatRoomByUser(userhandle);
    if (chatRoom)
    {
        chat = new MegaChatRoomPrivate(*chatRoom);
    }

    sdkMutex.unlock();

    return chat;
}

MegaChatListItemList *MegaChatApiImpl::getChatListItems()
{
    MegaChatListItemListPrivate *items = new MegaChatListItemListPrivate();

    sdkMutex.lock();

    if (mClient && !terminating)
    {
        ChatRoomList::iterator it;
        for (it = mClient->chats->begin(); it != mClient->chats->end(); it++)
        {
            if (!it->second->isArchived())
            {
                items->addChatListItem(new MegaChatListItemPrivate(*it->second));
            }
        }
    }

    sdkMutex.unlock();

    return items;
}

MegaChatListItemList *MegaChatApiImpl::getChatListItemsByPeers(MegaChatPeerList *peers)
{
    MegaChatListItemListPrivate *items = new MegaChatListItemListPrivate();

    sdkMutex.lock();

    if (mClient && !terminating)
    {
        ChatRoomList::iterator it;
        for (it = mClient->chats->begin(); it != mClient->chats->end(); it++)
        {
            bool sameParticipants = true;
            if (it->second->isGroup())
            {
                GroupChatRoom *chatroom = (GroupChatRoom*) it->second;
                if ((int)chatroom->peers().size() != peers->size())
                {
                    continue;
                }

                for (int i = 0; i < peers->size(); i++)
                {
                    // if the peer in the list is part of the members in the chatroom...
                    MegaChatHandle uh = peers->getPeerHandle(i);
                    if (chatroom->peers().find(uh) == chatroom->peers().end())
                    {
                        sameParticipants = false;
                        break;
                    }
                }
                if (sameParticipants == true)
                {
                    items->addChatListItem(new MegaChatListItemPrivate(*it->second));
                }

            }
            else    // 1on1
            {
                if (peers->size() != 1)
                {
                    continue;
                }

                PeerChatRoom *chatroom = (PeerChatRoom*) it->second;
                if (chatroom->peer() == peers->getPeerHandle(0))
                {
                    items->addChatListItem(new MegaChatListItemPrivate(*it->second));
                }
            }
        }
    }

    sdkMutex.unlock();

    return items;
}

MegaChatListItem *MegaChatApiImpl::getChatListItem(MegaChatHandle chatid)
{
    MegaChatListItemPrivate *item = NULL;

    sdkMutex.lock();

    ChatRoom *chatRoom = findChatRoom(chatid);
    if (chatRoom)
    {
        item = new MegaChatListItemPrivate(*chatRoom);
    }

    sdkMutex.unlock();

    return item;
}

int MegaChatApiImpl::getUnreadChats()
{
    int count = 0;

    sdkMutex.lock();

    if (mClient && !terminating)
    {
        ChatRoomList::iterator it;
        for (it = mClient->chats->begin(); it != mClient->chats->end(); it++)
        {
            ChatRoom *room = it->second;
            if (!room->isArchived() && room->chat().unreadMsgCount())
            {
                count++;
            }
        }
    }

    sdkMutex.unlock();

    return count;
}

MegaChatListItemList *MegaChatApiImpl::getActiveChatListItems()
{
    MegaChatListItemListPrivate *items = new MegaChatListItemListPrivate();

    sdkMutex.lock();

    if (mClient && !terminating)
    {
        ChatRoomList::iterator it;
        for (it = mClient->chats->begin(); it != mClient->chats->end(); it++)
        {
            if (!it->second->isArchived() && it->second->isActive())
            {
                items->addChatListItem(new MegaChatListItemPrivate(*it->second));
            }
        }
    }

    sdkMutex.unlock();

    return items;
}

MegaChatListItemList *MegaChatApiImpl::getInactiveChatListItems()
{
    MegaChatListItemListPrivate *items = new MegaChatListItemListPrivate();

    sdkMutex.lock();

    if (mClient && !terminating)
    {
        ChatRoomList::iterator it;
        for (it = mClient->chats->begin(); it != mClient->chats->end(); it++)
        {
            if (!it->second->isArchived() && !it->second->isActive())
            {
                items->addChatListItem(new MegaChatListItemPrivate(*it->second));
            }
        }
    }

    sdkMutex.unlock();

    return items;
}

MegaChatListItemList *MegaChatApiImpl::getArchivedChatListItems()
{
    MegaChatListItemListPrivate *items = new MegaChatListItemListPrivate();

    sdkMutex.lock();

    if (mClient && !terminating)
    {
        ChatRoomList::iterator it;
        for (it = mClient->chats->begin(); it != mClient->chats->end(); it++)
        {
            if (it->second->isArchived())
            {
                items->addChatListItem(new MegaChatListItemPrivate(*it->second));
            }
        }
    }

    sdkMutex.unlock();

    return items;
}

MegaChatListItemList *MegaChatApiImpl::getUnreadChatListItems()
{
    MegaChatListItemListPrivate *items = new MegaChatListItemListPrivate();

    sdkMutex.lock();

    if (mClient && !terminating)
    {
        ChatRoomList::iterator it;
        for (it = mClient->chats->begin(); it != mClient->chats->end(); it++)
        {
            ChatRoom *room = it->second;
            if (!room->isArchived() && room->chat().unreadMsgCount())
            {
                items->addChatListItem(new MegaChatListItemPrivate(*it->second));
            }
        }
    }

    sdkMutex.unlock();

    return items;
}

MegaChatHandle MegaChatApiImpl::getChatHandleByUser(MegaChatHandle userhandle)
{
    MegaChatHandle chatid = MEGACHAT_INVALID_HANDLE;

    sdkMutex.lock();

    ChatRoom *chatRoom = findChatRoomByUser(userhandle);
    if (chatRoom)
    {
        chatid = chatRoom->chatid();
    }

    sdkMutex.unlock();

    return chatid;
}

void MegaChatApiImpl::createChat(bool group, MegaChatPeerList *peerList, MegaChatRequestListener *listener)
{
    MegaChatRequestPrivate *request = new MegaChatRequestPrivate(MegaChatRequest::TYPE_CREATE_CHATROOM, listener);
    request->setFlag(group);
    request->setPrivilege(0);
    request->setMegaChatPeerList(peerList);
    requestQueue.push(request);
    waiter->notify();
}

void MegaChatApiImpl::createChat(bool group, MegaChatPeerList *peerList, const char *title, MegaChatRequestListener *listener)
{
    MegaChatRequestPrivate *request = new MegaChatRequestPrivate(MegaChatRequest::TYPE_CREATE_CHATROOM, listener);
    request->setFlag(group);
    request->setPrivilege(0);
    request->setMegaChatPeerList(peerList);
    request->setText(title);
    requestQueue.push(request);
    waiter->notify();
}

void MegaChatApiImpl::createPublicChat(MegaChatPeerList *peerList, const char *title, MegaChatRequestListener *listener)
{
    MegaChatRequestPrivate *request = new MegaChatRequestPrivate(MegaChatRequest::TYPE_CREATE_CHATROOM, listener);
    request->setFlag(true);
    request->setPrivilege(1);
    request->setMegaChatPeerList(peerList);
    request->setText(title);
    requestQueue.push(request);
    waiter->notify();
}

void MegaChatApiImpl::chatLinkHandle(MegaChatHandle chatid, bool del, bool createifmissing, MegaChatRequestListener *listener)
{
    MegaChatRequestPrivate *request = new MegaChatRequestPrivate(MegaChatRequest::TYPE_CHAT_LINK_HANDLE, listener);
    request->setChatHandle(chatid);
    request->setFlag(del);
    request->setNumRetry(createifmissing ? 1 : 0);
    requestQueue.push(request);
    waiter->notify();
}

void MegaChatApiImpl::inviteToChat(MegaChatHandle chatid, MegaChatHandle uh, int privilege, MegaChatRequestListener *listener)
{
    MegaChatRequestPrivate *request = new MegaChatRequestPrivate(MegaChatRequest::TYPE_INVITE_TO_CHATROOM, listener);
    request->setChatHandle(chatid);
    request->setUserHandle(uh);
    request->setPrivilege(privilege);
    requestQueue.push(request);
    waiter->notify();
}

void MegaChatApiImpl::autojoinPublicChat(MegaChatHandle chatid, MegaChatRequestListener *listener)
{
    MegaChatRequestPrivate *request = new MegaChatRequestPrivate(MegaChatRequest::TYPE_AUTOJOIN_PUBLIC_CHAT, listener);
    request->setChatHandle(chatid);
    requestQueue.push(request);
    waiter->notify();
}

void MegaChatApiImpl::autorejoinPublicChat(MegaChatHandle chatid, MegaChatHandle ph, MegaChatRequestListener *listener)
{
    MegaChatRequestPrivate *request = new MegaChatRequestPrivate(MegaChatRequest::TYPE_AUTOJOIN_PUBLIC_CHAT, listener);
    request->setChatHandle(chatid);
    request->setUserHandle(ph);
    requestQueue.push(request);
    waiter->notify();
}

void MegaChatApiImpl::removeFromChat(MegaChatHandle chatid, MegaChatHandle uh, MegaChatRequestListener *listener)
{
    MegaChatRequestPrivate *request = new MegaChatRequestPrivate(MegaChatRequest::TYPE_REMOVE_FROM_CHATROOM, listener);
    request->setChatHandle(chatid);
    request->setUserHandle(uh);
    requestQueue.push(request);
    waiter->notify();
}

void MegaChatApiImpl::updateChatPermissions(MegaChatHandle chatid, MegaChatHandle uh, int privilege, MegaChatRequestListener *listener)
{
    MegaChatRequestPrivate *request = new MegaChatRequestPrivate(MegaChatRequest::TYPE_UPDATE_PEER_PERMISSIONS, listener);
    request->setChatHandle(chatid);
    request->setUserHandle(uh);
    request->setPrivilege(privilege);
    requestQueue.push(request);
    waiter->notify();
}

void MegaChatApiImpl::truncateChat(MegaChatHandle chatid, MegaChatHandle messageid, MegaChatRequestListener *listener)
{
    MegaChatRequestPrivate *request = new MegaChatRequestPrivate(MegaChatRequest::TYPE_TRUNCATE_HISTORY, listener);
    request->setChatHandle(chatid);
    request->setUserHandle(messageid);
    requestQueue.push(request);
    waiter->notify();
}

void MegaChatApiImpl::setChatTitle(MegaChatHandle chatid, const char *title, MegaChatRequestListener *listener)
{
    MegaChatRequestPrivate *request = new MegaChatRequestPrivate(MegaChatRequest::TYPE_EDIT_CHATROOM_NAME, listener);
    request->setChatHandle(chatid);
    request->setText(title);
    requestQueue.push(request);
    waiter->notify();
}

void MegaChatApiImpl::openChatPreview(const char *link, MegaChatRequestListener *listener)
{
    MegaChatRequestPrivate *request = new MegaChatRequestPrivate(MegaChatRequest::TYPE_LOAD_PREVIEW, listener);
    request->setLink(link);
    request->setFlag(true);
    requestQueue.push(request);
    waiter->notify();
}

void MegaChatApiImpl::checkChatLink(const char *link, MegaChatRequestListener *listener)
{
    MegaChatRequestPrivate *request = new MegaChatRequestPrivate(MegaChatRequest::TYPE_LOAD_PREVIEW, listener);
    request->setLink(link);
    request->setFlag(false);
    requestQueue.push(request);
    waiter->notify();
}

void MegaChatApiImpl::setPublicChatToPrivate(MegaChatHandle chatid, MegaChatRequestListener *listener)
{
    MegaChatRequestPrivate *request = new MegaChatRequestPrivate(MegaChatRequest::TYPE_SET_PRIVATE_MODE, listener);
    request->setChatHandle(chatid);
    requestQueue.push(request);
    waiter->notify();
}

void MegaChatApiImpl::archiveChat(MegaChatHandle chatid, bool archive, MegaChatRequestListener *listener)
{
    MegaChatRequestPrivate *request = new MegaChatRequestPrivate(MegaChatRequest::TYPE_ARCHIVE_CHATROOM, listener);
    request->setChatHandle(chatid);
    request->setFlag(archive);
    requestQueue.push(request);
    waiter->notify();
}

bool MegaChatApiImpl::openChatRoom(MegaChatHandle chatid, MegaChatRoomListener *listener)
{
    if (!listener)
    {
        return false;
    }

    sdkMutex.lock();

    ChatRoom *chatroom = findChatRoom(chatid);
    if (chatroom)
    {
        addChatRoomListener(chatid, listener);
        chatroom->setAppChatHandler(getChatRoomHandler(chatid));
    }

    sdkMutex.unlock();
    return chatroom;
}

void MegaChatApiImpl::closeChatRoom(MegaChatHandle chatid, MegaChatRoomListener *listener)
{
    sdkMutex.lock();

    ChatRoom *chatroom = findChatRoom(chatid);
    if (chatroom)
    {
        chatroom->removeAppChatHandler();

        removeChatRoomListener(chatid, listener);
        removeChatRoomHandler(chatid);
    }
    sdkMutex.unlock();
}

void MegaChatApiImpl::closeChatPreview(MegaChatHandle chatid)
{
    sdkMutex.lock();
    mClient->chats->removeRoomPreview(chatid);
    sdkMutex.unlock();
}

int MegaChatApiImpl::loadMessages(MegaChatHandle chatid, int count)
{
    int ret = MegaChatApi::SOURCE_NONE;
    sdkMutex.lock();

    ChatRoom *chatroom = findChatRoom(chatid);
    if (chatroom)
    {
        Chat &chat = chatroom->chat();
        HistSource source = chat.getHistory(count);
        switch (source)
        {
        case kHistSourceNone:   ret = MegaChatApi::SOURCE_NONE; break;
        case kHistSourceRam:
        case kHistSourceDb:     ret = MegaChatApi::SOURCE_LOCAL; break;
        case kHistSourceServer: ret = MegaChatApi::SOURCE_REMOTE; break;
        case kHistSourceNotLoggedIn: ret = MegaChatApi::SOURCE_ERROR; break;
        default:
            API_LOG_ERROR("Unknown source of messages at loadMessages()");
            break;
        }
    }

    sdkMutex.unlock();
    return ret;
}

bool MegaChatApiImpl::isFullHistoryLoaded(MegaChatHandle chatid)
{
    bool ret = false;
    sdkMutex.lock();

    ChatRoom *chatroom = findChatRoom(chatid);
    if (chatroom)
    {
        Chat &chat = chatroom->chat();
        ret = chat.haveAllHistoryNotified();
    }

    sdkMutex.unlock();
    return ret;
}

MegaChatMessage *MegaChatApiImpl::getMessage(MegaChatHandle chatid, MegaChatHandle msgid)
{
    MegaChatMessagePrivate *megaMsg = NULL;
    sdkMutex.lock();

    ChatRoom *chatroom = findChatRoom(chatid);
    if (chatroom)
    {
        Chat &chat = chatroom->chat();
        Idx index = chat.msgIndexFromId(msgid);
        if (index != CHATD_IDX_INVALID)     // only confirmed messages have index
        {
            Message *msg = chat.findOrNull(index);
            if (msg)
            {
                megaMsg = new MegaChatMessagePrivate(*msg, chat.getMsgStatus(*msg, index), index);
            }
            else
            {
                API_LOG_ERROR("Failed to find message by index, being index retrieved from message id (index: %d, id: %d)", index, msgid);
            }
        }
        else    // message still not confirmed, search in sending-queue
        {
            Message *msg = chat.getMsgByXid(msgid);
            if (msg)
            {
                megaMsg = new MegaChatMessagePrivate(*msg, Message::Status::kSending, MEGACHAT_INVALID_INDEX);
            }
            else
            {
                API_LOG_ERROR("Failed to find message by temporal id (id: %d)", msgid);
            }
        }
    }
    else
    {
        API_LOG_ERROR("Chatroom not found (chatid: %d)", chatid);
    }

    sdkMutex.unlock();
    return megaMsg;
}

MegaChatMessage *MegaChatApiImpl::getManualSendingMessage(MegaChatHandle chatid, MegaChatHandle rowid)
{

    MegaChatMessagePrivate *megaMsg = NULL;
    sdkMutex.lock();

    ChatRoom *chatroom = findChatRoom(chatid);
    if (chatroom)
    {
        Chat &chat = chatroom->chat();
        chatd::ManualSendReason reason;
        chatd::Message *msg = chat.getManualSending(rowid, reason);
        if (msg)
        {
            megaMsg = new MegaChatMessagePrivate(*msg, chatd::Message::kSendingManual, MEGACHAT_INVALID_INDEX);
            delete msg;

            megaMsg->setStatus(MegaChatMessage::STATUS_SENDING_MANUAL);
            megaMsg->setRowId(rowid);
            megaMsg->setCode(reason);
        }
        else
        {
            API_LOG_ERROR("Message not found (rowid: %d)", rowid);
        }
    }
    else
    {
        API_LOG_ERROR("Chatroom not found (chatid: %d)", chatid);
    }

    sdkMutex.unlock();
    return megaMsg;
}

MegaChatMessage *MegaChatApiImpl::sendMessage(MegaChatHandle chatid, const char *msg)
{
    if (!msg)
    {
        return NULL;
    }

    size_t msgLen = strlen(msg);
    while (msgLen)
    {
        if (msg[msgLen-1] == '\n' || msg[msgLen-1] == '\r')
        {
            msgLen--;
        }
        else
        {
            break;
        }
    }
    if (!msgLen)
    {
        return NULL;
    }

    MegaChatMessagePrivate *megaMsg = NULL;
    sdkMutex.lock();

    ChatRoom *chatroom = findChatRoom(chatid);
    if (chatroom)
    {
        unsigned char t = MegaChatMessage::TYPE_NORMAL;
        Message *m = chatroom->chat().msgSubmit(msg, msgLen, t, NULL);

        if (!m)
        {
            sdkMutex.unlock();
            return NULL;
        }
        megaMsg = new MegaChatMessagePrivate(*m, Message::Status::kSending, CHATD_IDX_INVALID);
    }

    sdkMutex.unlock();
    return megaMsg;
}

MegaChatMessage *MegaChatApiImpl::attachContacts(MegaChatHandle chatid, MegaHandleList *handles)
{
    if (!mClient || chatid == MEGACHAT_INVALID_HANDLE || handles == NULL || handles->size() == 0)
    {
        return NULL;
    }

    MegaChatMessagePrivate *megaMsg = NULL;
    sdkMutex.lock();

    ChatRoom *chatroom = findChatRoom(chatid);
    if (chatroom)
    {
        bool error = false;
        rapidjson::Document jSonDocument(rapidjson::kArrayType);
        for (unsigned int i = 0; i < handles->size(); ++i)
        {
            auto contactIterator = mClient->contactList->find(handles->get(i));
            if (contactIterator != mClient->contactList->end())
            {
                karere::Contact* contact = contactIterator->second;

                rapidjson::Value jSonContact(rapidjson::kObjectType);
                const char *base64Handle = MegaApi::userHandleToBase64(contact->userId());
                std::string handleString(base64Handle);
                rapidjson::Value userHandleValue(rapidjson::kStringType);
                userHandleValue.SetString(handleString.c_str(), handleString.length(), jSonDocument.GetAllocator());
                jSonContact.AddMember(rapidjson::Value("u"), userHandleValue, jSonDocument.GetAllocator());
                delete [] base64Handle;

                rapidjson::Value emailValue(rapidjson::kStringType);
                emailValue.SetString(contact->email().c_str(), contact->email().length(), jSonDocument.GetAllocator());
                jSonContact.AddMember(rapidjson::Value("email"), emailValue, jSonDocument.GetAllocator());

                std::string nameString = contact->titleString();
                nameString.erase(0, 1);
                rapidjson::Value nameValue(rapidjson::kStringType);
                nameValue.SetString(nameString.c_str(), nameString.length(), jSonDocument.GetAllocator());
                jSonContact.AddMember(rapidjson::Value("name"), nameValue, jSonDocument.GetAllocator());

                jSonDocument.PushBack(jSonContact, jSonDocument.GetAllocator());
            }
            else
            {
                error = true;
                API_LOG_ERROR("Failed to find the contact: %d", handles->get(i));
                break;
            }
        }

        if (!error)
        {
            unsigned char zero = 0x0;
            unsigned char contactType = Message::kMsgContact - Message::kMsgOffset;
            rapidjson::StringBuffer buffer;
            rapidjson::Writer<rapidjson::StringBuffer> writer(buffer);
            jSonDocument.Accept(writer);
            std::string stringToSend(buffer.GetString());
            stringToSend.insert(stringToSend.begin(), contactType);
            stringToSend.insert(stringToSend.begin(), zero);
            Message *m = chatroom->chat().msgSubmit(stringToSend.c_str(), stringToSend.length(), Message::kMsgContact, NULL);
            if (!m)
            {
                sdkMutex.unlock();
                return NULL;
            }
            megaMsg = new MegaChatMessagePrivate(*m, Message::Status::kSending, CHATD_IDX_INVALID);
        }
    }
    sdkMutex.unlock();
    return megaMsg;
}

MegaChatMessage *MegaChatApiImpl::forwardContact(MegaChatHandle sourceChatid, MegaChatHandle msgid, MegaChatHandle targetChatId)
{
    if (!mClient || sourceChatid == MEGACHAT_INVALID_HANDLE || msgid == MEGACHAT_INVALID_HANDLE || targetChatId == MEGACHAT_INVALID_HANDLE)
    {
        return NULL;
    }

    MegaChatMessagePrivate *megaMsg = NULL;
    sdkMutex.lock();

    ChatRoom *chatroomTarget = findChatRoom(targetChatId);
    ChatRoom *chatroomSource = findChatRoom(sourceChatid);
    if (chatroomSource && chatroomTarget)
    {
        chatd::Chat &chat = chatroomSource->chat();
        Idx idx =  chat.msgIndexFromId(msgid);
        chatd::Message *msg = chatroomSource->chat().findOrNull(idx);
        if (msg && msg->type == chatd::Message::kMsgContact)
        {
            std::string contactMsg;
            unsigned char zero = 0x0;
            unsigned char contactType = Message::kMsgContact - Message::kMsgOffset;
            contactMsg.push_back(zero);
            contactMsg.push_back(contactType);
            contactMsg.append(msg->toText());
            Message *m = chatroomTarget->chat().msgSubmit(contactMsg.c_str(), contactMsg.length(), Message::kMsgContact, NULL);
            if (!m)
            {
                sdkMutex.unlock();
                return NULL;
            }
            megaMsg = new MegaChatMessagePrivate(*m, Message::Status::kSending, CHATD_IDX_INVALID);
        }
    }

    sdkMutex.unlock();
    return megaMsg;
}

void MegaChatApiImpl::attachNodes(MegaChatHandle chatid, MegaNodeList *nodes, MegaChatRequestListener *listener)
{
    MegaChatRequestPrivate *request = new MegaChatRequestPrivate(MegaChatRequest::TYPE_ATTACH_NODE_MESSAGE, listener);
    request->setChatHandle(chatid);
    request->setMegaNodeList(nodes);
    request->setParamType(0);
    requestQueue.push(request);
    waiter->notify();
}

void MegaChatApiImpl::attachNode(MegaChatHandle chatid, MegaChatHandle nodehandle, MegaChatRequestListener *listener)
{
    MegaChatRequestPrivate *request = new MegaChatRequestPrivate(MegaChatRequest::TYPE_ATTACH_NODE_MESSAGE, listener);
    request->setChatHandle(chatid);
    request->setUserHandle(nodehandle);
    request->setParamType(0);
    requestQueue.push(request);
    waiter->notify();
}

void MegaChatApiImpl::attachVoiceMessage(MegaChatHandle chatid, MegaChatHandle nodehandle, MegaChatRequestListener *listener)
{
    MegaChatRequestPrivate *request = new MegaChatRequestPrivate(MegaChatRequest::TYPE_ATTACH_NODE_MESSAGE, listener);
    request->setChatHandle(chatid);
    request->setUserHandle(nodehandle);
    request->setParamType(1);
    requestQueue.push(request);
    waiter->notify();
}

MegaChatMessage * MegaChatApiImpl::sendGeolocation(MegaChatHandle chatid, float longitude, float latitude, const char *img)
{
    std::string textMessage("https://www.google.com/maps/search/?api=1&query=");
    textMessage.append(std::to_string(latitude)).append(",").append(std::to_string(longitude));

    // Add generic `textMessage`
    rapidjson::Document jsonContainsMeta(rapidjson::kObjectType);
    rapidjson::Value jsonTextMessage(rapidjson::kStringType);
    jsonTextMessage.SetString(textMessage.c_str(), textMessage.length(), jsonContainsMeta.GetAllocator());
    jsonContainsMeta.AddMember(rapidjson::Value("textMessage"), jsonTextMessage, jsonContainsMeta.GetAllocator());

    // prepare geolocation object: longitude, latitude, image
    rapidjson::Value jsonGeolocation(rapidjson::kObjectType);
    // longitud
    rapidjson::Value jsonLongitude(rapidjson::kStringType);
    std::string longitudeString = std::to_string(longitude);
    jsonLongitude.SetString(longitudeString.c_str(), longitudeString.length());
    jsonGeolocation.AddMember(rapidjson::Value("lng"), jsonLongitude, jsonContainsMeta.GetAllocator());
    // latitude
    rapidjson::Value jsonLatitude(rapidjson::kStringType);
    std::string latitudeString = std::to_string(latitude);
    jsonLatitude.SetString(latitudeString.c_str(), latitudeString.length());
    jsonGeolocation.AddMember(rapidjson::Value("la"), jsonLatitude, jsonContainsMeta.GetAllocator());
    // image/thumbnail
    if (img)
    {
        rapidjson::Value jsonImage(rapidjson::kStringType);
        jsonImage.SetString(img, strlen(img), jsonContainsMeta.GetAllocator());
        jsonGeolocation.AddMember(rapidjson::Value("img"), jsonImage, jsonContainsMeta.GetAllocator());
    }

    // Add the `extra` with the geolocation data
    rapidjson::Value jsonExtra(rapidjson::kArrayType);
    jsonExtra.PushBack(jsonGeolocation, jsonContainsMeta.GetAllocator());
    jsonContainsMeta.AddMember(rapidjson::Value("extra"), jsonExtra, jsonContainsMeta.GetAllocator());

    rapidjson::StringBuffer buffer;
    rapidjson::Writer<rapidjson::StringBuffer> writer(buffer);
    jsonContainsMeta.Accept(writer);

    // assemble final message with the type (contains-meta) and subtype (geolocation)
    std::string message((const char*)buffer.GetString(), buffer.GetSize());
    message.insert(message.begin(), Message::ContainsMetaSubType::kGeoLocation);
    message.insert(message.begin(), Message::kMsgContainsMeta - Message::kMsgOffset);
    message.insert(message.begin(), 0x0);

    MegaChatMessagePrivate *megaMsg = NULL;
    sdkMutex.lock();

    ChatRoom *chatroom = findChatRoom(chatid);
    if (chatroom)
    {
        Message *m = chatroom->chat().msgSubmit(message.c_str(), message.size(), Message::kMsgContainsMeta , NULL);
        if (!m)
        {
            sdkMutex.unlock();
            return NULL;
        }
        megaMsg = new MegaChatMessagePrivate(*m, Message::Status::kSending, CHATD_IDX_INVALID);
    }

    sdkMutex.unlock();
    return megaMsg;
}

void MegaChatApiImpl::revokeAttachment(MegaChatHandle chatid, MegaChatHandle handle, MegaChatRequestListener *listener)
{
    MegaChatRequestPrivate *request = new MegaChatRequestPrivate(MegaChatRequest::TYPE_REVOKE_NODE_MESSAGE, listener);
    request->setChatHandle(chatid);
    request->setUserHandle(handle);
    requestQueue.push(request);
    waiter->notify();
}

bool MegaChatApiImpl::isRevoked(MegaChatHandle chatid, MegaChatHandle nodeHandle)
{
    bool ret = false;

    sdkMutex.lock();

    auto it = chatRoomHandler.find(chatid);
    if (it != chatRoomHandler.end())
    {
        ret = it->second->isRevoked(nodeHandle);
    }

    sdkMutex.unlock();

    return ret;
}

MegaChatMessage *MegaChatApiImpl::editMessage(MegaChatHandle chatid, MegaChatHandle msgid, const char *msg)
{
    MegaChatMessagePrivate *megaMsg = NULL;
    sdkMutex.lock();

    ChatRoom *chatroom = findChatRoom(chatid);
    if (chatroom)
    {
        Chat &chat = chatroom->chat();
        Message *originalMsg = findMessage(chatid, msgid);
        Idx index;
        if (originalMsg)
        {
            index = chat.msgIndexFromId(msgid);
        }
        else   // message may not have an index yet (not confirmed)
        {
            index = MEGACHAT_INVALID_INDEX;
            originalMsg = findMessageNotConfirmed(chatid, msgid);   // find by transactional id
        }

        if (originalMsg)
        {
            size_t msgLen = msg ? strlen(msg) : 0;
            if (msg)    // actually not deletion, but edit
            {
                while (msgLen)
                {
                    if (msg[msgLen-1] == '\n' || msg[msgLen-1] == '\r')
                    {
                        msgLen--;
                    }
                    else
                    {
                        break;
                    }
                }
                if (!msgLen)
                {
                    sdkMutex.unlock();
                    return NULL;
                }
            }

            unsigned char newtype = (originalMsg->type == (unsigned char) Message::kMsgContainsMeta) ? (unsigned char) Message::kMsgNormal : originalMsg->type;

            const Message *editedMsg = chatroom->chat().msgModify(*originalMsg, msg, msgLen, NULL, newtype);
            if (editedMsg)
            {
                megaMsg = new MegaChatMessagePrivate(*editedMsg, Message::kSending, index);
            }
        }
    }

    sdkMutex.unlock();
    return megaMsg;
}

MegaChatMessage *MegaChatApiImpl::removeRichLink(MegaChatHandle chatid, MegaChatHandle msgid)
{
    MegaChatMessagePrivate *megaMsg = NULL;
    sdkMutex.lock();

    ChatRoom *chatroom = findChatRoom(chatid);
    if (chatroom)
    {
        Chat &chat = chatroom->chat();
        Message *originalMsg = findMessage(chatid, msgid);
        if (!originalMsg || originalMsg->containMetaSubtype() != Message::ContainsMetaSubType::kRichLink)
        {
            sdkMutex.unlock();
            return NULL;
        }

        uint8_t containsMetaType = originalMsg->containMetaSubtype();
        std::string containsMetaJson = originalMsg->containsMetaJson();
        const MegaChatContainsMeta *containsMeta = JSonUtils::parseContainsMeta(containsMetaJson.c_str(), containsMetaType);
        if (!containsMeta || containsMeta->getType() != MegaChatContainsMeta::CONTAINS_META_RICH_PREVIEW)
        {
            delete containsMeta;
            sdkMutex.unlock();
            return NULL;
        }

        const char *msg = containsMeta->getRichPreview()->getText();
        assert(msg);
        string content = msg ? msg : "";

        const Message *editedMsg = chatroom->chat().removeRichLink(*originalMsg, content);
        if (editedMsg)
        {
            Idx index = chat.msgIndexFromId(msgid);
            megaMsg = new MegaChatMessagePrivate(*editedMsg, Message::kSending, index);
        }

        delete containsMeta;
    }

    sdkMutex.unlock();
    return megaMsg;
}

bool MegaChatApiImpl::setMessageSeen(MegaChatHandle chatid, MegaChatHandle msgid)
{
    bool ret = false;

    sdkMutex.lock();

    ChatRoom *chatroom = findChatRoom(chatid);
    if (chatroom)
    {
        ret = chatroom->chat().setMessageSeen((Id) msgid);
    }

    sdkMutex.unlock();

    return ret;
}

MegaChatMessage *MegaChatApiImpl::getLastMessageSeen(MegaChatHandle chatid)
{
    MegaChatMessagePrivate *megaMsg = NULL;

    sdkMutex.lock();

    ChatRoom *chatroom = findChatRoom(chatid);
    if (chatroom)
    {
        Chat &chat = chatroom->chat();
        Idx index = chat.lastSeenIdx();
        if (index != CHATD_IDX_INVALID)
        {
            const Message *msg = chat.findOrNull(index);
            if (msg)
            {
                Message::Status status = chat.getMsgStatus(*msg, index);
                megaMsg = new MegaChatMessagePrivate(*msg, status, index);
            }
        }
    }

    sdkMutex.unlock();

    return megaMsg;
}

MegaChatHandle MegaChatApiImpl::getLastMessageSeenId(MegaChatHandle chatid)
{
    MegaChatHandle lastMessageSeenId = MEGACHAT_INVALID_HANDLE;

    sdkMutex.lock();

    ChatRoom *chatroom = findChatRoom(chatid);
    if (chatroom)
    {
        Chat &chat = chatroom->chat();
        lastMessageSeenId = chat.lastSeenId();
    }

    sdkMutex.unlock();

    return lastMessageSeenId;
}

void MegaChatApiImpl::removeUnsentMessage(MegaChatHandle chatid, MegaChatHandle rowid)
{
    sdkMutex.lock();

    ChatRoom *chatroom = findChatRoom(chatid);
    if (chatroom)
    {
        Chat &chat = chatroom->chat();
        chat.removeManualSend(rowid);
    }

    sdkMutex.unlock();
}

void MegaChatApiImpl::sendTypingNotification(MegaChatHandle chatid, MegaChatRequestListener *listener)
{
    MegaChatRequestPrivate *request = new MegaChatRequestPrivate(MegaChatRequest::TYPE_SEND_TYPING_NOTIF, listener);
    request->setChatHandle(chatid);
    request->setFlag(true);
    requestQueue.push(request);
    waiter->notify();
}

void MegaChatApiImpl::sendStopTypingNotification(MegaChatHandle chatid, MegaChatRequestListener *listener)
{
    MegaChatRequestPrivate *request = new MegaChatRequestPrivate(MegaChatRequest::TYPE_SEND_TYPING_NOTIF, listener);
    request->setChatHandle(chatid);
    request->setFlag(false);
    requestQueue.push(request);
    waiter->notify();
}

bool MegaChatApiImpl::isMessageReceptionConfirmationActive() const
{
    return mClient ? mClient->mChatdClient->isMessageReceivedConfirmationActive() : false;
}

void MegaChatApiImpl::saveCurrentState()
{
    sdkMutex.lock();

    if (mClient && !terminating)
    {
        mClient->saveDb();
    }

    sdkMutex.unlock();
}

void MegaChatApiImpl::pushReceived(bool beep, MegaChatHandle chatid, int type, MegaChatRequestListener *listener)
{
    MegaChatRequestPrivate *request = new MegaChatRequestPrivate(MegaChatRequest::TYPE_PUSH_RECEIVED, listener);
    request->setFlag(beep);
    request->setChatHandle(chatid);
    request->setParamType(type);
    requestQueue.push(request);
    waiter->notify();
}

#ifndef KARERE_DISABLE_WEBRTC

MegaStringList *MegaChatApiImpl::getChatAudioInDevices()
{
    std::vector<std::string> devicesVector;
    sdkMutex.lock();
    if (mClient && mClient->rtc)
    {
        mClient->rtc->getAudioInDevices(devicesVector);
    }
    else
    {
        API_LOG_ERROR("Failed to get audio-in devices");
    }
    sdkMutex.unlock();

    MegaStringList *devices = getChatInDevices(devicesVector);

    return devices;

}

MegaStringList *MegaChatApiImpl::getChatVideoInDevices()
{
    std::vector<std::string> devicesVector;
    sdkMutex.lock();
    if (mClient && mClient->rtc)
    {
        mClient->rtc->getVideoInDevices(devicesVector);
    }
    else
    {
        API_LOG_ERROR("Failed to get video-in devices");
    }
    sdkMutex.unlock();

    MegaStringList *devices = getChatInDevices(devicesVector);

    return devices;
}

bool MegaChatApiImpl::setChatAudioInDevice(const char *device)
{
    bool returnedValue = false;
    sdkMutex.lock();
    if (mClient && mClient->rtc)
    {
        returnedValue = mClient->rtc->selectAudioInDevice(device);
    }
    else
    {
        API_LOG_ERROR("Failed to set audio-in devices");
    }
    sdkMutex.unlock();

    return returnedValue;
}

bool MegaChatApiImpl::setChatVideoInDevice(const char *device)
{
    bool returnedValue = false;
    sdkMutex.lock();
    if (mClient && mClient->rtc)
    {
        returnedValue = mClient->rtc->selectVideoInDevice(device);
    }
    else
    {
        API_LOG_ERROR("Failed to set video-in devices");
    }
    sdkMutex.unlock();

    return returnedValue;
}

void MegaChatApiImpl::startChatCall(MegaChatHandle chatid, bool enableVideo, MegaChatRequestListener *listener)
{
    MegaChatRequestPrivate *request = new MegaChatRequestPrivate(MegaChatRequest::TYPE_START_CHAT_CALL, listener);
    request->setChatHandle(chatid);
    request->setFlag(enableVideo);
    requestQueue.push(request);
    waiter->notify();
}

void MegaChatApiImpl::answerChatCall(MegaChatHandle chatid, bool enableVideo, MegaChatRequestListener *listener)
{
    MegaChatRequestPrivate *request = new MegaChatRequestPrivate(MegaChatRequest::TYPE_ANSWER_CHAT_CALL, listener);
    request->setChatHandle(chatid);
    request->setFlag(enableVideo);
    requestQueue.push(request);
    waiter->notify();
}

void MegaChatApiImpl::hangChatCall(MegaChatHandle chatid, MegaChatRequestListener *listener)
{
    MegaChatRequestPrivate *request = new MegaChatRequestPrivate(MegaChatRequest::TYPE_HANG_CHAT_CALL, listener);
    request->setChatHandle(chatid);
    requestQueue.push(request);
    waiter->notify();
}

void MegaChatApiImpl::hangAllChatCalls(MegaChatRequestListener *listener = NULL)
{
    MegaChatRequestPrivate *request = new MegaChatRequestPrivate(MegaChatRequest::TYPE_HANG_CHAT_CALL, listener);
    request->setChatHandle(MEGACHAT_INVALID_HANDLE);
    requestQueue.push(request);
    waiter->notify();
}

void MegaChatApiImpl::setAudioEnable(MegaChatHandle chatid, bool enable, MegaChatRequestListener *listener)
{
    MegaChatRequestPrivate *request = new MegaChatRequestPrivate(MegaChatRequest::TYPE_DISABLE_AUDIO_VIDEO_CALL, listener);
    request->setChatHandle(chatid);
    request->setFlag(enable);
    request->setParamType(MegaChatRequest::AUDIO);
    requestQueue.push(request);
    waiter->notify();
}

void MegaChatApiImpl::setVideoEnable(MegaChatHandle chatid, bool enable, MegaChatRequestListener *listener)
{
    MegaChatRequestPrivate *request = new MegaChatRequestPrivate(MegaChatRequest::TYPE_DISABLE_AUDIO_VIDEO_CALL, listener);
    request->setChatHandle(chatid);
    request->setFlag(enable);
    request->setParamType(MegaChatRequest::VIDEO);
    requestQueue.push(request);
    waiter->notify();
}

void MegaChatApiImpl::loadAudioVideoDeviceList(MegaChatRequestListener *listener)
{
    MegaChatRequestPrivate *request = new MegaChatRequestPrivate(MegaChatRequest::TYPE_LOAD_AUDIO_VIDEO_DEVICES, listener);
    requestQueue.push(request);
    waiter->notify();
}

void MegaChatApiImpl::setIgnoredCall(MegaChatHandle chatId)
{
    if (!mClient->rtc)
    {
        API_LOG_ERROR("Ignore call - WebRTC is not initialized");
        return;
    }

    if (chatId != MEGACHAT_INVALID_HANDLE)
    {
        MegaChatCallHandler *handler = findChatCallHandler(chatId);
        if (!handler)
        {
            API_LOG_ERROR("Ignore call - Failed to get the call handler associated to chat room");
            return;
        }

        MegaChatCallPrivate *chatCall = handler->getMegaChatCall();
        if (!chatCall)
        {
            API_LOG_ERROR("Ignore call - There is not any MegaChatCallPrivate associated to MegaChatCallHandler");
            assert(false);
            return;
        }

        chatCall->setIgnoredCall(true);
     }
}

MegaChatCall *MegaChatApiImpl::getChatCall(MegaChatHandle chatId)
{
    MegaChatCall *chatCall = NULL;

    sdkMutex.lock();
    std::map<MegaChatHandle, MegaChatCallHandler*>::iterator it = callHandlers.find(chatId);

    if (it != callHandlers.end())
    {
        if (it->second != NULL)
        {
            chatCall = it->second->getMegaChatCall();
            if (!chatCall)
            {
                API_LOG_ERROR("MegaChatApiImpl::getChatCall - Invalid MegaChatCall at MegaChatCallHandler");
                assert(false);
            }
            else
            {
                chatCall = chatCall->copy();
            }
        }
        else
        {
            API_LOG_ERROR("MegaChatApiImpl::getChatCallByChatId - Invalid MegaChatCallHandler at callHandlers");
            assert(false);
        }
    }

    sdkMutex.unlock();
    return chatCall;
}

MegaChatCall *MegaChatApiImpl::getChatCallByCallId(MegaChatHandle callId)
{
    MegaChatCall *chatCall = NULL;

    sdkMutex.lock();
    std::map<MegaChatHandle, MegaChatCallHandler*>::iterator it;
    for (it = callHandlers.begin(); it != callHandlers.end(); ++it)
    {
        if (it->second != NULL)
        {
            MegaChatCall *call = it->second->getMegaChatCall();
            if (call != NULL)
            {
                if (callId == call->getId())
                {
                    chatCall = call->copy();
                    break;
                }
            }
            else
            {
                API_LOG_ERROR("MegaChatApiImpl::getChatCall - Invalid MegaChatCall at MegaChatCallHandler");
                assert(false);
            }
        }
        else
        {
            API_LOG_ERROR("MegaChatApiImpl::getChatCall - Invalid MegaChatCallHandler at callHandlers");
            assert(false);
        }
    }

    sdkMutex.unlock();
    return chatCall;
}

int MegaChatApiImpl::getNumCalls()
{
    int callsNumber = 0;
    sdkMutex.lock();
    callsNumber = callHandlers.size();
    sdkMutex.unlock();

    return callsNumber;
}

MegaHandleList *MegaChatApiImpl::getChatCalls()
{
    MegaHandleListPrivate *callList = new MegaHandleListPrivate();

    sdkMutex.lock();
    for (auto it = callHandlers.begin(); it != callHandlers.end(); it++)
    {
        callList->addMegaHandle(it->first);
    }

    sdkMutex.unlock();
    return callList;
}

MegaHandleList *MegaChatApiImpl::getChatCallsIds()
{
    MegaHandleListPrivate *callList = new MegaHandleListPrivate();

    sdkMutex.lock();
    for (auto it = callHandlers.begin(); it != callHandlers.end(); it++)
    {
        callList->addMegaHandle(it->second->getCall()->id());
    }

    sdkMutex.unlock();
    return callList;
}

void MegaChatApiImpl::addChatCallListener(MegaChatCallListener *listener)
{
    if (!listener)
    {
        return;
    }

    sdkMutex.lock();
    callListeners.insert(listener);
    sdkMutex.unlock();

}

void MegaChatApiImpl::addChatLocalVideoListener(MegaChatVideoListener *listener)
{
    if (!listener)
    {
        return;
    }

    videoMutex.lock();
    localVideoListeners.insert(listener);
    videoMutex.unlock();
}

void MegaChatApiImpl::addChatRemoteVideoListener(MegaChatVideoListener *listener)
{
    if (!listener)
    {
        return;
    }

    videoMutex.lock();
    remoteVideoListeners.insert(listener);
    videoMutex.unlock();
}

#endif

void MegaChatApiImpl::addChatRequestListener(MegaChatRequestListener *listener)
{
    if (!listener)
    {
        return;
    }

    sdkMutex.lock();
    requestListeners.insert(listener);
    sdkMutex.unlock();
}

void MegaChatApiImpl::addChatListener(MegaChatListener *listener)
{
    if (!listener)
    {
        return;
    }

    sdkMutex.lock();
    listeners.insert(listener);
    sdkMutex.unlock();
}

void MegaChatApiImpl::addChatRoomListener(MegaChatHandle chatid, MegaChatRoomListener *listener)
{
    if (!listener || chatid == MEGACHAT_INVALID_HANDLE)
    {
        return;
    }

    sdkMutex.lock();
    MegaChatRoomHandler *roomHandler = getChatRoomHandler(chatid);
    roomHandler->addChatRoomListener(listener);
    sdkMutex.unlock();
}

void MegaChatApiImpl::addChatNotificationListener(MegaChatNotificationListener *listener)
{
    if (!listener)
    {
        return;
    }

    sdkMutex.lock();
    notificationListeners.insert(listener);
    sdkMutex.unlock();
}

void MegaChatApiImpl::removeChatRequestListener(MegaChatRequestListener *listener)
{
    if (!listener)
    {
        return;
    }

    sdkMutex.lock();
    requestListeners.erase(listener);

    map<int,MegaChatRequestPrivate*>::iterator it = requestMap.begin();
    while (it != requestMap.end())
    {
        MegaChatRequestPrivate* request = it->second;
        if(request->getListener() == listener)
        {
            request->setListener(NULL);
        }

        it++;
    }

    requestQueue.removeListener(listener);
    sdkMutex.unlock();
}

#ifndef KARERE_DISABLE_WEBRTC

void MegaChatApiImpl::removeChatCallListener(MegaChatCallListener *listener)
{
    if (!listener)
    {
        return;
    }

    sdkMutex.lock();
    callListeners.erase(listener);
    sdkMutex.unlock();
}

void MegaChatApiImpl::removeChatLocalVideoListener(MegaChatVideoListener *listener)
{
    if (!listener)
    {
        return;
    }

    videoMutex.lock();
    localVideoListeners.erase(listener);
    videoMutex.unlock();
}

void MegaChatApiImpl::removeChatRemoteVideoListener(MegaChatVideoListener *listener)
{
    if (!listener)
    {
        return;
    }

    videoMutex.lock();
    remoteVideoListeners.erase(listener);
    videoMutex.unlock();
}

#endif  // webrtc

void MegaChatApiImpl::removeChatListener(MegaChatListener *listener)
{
    if (!listener)
    {
        return;
    }

    sdkMutex.lock();
    listeners.erase(listener);
    sdkMutex.unlock();
}

void MegaChatApiImpl::removeChatRoomListener(MegaChatHandle chatid, MegaChatRoomListener *listener)
{
    if (!listener)
    {
        return;
    }

    sdkMutex.lock();
    MegaChatRoomHandler *roomHandler = getChatRoomHandler(chatid);
    roomHandler->removeChatRoomListener(listener);
    sdkMutex.unlock();
}

void MegaChatApiImpl::removeChatNotificationListener(MegaChatNotificationListener *listener)
{
    if (!listener)
    {
        return;
    }

    sdkMutex.lock();
    notificationListeners.erase(listener);
    sdkMutex.unlock();
}

IApp::IChatHandler *MegaChatApiImpl::createChatHandler(ChatRoom &room)
{
    return getChatRoomHandler(room.chatid());
}

IApp::IContactListHandler *MegaChatApiImpl::contactListHandler()
{
    return nullptr;
}

IApp::IChatListHandler *MegaChatApiImpl::chatListHandler()
{
    return this;
}

#ifndef KARERE_DISABLE_WEBRTC

rtcModule::ICallHandler *MegaChatApiImpl::onIncomingCall(rtcModule::ICall& call, karere::AvFlags av)
{
    MegaChatCallHandler *chatCallHandler = new MegaChatCallHandler(this);
    chatCallHandler->setCall(&call);
    MegaChatHandle chatid = call.chat().chatId();
    callHandlers[chatid] = chatCallHandler;
    chatCallHandler->getMegaChatCall()->setRemoteAudioVideoFlags(av);

    // Notify onIncomingCall like state change becouse rtcModule::ICall::kStateRingIn status
    // it is not notify
    chatCallHandler->onStateChange(call.state());

    return chatCallHandler;
}

MegaStringList *MegaChatApiImpl::getChatInDevices(const std::vector<string> &devicesVector)
{
    int devicesNumber = devicesVector.size();
    char **devicesArray = NULL;
    if (devicesNumber > 0)
    {
        devicesArray = new char*[devicesNumber];
        for (int i = 0; i < devicesNumber; ++i)
        {
            char *device = MegaApi::strdup(devicesVector[i].c_str());
            devicesArray[i] = device;
        }
    }

    MegaStringList *devices = new MegaStringListPrivate(devicesArray, devicesNumber);
    delete [] devicesArray;

    return devices;

}

void MegaChatApiImpl::cleanCallHandlerMap()
{
    std::map<MegaChatHandle, MegaChatCallHandler*>::iterator callHandlersIterator;
    for (callHandlersIterator = callHandlers.begin(); callHandlersIterator != callHandlers.end(); ++callHandlersIterator)
    {
        MegaChatCallHandler* callHandler = callHandlersIterator->second;
        delete callHandler;
        callHandlersIterator->second = NULL;
    }

    callHandlers.clear();
}

MegaChatCallHandler *MegaChatApiImpl::findChatCallHandler(MegaChatHandle chatid)
{
    std::map<MegaChatHandle, MegaChatCallHandler*>::iterator it = callHandlers.find(chatid);
    if (it != callHandlers.end())
    {
        return it->second;
    }

    return NULL;
}

void MegaChatApiImpl::removeChatCallHandler(MegaChatHandle chatid)
{
    callHandlers.erase(chatid);
}

#endif

void MegaChatApiImpl::onInitStateChange(int newState)
{
    API_LOG_DEBUG("Karere initialization state has changed: %d", newState);

    if (newState == karere::Client::kInitErrSidInvalid)
    {
        API_LOG_WARNING("Invalid session detected (API_ESID). Logging out...");
        logout();
        return;
    }

    int state = MegaChatApiImpl::convertInitState(newState);

    // only notify meaningful state to the app
    if (state == MegaChatApi::INIT_ERROR ||
            state == MegaChatApi::INIT_WAITING_NEW_SESSION ||
            state == MegaChatApi::INIT_OFFLINE_SESSION ||
            state == MegaChatApi::INIT_ONLINE_SESSION ||
            state == MegaChatApi::INIT_NO_CACHE)
    {
        fireOnChatInitStateUpdate(state);
    }
}

void MegaChatApiImpl::onChatNotification(karere::Id chatid, const Message &msg, Message::Status status, Idx idx)
{
    MegaChatMessagePrivate *message = new MegaChatMessagePrivate(msg, status, idx);
    fireOnChatNotification(chatid, message);
}

int MegaChatApiImpl::convertInitState(int state)
{
    switch (state)
    {
    case karere::Client::kInitErrGeneric:
    case karere::Client::kInitErrCorruptCache:
    case karere::Client::kInitErrSidMismatch:
    case karere::Client::kInitErrAlready:
        return MegaChatApi::INIT_ERROR;

    case karere::Client::kInitCreated:
        return MegaChatApi::INIT_NOT_DONE;

    case karere::Client::kInitErrNoCache:
        return MegaChatApi::INIT_NO_CACHE;

    case karere::Client::kInitWaitingNewSession:
        return MegaChatApi::INIT_WAITING_NEW_SESSION;

    case karere::Client::kInitHasOfflineSession:
        return MegaChatApi::INIT_OFFLINE_SESSION;

    case karere::Client::kInitHasOnlineSession:
        return MegaChatApi::INIT_ONLINE_SESSION;

    case karere::Client::kInitAnonymousMode:
        return MegaChatApi::INIT_ANONYMOUS;

    case karere::Client::kInitTerminated:
    case karere::Client::kInitErrSidInvalid:
    default:
        return state;
    }
}

int MegaChatApiImpl::convertChatConnectionState(ChatState state)
{
    switch(state)
    {
    case ChatState::kChatStateOffline:
        return MegaChatApi::CHAT_CONNECTION_OFFLINE;
    case ChatState::kChatStateConnecting:
        return MegaChatApi::CHAT_CONNECTION_IN_PROGRESS;
    case ChatState::kChatStateJoining:
        return MegaChatApi::CHAT_CONNECTION_LOGGING;
    case ChatState::kChatStateOnline:
        return MegaChatApi::CHAT_CONNECTION_ONLINE;
    }

    assert(false);  // check compilation warnings, new ChatState not considered
    return state;
}

MegaChatMessage *MegaChatApiImpl::prepareAttachNodesMessage(std::string buffer, MegaChatHandle chatid, uint8_t type)
{
    ChatRoom *chatroom = findChatRoom(chatid);

    buffer.insert(buffer.begin(), type - Message::kMsgOffset);
    buffer.insert(buffer.begin(), 0x0);

    Message *m = chatroom->chat().msgSubmit(buffer.c_str(), buffer.length(), type, NULL);
    MegaChatMessage *megaMsg = m ? new MegaChatMessagePrivate(*m, Message::Status::kSending, CHATD_IDX_INVALID) : NULL;
    return megaMsg;
}

IApp::IGroupChatListItem *MegaChatApiImpl::addGroupChatItem(GroupChatRoom &chat)
{
    MegaChatGroupListItemHandler *itemHandler = new MegaChatGroupListItemHandler(*this, chat);
    chatGroupListItemHandler.insert(itemHandler);

    // notify the app about the new chatroom
    MegaChatListItemPrivate *item = new MegaChatListItemPrivate(chat);
    fireOnChatListItemUpdate(item);

    return (IGroupChatListItem *) itemHandler;
}

IApp::IPeerChatListItem *MegaChatApiImpl::addPeerChatItem(PeerChatRoom &chat)
{
    MegaChatPeerListItemHandler *itemHandler = new MegaChatPeerListItemHandler(*this, chat);
    chatPeerListItemHandler.insert(itemHandler);

    // notify the app about the new chatroom
    MegaChatListItemPrivate *item = new MegaChatListItemPrivate(chat);
    fireOnChatListItemUpdate(item);

    return (IPeerChatListItem *) itemHandler;
}

void MegaChatApiImpl::removeGroupChatItem(IGroupChatListItem &item)
{
    set<MegaChatGroupListItemHandler *>::iterator it = chatGroupListItemHandler.begin();
    while (it != chatGroupListItemHandler.end())
    {
        IGroupChatListItem *itemHandler = (*it);
        if (itemHandler == &item)
        {
//            TODO: Redmine ticket #5693
//            MegaChatListItemPrivate *listItem = new MegaChatListItemPrivate((*it)->getChatRoom());
//            listItem->setClosed();
//            fireOnChatListItemUpdate(listItem);

            delete (itemHandler);
            chatGroupListItemHandler.erase(it);
            return;
        }

        it++;
    }
}

void MegaChatApiImpl::removePeerChatItem(IPeerChatListItem &item)
{
    set<MegaChatPeerListItemHandler *>::iterator it = chatPeerListItemHandler.begin();
    while (it != chatPeerListItemHandler.end())
    {
        IPeerChatListItem *itemHandler = (*it);
        if (itemHandler == &item)
        {
//            TODO: Redmine ticket #5693
//            MegaChatListItemPrivate *listItem = new MegaChatListItemPrivate((*it)->getChatRoom());
//            listItem->setClosed();
//            fireOnChatListItemUpdate(listItem);

            delete (itemHandler);
            chatPeerListItemHandler.erase(it);
            return;
        }

        it++;
    }
}

void MegaChatApiImpl::onPresenceChanged(Id userid, Presence pres, bool inProgress)
{
    if (inProgress)
    {
        API_LOG_INFO("My own presence is being changed to %s", pres.toString());
    }
    else
    {
        API_LOG_INFO("Presence of user %s has been changed to %s", ID_CSTR(userid), pres.toString());
    }
    fireOnChatOnlineStatusUpdate(userid.val, pres.status(), inProgress);
}

void MegaChatApiImpl::onPresenceConfigChanged(const presenced::Config &state, bool pending)
{
    MegaChatPresenceConfigPrivate *config = new MegaChatPresenceConfigPrivate(state, pending);
    fireOnChatPresenceConfigUpdate(config);
}

void MegaChatApiImpl::onPresenceLastGreenUpdated(Id userid, uint16_t lastGreen)
{
    fireOnChatPresenceLastGreenUpdated(userid, lastGreen);
}

ChatRequestQueue::ChatRequestQueue()
{
    mutex.init(false);
}

void ChatRequestQueue::push(MegaChatRequestPrivate *request)
{
    mutex.lock();
    requests.push_back(request);
    mutex.unlock();
}

void ChatRequestQueue::push_front(MegaChatRequestPrivate *request)
{
    mutex.lock();
    requests.push_front(request);
    mutex.unlock();
}

MegaChatRequestPrivate *ChatRequestQueue::pop()
{
    mutex.lock();
    if(requests.empty())
    {
        mutex.unlock();
        return NULL;
    }
    MegaChatRequestPrivate *request = requests.front();
    requests.pop_front();
    mutex.unlock();
    return request;
}

void ChatRequestQueue::removeListener(MegaChatRequestListener *listener)
{
    mutex.lock();

    deque<MegaChatRequestPrivate *>::iterator it = requests.begin();
    while(it != requests.end())
    {
        MegaChatRequestPrivate *request = (*it);
        if(request->getListener()==listener)
            request->setListener(NULL);
        it++;
    }

    mutex.unlock();
}

EventQueue::EventQueue()
{
    mutex.init(false);
}

void EventQueue::push(void *transfer)
{
    mutex.lock();
    events.push_back(transfer);
    mutex.unlock();
}

void EventQueue::push_front(void *event)
{
    mutex.lock();
    events.push_front(event);
    mutex.unlock();
}

void* EventQueue::pop()
{
    mutex.lock();
    if(events.empty())
    {
        mutex.unlock();
        return NULL;
    }
    void* event = events.front();
    events.pop_front();
    mutex.unlock();
    return event;
}

bool EventQueue::isEmpty()
{
    bool ret;

    mutex.lock();
    ret = events.empty();
    mutex.unlock();

    return ret;
}

size_t EventQueue::size()
{
    size_t ret;

    mutex.lock();
    ret = events.size();
    mutex.unlock();

    return ret;
}

MegaChatRequestPrivate::MegaChatRequestPrivate(int type, MegaChatRequestListener *listener)
{
    this->type = type;
    this->tag = 0;
    this->listener = listener;

    this->number = 0;
    this->retry = 0;
    this->flag = false;
    this->peerList = NULL;
    this->chatid = MEGACHAT_INVALID_HANDLE;
    this->userHandle = MEGACHAT_INVALID_HANDLE;
    this->privilege = MegaChatPeerList::PRIV_UNKNOWN;
    this->text = NULL;
    this->link = NULL;
    this->mMessage = NULL;
    this->mMegaNodeList = NULL;
    this->mMegaHandleList = NULL;
}

MegaChatRequestPrivate::MegaChatRequestPrivate(MegaChatRequestPrivate &request)
{
    this->text = NULL;
    this->peerList = NULL;
    this->mMessage = NULL;
    this->mMegaNodeList = NULL;
    this->mMegaHandleList = NULL;
    this->link = NULL;

    this->type = request.getType();
    this->listener = request.getListener();
    this->setTag(request.getTag());
    this->setNumber(request.getNumber());
    this->setNumRetry(request.getNumRetry());
    this->setFlag(request.getFlag());
    this->setMegaChatPeerList(request.getMegaChatPeerList());
    this->setChatHandle(request.getChatHandle());
    this->setUserHandle(request.getUserHandle());
    this->setPrivilege(request.getPrivilege());
    this->setText(request.getText());
    this->setLink(request.getLink());
    this->setMegaChatMessage(request.getMegaChatMessage());
    this->setMegaNodeList(request.getMegaNodeList());
    this->setMegaHandleList(request.getMegaHandleList());
    if (mMegaHandleList)
    {
        for (unsigned int i = 0; i < mMegaHandleList->size(); i++)
        {
            MegaChatHandle chatid = mMegaHandleList->get(i);
            this->setMegaHandleListByChat(chatid, request.getMegaHandleListByChat(chatid));
        }
    }
}

MegaChatRequestPrivate::~MegaChatRequestPrivate()
{
    delete peerList;
    delete [] text;
    delete [] link;
    delete mMessage;
    delete mMegaNodeList;
    delete mMegaHandleList;
    for (map<MegaChatHandle, MegaHandleList*>::iterator it = mMegaHandleListMap.begin(); it != mMegaHandleListMap.end(); it++)
    {
        delete it->second;
    }
}

MegaChatRequest *MegaChatRequestPrivate::copy()
{
    return new MegaChatRequestPrivate(*this);
}

const char *MegaChatRequestPrivate::getRequestString() const
{
    switch(type)
    {
        case TYPE_DELETE: return "DELETE";
        case TYPE_LOGOUT: return "LOGOUT";
        case TYPE_CONNECT: return "CONNECT";
        case TYPE_INITIALIZE: return "INITIALIZE";
        case TYPE_SET_ONLINE_STATUS: return "SET_CHAT_STATUS";
        case TYPE_CREATE_CHATROOM: return "CREATE CHATROOM";
        case TYPE_INVITE_TO_CHATROOM: return "INVITE_TO_CHATROOM";
        case TYPE_REMOVE_FROM_CHATROOM: return "REMOVE_FROM_CHATROOM";
        case TYPE_UPDATE_PEER_PERMISSIONS: return "UPDATE_PEER_PERMISSIONS";
        case TYPE_TRUNCATE_HISTORY: return "TRUNCATE_HISTORY";
        case TYPE_EDIT_CHATROOM_NAME: return "EDIT_CHATROOM_NAME";
        case TYPE_EDIT_CHATROOM_PIC: return "EDIT_CHATROOM_PIC";
        case TYPE_GET_FIRSTNAME: return "GET_FIRSTNAME";
        case TYPE_GET_LASTNAME: return "GET_LASTNAME";
        case TYPE_GET_EMAIL: return "GET_EMAIL";
        case TYPE_DISCONNECT: return "DISCONNECT";
        case TYPE_SET_BACKGROUND_STATUS: return "SET_BACKGROUND_STATUS";
        case TYPE_RETRY_PENDING_CONNECTIONS: return "RETRY_PENDING_CONNECTIONS";
        case TYPE_START_CHAT_CALL: return "START_CHAT_CALL";
        case TYPE_ANSWER_CHAT_CALL: return "ANSWER_CHAT_CALL";
        case TYPE_DISABLE_AUDIO_VIDEO_CALL: return "DISABLE_AUDIO_VIDEO_CALL";
        case TYPE_HANG_CHAT_CALL: return "HANG_CHAT_CALL";
        case TYPE_LOAD_AUDIO_VIDEO_DEVICES: return "LOAD_AUDIO_VIDEO_DEVICES";
        case TYPE_ATTACH_NODE_MESSAGE: return "ATTACH_NODE_MESSAGE";
        case TYPE_REVOKE_NODE_MESSAGE: return "REVOKE_NODE_MESSAGE";
        case TYPE_SHARE_CONTACT: return "SHARE_CONTACT";
        case TYPE_SEND_TYPING_NOTIF: return "SEND_TYPING_NOTIF";
        case TYPE_SIGNAL_ACTIVITY: return "SIGNAL_ACTIVITY";
        case TYPE_SET_PRESENCE_PERSIST: return "SET_PRESENCE_PERSIST";
        case TYPE_SET_PRESENCE_AUTOAWAY: return "SET_PRESENCE_AUTOAWAY";
        case TYPE_ARCHIVE_CHATROOM: return "ARCHIVE_CHATROOM";
        case TYPE_PUSH_RECEIVED: return "PUSH_RECEIVED";
        case TYPE_LOAD_PREVIEW: return "TYPE_LOAD_PREVIEW";
        case TYPE_CHAT_LINK_HANDLE: return "TYPE_CHAT_LINK_HANDLE";
        case TYPE_SET_PRIVATE_MODE: return "TYPE_SET_PRIVATE_MODE";
        case TYPE_AUTOJOIN_PUBLIC_CHAT: return "TYPE_AUTOJOIN_PUBLIC_CHAT";
        case TYPE_SET_LAST_GREEN_VISIBLE: return "SET_LAST_GREEN_VISIBLE";
        case TYPE_LAST_GREEN: return "TYPE_LAST_GREEN";
    }
    return "UNKNOWN";
}

const char *MegaChatRequestPrivate::toString() const
{
    return getRequestString();
}

MegaChatRequestListener *MegaChatRequestPrivate::getListener() const
{
    return listener;
}

int MegaChatRequestPrivate::getType() const
{
    return type;
}

long long MegaChatRequestPrivate::getNumber() const
{
    return number;
}

int MegaChatRequestPrivate::getNumRetry() const
{
    return retry;
}

bool MegaChatRequestPrivate::getFlag() const
{
    return flag;
}

MegaChatPeerList *MegaChatRequestPrivate::getMegaChatPeerList()
{
    return peerList;
}

MegaChatHandle MegaChatRequestPrivate::getChatHandle()
{
    return chatid;
}

MegaChatHandle MegaChatRequestPrivate::getUserHandle()
{
    return userHandle;
}

int MegaChatRequestPrivate::getPrivilege()
{
    return privilege;
}

const char *MegaChatRequestPrivate::getText() const
{
    return text;
}

const char *MegaChatRequestPrivate::getLink() const
{
    return link;
}

MegaChatMessage *MegaChatRequestPrivate::getMegaChatMessage()
{
    return mMessage;
}

int MegaChatRequestPrivate::getTag() const
{
    return tag;
}

void MegaChatRequestPrivate::setListener(MegaChatRequestListener *listener)
{
    this->listener = listener;
}

void MegaChatRequestPrivate::setTag(int tag)
{
    this->tag = tag;
}

void MegaChatRequestPrivate::setNumber(long long number)
{
    this->number = number;
}

void MegaChatRequestPrivate::setNumRetry(int retry)
{
    this->retry = retry;
}

void MegaChatRequestPrivate::setFlag(bool flag)
{
    this->flag = flag;
}

void MegaChatRequestPrivate::setMegaChatPeerList(MegaChatPeerList *peerList)
{
    if (this->peerList)
        delete this->peerList;

    this->peerList = peerList ? peerList->copy() : NULL;
}

void MegaChatRequestPrivate::setChatHandle(MegaChatHandle chatid)
{
    this->chatid = chatid;
}

void MegaChatRequestPrivate::setUserHandle(MegaChatHandle userhandle)
{
    this->userHandle = userhandle;
}

void MegaChatRequestPrivate::setPrivilege(int priv)
{
    this->privilege = priv;
}

void MegaChatRequestPrivate::setLink(const char *link)
{
    if(this->link)
    {
        delete [] this->link;
    }
    this->link = MegaApi::strdup(link);
}

void MegaChatRequestPrivate::setText(const char *text)
{
    if(this->text)
    {
        delete [] this->text;
    }
    this->text = MegaApi::strdup(text);
}

void MegaChatRequestPrivate::setMegaChatMessage(MegaChatMessage *message)
{
    if (mMessage != NULL)
    {
        delete mMessage;
    }

    mMessage = message ? message->copy() : NULL;
}

void MegaChatRequestPrivate::setMegaHandleList(MegaHandleList *handlelist)
{
    if (mMegaHandleList != NULL)
    {
        delete mMegaHandleList;
    }

    mMegaHandleList = handlelist ? handlelist->copy() : NULL;
}

void MegaChatRequestPrivate::setMegaHandleListByChat(MegaChatHandle chatid, MegaHandleList *handlelist)
{
    MegaHandleList *list = getMegaHandleListByChat(chatid);
    if (list)
    {
        delete list;
    }

    mMegaHandleListMap[chatid] = handlelist ? handlelist->copy() : NULL;
}

MegaNodeList *MegaChatRequestPrivate::getMegaNodeList()
{
    return mMegaNodeList;
}

MegaHandleList *MegaChatRequestPrivate::getMegaHandleListByChat(MegaChatHandle chatid)
{
    map<MegaChatHandle, MegaHandleList*>::iterator it = mMegaHandleListMap.find(chatid);
    if (it != mMegaHandleListMap.end())
    {
        return it->second;
    }

    return NULL;
}

MegaHandleList *MegaChatRequestPrivate::getMegaHandleList()
{
    return mMegaHandleList;
}

int MegaChatRequestPrivate::getParamType()
{
    return mParamType;
}

void MegaChatRequestPrivate::setMegaNodeList(MegaNodeList *nodelist)
{
    if (mMegaNodeList != NULL)
    {
        delete mMegaNodeList;
    }

    mMegaNodeList = nodelist ? nodelist->copy() : NULL;
}

void MegaChatRequestPrivate::setParamType(int paramType)
{
    this->mParamType = paramType;
}

#ifndef KARERE_DISABLE_WEBRTC

MegaChatCallPrivate::MegaChatCallPrivate(const rtcModule::ICall& call)
{
    status = call.state();
    chatid = call.chat().chatId();
    callid = call.id();
    mIsCaller = call.isCaller();
    // sentAv are invalid until state change to rtcModule::ICall::KStateHasLocalStream
    localAVFlags = call.sentAv();
    std::map<karere::Id, karere::AvFlags> remoteFlags = call.avFlagsRemotePeers();
    remoteAVFlags = karere::AvFlags(false, false);
    if (remoteFlags.size() > 0)
    {
        // With peer to peer call, there is only one session (one element at map)
        remoteAVFlags = remoteFlags.begin()->second;
    }

    initialTs = 0;
    finalTs = 0;
    temporaryError = std::string("");
    termCode = MegaChatCall::TERM_CODE_NOT_FINISHED;
    localTermCode = false;
    ringing = false;
    ignored = false;
    changed = 0;
    peerId = 0;
    // At this point, there aren't any Session. It isn't neccesary create `sessionStatus` from Icall::sessionState()
}

MegaChatCallPrivate::MegaChatCallPrivate(const MegaChatCallPrivate &call)
{
    this->status = call.getStatus();
    this->chatid = call.getChatid();
    this->callid = call.getId();
    this->mIsCaller = call.isOutgoing();
    this->localAVFlags = call.localAVFlags;
    this->remoteAVFlags = call.remoteAVFlags;
    this->changed = call.changed;
    this->initialTs = call.initialTs;
    this->finalTs = call.finalTs;
    this->temporaryError = call.temporaryError;
    this->termCode = call.termCode;
    this->localTermCode = call.localTermCode;
    this->ringing = call.ringing;
    this->ignored = call.ignored;
    this->sessionStatus = call.sessionStatus;
    this->peerId = call.peerId;
}

MegaChatCallPrivate::~MegaChatCallPrivate()
{
}

MegaChatCall *MegaChatCallPrivate::copy()
{
    return new MegaChatCallPrivate(*this);
}

int MegaChatCallPrivate::getStatus() const
{
    return status;
}

MegaChatHandle MegaChatCallPrivate::getChatid() const
{
    return chatid;
}

MegaChatHandle MegaChatCallPrivate::getId() const
{
    return callid;
}

bool MegaChatCallPrivate::hasLocalAudio()
{
    return localAVFlags.audio();
}

bool MegaChatCallPrivate::hasRemoteAudio()
{
    return remoteAVFlags.audio();
}

bool MegaChatCallPrivate::hasLocalVideo()
{
    return localAVFlags.video();
}

bool MegaChatCallPrivate::hasRemoteVideo()
{
    return remoteAVFlags.video();
}

int MegaChatCallPrivate::getChanges() const
{
    return changed;
}

bool MegaChatCallPrivate::hasChanged(int changeType) const
{
    return (changed & changeType);
}

int64_t MegaChatCallPrivate::getDuration() const
{
    int64_t duration = 0;

    if (initialTs > 0)
    {
        if (finalTs > 0)
        {
            duration = finalTs - initialTs;
        }
        else
        {
            duration = time(NULL) - initialTs;
        }
    }

    return duration;
}

int64_t MegaChatCallPrivate::getInitialTimeStamp() const
{
    return initialTs;
}

int64_t MegaChatCallPrivate::getFinalTimeStamp() const
{
    return finalTs;
}

const char *MegaChatCallPrivate::getTemporaryError() const
{
    return temporaryError.c_str();
}

int MegaChatCallPrivate::getTermCode() const
{
    return termCode;
}

bool MegaChatCallPrivate::isLocalTermCode() const
{
    return localTermCode;
}

bool MegaChatCallPrivate::isRinging() const
{
    return ringing;
}

int MegaChatCallPrivate::getSessionStatus(MegaChatHandle peerId) const
{
    int status = SESSION_STATUS_NO_SESSION;

    auto sessionStatusIt = sessionStatus.find(peerId);
    if (sessionStatusIt != sessionStatus.end())
    {
        status = sessionStatusIt->second;
    }

    return status;
}

MegaChatHandle MegaChatCallPrivate::getPeerSessionStatusChange() const
{
    return peerId;
}

bool MegaChatCallPrivate::isIgnored() const
{
    return ignored;
}

bool MegaChatCallPrivate::isIncoming() const
{
    return !mIsCaller;
}

bool MegaChatCallPrivate::isOutgoing() const
{
    return mIsCaller;
}

void MegaChatCallPrivate::setStatus(int status)
{
    this->status = status;
    changed |= MegaChatCall::CHANGE_TYPE_STATUS;
}

void MegaChatCallPrivate::setLocalAudioVideoFlags(AvFlags localAVFlags)
{
    this->localAVFlags = localAVFlags;
    changed |= MegaChatCall::CHANGE_TYPE_LOCAL_AVFLAGS;
}

void MegaChatCallPrivate::setRemoteAudioVideoFlags(AvFlags remoteAVFlags)
{
    this->remoteAVFlags = remoteAVFlags;
    changed |= MegaChatCall::CHANGE_TYPE_REMOTE_AVFLAGS;
}

void MegaChatCallPrivate::setInitialTimeStamp(int64_t timeStamp)
{
    initialTs = timeStamp;
}

void MegaChatCallPrivate::setFinalTimeStamp(int64_t timeStamp)
{
    if (initialTs > 0)
    {
        finalTs = timeStamp;
    }
}

void MegaChatCallPrivate::removeChanges()
{
    changed = 0;
    temporaryError.clear();
}

void MegaChatCallPrivate::setError(const string &temporaryError)
{
    this->temporaryError = temporaryError;
    changed |= MegaChatCall::CHANGE_TYPE_TEMPORARY_ERROR;
}

void MegaChatCallPrivate::setTermCode(rtcModule::TermCode termCode)
{
    assert(this->termCode == MegaChatCall::TERM_CODE_NOT_FINISHED);
    convertTermCode(termCode);
}

void MegaChatCallPrivate::convertTermCode(rtcModule::TermCode termCode)
{
    // Last four bits indicate the termination code and fifth bit indicate local or peer
    switch (termCode & (~rtcModule::TermCode::kPeer))
    {
        case rtcModule::TermCode::kUserHangup:
            this->termCode = MegaChatCall::TERM_CODE_USER_HANGUP;
            break;        
        case rtcModule::TermCode::kCallReqCancel:
            this->termCode = MegaChatCall::TERM_CODE_CALL_REQ_CANCEL;
            break;
        case rtcModule::TermCode::kCallRejected:
            this->termCode = MegaChatCall::TERM_CODE_CALL_REJECT;
            break;
        case rtcModule::TermCode::kAnsElsewhere:
            this->termCode = MegaChatCall::TERM_CODE_ANSWER_ELSE_WHERE;
            break;
        case rtcModule::TermCode::kRejElsewhere:
            this->termCode = MegaChatCall::TEMR_CODE_REJECT_ELSE_WHERE;
            break;
        case rtcModule::TermCode::kAnswerTimeout:
            this->termCode = MegaChatCall::TERM_CODE_ANSWER_TIMEOUT;
            break;
        case rtcModule::TermCode::kRingOutTimeout:
            this->termCode = MegaChatCall::TERM_CODE_RING_OUT_TIMEOUT;
            break;
        case rtcModule::TermCode::kAppTerminating:
            this->termCode = MegaChatCall::TERM_CODE_APP_TERMINATING;
            break;
        case rtcModule::TermCode::kBusy:
            this->termCode = MegaChatCall::TERM_CODE_BUSY;
            break;
        case rtcModule::TermCode::kNotFinished:
            this->termCode = MegaChatCall::TERM_CODE_NOT_FINISHED;
            break;
        case rtcModule::TermCode::kDestroyByCallCollision:
            this->termCode = MegaChatCall::TERM_CODE_DESTROY_BY_COLLISION;
            break;
        case rtcModule::TermCode::kCallGone:
        case rtcModule::TermCode::kInvalid:
        default:
            this->termCode = MegaChatCall::TERM_CODE_ERROR;
            break;
    }

    if (termCode & rtcModule::TermCode::kPeer)
    {
        localTermCode = false;
    }
    else
    {
        localTermCode = true;
    }
}

void MegaChatCallPrivate::setIsRinging(bool ringing)
{
    this->ringing = ringing;
    changed |= MegaChatCall::CHANGE_TYPE_RINGING_STATUS;
}

void MegaChatCallPrivate::setSessionStatus(uint8_t status, MegaChatHandle peer)
{
    this->sessionStatus[peer] = status;
    peerId = peer;
    changed |= MegaChatCall::CHANGE_TYPE_SESSION_STATUS;
}

void MegaChatCallPrivate::removeSession(MegaChatHandle peer)
{
    this->sessionStatus.erase(peer);
}

void MegaChatCallPrivate::setIgnoredCall(bool ignored)
{
    this->ignored = ignored;
}

MegaChatVideoReceiver::MegaChatVideoReceiver(MegaChatApiImpl *chatApi, rtcModule::ICall *call, bool local)
{
    this->chatApi = chatApi;
    chatid = call->chat().chatId();
    this->local = local;
}

MegaChatVideoReceiver::~MegaChatVideoReceiver()
{
}

void* MegaChatVideoReceiver::getImageBuffer(unsigned short width, unsigned short height, void*& userData)
{
    MegaChatVideoFrame *frame = new MegaChatVideoFrame;
    frame->width = width;
    frame->height = height;
    frame->buffer = new byte[width * height * 4];  // in format ARGB: 4 bytes per pixel
    userData = frame;
    return frame->buffer;
}

void MegaChatVideoReceiver::frameComplete(void *userData)
{
    chatApi->videoMutex.lock();
    MegaChatVideoFrame *frame = (MegaChatVideoFrame *)userData;
    if(local)
    {
        chatApi->fireOnChatLocalVideoData(chatid, frame->width, frame->height, (char *)frame->buffer);
    }
    else
    {
        chatApi->fireOnChatRemoteVideoData(chatid, frame->width, frame->height, (char *)frame->buffer);
    }
    chatApi->videoMutex.unlock();
    delete frame->buffer;
    delete frame;
}

void MegaChatVideoReceiver::onVideoAttach()
{
}

void MegaChatVideoReceiver::onVideoDetach()
{
}

void MegaChatVideoReceiver::clearViewport()
{
}

void MegaChatVideoReceiver::released()
{
}

rtcModule::ICallHandler *MegaChatRoomHandler::callHandler()
{
    return chatApiImpl->findChatCallHandler(chatid);
}
#endif

MegaChatRoomHandler::MegaChatRoomHandler(MegaChatApiImpl *chatApiImpl, MegaChatApi *chatApi, MegaChatHandle chatid)
{
    this->chatApiImpl = chatApiImpl;
    this->chatApi = chatApi;
    this->chatid = chatid;

    this->mRoom = NULL;
    this->mChat = NULL;
}

void MegaChatRoomHandler::addChatRoomListener(MegaChatRoomListener *listener)
{
    roomListeners.insert(listener);
}

void MegaChatRoomHandler::removeChatRoomListener(MegaChatRoomListener *listener)
{
    roomListeners.erase(listener);
}

void MegaChatRoomHandler::fireOnChatRoomUpdate(MegaChatRoom *chat)
{
    for(set<MegaChatRoomListener *>::iterator it = roomListeners.begin(); it != roomListeners.end() ; it++)
    {
        (*it)->onChatRoomUpdate(chatApi, chat);
    }

    delete chat;
}

void MegaChatRoomHandler::fireOnMessageLoaded(MegaChatMessage *msg)
{
    for(set<MegaChatRoomListener *>::iterator it = roomListeners.begin(); it != roomListeners.end() ; it++)
    {
        (*it)->onMessageLoaded(chatApi, msg);
    }

    delete msg;
}

void MegaChatRoomHandler::fireOnMessageReceived(MegaChatMessage *msg)
{
    for(set<MegaChatRoomListener *>::iterator it = roomListeners.begin(); it != roomListeners.end() ; it++)
    {
        (*it)->onMessageReceived(chatApi, msg);
    }

    delete msg;
}

void MegaChatRoomHandler::fireOnMessageUpdate(MegaChatMessage *msg)
{
    for(set<MegaChatRoomListener *>::iterator it = roomListeners.begin(); it != roomListeners.end() ; it++)
    {
        (*it)->onMessageUpdate(chatApi, msg);
    }

    delete msg;
}

void MegaChatRoomHandler::fireOnHistoryReloaded(MegaChatRoom *chat)
{
    for(set<MegaChatRoomListener *>::iterator it = roomListeners.begin(); it != roomListeners.end() ; it++)
    {
        (*it)->onHistoryReloaded(chatApi, chat);
    }

    delete chat;
}

void MegaChatRoomHandler::onUserTyping(karere::Id user)
{
    MegaChatRoomPrivate *chat = (MegaChatRoomPrivate *) chatApiImpl->getChatRoom(chatid);
    chat->setUserTyping(user.val);

    fireOnChatRoomUpdate(chat);
}

void MegaChatRoomHandler::onUserStopTyping(karere::Id user)
{
    MegaChatRoomPrivate *chat = (MegaChatRoomPrivate *) chatApiImpl->getChatRoom(chatid);
    chat->setUserStopTyping(user.val);

    fireOnChatRoomUpdate(chat);
}

void MegaChatRoomHandler::onLastTextMessageUpdated(const chatd::LastTextMsg& msg)
{
    if (mRoom)
    {
        // forward the event to the chatroom, so chatlist items also receive the notification
        mRoom->onLastTextMessageUpdated(msg);
    }
}

void MegaChatRoomHandler::onLastMessageTsUpdated(uint32_t ts)
{
    if (mRoom)
    {
        // forward the event to the chatroom, so chatlist items also receive the notification
        mRoom->onLastMessageTsUpdated(ts);
    }
}

void MegaChatRoomHandler::onHistoryReloaded()
{
    MegaChatRoomPrivate *chat = (MegaChatRoomPrivate *) chatApiImpl->getChatRoom(chatid);
    fireOnHistoryReloaded(chat);
}

bool MegaChatRoomHandler::isRevoked(MegaChatHandle h)
{
    auto it = attachmentsAccess.find(h);
    if (it != attachmentsAccess.end())
    {
        return !it->second;
    }

    return false;
}

void MegaChatRoomHandler::handleHistoryMessage(MegaChatMessage *message)
{
    if (message->getType() == MegaChatMessage::TYPE_NODE_ATTACHMENT)
    {
        MegaNodeList *nodeList = message->getMegaNodeList();
        for (int i = 0; i < nodeList->size(); i++)
        {
            MegaChatHandle h = nodeList->get(i)->getHandle();
            auto itAccess = attachmentsAccess.find(h);
            if (itAccess == attachmentsAccess.end())
            {
                attachmentsAccess[h] = true;
            }
            attachmentsIds[h].insert(message->getMsgId());
        }
    }
    else if (message->getType() == MegaChatMessage::TYPE_REVOKE_NODE_ATTACHMENT)
    {
        MegaChatHandle h = message->getHandleOfAction();
        auto itAccess = attachmentsAccess.find(h);
        if (itAccess == attachmentsAccess.end())
        {
            attachmentsAccess[h] = false;
        }
    }
}

std::set<MegaChatHandle> *MegaChatRoomHandler::handleNewMessage(MegaChatMessage *message)
{
    set <MegaChatHandle> *msgToUpdate = NULL;

    // new messages overwrite any current access to nodes
    if (message->getType() == MegaChatMessage::TYPE_NODE_ATTACHMENT)
    {
        MegaNodeList *nodeList = message->getMegaNodeList();
        for (int i = 0; i < nodeList->size(); i++)
        {
            MegaChatHandle h = nodeList->get(i)->getHandle();
            auto itAccess = attachmentsAccess.find(h);
            if (itAccess != attachmentsAccess.end() && !itAccess->second)
            {
                // access changed from revoked to granted --> update attachment messages
                if (!msgToUpdate)
                {
                    msgToUpdate = new set <MegaChatHandle>;
                }
                msgToUpdate->insert(attachmentsIds[h].begin(), attachmentsIds[h].end());
            }
            attachmentsAccess[h] = true;
            attachmentsIds[h].insert(message->getMsgId());
        }
    }
    else if (message->getType() == MegaChatMessage::TYPE_REVOKE_NODE_ATTACHMENT)
    {
        MegaChatHandle h = message->getHandleOfAction();
        auto itAccess = attachmentsAccess.find(h);
        if (itAccess != attachmentsAccess.end() && itAccess->second)
        {
            // access changed from granted to revoked --> update attachment messages
            if (!msgToUpdate)
            {
                msgToUpdate = new set <MegaChatHandle>;
            }
            msgToUpdate->insert(attachmentsIds[h].begin(), attachmentsIds[h].end());
        }
        attachmentsAccess[h] = false;
    }

    return msgToUpdate;
}

void MegaChatRoomHandler::onMemberNameChanged(uint64_t /*userid*/, const std::string &/*newName*/)
{
    MegaChatRoomPrivate *chat = (MegaChatRoomPrivate *) chatApiImpl->getChatRoom(chatid);
    chat->setMembersUpdated();

    fireOnChatRoomUpdate(chat);
}

void MegaChatRoomHandler::onChatArchived(bool archived)
{
    MegaChatRoomPrivate *chat = (MegaChatRoomPrivate *) chatApiImpl->getChatRoom(chatid);
    chat->setArchived(archived);

    fireOnChatRoomUpdate(chat);
}

void MegaChatRoomHandler::onTitleChanged(const string &title)
{
    MegaChatRoomPrivate *chat = (MegaChatRoomPrivate *) chatApiImpl->getChatRoom(chatid);
    chat->setTitle(title);

    fireOnChatRoomUpdate(chat);
}

void MegaChatRoomHandler::onChatModeChanged(bool mode)
{
    MegaChatRoomPrivate *chat = (MegaChatRoomPrivate *) chatApiImpl->getChatRoom(chatid);
    chat->setChatMode(mode);

    fireOnChatRoomUpdate(chat);
}

void MegaChatRoomHandler::onUnreadCountChanged(int count)
{
    MegaChatRoomPrivate *chat = (MegaChatRoomPrivate *) chatApiImpl->getChatRoom(chatid);
    chat->setUnreadCount(count);

    fireOnChatRoomUpdate(chat);
}

void MegaChatRoomHandler::onPreviewersCountUpdate(uint32_t numPrev)
{
    MegaChatRoomPrivate *chat = (MegaChatRoomPrivate *) chatApiImpl->getChatRoom(chatid);
    chat->setNumPreviewers(numPrev);

    fireOnChatRoomUpdate(chat);
}

void MegaChatRoomHandler::init(Chat &chat, DbInterface *&)
{
    mChat = &chat;
    mRoom = chatApiImpl->findChatRoom(chatid);

    attachmentsAccess.clear();
    attachmentsIds.clear();
    mChat->resetListenerState();
}

void MegaChatRoomHandler::onDestroy()
{
    mChat = NULL;
    mRoom = NULL;
    attachmentsAccess.clear();
    attachmentsIds.clear();
}

void MegaChatRoomHandler::onRecvNewMessage(Idx idx, Message &msg, Message::Status status)
{
    MegaChatMessagePrivate *message = new MegaChatMessagePrivate(msg, status, idx);
    set <MegaChatHandle> *msgToUpdate = handleNewMessage(message);

    fireOnMessageReceived(message);

    if (msgToUpdate)
    {
        for (auto itMsgId = msgToUpdate->begin(); itMsgId != msgToUpdate->end(); itMsgId++)
        {
            MegaChatMessagePrivate *msg = (MegaChatMessagePrivate *)chatApiImpl->getMessage(chatid, *itMsgId);
            if (msg)
            {
                msg->setAccess();
                fireOnMessageUpdate(msg);
            }
        }
        delete msgToUpdate;
    }

    if (mRoom)
    {
        // forward the event to the chatroom, so chatlist items also receive the notification
        mRoom->onRecvNewMessage(idx, msg, status);
    }
}

void MegaChatRoomHandler::onRecvHistoryMessage(Idx idx, Message &msg, Message::Status status, bool /*isLocal*/)
{
    MegaChatMessagePrivate *message = new MegaChatMessagePrivate(msg, status, idx);
    handleHistoryMessage(message);

    fireOnMessageLoaded(message);
}

void MegaChatRoomHandler::onHistoryDone(chatd::HistSource /*source*/)
{
    fireOnMessageLoaded(NULL);
}

void MegaChatRoomHandler::onUnsentMsgLoaded(chatd::Message &msg)
{
    Message::Status status = (Message::Status) MegaChatMessage::STATUS_SENDING;
    MegaChatMessagePrivate *message = new MegaChatMessagePrivate(msg, status, MEGACHAT_INVALID_INDEX);
    fireOnMessageLoaded(message);
}

void MegaChatRoomHandler::onUnsentEditLoaded(chatd::Message &msg, bool oriMsgIsSending)
{
    Idx index = MEGACHAT_INVALID_INDEX;
    if (!oriMsgIsSending)   // original message was already sent
    {
        index = mChat->msgIndexFromId(msg.id());
    }
    MegaChatMessagePrivate *message = new MegaChatMessagePrivate(msg, Message::kSending, index);
    message->setContentChanged();
    fireOnMessageLoaded(message);
}

void MegaChatRoomHandler::onMessageConfirmed(Id msgxid, const Message &msg, Idx idx)
{
    MegaChatMessagePrivate *message = new MegaChatMessagePrivate(msg, Message::kServerReceived, idx);
    message->setStatus(MegaChatMessage::STATUS_SERVER_RECEIVED);
    message->setTempId(msgxid);     // to allow the app to find the "temporal" message

    std::set <MegaChatHandle> *msgToUpdate = handleNewMessage(message);

    fireOnMessageUpdate(message);

    if (msgToUpdate)
    {
        for (auto itMsgId = msgToUpdate->begin(); itMsgId != msgToUpdate->end(); itMsgId++)
        {
            MegaChatMessagePrivate *msgUpdated = (MegaChatMessagePrivate *)chatApiImpl->getMessage(chatid, *itMsgId);
            if (msgUpdated)
            {
                msgUpdated->setAccess();
                fireOnMessageUpdate(msgUpdated);
            }
        }
        delete msgToUpdate;
    }
}

void MegaChatRoomHandler::onMessageRejected(const Message &msg, uint8_t reason)
{
    MegaChatMessagePrivate *message = new MegaChatMessagePrivate(msg, Message::kServerRejected, MEGACHAT_INVALID_INDEX);
    message->setStatus(MegaChatMessage::STATUS_SERVER_REJECTED);
    message->setCode(reason);
    fireOnMessageUpdate(message);
}

void MegaChatRoomHandler::onMessageStatusChange(Idx idx, Message::Status status, const Message &msg)
{
    MegaChatMessagePrivate *message = new MegaChatMessagePrivate(msg, status, idx);
    message->setStatus(status);
    fireOnMessageUpdate(message);

    if (msg.userid != chatApi->getMyUserHandle() && status == chatd::Message::kSeen)  // received message from a peer changed to seen
    {
        MegaChatMessagePrivate *message = new MegaChatMessagePrivate(msg, status, idx);
        chatApiImpl->fireOnChatNotification(chatid, message);
    }
}

void MegaChatRoomHandler::onMessageEdited(const Message &msg, chatd::Idx idx)
{
    Message::Status status = mChat->getMsgStatus(msg, idx);
    MegaChatMessagePrivate *message = new MegaChatMessagePrivate(msg, status, idx);
    message->setContentChanged();
    fireOnMessageUpdate(message);

    //TODO: check a truncate always comes as an edit, even if no history exist at all (new chat)
    // and, if so, remove the block from `onRecvNewMessage()`
    if ( (msg.type == chatd::Message::kMsgTruncate) // truncate received from a peer or from myself in another client
         || (msg.userid != chatApi->getMyUserHandle() && status == chatd::Message::kNotSeen) )    // received message from a peer, still unseen, was edited / deleted
    {
        MegaChatMessagePrivate *message = new MegaChatMessagePrivate(msg, status, idx);
        chatApiImpl->fireOnChatNotification(chatid, message);
    }
}

void MegaChatRoomHandler::onEditRejected(const Message &msg, ManualSendReason reason)
{
    MegaChatMessagePrivate *message = new MegaChatMessagePrivate(msg, Message::kSendingManual, MEGACHAT_INVALID_INDEX);
    if (reason == ManualSendReason::kManualSendEditNoChange)
    {
        API_LOG_WARNING("Edit message rejected because of same content");
        message->setStatus(mChat->getMsgStatus(msg, msg.id()));
    }
    else
    {
        API_LOG_WARNING("Edit message rejected, reason: %d", reason);
        message->setCode(reason);
    }
    fireOnMessageUpdate(message);
}

void MegaChatRoomHandler::onOnlineStateChange(ChatState state)
{
    if (mRoom)
    {
        // forward the event to the chatroom, so chatlist items also receive the notification
        mRoom->onOnlineStateChange(state);
    }
}

void MegaChatRoomHandler::onUserJoin(Id userid, Priv privilege)
{
    if (mRoom)
    {
        // forward the event to the chatroom, so chatlist items also receive the notification
        mRoom->onUserJoin(userid, privilege);

        MegaChatRoomPrivate *chatroom = new MegaChatRoomPrivate(*mRoom);
        if (userid.val == chatApiImpl->getMyUserHandle())
        {
            chatroom->setOwnPriv(privilege);
        }
        else
        {
            chatroom->setMembersUpdated();
        }
        fireOnChatRoomUpdate(chatroom);
    }
}

void MegaChatRoomHandler::onUserLeave(Id userid)
{
    if (mRoom)
    {
        // forward the event to the chatroom, so chatlist items also receive the notification
        mRoom->onUserLeave(userid);

        MegaChatRoomPrivate *chatroom = new MegaChatRoomPrivate(*mRoom);
        chatroom->setMembersUpdated();
        fireOnChatRoomUpdate(chatroom);
    }
}

void MegaChatRoomHandler::onRejoinedChat()
{
    if (mRoom)
    {
        MegaChatRoomPrivate *chatroom = new MegaChatRoomPrivate(*mRoom);
        fireOnChatRoomUpdate(chatroom);
    }
}

void MegaChatRoomHandler::onExcludedFromChat()
{
    if (mRoom)
    {
        MegaChatRoomPrivate *chatroom = new MegaChatRoomPrivate(*mRoom);
        chatroom->setClosed();
        fireOnChatRoomUpdate(chatroom);
    }
}

void MegaChatRoomHandler::onUnreadChanged()
{
    if (mRoom)
    {
        // forward the event to the chatroom, so chatlist items also receive the notification
        mRoom->onUnreadChanged();

        if (mChat)
        {
            MegaChatRoomPrivate *chatroom = new MegaChatRoomPrivate(*mRoom);
            chatroom->setUnreadCount(mChat->unreadMsgCount());
            fireOnChatRoomUpdate(chatroom);
        }
    }
}

void MegaChatRoomHandler::onPreviewersUpdate()
{
    if (mRoom)
    {
        // forward the event to the chatroom, so chatlist items also receive the notification
        mRoom->onPreviewersUpdate();
        onPreviewersCountUpdate(mChat->getNumPreviewers());
    }
}

void MegaChatRoomHandler::onManualSendRequired(chatd::Message *msg, uint64_t id, chatd::ManualSendReason reason)
{
    MegaChatMessagePrivate *message = new MegaChatMessagePrivate(*msg, Message::kSendingManual, MEGACHAT_INVALID_INDEX);
    delete msg; // we take ownership of the Message

    message->setStatus(MegaChatMessage::STATUS_SENDING_MANUAL);
    message->setRowId(id); // identifier for the manual-send queue, for removal from queue
    message->setCode(reason);
    fireOnMessageLoaded(message);
}


MegaChatErrorPrivate::MegaChatErrorPrivate(const string &msg, int code, int type)
    : ::promise::Error(msg, code, type)
{
    this->setHandled();
}

MegaChatErrorPrivate::MegaChatErrorPrivate(int code, int type)
    : ::promise::Error(MegaChatErrorPrivate::getGenericErrorString(code), code, type)
{
    this->setHandled();
}

const char* MegaChatErrorPrivate::getGenericErrorString(int errorCode)
{
    switch(errorCode)
    {
    case ERROR_OK:
        return "No error";
    case ERROR_ARGS:
        return "Invalid argument";
    case ERROR_ACCESS:
        return "Access denied";
    case ERROR_NOENT:
        return "Resouce does not exist";
    case ERROR_EXIST:
        return "Resource already exists";
    case ERROR_UNKNOWN:
    default:
        return "Unknown error";
    }
}


MegaChatErrorPrivate::MegaChatErrorPrivate(const MegaChatErrorPrivate *error)
    : ::promise::Error(error->getErrorString(), error->getErrorCode(), error->getErrorType())
{
    this->setHandled();
}

int MegaChatErrorPrivate::getErrorCode() const
{
    return code();
}

int MegaChatErrorPrivate::getErrorType() const
{
    return type();
}

const char *MegaChatErrorPrivate::getErrorString() const
{
    return what();
}

const char *MegaChatErrorPrivate::toString() const
{
    char *errorString = new char[msg().size()+1];
    strcpy(errorString, what());
    return errorString;
}

MegaChatError *MegaChatErrorPrivate::copy()
{
    return new MegaChatErrorPrivate(this);
}


MegaChatRoomListPrivate::MegaChatRoomListPrivate()
{

}

MegaChatRoomListPrivate::MegaChatRoomListPrivate(const MegaChatRoomListPrivate *list)
{
    MegaChatRoomPrivate *chat;

    for (unsigned int i = 0; i < list->size(); i++)
    {
        chat = new MegaChatRoomPrivate(list->get(i));
        this->list.push_back(chat);
    }
}

MegaChatRoomList *MegaChatRoomListPrivate::copy() const
{
    return new MegaChatRoomListPrivate(this);
}

const MegaChatRoom *MegaChatRoomListPrivate::get(unsigned int i) const
{
    if (i >= size())
    {
        return NULL;
    }
    else
    {
        return list.at(i);
    }
}

unsigned int MegaChatRoomListPrivate::size() const
{
    return list.size();
}

void MegaChatRoomListPrivate::addChatRoom(MegaChatRoom *chat)
{
    list.push_back(chat);
}


MegaChatRoomPrivate::MegaChatRoomPrivate(const MegaChatRoom *chat)
{
    this->chatid = chat->getChatId();
    this->priv = (privilege_t) chat->getOwnPrivilege();
    for (unsigned int i = 0; i < chat->getPeerCount(); i++)
    {
        MegaChatHandle uh = chat->getPeerHandle(i);
        peers.push_back(userpriv_pair(uh, (privilege_t) chat->getPeerPrivilege(i)));
        peerFirstnames.push_back(chat->getPeerFirstname(i));
        peerLastnames.push_back(chat->getPeerLastname(i));
        peerEmails.push_back(chat->getPeerEmail(i));
    }
    this->group = chat->isGroup();
    this->mPublicChat = chat->isPublic();
    this->mAuthToken = chat->getAuthorizationToken() ? Id(chat->getAuthorizationToken()) : Id::inval();
    this->title = chat->getTitle();
    this->mHasCustomTitle = chat->hasCustomTitle();
    this->unreadCount = chat->getUnreadCount();
    this->active = chat->isActive();
    this->archived = chat->isArchived();
    this->changed = chat->getChanges();
    this->uh = chat->getUserTyping();
    this->mNumPreviewers = chat->getNumPreviewers();
}

MegaChatRoomPrivate::MegaChatRoomPrivate(const ChatRoom &chat)
{
    this->changed = 0;
    this->chatid = chat.chatid();
    this->priv = (privilege_t) chat.ownPriv();
    this->group = chat.isGroup();
    this->mPublicChat = chat.publicChat();
    this->mAuthToken = Id(chat.getPublicHandle());
    assert(!chat.previewMode() || (chat.previewMode() && mAuthToken.isValid()));
    this->title = chat.titleString();
    this->mHasCustomTitle = chat.isGroup() ? ((GroupChatRoom*)&chat)->hasTitle() : false;
    this->unreadCount = chat.chat().unreadMsgCount();
    this->active = chat.isActive();
    this->archived = chat.isArchived();
    this->uh = MEGACHAT_INVALID_HANDLE;
    this->mNumPreviewers = chat.chat().getNumPreviewers();

    if (group)
    {
        GroupChatRoom &groupchat = (GroupChatRoom&) chat;
        GroupChatRoom::MemberMap peers = groupchat.peers();

        GroupChatRoom::MemberMap::iterator it;
        for (it = peers.begin(); it != peers.end(); it++)
        {
            this->peers.push_back(userpriv_pair(it->first, (privilege_t) it->second->priv()));

            const char *buffer = MegaChatRoomPrivate::firstnameFromBuffer(it->second->name());
            this->peerFirstnames.push_back(buffer ? buffer : "");
            delete [] buffer;

            buffer = MegaChatRoomPrivate::lastnameFromBuffer(it->second->name());
            this->peerLastnames.push_back(buffer ? buffer : "");
            delete [] buffer;

            this->peerEmails.push_back(it->second->email());
        }
    }
    else
    {
        PeerChatRoom &peerchat = (PeerChatRoom&) chat;
        privilege_t priv = (privilege_t) peerchat.peerPrivilege();
        handle uh = peerchat.peer();
        this->peers.push_back(userpriv_pair(uh, priv));

        Contact *contact = peerchat.contact();
        if (contact)
        {
            string name = contact->titleString();

            const char *buffer = MegaChatRoomPrivate::firstnameFromBuffer(name);
            this->peerFirstnames.push_back(buffer ? buffer : "");
            delete [] buffer;

            buffer = MegaChatRoomPrivate::lastnameFromBuffer(name);
            this->peerLastnames.push_back(buffer ? buffer : "");
            delete [] buffer;
        }
        else    // we don't have firstname and lastname individually
        {
            this->peerFirstnames.push_back(title);
            this->peerLastnames.push_back("");
        }


        this->peerEmails.push_back(peerchat.email());
    }
}

MegaChatRoom *MegaChatRoomPrivate::copy() const
{
    return new MegaChatRoomPrivate(this);
}

MegaChatHandle MegaChatRoomPrivate::getChatId() const
{
    return chatid;
}

int MegaChatRoomPrivate::getOwnPrivilege() const
{
    return priv;
}

unsigned int MegaChatRoomPrivate::getNumPreviewers() const
{
   return mNumPreviewers;
}

int MegaChatRoomPrivate::getPeerPrivilegeByHandle(MegaChatHandle userhandle) const
{
    for (unsigned int i = 0; i < peers.size(); i++)
    {
        if (peers.at(i).first == userhandle)
        {
            return peers.at(i).second;
        }
    }

    return PRIV_UNKNOWN;
}

const char *MegaChatRoomPrivate::getPeerFirstnameByHandle(MegaChatHandle userhandle) const
{
    for (unsigned int i = 0; i < peers.size(); i++)
    {
        if (peers.at(i).first == userhandle)
        {
            return peerFirstnames.at(i).c_str();
        }
    }

    return NULL;
}

const char *MegaChatRoomPrivate::getPeerLastnameByHandle(MegaChatHandle userhandle) const
{
    for (unsigned int i = 0; i < peers.size(); i++)
    {
        if (peers.at(i).first == userhandle)
        {
            return peerLastnames.at(i).c_str();
        }
    }

    return NULL;
}

const char *MegaChatRoomPrivate::getPeerFullnameByHandle(MegaChatHandle userhandle) const
{
    for (unsigned int i = 0; i < peers.size(); i++)
    {
        if (peers.at(i).first == userhandle)
        {
            string ret = peerFirstnames.at(i);
            if (!peerFirstnames.at(i).empty() && !peerLastnames.at(i).empty())
            {
                ret.append(" ");
            }
            ret.append(peerLastnames.at(i));

            return MegaApi::strdup(ret.c_str());
        }
    }

    return NULL;
}

const char *MegaChatRoomPrivate::getPeerEmailByHandle(MegaChatHandle userhandle) const
{
    for (unsigned int i = 0; i < peerEmails.size(); i++)
    {
        if (peers.at(i).first == userhandle)
        {
            return peerEmails.at(i).c_str();
        }
    }

    return NULL;
}

int MegaChatRoomPrivate::getPeerPrivilege(unsigned int i) const
{
    if (i >= peers.size())
    {
        return MegaChatRoom::PRIV_UNKNOWN;
    }

    return peers.at(i).second;
}

unsigned int MegaChatRoomPrivate::getPeerCount() const
{
    return peers.size();
}

MegaChatHandle MegaChatRoomPrivate::getPeerHandle(unsigned int i) const
{
    if (i >= peers.size())
    {
        return MEGACHAT_INVALID_HANDLE;
    }

    return peers.at(i).first;
}

const char *MegaChatRoomPrivate::getPeerFirstname(unsigned int i) const
{
    if (i >= peerFirstnames.size())
    {
        return NULL;
    }

    return peerFirstnames.at(i).c_str();
}

const char *MegaChatRoomPrivate::getPeerLastname(unsigned int i) const
{
    if (i >= peerLastnames.size())
    {
        return NULL;
    }

    return peerLastnames.at(i).c_str();
}

const char *MegaChatRoomPrivate::getPeerFullname(unsigned int i) const
{
    if (i >= peerLastnames.size() || i >= peerFirstnames.size())
    {
        return NULL;
    }

    string ret = peerFirstnames.at(i);
    if (!peerFirstnames.at(i).empty() && !peerLastnames.at(i).empty())
    {
        ret.append(" ");
    }
    ret.append(peerLastnames.at(i));

    return MegaApi::strdup(ret.c_str());
}

const char *MegaChatRoomPrivate::getPeerEmail(unsigned int i) const
{
    if (i >= peerEmails.size())
    {
        return NULL;
    }

    return peerEmails.at(i).c_str();
}

bool MegaChatRoomPrivate::isGroup() const
{
    return group;
}

bool MegaChatRoomPrivate::isPublic() const
{
    return mPublicChat;
}

bool MegaChatRoomPrivate::isPreview() const
{
    return mAuthToken.isValid();
}

const char *MegaChatRoomPrivate::getAuthorizationToken() const
{
    if (mAuthToken.isValid())
    {
        return strdup(mAuthToken.toString(Id::CHATLINKHANDLE).c_str());
    }

    return NULL;
}

const char *MegaChatRoomPrivate::getTitle() const
{
    return title.c_str();
}

bool MegaChatRoomPrivate::hasCustomTitle() const
{
    return mHasCustomTitle;
}

bool MegaChatRoomPrivate::isActive() const
{
    return active;
}

bool MegaChatRoomPrivate::isArchived() const
{
    return archived;
}

int MegaChatRoomPrivate::getChanges() const
{
    return changed;
}

bool MegaChatRoomPrivate::hasChanged(int changeType) const
{
    return (changed & changeType);
}

int MegaChatRoomPrivate::getUnreadCount() const
{
    return unreadCount;
}

MegaChatHandle MegaChatRoomPrivate::getUserTyping() const
{
    return uh;
}

void MegaChatRoomPrivate::setOwnPriv(int ownPriv)
{
    this->priv = (privilege_t) ownPriv;
    this->changed |= MegaChatRoom::CHANGE_TYPE_OWN_PRIV;
}

void MegaChatRoomPrivate::setTitle(const string& title)
{
    this->title = title;
    this->changed |= MegaChatRoom::CHANGE_TYPE_TITLE;
}

void MegaChatRoomPrivate::setUnreadCount(int count)
{
    this->unreadCount = count;
    this->changed |= MegaChatRoom::CHANGE_TYPE_UNREAD_COUNT;
}

void MegaChatRoomPrivate::setNumPreviewers(unsigned int numPrev)
{
    this->mNumPreviewers = numPrev;
    this->changed |= MegaChatRoom::CHANGE_TYPE_UPDATE_PREVIEWERS;
}

void MegaChatRoomPrivate::setMembersUpdated()
{
    this->changed |= MegaChatRoom::CHANGE_TYPE_PARTICIPANTS;
}

void MegaChatRoomPrivate::setUserTyping(MegaChatHandle uh)
{
    this->uh = uh;
    this->changed |= MegaChatRoom::CHANGE_TYPE_USER_TYPING;
}

void MegaChatRoomPrivate::setUserStopTyping(MegaChatHandle uh)
{
    this->uh = uh;
    this->changed |= MegaChatRoom::CHANGE_TYPE_USER_STOP_TYPING;
}

void MegaChatRoomPrivate::setClosed()
{
    this->changed |= MegaChatRoom::CHANGE_TYPE_CLOSED;
}

void MegaChatRoomPrivate::setChatMode(bool mode)
{
    this->mPublicChat = mode;
    this->changed |= MegaChatListItem::CHANGE_TYPE_CHAT_MODE;
}

void MegaChatRoomPrivate::setArchived(bool archived)
{
    this->archived = archived;
    this->changed |= MegaChatRoom::CHANGE_TYPE_ARCHIVE;
}

char *MegaChatRoomPrivate::firstnameFromBuffer(const string &buffer)
{
    char *ret = NULL;
    int len = buffer.length() ? buffer.at(0) : 0;

    if (len > 0)
    {
        ret = new char[len + 1];
        strncpy(ret, buffer.data() + 1, len);
        ret[len] = '\0';
    }

    return ret;
}

char *MegaChatRoomPrivate::lastnameFromBuffer(const string &buffer)
{
    char *ret = NULL;

    if (buffer.length() && (int)buffer.length() >= buffer.at(0))
    {
        int lenLastname = buffer.length() - buffer.at(0) - 1;
        if (lenLastname)
        {
            const char *start = buffer.data() + 1 + buffer.at(0);
            if (buffer.at(0) != 0)
            {
                start++;    // there's a space separator
                lenLastname--;
            }

            ret = new char[lenLastname + 1];
            strncpy(ret, start, lenLastname);
            ret[lenLastname] = '\0';
        }
    }

    return ret;
}

void MegaChatListItemHandler::onTitleChanged(const string &title)
{
    MegaChatListItemPrivate *item = new MegaChatListItemPrivate(mRoom);
    item->setTitle(title);

    chatApi.fireOnChatListItemUpdate(item);
}

void MegaChatListItemHandler::onChatModeChanged(bool mode)
{
    MegaChatListItemPrivate *item = new MegaChatListItemPrivate(mRoom);
    item->setChatMode(mode);

    chatApi.fireOnChatListItemUpdate(item);
}

void MegaChatListItemHandler::onUnreadCountChanged(int count)
{
    MegaChatListItemPrivate *item = new MegaChatListItemPrivate(mRoom);
    item->setUnreadCount(count);

    chatApi.fireOnChatListItemUpdate(item);
}

void MegaChatListItemHandler::onPreviewersCountUpdate(uint32_t numPrev)
{
    MegaChatListItemPrivate *item = new MegaChatListItemPrivate(mRoom);
    item->setNumPreviewers(numPrev);

    chatApi.fireOnChatListItemUpdate(item);
}

const ChatRoom &MegaChatListItemHandler::getChatRoom() const
{
    return mRoom;
}

MegaChatPeerListPrivate::MegaChatPeerListPrivate()
{
}

MegaChatPeerListPrivate::~MegaChatPeerListPrivate()
{

}

MegaChatPeerList *MegaChatPeerListPrivate::copy() const
{
    MegaChatPeerListPrivate *ret = new MegaChatPeerListPrivate;

    for (int i = 0; i < size(); i++)
    {
        ret->addPeer(list.at(i).first, list.at(i).second);
    }

    return ret;
}

void MegaChatPeerListPrivate::addPeer(MegaChatHandle h, int priv)
{
    list.push_back(userpriv_pair(h, (privilege_t) priv));
}

MegaChatHandle MegaChatPeerListPrivate::getPeerHandle(int i) const
{
    if (i > size())
    {
        return MEGACHAT_INVALID_HANDLE;
    }
    else
    {
        return list.at(i).first;
    }
}

int MegaChatPeerListPrivate::getPeerPrivilege(int i) const
{
    if (i > size())
    {
        return PRIV_UNKNOWN;
    }
    else
    {
        return list.at(i).second;
    }
}

int MegaChatPeerListPrivate::size() const
{
    return list.size();
}

const userpriv_vector *MegaChatPeerListPrivate::getList() const
{
    return &list;
}

MegaChatPeerListPrivate::MegaChatPeerListPrivate(userpriv_vector *userpriv)
{
    handle uh;
    privilege_t priv;

    for (unsigned i = 0; i < userpriv->size(); i++)
    {
        uh = userpriv->at(i).first;
        priv = userpriv->at(i).second;

        this->addPeer(uh, priv);
    }
}


MegaChatListItemHandler::MegaChatListItemHandler(MegaChatApiImpl &chatApi, ChatRoom &room)
    :chatApi(chatApi), mRoom(room)
{
}

MegaChatListItemPrivate::MegaChatListItemPrivate(ChatRoom &chatroom)
    : MegaChatListItem()
{
    this->chatid = chatroom.chatid();
    this->title = chatroom.titleString();
    this->unreadCount = chatroom.chat().unreadMsgCount();
    this->group = chatroom.isGroup();
    this->mPublicChat = chatroom.publicChat();
    this->mPreviewMode = chatroom.previewMode();
    this->active = chatroom.isActive();
    this->ownPriv = chatroom.ownPriv();
    this->archived =  chatroom.isArchived();
    this->mIsCallInProgress = chatroom.isCallInProgress();
    this->changed = 0;
    this->peerHandle = !group ? ((PeerChatRoom&)chatroom).peer() : MEGACHAT_INVALID_HANDLE;
    this->lastMsgPriv = Priv::PRIV_INVALID;
    this->lastMsgHandle = MEGACHAT_INVALID_HANDLE;
    this->mNumPreviewers = chatroom.getNumPreviewers();

    LastTextMsg tmp;
    LastTextMsg *message = &tmp;
    LastTextMsg *&msg = message;
    uint8_t lastMsgStatus = chatroom.chat().lastTextMessage(msg);
    if (lastMsgStatus == LastTextMsgState::kHave)
    {
        this->lastMsgSender = msg->sender();
        this->lastMsgType = msg->type();
        this->mLastMsgId = (msg->idx() == CHATD_IDX_INVALID) ? msg->xid() : msg->id();

        switch (lastMsgType)
        {
            case MegaChatMessage::TYPE_CONTACT_ATTACHMENT:
            case MegaChatMessage::TYPE_NODE_ATTACHMENT:
            case MegaChatMessage::TYPE_CONTAINS_META:
            case MegaChatMessage::TYPE_VOICE_CLIP:
                this->lastMsg = JSonUtils::getLastMessageContent(msg->contents(), msg->type());
                break;

            case MegaChatMessage::TYPE_ALTER_PARTICIPANTS:
            case MegaChatMessage::TYPE_PRIV_CHANGE:
            {
                const Message::ManagementInfo *management = reinterpret_cast<const Message::ManagementInfo*>(msg->contents().data());
                this->lastMsgPriv = management->privilege;
                this->lastMsgHandle = (MegaChatHandle)management->target;
                break;
            }

            case MegaChatMessage::TYPE_NORMAL:
            case MegaChatMessage::TYPE_CHAT_TITLE:
                this->lastMsg = msg->contents();
                break;

            case MegaChatMessage::TYPE_CALL_ENDED:
            {
                Message::CallEndedInfo *callEndedInfo = Message::CallEndedInfo::fromBuffer(msg->contents().data(), msg->contents().size());
                if (callEndedInfo)
                {
                    this->lastMsg = std::to_string(callEndedInfo->duration);
                    this->lastMsg.push_back(0x01);
                    int termCode = MegaChatMessagePrivate::convertEndCallTermCodeToUI(*callEndedInfo);
                    this->lastMsg += std::to_string(termCode);
                    for (unsigned int i = 0; i < callEndedInfo->participants.size(); i++)
                    {
                        this->lastMsg.push_back(0x01);
                        karere::Id id(callEndedInfo->participants[i]);
                        this->lastMsg += id.toString();
                    }
                    delete callEndedInfo;
                }
                break;
            }

            case MegaChatMessage::TYPE_REVOKE_NODE_ATTACHMENT:  // deprecated: should not be notified as last-message
            case MegaChatMessage::TYPE_TRUNCATE:                // no content at all
            case MegaChatMessage::TYPE_CALL_STARTED:            // no content at all
            case MegaChatMessage::TYPE_PUBLIC_HANDLE_CREATE:    // no content at all
            case MegaChatMessage::TYPE_PUBLIC_HANDLE_DELETE:    // no content at all
            case MegaChatMessage::TYPE_SET_PRIVATE_MODE:
            default:
                break;
        }
    }
    else
    {
        this->lastMsg = "";
        this->lastMsgSender = MEGACHAT_INVALID_HANDLE;
        this->lastMsgType = lastMsgStatus;
        this->mLastMsgId = MEGACHAT_INVALID_HANDLE;
    }

    this->lastTs = chatroom.chat().lastMessageTs();
}

MegaChatListItemPrivate::MegaChatListItemPrivate(const MegaChatListItem *item)
{
    this->chatid = item->getChatId();
    this->title = item->getTitle();
    this->ownPriv = item->getOwnPrivilege();
    this->unreadCount = item->getUnreadCount();
    this->changed = item->getChanges();
    this->lastTs = item->getLastTimestamp();
    this->lastMsg = item->getLastMessage();
    this->lastMsgType = item->getLastMessageType();
    this->lastMsgSender = item->getLastMessageSender();
    this->group = item->isGroup();
    this->mPublicChat = item->isPublic();
    this->mPreviewMode = item->isPreview();
    this->active = item->isActive();
    this->peerHandle = item->getPeerHandle();
    this->mLastMsgId = item->getLastMessageId();
    this->archived = item->isArchived();
    this->mIsCallInProgress = item->isCallInProgress();
    this->lastMsgPriv = item->getLastMessagePriv();
    this->lastMsgHandle = item->getLastMessageHandle();
    this->mNumPreviewers = item->getNumPreviewers();
}

MegaChatListItemPrivate::~MegaChatListItemPrivate()
{
}

MegaChatListItem *MegaChatListItemPrivate::copy() const
{
    return new MegaChatListItemPrivate(this);
}

int MegaChatListItemPrivate::getChanges() const
{
    return changed;
}

bool MegaChatListItemPrivate::hasChanged(int changeType) const
{
    return (changed & changeType);
}

MegaChatHandle MegaChatListItemPrivate::getChatId() const
{
    return chatid;
}

const char *MegaChatListItemPrivate::getTitle() const
{
    return title.c_str();
}

int MegaChatListItemPrivate::getOwnPrivilege() const
{
    return ownPriv;
}

int MegaChatListItemPrivate::getUnreadCount() const
{
    return unreadCount;
}

const char *MegaChatListItemPrivate::getLastMessage() const
{
    return lastMsg.c_str();
}

MegaChatHandle MegaChatListItemPrivate::getLastMessageId() const
{
    return mLastMsgId;
}

int MegaChatListItemPrivate::getLastMessageType() const
{
    return lastMsgType;
}

MegaChatHandle MegaChatListItemPrivate::getLastMessageSender() const
{
    return lastMsgSender;
}

int64_t MegaChatListItemPrivate::getLastTimestamp() const
{
    return lastTs;
}

bool MegaChatListItemPrivate::isGroup() const
{
    return group;
}

bool MegaChatListItemPrivate::isPublic() const
{
    return mPublicChat;
}

bool MegaChatListItemPrivate::isPreview() const
{
    return mPreviewMode;
}

bool MegaChatListItemPrivate::isActive() const
{
    return active;
}

bool MegaChatListItemPrivate::isArchived() const
{
    return archived;
}

bool MegaChatListItemPrivate::isCallInProgress() const
{
    return mIsCallInProgress;
}

MegaChatHandle MegaChatListItemPrivate::getPeerHandle() const
{
    return peerHandle;
}

int MegaChatListItemPrivate::getLastMessagePriv() const
{
    return lastMsgPriv;
}

MegaChatHandle MegaChatListItemPrivate::getLastMessageHandle() const
{
    return lastMsgHandle;
}

unsigned int MegaChatListItemPrivate::getNumPreviewers() const
{
   return mNumPreviewers;
}

void MegaChatListItemPrivate::setOwnPriv(int ownPriv)
{
    this->ownPriv = ownPriv;
    this->changed |= MegaChatListItem::CHANGE_TYPE_OWN_PRIV;
}

void MegaChatListItemPrivate::setTitle(const string &title)
{
    this->title = title;
    this->changed |= MegaChatListItem::CHANGE_TYPE_TITLE;
}

void MegaChatListItemPrivate::setUnreadCount(int count)
{
    this->unreadCount = count;
    this->changed |= MegaChatListItem::CHANGE_TYPE_UNREAD_COUNT;
}

void MegaChatListItemPrivate::setNumPreviewers(unsigned int numPrev)
{
    this->mNumPreviewers = numPrev;
    this->changed |= MegaChatListItem::CHANGE_TYPE_UPDATE_PREVIEWERS;
}

void MegaChatListItemPrivate::setMembersUpdated()
{
    this->changed |= MegaChatListItem::CHANGE_TYPE_PARTICIPANTS;
}

void MegaChatListItemPrivate::setClosed()
{
    this->changed |= MegaChatListItem::CHANGE_TYPE_CLOSED;
}

void MegaChatListItemPrivate::setLastTimestamp(int64_t ts)
{
    this->lastTs = ts;
    this->changed |= MegaChatListItem::CHANGE_TYPE_LAST_TS;
}

void MegaChatListItemPrivate::setArchived(bool archived)
{
    this->archived = archived;
    this->changed |= MegaChatListItem::CHANGE_TYPE_ARCHIVE;
}

void MegaChatListItemPrivate::setCallInProgress()
{
    this->changed |= MegaChatListItem::CHANGE_TYPE_CALL;
}

void MegaChatListItemPrivate::setLastMessage()
{
    this->changed |= MegaChatListItem::CHANGE_TYPE_LAST_MSG;
}

void MegaChatListItemPrivate::setChatMode(bool mode)
{
    this->mPublicChat = mode;
    this->changed |= MegaChatListItem::CHANGE_TYPE_CHAT_MODE;
}

MegaChatGroupListItemHandler::MegaChatGroupListItemHandler(MegaChatApiImpl &chatApi, ChatRoom &room)
    : MegaChatListItemHandler(chatApi, room)
{

}

void MegaChatGroupListItemHandler::onUserJoin(uint64_t userid, Priv priv)
{
    MegaChatListItemPrivate *item = new MegaChatListItemPrivate(mRoom);
    if (userid == chatApi.getMyUserHandle())
    {
        item->setOwnPriv(priv);
    }
    else
    {
        item->setMembersUpdated();
    }

    chatApi.fireOnChatListItemUpdate(item);
}

void MegaChatGroupListItemHandler::onUserLeave(uint64_t )
{
    MegaChatListItemPrivate *item = new MegaChatListItemPrivate(mRoom);
    item->setMembersUpdated();
    chatApi.fireOnChatListItemUpdate(item);
}

void MegaChatListItemHandler::onExcludedFromChat()
{
    MegaChatListItemPrivate *item = new MegaChatListItemPrivate(mRoom);
    item->setOwnPriv(item->getOwnPrivilege());
    item->setClosed();
    chatApi.fireOnChatListItemUpdate(item);
}

void MegaChatListItemHandler::onRejoinedChat()
{
    MegaChatListItemPrivate *item = new MegaChatListItemPrivate(mRoom);
    item->setOwnPriv(item->getOwnPrivilege());
    chatApi.fireOnChatListItemUpdate(item);
}

void MegaChatListItemHandler::onLastMessageUpdated(const LastTextMsg& /*msg*/)
{
    MegaChatListItemPrivate *item = new MegaChatListItemPrivate(mRoom);
    item->setLastMessage();
    chatApi.fireOnChatListItemUpdate(item);
}

void MegaChatListItemHandler::onLastTsUpdated(uint32_t ts)
{
    MegaChatListItemPrivate *item = new MegaChatListItemPrivate(mRoom);
    item->setLastTimestamp(ts);
    chatApi.fireOnChatListItemUpdate(item);
}

void MegaChatListItemHandler::onChatOnlineState(const ChatState state)
{
    int newState = MegaChatApiImpl::convertChatConnectionState(state);
    chatApi.fireOnChatConnectionStateUpdate(this->mRoom.chatid(), newState);
}

void MegaChatListItemHandler::onChatArchived(bool archived)
{
    MegaChatListItemPrivate *item = new MegaChatListItemPrivate(mRoom);
    item->setArchived(archived);
    chatApi.fireOnChatListItemUpdate(item);
}

MegaChatPeerListItemHandler::MegaChatPeerListItemHandler(MegaChatApiImpl &chatApi, ChatRoom &room)
    : MegaChatListItemHandler(chatApi, room)
{

}

MegaChatMessagePrivate::MegaChatMessagePrivate(const MegaChatMessage *msg)
{
    this->msg = MegaApi::strdup(msg->getContent());
    this->uh = msg->getUserHandle();
    this->hAction = msg->getHandleOfAction();
    this->msgId = msg->getMsgId();
    this->tempId = msg->getTempId();
    this->index = msg->getMsgIndex();
    this->status = msg->getStatus();
    this->ts = msg->getTimestamp();
    this->type = msg->getType();
    this->changed = msg->getChanges();
    this->edited = msg->isEdited();
    this->deleted = msg->isDeleted();
    this->priv = msg->getPrivilege();
    this->code = msg->getCode();
    this->rowId = msg->getRowId();
    this->megaNodeList = msg->getMegaNodeList() ? msg->getMegaNodeList()->copy() : NULL;
    this->megaHandleList = msg->getMegaHandleList() ? msg->getMegaHandleList()->copy() : NULL;

    if (msg->getUsersCount() != 0)
    {
        this->megaChatUsers = new std::vector<MegaChatAttachedUser>();

        for (unsigned int i = 0; i < msg->getUsersCount(); ++i)
        {
            MegaChatAttachedUser megaChatUser(msg->getUserHandle(i), msg->getUserEmail(i), msg->getUserName(i));

            this->megaChatUsers->push_back(megaChatUser);
        }
    }

    if (msg->getType() == TYPE_CONTAINS_META)
    {
        this->mContainsMeta = msg->getContainsMeta()->copy();
    }
}

MegaChatMessagePrivate::MegaChatMessagePrivate(const Message &msg, Message::Status status, Idx index)
{
    if (msg.type == TYPE_NORMAL || msg.type == TYPE_CHAT_TITLE)
    {
        string tmp(msg.buf(), msg.size());
        this->msg = msg.size() ? MegaApi::strdup(tmp.c_str()) : NULL;
    }
    else    // for other types, content is irrelevant
    {
        this->msg = NULL;
    }
    this->uh = msg.userid;
    this->msgId = msg.isSending() ? MEGACHAT_INVALID_HANDLE : (MegaChatHandle) msg.id();
    this->tempId = msg.isSending() ? (MegaChatHandle) msg.id() : MEGACHAT_INVALID_HANDLE;
    this->rowId = MEGACHAT_INVALID_HANDLE;
    this->type = msg.type;
    this->ts = msg.ts;
    this->status = status;
    this->index = index;
    this->changed = 0;
    this->edited = msg.updated && msg.size();
    this->deleted = msg.updated && !msg.size();
    this->code = 0;
    this->priv = PRIV_UNKNOWN;
    this->hAction = MEGACHAT_INVALID_HANDLE;

    switch (type)
    {
        case MegaChatMessage::TYPE_PRIV_CHANGE:
        case MegaChatMessage::TYPE_ALTER_PARTICIPANTS:
        {
            const Message::ManagementInfo mngInfo = msg.mgmtInfo();

            this->priv = mngInfo.privilege;
            this->hAction = mngInfo.target;
            break;
        }
        case MegaChatMessage::TYPE_NODE_ATTACHMENT:
        case MegaChatMessage::TYPE_VOICE_CLIP:
        {
            megaNodeList = JSonUtils::parseAttachNodeJSon(msg.toText().c_str());
            break;
        }
        case MegaChatMessage::TYPE_REVOKE_NODE_ATTACHMENT:
        {
            this->hAction = MegaApi::base64ToHandle(msg.toText().c_str());
            break;
        }
        case MegaChatMessage::TYPE_CONTACT_ATTACHMENT:
        {
            megaChatUsers = JSonUtils::parseAttachContactJSon(msg.toText().c_str());
            break;
        }
        case MegaChatMessage::TYPE_CONTAINS_META:
        {
            uint8_t containsMetaType = msg.containMetaSubtype();
            string containsMetaJson = msg.containsMetaJson();
            mContainsMeta = JSonUtils::parseContainsMeta(containsMetaJson.c_str(), containsMetaType);
            break;
        }
        case MegaChatMessage::TYPE_CALL_ENDED:
        {
            megaHandleList = new MegaHandleListPrivate();
            Message::CallEndedInfo *callEndInfo = Message::CallEndedInfo::fromBuffer(msg.buf(), msg.size());
            if (callEndInfo)
            {
                for (size_t i = 0; i < callEndInfo->participants.size(); i++)
                {
                    megaHandleList->addMegaHandle(callEndInfo->participants[i]);
                }

                priv = callEndInfo->duration;
                code = MegaChatMessagePrivate::convertEndCallTermCodeToUI(*callEndInfo);
                delete callEndInfo;
            }
            break;
        }
        case MegaChatMessage::TYPE_NORMAL:
        case MegaChatMessage::TYPE_CHAT_TITLE:
        case MegaChatMessage::TYPE_TRUNCATE:
        case MegaChatMessage::TYPE_CALL_STARTED:
        case MegaChatMessage::TYPE_PUBLIC_HANDLE_CREATE:
        case MegaChatMessage::TYPE_PUBLIC_HANDLE_DELETE:
        case MegaChatMessage::TYPE_SET_PRIVATE_MODE:
            break;
        default:
        {
            this->type = MegaChatMessage::TYPE_UNKNOWN;
            break;
        }
    }

    int encryptionState = msg.isEncrypted();
    switch (encryptionState)
    {
    case Message::kEncryptedPending:    // transient, app will receive update once decrypted
    case Message::kEncryptedNoKey:
    case Message::kEncryptedNoType:
        this->code = encryptionState;
        this->type = MegaChatMessage::TYPE_UNKNOWN; // --> ignore/hide them
        break;
    case Message::kEncryptedMalformed:
    case Message::kEncryptedSignature:
        this->code = encryptionState;
        this->type = MegaChatMessage::TYPE_INVALID; // --> show a warning
        break;
    case Message::kNotEncrypted:
        break;
    }
}

MegaChatMessagePrivate::~MegaChatMessagePrivate()
{
    delete [] msg;
    delete megaChatUsers;
    delete megaNodeList;
    delete mContainsMeta;
    delete megaHandleList;
}

MegaChatMessage *MegaChatMessagePrivate::copy() const
{
    return new MegaChatMessagePrivate(this);
}

int MegaChatMessagePrivate::getStatus() const
{
    return status;
}

MegaChatHandle MegaChatMessagePrivate::getMsgId() const
{
    return msgId;
}

MegaChatHandle MegaChatMessagePrivate::getTempId() const
{
    return tempId;
}

int MegaChatMessagePrivate::getMsgIndex() const
{
    return index;
}

MegaChatHandle MegaChatMessagePrivate::getUserHandle() const
{
    return uh;
}

int MegaChatMessagePrivate::getType() const
{
    return type;
}

int64_t MegaChatMessagePrivate::getTimestamp() const
{
    return ts;
}

const char *MegaChatMessagePrivate::getContent() const
{
    // if message contains meta and is of rich-link type, return the original content
    if (type == MegaChatMessage::TYPE_CONTAINS_META)
    {
        return getContainsMeta()->getTextMessage();

    }
    return msg;
}

bool MegaChatMessagePrivate::isEdited() const
{
    return edited;
}

bool MegaChatMessagePrivate::isDeleted() const
{
    return deleted;
}

bool MegaChatMessagePrivate::isEditable() const
{
    return ((type == TYPE_NORMAL || type == TYPE_CONTAINS_META) && !isDeleted() && ((time(NULL) - ts) < CHATD_MAX_EDIT_AGE));
}

bool MegaChatMessagePrivate::isDeletable() const
{
    return ((type == TYPE_NORMAL || type == TYPE_CONTACT_ATTACHMENT || type == TYPE_NODE_ATTACHMENT || type == TYPE_CONTAINS_META || type == TYPE_VOICE_CLIP)
            && !isDeleted() && ((time(NULL) - ts) < CHATD_MAX_EDIT_AGE));
}

bool MegaChatMessagePrivate::isManagementMessage() const
{
    return (type >= TYPE_LOWEST_MANAGEMENT
            && type <= TYPE_HIGHEST_MANAGEMENT);
}

MegaChatHandle MegaChatMessagePrivate::getHandleOfAction() const
{
    return hAction;
}

int MegaChatMessagePrivate::getPrivilege() const
{
    return priv;
}

int MegaChatMessagePrivate::getCode() const
{
    return code;
}

MegaChatHandle MegaChatMessagePrivate::getRowId() const
{
    return rowId;
}

int MegaChatMessagePrivate::getChanges() const
{
    return changed;
}

bool MegaChatMessagePrivate::hasChanged(int changeType) const
{
    return (changed & changeType);
}

void MegaChatMessagePrivate::setStatus(int status)
{
    this->status = status;
    this->changed |= MegaChatMessage::CHANGE_TYPE_STATUS;
}

void MegaChatMessagePrivate::setTempId(MegaChatHandle tempId)
{
    this->tempId = tempId;
}

void MegaChatMessagePrivate::setRowId(int id)
{
    this->rowId = id;
}

void MegaChatMessagePrivate::setContentChanged()
{
    this->changed |= MegaChatMessage::CHANGE_TYPE_CONTENT;
}

void MegaChatMessagePrivate::setCode(int code)
{
    this->code = code;
}

void MegaChatMessagePrivate::setAccess()
{
    this->changed |= MegaChatMessage::CHANGE_TYPE_ACCESS;
}

int MegaChatMessagePrivate::convertEndCallTermCodeToUI(const Message::CallEndedInfo  &callEndInfo)
{
    int code;
    switch (callEndInfo.termCode)
    {
        case END_CALL_REASON_CANCELLED:
            code = END_CALL_REASON_NO_ANSWER;
            break;
        case END_CALL_REASON_ENDED:;
        case END_CALL_REASON_FAILED:
            if (callEndInfo.duration > 0)
            {
                code =  END_CALL_REASON_ENDED;
            }
            else
            {
                code = END_CALL_REASON_FAILED;
            }
            break;
        default:
            code = callEndInfo.termCode;
            break;
    }

    return code;
}

unsigned int MegaChatMessagePrivate::getUsersCount() const
{
    unsigned int size = 0;
    if (megaChatUsers != NULL)
    {
        size = megaChatUsers->size();
    }

    return size;
}

MegaChatHandle MegaChatMessagePrivate::getUserHandle(unsigned int index) const
{
    if (!megaChatUsers || index >= megaChatUsers->size())
    {
        return MEGACHAT_INVALID_HANDLE;
    }

    return megaChatUsers->at(index).getHandle();
}

const char *MegaChatMessagePrivate::getUserName(unsigned int index) const
{
    if (!megaChatUsers || index >= megaChatUsers->size())
    {
        return NULL;
    }

    return megaChatUsers->at(index).getName();
}

const char *MegaChatMessagePrivate::getUserEmail(unsigned int index) const
{
    if (!megaChatUsers || index >= megaChatUsers->size())
    {
        return NULL;
    }

    return megaChatUsers->at(index).getEmail();
}

MegaNodeList *MegaChatMessagePrivate::getMegaNodeList() const
{
    return megaNodeList;
}

const MegaChatContainsMeta *MegaChatMessagePrivate::getContainsMeta() const
{
    return mContainsMeta;
}

MegaHandleList *MegaChatMessagePrivate::getMegaHandleList() const
{
    return megaHandleList;
}

int MegaChatMessagePrivate::getDuration() const
{
    return priv;
}

int MegaChatMessagePrivate::getTermCode() const
{
    return code;
}

LoggerHandler::LoggerHandler()
    : ILoggerBackend(MegaChatApi::LOG_LEVEL_INFO)
{
    mutex.init(true);
    this->megaLogger = NULL;

    gLogger.addUserLogger("MegaChatApi", this);
    gLogger.logChannels[krLogChannel_megasdk].logLevel = krLogLevelDebugVerbose;
    gLogger.logChannels[krLogChannel_websockets].logLevel = krLogLevelDebugVerbose;
    gLogger.logToConsoleUseColors(false);
}

LoggerHandler::~LoggerHandler()
{
    gLogger.removeUserLogger("MegaChatApi");
}

void LoggerHandler::setMegaChatLogger(MegaChatLogger *logger)
{
    mutex.lock();
    this->megaLogger = logger;
    mutex.unlock();
}

void LoggerHandler::setLogLevel(int logLevel)
{
    mutex.lock();
    this->maxLogLevel = logLevel;
    switch (logLevel)
    {
        case MegaChatApi::LOG_LEVEL_ERROR:
            MegaApi::setLogLevel(MegaApi::LOG_LEVEL_ERROR);
            break;

        case MegaChatApi::LOG_LEVEL_WARNING:
            MegaApi::setLogLevel(MegaApi::LOG_LEVEL_WARNING);
            break;

        case MegaChatApi::LOG_LEVEL_INFO:
            MegaApi::setLogLevel(MegaApi::LOG_LEVEL_INFO);
            break;

        case MegaChatApi::LOG_LEVEL_VERBOSE:
        case MegaChatApi::LOG_LEVEL_DEBUG:
            MegaApi::setLogLevel(MegaApi::LOG_LEVEL_DEBUG);
            break;

        case MegaChatApi::LOG_LEVEL_MAX:
            MegaApi::setLogLevel(MegaApi::LOG_LEVEL_MAX);
            break;

        default:
            break;
    }
    mutex.unlock();
}

void LoggerHandler::setLogWithColors(bool useColors)
{
    gLogger.logToConsoleUseColors(useColors);
}

void LoggerHandler::setLogToConsole(bool enable)
{
    gLogger.logToConsole(enable);
}

void LoggerHandler::log(krLogLevel level, const char *msg, size_t /*len*/, unsigned /*flags*/)
{
    mutex.lock();
    if (megaLogger)
    {
        megaLogger->log(level, msg);
    }
    mutex.unlock();
}

#ifndef KARERE_DISABLE_WEBRTC

MegaChatCallHandler::MegaChatCallHandler(MegaChatApiImpl *megaChatApi)
{
    this->megaChatApi = megaChatApi;
    call = NULL;
    localVideoReceiver = NULL;
    chatCall = NULL;
}

MegaChatCallHandler::~MegaChatCallHandler()
{
    delete chatCall;
}

void MegaChatCallHandler::setCall(rtcModule::ICall *call)
{
    this->call = call;
    chatCall = new MegaChatCallPrivate(*call);
}

void MegaChatCallHandler::onStateChange(uint8_t newState)
{
    assert(chatCall != NULL);
    if (chatCall != NULL)
    {
        API_LOG_INFO("Call state changed. ChatId: %s, callid: %s, state: %s --> %s",
                     ID_CSTR(call->chat().chatId()), ID_CSTR(call->id()),
                     rtcModule::ICall::stateToStr(chatCall->getStatus()),      // assume states are mapped 1 to 1
                     rtcModule::ICall::stateToStr(newState));

        int state = 0;
        switch(newState)
        {
            case rtcModule::ICall::kStateInitial:
                state = MegaChatCall::CALL_STATUS_INITIAL;
                break;
            case rtcModule::ICall::kStateHasLocalStream:
                state = MegaChatCall::CALL_STATUS_HAS_LOCAL_STREAM;
                chatCall->setLocalAudioVideoFlags(call->sentAv());
                break;
            case rtcModule::ICall::kStateReqSent:
                state = MegaChatCall::CALL_STATUS_REQUEST_SENT;
                break;
            case rtcModule::ICall::kStateRingIn:
                state = MegaChatCall::CALL_STATUS_RING_IN;
                break;
            case rtcModule::ICall::kStateJoining:
                state = MegaChatCall::CALL_STATUS_JOINING;
                break;
            case rtcModule::ICall::kStateInProgress:
                chatCall->setIsRinging(false);
                state = MegaChatCall::CALL_STATUS_IN_PROGRESS;
                break;
            case rtcModule::ICall::kStateTerminating:
                state = MegaChatCall::CALL_STATUS_TERMINATING;
                chatCall->setIsRinging(false);
                chatCall->setTermCode(call->termCode());
                chatCall->setFinalTimeStamp(time(NULL));
                API_LOG_INFO("Terminating call. ChatId: %s, callid: %s, termCode: %s , isLocal: %d, duration: %d (s)",
                             ID_CSTR(call->chat().chatId()), ID_CSTR(call->id()),
                              rtcModule::termCodeToStr(call->termCode() & (~rtcModule::TermCode::kPeer)),
                             chatCall->isLocalTermCode(), chatCall->getDuration());
                break;
            case rtcModule::ICall::kStateDestroyed:
                state = MegaChatCall::CALL_STATUS_DESTROYED;
                break;
            default:
                state = newState;
        }

        chatCall->setStatus(state);
        megaChatApi->fireOnChatCallUpdate(chatCall);
    }
    else
    {
        API_LOG_ERROR("MegaChatCallHandler::onStateChange - There is not any MegaChatCallPrivate associated to MegaChatCallHandler");
    }
}

void MegaChatCallHandler::onDestroy(rtcModule::TermCode /*reason*/, bool /*byPeer*/, const string &/*msg*/)
{
    assert(chatCall != NULL);
    if (chatCall != NULL)
    {
        MegaChatHandle chatid = chatCall->getChatid();

        if (megaChatApi->findChatCallHandler(chatid) == this)
        {
            megaChatApi->removeChatCallHandler(chatCall->getChatid());
        }
    }
    else
    {
        API_LOG_ERROR("MegaChatCallHandler::onDestroy - There is not any MegaChatCallPrivate associated to MegaChatCallHandler");
    }

    delete this;
}

rtcModule::ISessionHandler *MegaChatCallHandler::onNewSession(rtcModule::ISession &sess)
{
    return new MegaChatSessionHandler(megaChatApi, this, &sess);
}

void MegaChatCallHandler::onLocalStreamObtained(rtcModule::IVideoRenderer *&rendererOut)
{
    assert(chatCall != NULL);
    if (chatCall != NULL)
    {
        if (localVideoReceiver != NULL)
        {
            delete localVideoReceiver;
        }

        rendererOut = new MegaChatVideoReceiver(megaChatApi, call, true);
        localVideoReceiver = rendererOut;
    }
    else
    {
        API_LOG_ERROR("MegaChatCallHandler::onLocalStreamObtained - There is not any MegaChatCallPrivate associated to MegaChatCallHandler");
    }
}

void MegaChatCallHandler::onLocalMediaError(const string errors)
{
    assert(chatCall != NULL);
    if (chatCall != NULL)
    {
        chatCall->setError(errors);
        API_LOG_INFO("Local media error at call. ChatId: %s, callid: %s, error: %s",
                     ID_CSTR(call->chat().chatId()), ID_CSTR(call->id()));

        megaChatApi->fireOnChatCallUpdate(chatCall);
    }
    else
    {
        API_LOG_ERROR("MegaChatCallHandler::onLocalMediaError - There is not any MegaChatCallPrivate associated to MegaChatCallHandler");
    }
}

void MegaChatCallHandler::onRingOut(Id peer)
{
    assert(chatCall != NULL);
    if (chatCall != NULL)
    {
        //Avoid notify several times Ring-In state when there are many clients
        if (!chatCall->isRinging())
        {
            chatCall->setIsRinging(true);
            API_LOG_INFO("Call starts ringing at remote peer. ChatId: %s, callid: %s, peer: %s",
                         ID_CSTR(call->chat().chatId()), ID_CSTR(call->id()), ID_CSTR(peer));

            megaChatApi->fireOnChatCallUpdate(chatCall);
        }
    }
    else
    {
        API_LOG_ERROR("MegaChatCallHandler::onRingOut - There is not any MegaChatCallPrivate associated to MegaChatCallHandler");
    }
}

void MegaChatCallHandler::onCallStarting()
{

}

void MegaChatCallHandler::onCallStarted()
{
    assert(chatCall != NULL);
    if (chatCall != NULL)
    {
        chatCall->setInitialTimeStamp(time(NULL));
    }
    else
    {
        API_LOG_ERROR("MegaChatCallHandler::onCallStarted - There is not any MegaChatCallPrivate associated to MegaChatCallHandler");
    }
}

rtcModule::ICall *MegaChatCallHandler::getCall()
{
    return call;
}

MegaChatCallPrivate *MegaChatCallHandler::getMegaChatCall()
{
    return chatCall;
}

MegaChatSessionHandler::MegaChatSessionHandler(MegaChatApiImpl *megaChatApi, MegaChatCallHandler* callHandler, rtcModule::ISession *session)
{
    this->megaChatApi = megaChatApi;
    this->callHandler = callHandler;
    this->session = session;
    this->remoteVideoRender = NULL;
}

MegaChatSessionHandler::~MegaChatSessionHandler()
{
    delete remoteVideoRender;
}

void MegaChatSessionHandler::onSessStateChange(uint8_t newState)
{
    switch (newState)
    {
        case rtcModule::ISession::kStateWaitSdpOffer:
        case rtcModule::ISession::kStateWaitSdpAnswer:
        {
            MegaChatCallPrivate* chatCall = callHandler->getMegaChatCall();
            chatCall->setSessionStatus(MegaChatCall::SESSION_STATUS_INITIAL, session->peer());
            megaChatApi->fireOnChatCallUpdate(chatCall);
            break;
        }
        case rtcModule::ISession::kStateInProgress:
        {
            MegaChatCallPrivate* chatCall = callHandler->getMegaChatCall();
            chatCall->setRemoteAudioVideoFlags(session->receivedAv());
            API_LOG_INFO("Initial remote audio/video flags. ChatId: %s, callid: %s, AV: %s",
                         ID_CSTR(chatCall->getChatid()), ID_CSTR(chatCall->getId()),
                         session->receivedAv().toString().c_str());

            chatCall->setSessionStatus(MegaChatCall::SESSION_STATUS_IN_PROGRESS, session->peer());

            megaChatApi->fireOnChatCallUpdate(chatCall);
            break;
        }
        case rtcModule::ISession::kStateDestroyed:
        {
            if (callHandler->getCall()->state() < rtcModule::ICall::kStateTerminating)
            {
                MegaChatCallPrivate* chatCall = callHandler->getMegaChatCall();
                chatCall->setSessionStatus(MegaChatCall::SESSION_STATUS_DESTROYED, session->peer());
                megaChatApi->fireOnChatCallUpdate(chatCall);
            }

            break;
        }
        default:
            break;
    }
}

void MegaChatSessionHandler::onSessDestroy(rtcModule::TermCode /*reason*/, bool /*byPeer*/, const std::string& /*msg*/)
{
    MegaChatCallPrivate* chatCall = callHandler->getMegaChatCall();
    chatCall->removeSession(session->peer());
    delete this;
}

void MegaChatSessionHandler::onRemoteStreamAdded(rtcModule::IVideoRenderer *&rendererOut)
{
    rtcModule::ICall *call = callHandler->getCall();
    assert(call != NULL);

    if (remoteVideoRender != NULL)
    {
       delete remoteVideoRender;
    }

    rendererOut = new MegaChatVideoReceiver(megaChatApi, call, false);
    remoteVideoRender = rendererOut;
}

void MegaChatSessionHandler::onRemoteStreamRemoved()
{
    delete remoteVideoRender;
    remoteVideoRender = NULL;
}

void MegaChatSessionHandler::onPeerMute(karere::AvFlags av, karere::AvFlags oldAv)
{
    MegaChatCallPrivate* chatCall = callHandler->getMegaChatCall();
    chatCall->setRemoteAudioVideoFlags(av);
    API_LOG_INFO("Remote audio/video flags changed. ChatId: %s, callid: %s, AV: %s --> %s",
                 ID_CSTR(chatCall->getChatid()), ID_CSTR(chatCall->getId()),
                 oldAv.toString().c_str(), av.toString().c_str());

    megaChatApi->fireOnChatCallUpdate(chatCall);
}

void MegaChatSessionHandler::onVideoRecv()
{

}

#endif

MegaChatListItemListPrivate::MegaChatListItemListPrivate()
{
}

MegaChatListItemListPrivate::~MegaChatListItemListPrivate()
{
    for (unsigned int i = 0; i < list.size(); i++)
    {
        delete list[i];
        list[i] = NULL;
    }

    list.clear();
}

MegaChatListItemListPrivate::MegaChatListItemListPrivate(const MegaChatListItemListPrivate *list)
{
    MegaChatListItemPrivate *item;

    for (unsigned int i = 0; i < list->size(); i++)
    {
        item = new MegaChatListItemPrivate(list->get(i));
        this->list.push_back(item);
    }
}

MegaChatListItemListPrivate *MegaChatListItemListPrivate::copy() const
{
    return new MegaChatListItemListPrivate(this);
}

const MegaChatListItem *MegaChatListItemListPrivate::get(unsigned int i) const
{
    if (i >= size())
    {
        return NULL;
    }
    else
    {
        return list.at(i);
    }
}

unsigned int MegaChatListItemListPrivate::size() const
{
    return list.size();
}

void MegaChatListItemListPrivate::addChatListItem(MegaChatListItem *item)
{
    list.push_back(item);
}

MegaChatPresenceConfigPrivate::MegaChatPresenceConfigPrivate(const MegaChatPresenceConfigPrivate &config)
{
    this->status = config.getOnlineStatus();
    this->autoawayEnabled = config.isAutoawayEnabled();
    this->autoawayTimeout = config.getAutoawayTimeout();
    this->persistEnabled = config.isPersist();
    this->lastGreenVisible = config.isLastGreenVisible();
    this->pending = config.isPending();
}

MegaChatPresenceConfigPrivate::MegaChatPresenceConfigPrivate(const presenced::Config &config, bool isPending)
{
    this->status = config.presence().status();
    this->autoawayEnabled = config.autoawayActive();
    this->autoawayTimeout = config.autoawayTimeout();
    this->persistEnabled = config.persist();
    this->lastGreenVisible = config.lastGreenVisible();
    this->pending = isPending;
}

MegaChatPresenceConfigPrivate::~MegaChatPresenceConfigPrivate()
{

}

MegaChatPresenceConfig *MegaChatPresenceConfigPrivate::copy() const
{
    return new MegaChatPresenceConfigPrivate(*this);
}

int MegaChatPresenceConfigPrivate::getOnlineStatus() const
{
    return status;
}

bool MegaChatPresenceConfigPrivate::isAutoawayEnabled() const
{
    return autoawayEnabled;
}

int64_t MegaChatPresenceConfigPrivate::getAutoawayTimeout() const
{
    return autoawayTimeout;
}

bool MegaChatPresenceConfigPrivate::isPersist() const
{
    return persistEnabled;
}

bool MegaChatPresenceConfigPrivate::isPending() const
{
    return pending;
}

bool MegaChatPresenceConfigPrivate::isSignalActivityRequired() const
{
    return (!persistEnabled
            && status != MegaChatApi::STATUS_OFFLINE
            && status != MegaChatApi::STATUS_AWAY
            && autoawayEnabled && autoawayTimeout);
}

bool MegaChatPresenceConfigPrivate::isLastGreenVisible() const
{
    return lastGreenVisible;
}

MegaChatAttachedUser::MegaChatAttachedUser(MegaChatHandle contactId, const std::string &email, const std::string& name)
    : mHandle(contactId)
    , mEmail(email)
    , mName(name)
{
}

MegaChatAttachedUser::~MegaChatAttachedUser()
{
}

MegaChatHandle MegaChatAttachedUser::getHandle() const
{
    return mHandle;
}

const char *MegaChatAttachedUser::getEmail() const
{
    return mEmail.c_str();
}

const char *MegaChatAttachedUser::getName() const
{
    return mName.c_str();
}

int MegaChatContainsMetaPrivate::getType() const
{
    return mType;
}

const char *MegaChatContainsMetaPrivate::getTextMessage() const
{
    return mText.c_str();
}

const MegaChatRichPreview *MegaChatContainsMetaPrivate::getRichPreview() const
{
    return mRichPreview;
}

const MegaChatGeolocation *MegaChatContainsMetaPrivate::getGeolocation() const
{
    return mGeolocation;
}

void MegaChatContainsMetaPrivate::setRichPreview(MegaChatRichPreview *richPreview)
{
    if (mRichPreview)
    {
        delete mRichPreview;
    }

    if (richPreview)
    {
        mType = MegaChatContainsMeta::CONTAINS_META_RICH_PREVIEW;
        mRichPreview = richPreview;
    }
    else
    {
        mType = MegaChatContainsMeta::CONTAINS_META_INVALID;
        mRichPreview = NULL;
    }
}

void MegaChatContainsMetaPrivate::setGeolocation(MegaChatGeolocation *geolocation)
{
    if (mGeolocation)
    {
        delete mGeolocation;
    }

    if (geolocation)
    {
        mType = MegaChatContainsMeta::CONTAINS_META_GEOLOCATION;
        mGeolocation = geolocation;
    }
    else
    {
        mType = MegaChatContainsMeta::CONTAINS_META_INVALID;
        mGeolocation = NULL;
    }
}

void MegaChatContainsMetaPrivate::setTextMessage(const string &text)
{
    mText = text;
}

MegaChatContainsMetaPrivate::MegaChatContainsMetaPrivate(const MegaChatContainsMeta *containsMeta)
{
    if (!containsMeta)
    {
        return;
    }

    this->mType = containsMeta->getType();
    this->mRichPreview = containsMeta->getRichPreview() ? containsMeta->getRichPreview()->copy() : NULL;
    this->mGeolocation = containsMeta->getGeolocation() ? containsMeta->getGeolocation()->copy() : NULL;
    this->mText = containsMeta->getTextMessage();
}

MegaChatContainsMetaPrivate::~MegaChatContainsMetaPrivate()
{
    delete mRichPreview;
}

MegaChatContainsMeta *MegaChatContainsMetaPrivate::copy() const
{
    return new MegaChatContainsMetaPrivate(this);
}

MegaChatRichPreviewPrivate::MegaChatRichPreviewPrivate(const MegaChatRichPreview *richPreview)
{
    this->mText = richPreview->getText();
    this->mTitle = richPreview->getTitle();
    this->mDescription = richPreview->getDescription();
    this->mImage = richPreview->getImage() ? richPreview->getImage() : "";
    this->mImageFormat = richPreview->getImageFormat();
    this->mIcon = richPreview->getIcon() ? richPreview->getIcon() : "";
    this->mIconFormat = richPreview->getIconFormat();
    this->mUrl = richPreview->getUrl();
    this->mDomainName = richPreview->getDomainName();
}

MegaChatRichPreviewPrivate::MegaChatRichPreviewPrivate(const string &text, const string &title, const string &description,
                                         const string &image, const string &imageFormat, const string &icon,
                                         const string &iconFormat, const string &url)
    : mText(text), mTitle(title), mDescription(description)
    , mImage(image), mImageFormat(imageFormat), mIcon(icon)
    , mIconFormat(iconFormat), mUrl(url)
{
    mDomainName = mUrl;
    std::string::size_type position = mDomainName.find("://");
    if (position != std::string::npos)
    {
         mDomainName = mDomainName.substr(position + 3);
    }

    position = mDomainName.find("/");
    if (position != std::string::npos)
    {
        mDomainName = mDomainName.substr(0, position);
    }
}

const char *MegaChatRichPreviewPrivate::getText() const
{
    return mText.c_str();
}

const char *MegaChatRichPreviewPrivate::getTitle() const
{
    return mTitle.c_str();
}

const char *MegaChatRichPreviewPrivate::getDescription() const
{
    return mDescription.c_str();
}

const char *MegaChatRichPreviewPrivate::getImage() const
{
    return mImage.size() ? mImage.c_str() : NULL;
}

const char *MegaChatRichPreviewPrivate::getImageFormat() const
{
    return mImageFormat.c_str();
}

const char *MegaChatRichPreviewPrivate::getIcon() const
{
    return mIcon.size() ? mIcon.c_str() : NULL;
}

const char *MegaChatRichPreviewPrivate::getIconFormat() const
{
    return mIconFormat.c_str();
}

const char *MegaChatRichPreviewPrivate::getUrl() const
{
    return mUrl.c_str();
}

MegaChatRichPreview *MegaChatRichPreviewPrivate::copy() const
{
    return new MegaChatRichPreviewPrivate(this);
}

MegaChatRichPreviewPrivate::~MegaChatRichPreviewPrivate()
{

}

std::vector<int32_t> DataTranslation::b_to_vector(const std::string& data)
{
    int length = data.length();
    std::vector<int32_t> vector(length / sizeof(int32_t));

    for (int i = 0; i < length; ++i)
    {
        // i >> 2 = i / 4
        vector[i >> 2] |= (data[i] & 255) << (24 - (i & 3) * 8);
    }

    return vector;
}

std::string DataTranslation::vector_to_b(std::vector<int32_t> vector)
{
    int length = vector.size() * sizeof(int32_t);
    char* data = new char[length];

    for (int i = 0; i < length; ++i)
    {
        // i >> 2 = i / 4
        data[i] = (vector[i >> 2] >> (24 - (i & 3) * 8)) & 255;
    }

    std::string dataToReturn(data, length);

    delete[] data;

    return dataToReturn;
}

const char *JSonUtils::generateAttachNodeJSon(MegaNodeList *nodes)
{
    if (!nodes)
    {
        return NULL;
    }

    rapidjson::Document jSonAttachmentNodes(rapidjson::kArrayType);
    for (int i = 0; i < nodes->size(); ++i)
    {
        rapidjson::Value jsonNode(rapidjson::kObjectType);

        MegaNode *megaNode = nodes->get(i);

        if (megaNode == NULL)
        {
            API_LOG_ERROR("Invalid node at index %d", i);
            return NULL;
        }

        // h -> handle
        char *base64Handle = MegaApi::handleToBase64(megaNode->getHandle());
        std::string handleString(base64Handle);
        delete [] base64Handle;
        rapidjson::Value nodeHandleValue(rapidjson::kStringType);
        nodeHandleValue.SetString(handleString.c_str(), handleString.length(), jSonAttachmentNodes.GetAllocator());
        jsonNode.AddMember(rapidjson::Value("h"), nodeHandleValue, jSonAttachmentNodes.GetAllocator());

        // k -> binary key
        char tempKey[FILENODEKEYLENGTH];
        char *base64Key = megaNode->getBase64Key();
        Base64::atob(base64Key, (byte*)tempKey, FILENODEKEYLENGTH);
        delete base64Key;

        std::vector<int32_t> keyVector = DataTranslation::b_to_vector(std::string(tempKey, FILENODEKEYLENGTH));
        rapidjson::Value keyVectorNode(rapidjson::kArrayType);
        if (keyVector.size() != 8)
        {
            API_LOG_ERROR("Invalid nodekey for attached node: %d", megaNode->getHandle());
            return NULL;
        }
        for (unsigned int j = 0; j < keyVector.size(); ++j)
        {
            keyVectorNode.PushBack(rapidjson::Value(keyVector[j]), jSonAttachmentNodes.GetAllocator());
        }

        jsonNode.AddMember(rapidjson::Value("k"), keyVectorNode, jSonAttachmentNodes.GetAllocator());

        // t -> type
        jsonNode.AddMember(rapidjson::Value("t"), rapidjson::Value(megaNode->getType()), jSonAttachmentNodes.GetAllocator());

        // name -> name
        std::string nameString = std::string(megaNode->getName());
        rapidjson::Value nameValue(rapidjson::kStringType);
        nameValue.SetString(nameString.c_str(), nameString.length(), jSonAttachmentNodes.GetAllocator());
        jsonNode.AddMember(rapidjson::Value("name"), nameValue, jSonAttachmentNodes.GetAllocator());

        // s -> size
        jsonNode.AddMember(rapidjson::Value("s"), rapidjson::Value(megaNode->getSize()), jSonAttachmentNodes.GetAllocator());

        // hash -> fingerprint
        const char *fingerprintMega = megaNode->getFingerprint();
        char *fingerprint = NULL;
        if (fingerprintMega)
        {
            fingerprint = MegaApiImpl::getMegaFingerprintFromSdkFingerprint(fingerprintMega);
        }

        if (fingerprint)
        {
            rapidjson::Value fpValue(rapidjson::kStringType);
            fpValue.SetString(fingerprint, strlen(fingerprint), jSonAttachmentNodes.GetAllocator());
            jsonNode.AddMember(rapidjson::Value("hash"), fpValue, jSonAttachmentNodes.GetAllocator());
            delete [] fingerprint;
        }

        // fa -> image thumbnail/preview/mediainfo
        const char *fa = megaNode->getFileAttrString();
        if (fa)
        {
            std::string faString(fa);
            delete [] fa;

            rapidjson::Value faValue(rapidjson::kStringType);
            faValue.SetString(faString.c_str(), faString.length(), jSonAttachmentNodes.GetAllocator());
            jsonNode.AddMember(rapidjson::Value("fa"), faValue, jSonAttachmentNodes.GetAllocator());
        }
        else
        {
            // ar -> empty
            rapidjson::Value arValue(rapidjson::kObjectType);
            jsonNode.AddMember(rapidjson::Value("ar"), arValue, jSonAttachmentNodes.GetAllocator());
        }

        // ts -> time stamp
        jsonNode.AddMember(rapidjson::Value("ts"), rapidjson::Value(megaNode->getModificationTime()), jSonAttachmentNodes.GetAllocator());

        jSonAttachmentNodes.PushBack(jsonNode, jSonAttachmentNodes.GetAllocator());
    }

    rapidjson::StringBuffer buffer;
    rapidjson::Writer<rapidjson::StringBuffer> writer(buffer);
    jSonAttachmentNodes.Accept(writer);

    return MegaApi::strdup(buffer.GetString());
}

MegaNodeList *JSonUtils::parseAttachNodeJSon(const char *json)
{
    if (!json || strcmp(json, "") == 0)
    {
        API_LOG_ERROR("Invalid attachment JSON");
        return NULL;
    }

    rapidjson::StringStream stringStream(json);
    rapidjson::Document document;
    document.ParseStream(stringStream);

    if (document.GetParseError() != rapidjson::ParseErrorCode::kParseErrorNone)
    {
        API_LOG_ERROR("parseAttachNodeJSon: Parser json error");
        return NULL;
    }

    MegaNodeList *megaNodeList = new MegaNodeListPrivate();

    int attachmentNumber = document.Capacity();
    for (int i = 0; i < attachmentNumber; ++i)
    {
        const rapidjson::Value& file = document[i];

        // nodehandle
        rapidjson::Value::ConstMemberIterator iteratorHandle = file.FindMember("h");
        if (iteratorHandle == file.MemberEnd() || !iteratorHandle->value.IsString())
        {
            API_LOG_ERROR("parseAttachNodeJSon: Invalid nodehandle in attachment JSON");
            delete megaNodeList;
            return NULL;
        }
        MegaHandle megaHandle = MegaApi::base64ToHandle(iteratorHandle->value.GetString());

        // filename
        rapidjson::Value::ConstMemberIterator iteratorName = file.FindMember("name");
        if (iteratorName == file.MemberEnd() || !iteratorName->value.IsString())
        {
            API_LOG_ERROR("parseAttachNodeJSon: Invalid filename in attachment JSON");
            delete megaNodeList;
            return NULL;
        }
        std::string nameString = iteratorName->value.GetString();

        // nodekey
        rapidjson::Value::ConstMemberIterator iteratorKey = file.FindMember("k");
        if (!iteratorKey->value.IsArray())
        {
            iteratorKey = file.FindMember("key");
        }
        if (iteratorKey == file.MemberEnd() || !iteratorKey->value.IsArray()
                || iteratorKey->value.Capacity() != 8)
        {
            API_LOG_ERROR("parseAttachNodeJSon: Invalid nodekey in attachment JSON");
            delete megaNodeList;
            return NULL;
        }
        std::vector<int32_t> kElements;
        for (unsigned int j = 0; j < iteratorKey->value.Capacity(); ++j)
        {
            if (iteratorKey->value[j].IsInt())
            {
                int32_t value = iteratorKey->value[j].GetInt();
                kElements.push_back(value);
            }
            else
            {
                API_LOG_ERROR("parseAttachNodeJSon: Invalid nodekey data in attachment JSON");
                delete megaNodeList;
                return NULL;
            }
        }
        std::string key = DataTranslation::vector_to_b(kElements);

        // size
        rapidjson::Value::ConstMemberIterator iteratorSize = file.FindMember("s");
        if (iteratorSize == file.MemberEnd() || !iteratorSize->value.IsInt64())
        {
            API_LOG_ERROR("parseAttachNodeJSon: Invalid size in attachment JSON");
            delete megaNodeList;
            return NULL;
        }
        int64_t size = iteratorSize->value.GetInt64();

        // fingerprint
        rapidjson::Value::ConstMemberIterator iteratorFp = file.FindMember("hash");
        std::string fp;
        if (iteratorFp == file.MemberEnd() || !iteratorFp->value.IsString())
        {
            API_LOG_WARNING("parseAttachNodeJSon: Missing fingerprint in attachment JSON. Old message?");
        }
        else
        {
            fp = iteratorFp->value.GetString();
        }
        // convert MEGA's fingerprint to the internal format used by SDK (includes size)
        char *sdkFingerprint = !fp.empty() ? MegaApiImpl::getSdkFingerprintFromMegaFingerprint(fp.c_str(), size) : NULL;

        // nodetype
        rapidjson::Value::ConstMemberIterator iteratorType = file.FindMember("t");
        if (iteratorType == file.MemberEnd() || !iteratorType->value.IsInt())
        {
            API_LOG_ERROR("parseAttachNodeJSon: Invalid type in attachment JSON");
            delete megaNodeList;
            return NULL;
        }
        int type = iteratorType->value.GetInt();

        // timestamp
        rapidjson::Value::ConstMemberIterator iteratorTimeStamp = file.FindMember("ts");
        if (iteratorTimeStamp == file.MemberEnd() || !iteratorTimeStamp->value.IsInt64())
        {
            API_LOG_ERROR("parseAttachNodeJSon: Invalid timestamp in attachment JSON");
            delete megaNodeList;
            return NULL;
        }
        int64_t timeStamp = iteratorTimeStamp->value.GetInt64();

        // file-attrstring
        rapidjson::Value::ConstMemberIterator iteratorFa = file.FindMember("fa");
        std::string fa;
        if (iteratorFa != file.MemberEnd() && iteratorFa->value.IsString())
        {
            fa = iteratorFa->value.GetString();
        }

        std::string attrstring;
        MegaNodePrivate node(nameString.c_str(), type, size, timeStamp, timeStamp,
                             megaHandle, &key, &attrstring, &fa, sdkFingerprint, INVALID_HANDLE,
                             NULL, NULL, false, true);

        megaNodeList->addNode(&node);

        delete [] sdkFingerprint;
    }

    return megaNodeList;
}

std::vector<MegaChatAttachedUser> *JSonUtils::parseAttachContactJSon(const char *json)
{
    if (!json  || strcmp(json, "") == 0)
    {
        return NULL;
    }

    rapidjson::StringStream stringStream(json);

    rapidjson::Document document;
    document.ParseStream(stringStream);

    if (document.GetParseError() != rapidjson::ParseErrorCode::kParseErrorNone)
    {
        API_LOG_ERROR("parseAttachContactJSon: Parser json error");
        return NULL;
    }

    std::vector<MegaChatAttachedUser> *megaChatUsers = new std::vector<MegaChatAttachedUser>();

    int contactNumber = document.Capacity();
    for (int i = 0; i < contactNumber; ++i)
    {
        const rapidjson::Value& user = document[i];

        rapidjson::Value::ConstMemberIterator iteratorEmail = user.FindMember("email");
        if (iteratorEmail == user.MemberEnd() || !iteratorEmail->value.IsString())
        {
            API_LOG_ERROR("parseAttachContactJSon: Invalid email in contact-attachment JSON");
            delete megaChatUsers;
            return NULL;
        }
        std::string emailString = iteratorEmail->value.GetString();

        rapidjson::Value::ConstMemberIterator iteratorHandle = user.FindMember("u");
        if (iteratorHandle == user.MemberEnd() || !iteratorHandle->value.IsString())
        {
            API_LOG_ERROR("parseAttachContactJSon: Invalid userhandle in contact-attachment JSON");
            delete megaChatUsers;
            return NULL;
        }
        std::string handleString = iteratorHandle->value.GetString();

        rapidjson::Value::ConstMemberIterator iteratorName = user.FindMember("name");
        if (iteratorName == user.MemberEnd() || !iteratorName->value.IsString())
        {
            API_LOG_ERROR("parseAttachContactJSon: Invalid username in contact-attachment JSON");
            delete megaChatUsers;
            return NULL;
        }
        std::string nameString = iteratorName->value.GetString();

        MegaChatAttachedUser megaChatUser(MegaApi::base64ToUserHandle(handleString.c_str()) , emailString, nameString);
        megaChatUsers->push_back(megaChatUser);
    }

    return megaChatUsers;

}

string JSonUtils::getLastMessageContent(const string& content, uint8_t type)
{
    std::string messageContents;
    switch (type)
    {
        case MegaChatMessage::TYPE_CONTACT_ATTACHMENT:
        {
            // Remove the first two characters. [0] = 0x0 | [1] = Message::kMsgContact
            std::string messageAttach = content;
            messageAttach.erase(messageAttach.begin(), messageAttach.begin() + 2);

            std::vector<MegaChatAttachedUser> *userVector = JSonUtils::parseAttachContactJSon(messageAttach.c_str());
            if (userVector && userVector->size() > 0)
            {
                for (unsigned int i = 0; i < userVector->size() - 1; ++i)
                {
                    messageContents.append(userVector->at(i).getName());
                    // We use character 0x01 as separator
                    messageContents.push_back(0x01);
                }

                messageContents.append(userVector->at(userVector->size() - 1).getName());
            }

            delete userVector;
            break;
        }
        case MegaChatMessage::TYPE_VOICE_CLIP:  // fall-through
        case MegaChatMessage::TYPE_NODE_ATTACHMENT:
        {
            // Remove the first two characters. [0] = 0x0 | [1] = Message::kMsgAttachment/kMsgVoiceClip
            std::string messageAttach = content;
            messageAttach.erase(messageAttach.begin(), messageAttach.begin() + 2);

            MegaNodeList *megaNodeList = JSonUtils::parseAttachNodeJSon(messageAttach.c_str());
            if (megaNodeList && megaNodeList->size() > 0)
            {
                for (int i = 0; i < megaNodeList->size() - 1; ++i)
                {
                    messageContents.append(megaNodeList->get(i)->getName());
                    // We use character 0x01 as separator
                    messageContents.push_back(0x01);
                }

                messageContents.append(megaNodeList->get(megaNodeList->size() - 1)->getName());
            }

            delete megaNodeList;
            break;
        }
        case MegaChatMessage::TYPE_CONTAINS_META:
        {
            if (content.size() > 4)
            {
                // Remove the first three characters. [0] = 0x0 | [1] = Message::kMsgContaintsMeta | [2] = subtype
                uint8_t containsMetaType = content.at(2);
                const char *containsMetaJson = content.data() + 3;
                const MegaChatContainsMeta *containsMeta = JSonUtils::parseContainsMeta(containsMetaJson, containsMetaType, true);
                messageContents = containsMeta->getTextMessage();
                delete containsMeta;
            }
            break;
        }
        default:
        {
            messageContents = content;
            break;
        }
    }

    return messageContents;
}

const MegaChatContainsMeta* JSonUtils::parseContainsMeta(const char *json, uint8_t type, bool onlyTextMessage)
{
    MegaChatContainsMetaPrivate *containsMeta = new MegaChatContainsMetaPrivate();
    if (!json || !strlen(json))
    {
        API_LOG_ERROR("parseContainsMeta: invalid JSON struct - JSON contains no data, only includes type of meta");
        return containsMeta;
    }

    rapidjson::StringStream stringStream(json);

    rapidjson::Document document;
    document.ParseStream(stringStream);
    if (document.GetParseError() != rapidjson::ParseErrorCode::kParseErrorNone)
    {
        API_LOG_ERROR("parseContainsMeta: Parser JSON error");
        return containsMeta;
    }

    rapidjson::Value::ConstMemberIterator iteratorTextMessage = document.FindMember("textMessage");
    if (iteratorTextMessage == document.MemberEnd() || !iteratorTextMessage->value.IsString())
    {
        API_LOG_ERROR("parseRichPreview: invalid JSON struct - \"textMessage\" field not found");
        return containsMeta;
    }
    std::string textMessage = iteratorTextMessage->value.GetString();
    containsMeta->setTextMessage(textMessage);

    if (!onlyTextMessage)
    {
        switch (type)
        {
            case MegaChatContainsMeta::CONTAINS_META_RICH_PREVIEW:
            {
                MegaChatRichPreview *richPreview = parseRichPreview(document, textMessage);
                containsMeta->setRichPreview(richPreview);
                break;
            }
            case MegaChatContainsMeta::CONTAINS_META_GEOLOCATION:
            {
                MegaChatGeolocation *geolocation = parseGeolocation(document);
                containsMeta->setGeolocation(geolocation);
                break;
            }
            default:
            {
                API_LOG_ERROR("parseContainsMeta: unknown type of message with meta contained");
                break;
            }
        }
    }

    return containsMeta;
}

MegaChatRichPreview *JSonUtils::parseRichPreview(rapidjson::Document &document, std::string &textMessage)
{
    rapidjson::Value::ConstMemberIterator iteratorExtra = document.FindMember("extra");
    if (iteratorExtra == document.MemberEnd() || iteratorExtra->value.IsObject())
    {
        API_LOG_ERROR("parseRichPreview: invalid JSON struct - \"extra\" field not found");
        return NULL;
    }

    std::string title;
    std::string description;
    std::string image;
    std::string imageFormat;
    std::string icon;
    std::string iconFormat;
    std::string url;

    if (iteratorExtra->value.Capacity() == 1)
    {
        const rapidjson::Value& richPreview = iteratorExtra->value[0];

        rapidjson::Value::ConstMemberIterator iteratorTitle = richPreview.FindMember("t");
        if (iteratorTitle != richPreview.MemberEnd() && iteratorTitle->value.IsString())
        {
            title = iteratorTitle->value.GetString();
        }

        rapidjson::Value::ConstMemberIterator iteratorDescription = richPreview.FindMember("d");
        if (iteratorDescription != richPreview.MemberEnd() && iteratorDescription->value.IsString())
        {
            description = iteratorDescription->value.GetString();
        }

        rapidjson::Value::ConstMemberIterator iteratorImage = richPreview.FindMember("i");
        if (iteratorImage != richPreview.MemberEnd() && iteratorImage->value.IsString())
        {
            const char *imagePointer = iteratorImage->value.GetString();
            imageFormat = getImageFormat(imagePointer);
            imagePointer = imagePointer + imageFormat.size() + 1; // remove format.size() + ':'
            rapidjson::SizeType sizeImage = iteratorImage->value.GetStringLength() - (imageFormat.size() + 1);
            image = std::string(imagePointer, sizeImage);
        }

        rapidjson::Value::ConstMemberIterator iteratorIcon = richPreview.FindMember("ic");
        if (iteratorIcon != richPreview.MemberEnd() && iteratorIcon->value.IsString())
        {
            const char *iconPointer = iteratorIcon->value.GetString();
            iconFormat = getImageFormat(iconPointer);
            iconPointer = iconPointer + iconFormat.size() + 1; // remove format.size() + ':'
            rapidjson::SizeType sizeIcon = iteratorIcon->value.GetStringLength() - (iconFormat.size() + 1);
            icon = std::string(iconPointer, sizeIcon);
        }

        rapidjson::Value::ConstMemberIterator iteratorURL = richPreview.FindMember("url");
        if (iteratorURL != richPreview.MemberEnd() && iteratorURL->value.IsString())
        {
            url = iteratorURL->value.GetString();
        }
    }

    return new MegaChatRichPreviewPrivate(textMessage, title, description, image, imageFormat, icon, iconFormat, url);
}

MegaChatGeolocation *JSonUtils::parseGeolocation(rapidjson::Document &document)
{
    rapidjson::Value::ConstMemberIterator iteratorExtra = document.FindMember("extra");
    if (iteratorExtra == document.MemberEnd() || iteratorExtra->value.IsObject())
    {
        API_LOG_ERROR("parseGeolocation: invalid JSON struct - \"extra\" field not found");
        return NULL;
    }

    if (iteratorExtra->value.Capacity() != 1)
    {
        API_LOG_ERROR("parseGeolocation: invalid JSON struct - invalid format");
        return NULL;
    }

    float longitude;
    float latitude;
    std::string image;

    const rapidjson::Value &geolocationValue = iteratorExtra->value[0];

    rapidjson::Value::ConstMemberIterator iteratorLongitude = geolocationValue.FindMember("lng");
    if (iteratorLongitude != geolocationValue.MemberEnd() && iteratorLongitude->value.IsString())
    {
        const char *longitudeString = iteratorLongitude->value.GetString();
        longitude = atof(longitudeString);
    }
    else
    {
        API_LOG_ERROR("parseGeolocation: invalid JSON struct - \"lng\" not found");
        return NULL;
    }

    rapidjson::Value::ConstMemberIterator iteratorLatitude = geolocationValue.FindMember("la");
    if (iteratorLatitude != geolocationValue.MemberEnd() && iteratorLatitude->value.IsString())
    {
        const char *latitudeString = iteratorLatitude->value.GetString();
        latitude = atof(latitudeString);
    }
    else
    {
        API_LOG_ERROR("parseGeolocation: invalid JSON struct - \"la\" not found");
        return NULL;
    }

    rapidjson::Value::ConstMemberIterator iteratorImage = geolocationValue.FindMember("img");
    if (iteratorImage != geolocationValue.MemberEnd() && iteratorImage->value.IsString())
    {
        const char *imagePointer = iteratorImage->value.GetString();
        size_t imageSize = iteratorImage->value.GetStringLength();
        image.assign(imagePointer, imageSize);
    }
    else
    {
        API_LOG_WARNING("parseGeolocation: invalid JSON struct - \"img\" not found");
        // image is not mandatory
    }

    return new MegaChatGeolocationPrivate(longitude, latitude, image);
}

string JSonUtils::getImageFormat(const char *imagen)
{
    std::string format;

    size_t i = 0;
    while (imagen[i] != ':')
    {
        format += imagen[i];
        i++;
    }

    return format;
}

const char *MegaChatRichPreviewPrivate::getDomainName() const
{
    return mDomainName.c_str();
}

MegaChatGeolocationPrivate::MegaChatGeolocationPrivate(float longitude, float latitude, const string &image)
    : mLongitude(longitude), mLatitude(latitude), mImage(image)
{
}

MegaChatGeolocationPrivate::MegaChatGeolocationPrivate(const MegaChatGeolocationPrivate *geolocation)
{
    mLongitude = geolocation->mLongitude;
    mLatitude = geolocation->mLatitude;
    mImage = geolocation->mImage;
}

MegaChatGeolocation *MegaChatGeolocationPrivate::copy() const
{
    return new MegaChatGeolocationPrivate(this);
}

float MegaChatGeolocationPrivate::getLongitude() const
{
    return mLongitude;
}

float MegaChatGeolocationPrivate::getLatitude() const
{
    return mLatitude;
}

const char *MegaChatGeolocationPrivate::getImage() const
{
    return mImage.size() ? mImage.c_str() : NULL;
}

MegaChatNodeHistoryHandler::MegaChatNodeHistoryHandler(MegaChatApi *api)
    : chatApi(api)
{
}

void MegaChatNodeHistoryHandler::fireOnAttachmentReceived(MegaChatMessage *message)
{
    for(set<MegaChatNodeHistoryListener *>::iterator it = nodeHistoryListeners.begin(); it != nodeHistoryListeners.end() ; it++)
    {
        (*it)->onAttachmentReceived(chatApi, message);
    }

    delete message;
}

void MegaChatNodeHistoryHandler::fireOnAttachmentLoaded(MegaChatMessage *message)
{
    for(set<MegaChatNodeHistoryListener *>::iterator it = nodeHistoryListeners.begin(); it != nodeHistoryListeners.end() ; it++)
    {
        (*it)->onAttachmentLoaded(chatApi, message);
    }

    delete message;
}

void MegaChatNodeHistoryHandler::fireOnAttachmentDeleted(Id id)
{
    for(set<MegaChatNodeHistoryListener *>::iterator it = nodeHistoryListeners.begin(); it != nodeHistoryListeners.end() ; it++)
    {
        (*it)->onAttachmentDeleted(chatApi, id);
    }
}

void MegaChatNodeHistoryHandler::fireOnTruncate(Id id)
{
    for(set<MegaChatNodeHistoryListener *>::iterator it = nodeHistoryListeners.begin(); it != nodeHistoryListeners.end() ; it++)
    {
        (*it)->onTruncate(chatApi, id);
    }
}

void MegaChatNodeHistoryHandler::onReceived(Message *msg, Idx idx)
{
    MegaChatMessagePrivate *message = new MegaChatMessagePrivate(*msg, Message::Status::kServerReceived, idx);
    fireOnAttachmentReceived(message);
}

void MegaChatNodeHistoryHandler::onLoaded(Message *msg, Idx idx)
{
    MegaChatMessagePrivate *message = NULL;
    if (msg)
    {
        message = new MegaChatMessagePrivate(*msg, Message::Status::kServerReceived, idx);
    }

    fireOnAttachmentLoaded(message);
}

void MegaChatNodeHistoryHandler::onDeleted(Id id)
{
    fireOnAttachmentDeleted(id);
}

void MegaChatNodeHistoryHandler::onTruncated(Id id)
{
    fireOnTruncate(id);
}


void MegaChatNodeHistoryHandler::addMegaNodeHistoryListener(MegaChatNodeHistoryListener *listener)
{
    nodeHistoryListeners.insert(listener);
}

void MegaChatNodeHistoryHandler::removeMegaNodeHistoryListener(MegaChatNodeHistoryListener *listener)
{
    nodeHistoryListeners.insert(listener);
}<|MERGE_RESOLUTION|>--- conflicted
+++ resolved
@@ -448,11 +448,7 @@
                 if (it == mClient->contactList->end())
                 {
                     // contact not found
-<<<<<<< HEAD
                     errorCode = MegaChatError::ERROR_ACCESS;
-=======
-                    errorCode = MegaChatError::ERROR_NOENT;
->>>>>>> d34305b2
                     break;
                 }
                 it->second->createChatRoom()
