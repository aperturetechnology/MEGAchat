/**
 * @file megachatapi_impl.cpp
 * @brief Private implementation of the intermediate layer for the MEGA C++ SDK.
 *
 * (c) 2013-2016 by Mega Limited, Auckland, New Zealand
 *
 * This file is part of the MEGA SDK - Client Access Engine.
 *
 * Applications using the MEGA API must present a valid application key
 * and comply with the the rules set forth in the Terms of Service.
 *
 * The MEGA SDK is distributed in the hope that it will be useful,
 * but WITHOUT ANY WARRANTY; without even the implied warranty of
 * MERCHANTABILITY or FITNESS FOR A PARTICULAR PURPOSE.
 *
 * @copyright Simplified (2-clause) BSD License.
 *
 * You should have received a copy of the license along with this
 * program.
 */

#define _POSIX_SOURCE
#define _LARGE_FILES

#define _GNU_SOURCE 1
#define _FILE_OFFSET_BITS 64

#define __DARWIN_C_LEVEL 199506L

#define USE_VARARGS
#define PREFER_STDARG

#include <megaapi_impl.h>

#include <rapidjson/document.h>
#include <rapidjson/stringbuffer.h>
#include <rapidjson/writer.h>

#include "megachatapi_impl.h"
#include <base/cservices.h>
#include <base/logger.h>
#include <IGui.h>
#include <chatClient.h>
#include <mega/base64.h>

#ifndef _WIN32
#include <signal.h>
#endif

#ifndef KARERE_DISABLE_WEBRTC
namespace rtcModule {void globalCleanup(); }
#endif

using namespace std;
using namespace megachat;
using namespace mega;
using namespace karere;
using namespace chatd;

LoggerHandler *MegaChatApiImpl::loggerHandler = NULL;

MegaChatApiImpl::MegaChatApiImpl(MegaChatApi *chatApi, MegaApi *megaApi)
: sdkMutex(true)
{
    init(chatApi, megaApi);
}

MegaChatApiImpl::~MegaChatApiImpl()
{
    MegaChatRequestPrivate *request = new MegaChatRequestPrivate(MegaChatRequest::TYPE_DELETE);
    requestQueue.push(request);
    waiter->notify();
    thread.join();

    // TODO: destruction of waiter hangs forever or may cause crashes
    //delete waiter;

    // TODO: destruction of network layer may cause hangs on MegaApi's network layer.
    // It may terminate the OpenSSL required by cUrl in SDK, so better to skip it.
    //delete websocketsIO;
}

void MegaChatApiImpl::init(MegaChatApi *chatApi, MegaApi *megaApi)
{
    if (!megaPostMessageToGui)
    {
        megaPostMessageToGui = MegaChatApiImpl::megaApiPostMessage;
    }

    this->chatApi = chatApi;
    this->megaApi = megaApi;

    this->mClient = NULL;
    this->terminating = false;
    this->waiter = new MegaChatWaiter();
    this->websocketsIO = new MegaWebsocketsIO(&sdkMutex, waiter, this);
    
#ifndef KARERE_DISABLE_WEBRTC
    this->localVideoReceiver = NULL;
#endif

    //Start blocking thread
    threadExit = 0;
    thread.start(threadEntryPoint, this);
}

//Entry point for the blocking thread
void *MegaChatApiImpl::threadEntryPoint(void *param)
{
#ifndef _WIN32
    struct sigaction noaction;
    memset(&noaction, 0, sizeof(noaction));
    noaction.sa_handler = SIG_IGN;
    ::sigaction(SIGPIPE, &noaction, 0);
#endif

    MegaChatApiImpl *chatApiImpl = (MegaChatApiImpl *)param;
    chatApiImpl->loop();
    return 0;
}

void MegaChatApiImpl::loop()
{
    while (true)
    {
        sdkMutex.unlock();

        waiter->init(NEVER);
        waiter->wakeupby(websocketsIO, ::mega::Waiter::NEEDEXEC);
        waiter->wait();

        sdkMutex.lock();

        sendPendingEvents();
        sendPendingRequests();

        if (threadExit)
        {
            // There must be only one pending events, at maximum: the logout marshall call to delete the client
            assert(eventQueue.isEmpty() || (eventQueue.size() == 1));
            sendPendingEvents();

            sdkMutex.unlock();
            break;
        }
    }
}

void MegaChatApiImpl::megaApiPostMessage(void* msg, void* ctx)
{    
    MegaChatApiImpl *megaChatApi = (MegaChatApiImpl *)ctx;
    if (megaChatApi)
    {
        megaChatApi->postMessage(msg);
    }
    else
    {
        // For compatibility with the QT example app,
        // there are some marshallCall() without context
        // that don't need to be marshalled using the
        // intermediate layer
        megaProcessMessage(msg);
    }
}

void MegaChatApiImpl::postMessage(void *msg)
{
    eventQueue.push(msg);
    waiter->notify();
}

void MegaChatApiImpl::sendPendingRequests()
{
    MegaChatRequestPrivate *request;
    int errorCode = MegaChatError::ERROR_OK;
    int nextTag = 0;

    while((request = requestQueue.pop()))
    {
        nextTag = ++reqtag;
        request->setTag(nextTag);
        requestMap[nextTag]=request;
        errorCode = MegaChatError::ERROR_OK;

        fireOnChatRequestStart(request);

        if (!mClient && request->getType() != MegaChatRequest::TYPE_DELETE)
        {
            MegaChatErrorPrivate *megaChatError = new MegaChatErrorPrivate(MegaChatError::ERROR_ACCESS);
            API_LOG_WARNING("Chat engine not initialized yet, cannot process the request");
            fireOnChatRequestFinish(request, megaChatError);
            continue;
        }

        if (terminating && request->getType() != MegaChatRequest::TYPE_DELETE)
        {
            MegaChatErrorPrivate *megaChatError = new MegaChatErrorPrivate(MegaChatError::ERROR_ACCESS);
            API_LOG_WARNING("Chat engine is terminated, cannot process the request");
            fireOnChatRequestFinish(request, megaChatError);
            continue;
        }

        switch (request->getType())
        {
        case MegaChatRequest::TYPE_CONNECT:
        {
            bool isInBackground = request->getFlag();

            mClient->connect(karere::Presence::kInvalid, isInBackground)
            .then([request, this]()
            {
                MegaChatErrorPrivate *megaChatError = new MegaChatErrorPrivate(MegaChatError::ERROR_OK);
                fireOnChatRequestFinish(request, megaChatError);
            })
            .fail([request, this](const promise::Error& e)
            {
                MegaChatErrorPrivate *megaChatError = new MegaChatErrorPrivate(e.msg(), e.code(), e.type());
                fireOnChatRequestFinish(request, megaChatError);
            });

            break;
        }
        case MegaChatRequest::TYPE_DISCONNECT:
        {
            mClient->disconnect();
            MegaChatErrorPrivate *megaChatError = new MegaChatErrorPrivate(MegaChatError::ERROR_OK);
            fireOnChatRequestFinish(request, megaChatError);

            break;
        }
        case MegaChatRequest::TYPE_RETRY_PENDING_CONNECTIONS:
        {
            if (mClient)
            {
                mClient->retryPendingConnections()
                .then([this, request]()
                {
                    MegaChatErrorPrivate *megaChatError = new MegaChatErrorPrivate(MegaChatError::ERROR_OK);
                    fireOnChatRequestFinish(request, megaChatError);
                })
                .fail([this, request](const promise::Error& e)
                {
                    MegaChatErrorPrivate *megaChatError = new MegaChatErrorPrivate(e.msg(), e.code(), e.type());
                    fireOnChatRequestFinish(request, megaChatError);
                });
            }
            else
            {
                MegaChatErrorPrivate *megaChatError = new MegaChatErrorPrivate(MegaChatError::ERROR_NOENT);
                fireOnChatRequestFinish(request, megaChatError);
            }
            break;
        }
        case MegaChatRequest::TYPE_SEND_TYPING_NOTIF:
        {
            MegaChatHandle chatid = request->getChatHandle();
            ChatRoom *chatroom = findChatRoom(chatid);
            if (chatroom)
            {
                chatroom->sendTypingNotification();
                MegaChatErrorPrivate *megaChatError = new MegaChatErrorPrivate(MegaChatError::ERROR_OK);
                fireOnChatRequestFinish(request, megaChatError);
            }
            else
            {
                errorCode = MegaChatError::ERROR_ARGS;
            }
            break;
        }
        case MegaChatRequest::TYPE_SIGNAL_ACTIVITY:
        {
            mClient->presenced().signalActivity();
            MegaChatErrorPrivate *megaChatError = new MegaChatErrorPrivate(MegaChatError::ERROR_OK);
            fireOnChatRequestFinish(request, megaChatError);

            break;
        }
        case MegaChatRequest::TYPE_SET_PRESENCE_AUTOAWAY:
        {
            int64_t timeout = request->getNumber();
            bool enable = request->getFlag();

            mClient->presenced().setAutoaway(enable, timeout);

            MegaChatErrorPrivate *megaChatError = new MegaChatErrorPrivate(MegaChatError::ERROR_OK);
            fireOnChatRequestFinish(request, megaChatError);

            break;
        }
        case MegaChatRequest::TYPE_SET_PRESENCE_PERSIST:
        {
            bool enable = request->getFlag();

            mClient->presenced().setPersist(enable);

            MegaChatErrorPrivate *megaChatError = new MegaChatErrorPrivate(MegaChatError::ERROR_OK);
            fireOnChatRequestFinish(request, megaChatError);

            break;
        }
        case MegaChatRequest::TYPE_LOGOUT:
        {
            if (mClient)
            {
                bool deleteDb = request->getFlag();
                terminating = true;
                mClient->terminate(deleteDb);

                API_LOG_INFO("Chat engine is logged out!");
                marshallCall([request, this]() //post destruction asynchronously so that all pending messages get processed before that
                {
                    MegaChatErrorPrivate *megaChatError = new MegaChatErrorPrivate(MegaChatError::ERROR_OK);
                    fireOnChatRequestFinish(request, megaChatError);

                    delete mClient;
                    mClient = NULL;
                    terminating = false;

#ifndef KARERE_DISABLE_WEBRTC
                    cleanCallHandlerMap();
#endif
                     }, this);
            }
            else
            {
                MegaChatErrorPrivate *megaChatError = new MegaChatErrorPrivate(MegaChatError::ERROR_ACCESS);
                API_LOG_WARNING("Logout attempt without previous initialization");
                fireOnChatRequestFinish(request, megaChatError);
            }
            break;
        }
        case MegaChatRequest::TYPE_DELETE:
        {
            if (mClient && !terminating)
            {
                mClient->terminate();
                API_LOG_INFO("Chat engine closed!");

                delete mClient;
                mClient = NULL;
            }

#ifndef KARERE_DISABLE_WEBRTC
            rtcModule::globalCleanup();
#endif

            threadExit = 1;
            break;
        }
        case MegaChatRequest::TYPE_SET_ONLINE_STATUS:
        {
            int status = request->getNumber();
            if (status < MegaChatApi::STATUS_OFFLINE || status > MegaChatApi::STATUS_BUSY)
            {
                fireOnChatRequestFinish(request, new MegaChatErrorPrivate("Invalid online status", MegaChatError::ERROR_ARGS));
                break;
            }

            std::vector<promise::Promise<void> > promises;
            if (status == MegaChatApi::STATUS_ONLINE)
            {
                // if setting to online, better to use dynamic in order to avoid sticky online that
                // would be kept even when the user goes offline
                promises.push_back(mClient->setPresence(karere::Presence::kClear));
            }

            promises.push_back(mClient->setPresence(request->getNumber()));
            promise::when(promises)
            .then([request, this]()
            {
                MegaChatErrorPrivate *megaChatError = new MegaChatErrorPrivate(MegaChatError::ERROR_OK);
                fireOnChatRequestFinish(request, megaChatError);
            })
            .fail([request, this](const promise::Error& err)
            {
                API_LOG_ERROR("Error setting online status: %s", err.what());

                MegaChatErrorPrivate *megaChatError = new MegaChatErrorPrivate(err.msg(), err.code(), err.type());
                fireOnChatRequestFinish(request, megaChatError);
            });
            break;
        }

        case MegaChatRequest::TYPE_CREATE_CHATROOM:
        {
            MegaChatPeerList *peersList = request->getMegaChatPeerList();
            if (!peersList || !peersList->size())   // refuse to create chats without participants
            {
                errorCode = MegaChatError::ERROR_ARGS;
                break;
            }

            bool group = request->getFlag();
            const userpriv_vector *userpriv = ((MegaChatPeerListPrivate*)peersList)->getList();
            if (!userpriv)
            {
                errorCode = MegaChatError::ERROR_ARGS;
                break;
            }

            if (!group && peersList->size() > 1)
            {
                group = true;
                request->setFlag(group);
                API_LOG_INFO("Forcing group chat due to more than 2 participants");
            }

            if (group)
            {
                vector<std::pair<handle, Priv>> peers;
                for (unsigned int i = 0; i < userpriv->size(); i++)
                {
                    peers.push_back(std::make_pair(userpriv->at(i).first, (Priv) userpriv->at(i).second));
                }

                mClient->createGroupChat(peers)
                .then([request,this](Id chatid)
                {
                    request->setChatHandle(chatid);

                    MegaChatErrorPrivate *megaChatError = new MegaChatErrorPrivate(MegaChatError::ERROR_OK);
                    fireOnChatRequestFinish(request, megaChatError);
                })
                .fail([request,this](const promise::Error& err)
                {
                    API_LOG_ERROR("Error creating group chat: %s", err.what());

                    MegaChatErrorPrivate *megaChatError = new MegaChatErrorPrivate(err.msg(), err.code(), err.type());
                    fireOnChatRequestFinish(request, megaChatError);
                });

            }
            else    // 1on1 chat
            {
                ContactList::iterator it = mClient->contactList->find(peersList->getPeerHandle(0));
                if (it == mClient->contactList->end())
                {
                    // contact not found
                    errorCode = MegaChatError::ERROR_ARGS;
                    break;
                }
                it->second->createChatRoom()
                .then([request,this](ChatRoom* room)
                {
                    request->setChatHandle(room->chatid());

                    MegaChatErrorPrivate *megaChatError = new MegaChatErrorPrivate(MegaChatError::ERROR_OK);
                    fireOnChatRequestFinish(request, megaChatError);
                })
                .fail([request,this](const promise::Error& err)
                {
                    API_LOG_ERROR("Error creating 1on1 chat: %s", err.what());

                    MegaChatErrorPrivate *megaChatError = new MegaChatErrorPrivate(err.msg(), err.code(), err.type());
                    fireOnChatRequestFinish(request, megaChatError);
                });
            }
            break;
        }
        case MegaChatRequest::TYPE_INVITE_TO_CHATROOM:
        {
            handle chatid = request->getChatHandle();
            handle uh = request->getUserHandle();
            Priv privilege = (Priv) request->getPrivilege();

            if (chatid == MEGACHAT_INVALID_HANDLE || uh == MEGACHAT_INVALID_HANDLE)
            {
                errorCode = MegaChatError::ERROR_ARGS;
                break;
            }

            ChatRoom *chatroom = findChatRoom(chatid);
            if (!chatroom)
            {
                errorCode = MegaChatError::ERROR_NOENT;
                break;
            }
            if (!chatroom->isGroup())   // invite only for group chats
            {
                errorCode = MegaChatError::ERROR_ARGS;
                break;
            }
            if (chatroom->ownPriv() != (Priv) MegaChatPeerList::PRIV_MODERATOR)
            {
                errorCode = MegaChatError::ERROR_ACCESS;
                break;
            }

            ((GroupChatRoom *)chatroom)->invite(uh, privilege)
            .then([request, this]()
            {
                MegaChatErrorPrivate *megaChatError = new MegaChatErrorPrivate(MegaChatError::ERROR_OK);
                fireOnChatRequestFinish(request, megaChatError);
            })
            .fail([request, this](const promise::Error& err)
            {
                API_LOG_ERROR("Error adding user to group chat: %s", err.what());

                MegaChatErrorPrivate *megaChatError = new MegaChatErrorPrivate(err.msg(), err.code(), err.type());
                fireOnChatRequestFinish(request, megaChatError);
            });
            break;
        }
        case MegaChatRequest::TYPE_UPDATE_PEER_PERMISSIONS:
        {
            handle chatid = request->getChatHandle();
            handle uh = request->getUserHandle();
            Priv privilege = (Priv) request->getPrivilege();

            if (chatid == MEGACHAT_INVALID_HANDLE || uh == MEGACHAT_INVALID_HANDLE)
            {
                errorCode = MegaChatError::ERROR_ARGS;
                break;
            }

            ChatRoom *chatroom = findChatRoom(chatid);
            if (!chatroom)
            {
                errorCode = MegaChatError::ERROR_NOENT;
                break;
            }
            if (chatroom->ownPriv() != (Priv) MegaChatPeerList::PRIV_MODERATOR)
            {
                errorCode = MegaChatError::ERROR_ACCESS;
                break;
            }

            ((GroupChatRoom *)chatroom)->setPrivilege(uh, privilege)
            .then([request, this]()
            {
                MegaChatErrorPrivate *megaChatError = new MegaChatErrorPrivate(MegaChatError::ERROR_OK);
                fireOnChatRequestFinish(request, megaChatError);
            })
            .fail([request, this](const promise::Error& err)
            {
                API_LOG_ERROR("Error updating peer privileges: %s", err.what());

                MegaChatErrorPrivate *megaChatError = new MegaChatErrorPrivate(err.msg(), err.code(), err.type());
                fireOnChatRequestFinish(request, megaChatError);
            });
            break;
        }
        case MegaChatRequest::TYPE_REMOVE_FROM_CHATROOM:
        {
            handle chatid = request->getChatHandle();
            handle uh = request->getUserHandle();

            if (chatid == MEGACHAT_INVALID_HANDLE)
            {
                errorCode = MegaChatError::ERROR_ARGS;
                break;
            }

            ChatRoom *chatroom = findChatRoom(chatid);
            if (!chatroom)
            {
                errorCode = MegaChatError::ERROR_NOENT;
                break;
            }
            if (!chatroom->isGroup())   // only for group chats can be left
            {
                errorCode = MegaChatError::ERROR_ARGS;
                break;
            }

            if (chatroom->ownPriv() != (Priv) MegaChatPeerList::PRIV_MODERATOR &&
                    uh != MEGACHAT_INVALID_HANDLE)
            {
                    errorCode = MegaChatError::ERROR_ACCESS;
                    break;
            }

            if ( uh == MEGACHAT_INVALID_HANDLE || uh == mClient->myHandle())
            {
                request->setUserHandle(uh);

                ((GroupChatRoom *)chatroom)->leave()
                .then([request, this]()
                {
                    MegaChatErrorPrivate *megaChatError = new MegaChatErrorPrivate(MegaChatError::ERROR_OK);
                    fireOnChatRequestFinish(request, megaChatError);
                })
                .fail([request, this](const promise::Error& err)
                {
                    API_LOG_ERROR("Error leaving chat: %s", err.what());

                    MegaChatErrorPrivate *megaChatError = new MegaChatErrorPrivate(err.msg(), err.code(), err.type());
                    fireOnChatRequestFinish(request, megaChatError);
                });
            }
            else
            {
                ((GroupChatRoom *)chatroom)->excludeMember(uh)
                .then([request, this]()
                {
                    MegaChatErrorPrivate *megaChatError = new MegaChatErrorPrivate(MegaChatError::ERROR_OK);
                    fireOnChatRequestFinish(request, megaChatError);
                })
                .fail([request, this](const promise::Error& err)
                {
                    API_LOG_ERROR("Error removing peer from chat: %s", err.what());

                    MegaChatErrorPrivate *megaChatError = new MegaChatErrorPrivate(err.msg(), err.code(), err.type());
                    fireOnChatRequestFinish(request, megaChatError);
                });
            }
            break;
        }
        case MegaChatRequest::TYPE_TRUNCATE_HISTORY:
        {
            handle chatid = request->getChatHandle();

            if (chatid == MEGACHAT_INVALID_HANDLE)
            {
                errorCode = MegaChatError::ERROR_ARGS;
                break;
            }

            ChatRoom *chatroom = findChatRoom(chatid);
            if (!chatroom)
            {
                errorCode = MegaChatError::ERROR_NOENT;
                break;
            }
            if (chatroom->ownPriv() != (Priv) MegaChatPeerList::PRIV_MODERATOR)
            {
                errorCode = MegaChatError::ERROR_ACCESS;
                break;
            }

            handle messageid = request->getUserHandle();
            if (messageid == MEGACHAT_INVALID_HANDLE)   // clear the full history, from current message
            {
                if (chatroom->chat().empty())
                {
                    MegaChatErrorPrivate *megaChatError = new MegaChatErrorPrivate(MegaChatError::ERROR_OK);
                    fireOnChatRequestFinish(request, megaChatError);
                    break;
                }

                messageid = chatroom->chat().at(chatroom->chat().highnum()).id().val;
            }

            chatroom->truncateHistory(messageid)
            .then([request, this]()
            {
                MegaChatErrorPrivate *megaChatError = new MegaChatErrorPrivate(MegaChatError::ERROR_OK);
                fireOnChatRequestFinish(request, megaChatError);
            })
            .fail([request, this](const promise::Error& err)
            {
                API_LOG_ERROR("Error truncating chat history: %s", err.what());

                MegaChatErrorPrivate *megaChatError = new MegaChatErrorPrivate(err.msg(), err.code(), err.type());
                fireOnChatRequestFinish(request, megaChatError);
            });
            break;
        }
        case MegaChatRequest::TYPE_EDIT_CHATROOM_NAME:
        {
            handle chatid = request->getChatHandle();
            const char *title = request->getText();
            if (chatid == MEGACHAT_INVALID_HANDLE || title == NULL)
            {
                errorCode = MegaChatError::ERROR_ARGS;
                break;
            }

            ChatRoom *chatroom = findChatRoom(chatid);
            if (!chatroom)
            {
                errorCode = MegaChatError::ERROR_NOENT;
                break;
            }
            if (!chatroom->isGroup())   // only for group chats have a title
            {
                errorCode = MegaChatError::ERROR_ARGS;
                break;
            }

            if (chatroom->ownPriv() != (Priv) MegaChatPeerList::PRIV_MODERATOR)
            {
                errorCode = MegaChatError::ERROR_ACCESS;
                break;
            }

            string strTitle(title);
            strTitle = strTitle.substr(0, 30);
            request->setText(strTitle.c_str()); // update, in case it's been truncated

            ((GroupChatRoom *)chatroom)->setTitle(strTitle)
            .then([request, this]()
            {
                MegaChatErrorPrivate *megaChatError = new MegaChatErrorPrivate(MegaChatError::ERROR_OK);
                fireOnChatRequestFinish(request, megaChatError);
            })
            .fail([request, this](const promise::Error& err)
            {
                API_LOG_ERROR("Error editing chat title: %s", err.what());

                MegaChatErrorPrivate *megaChatError = new MegaChatErrorPrivate(err.msg(), err.code(), err.type());
                fireOnChatRequestFinish(request, megaChatError);
            });
            break;
        }
        case MegaChatRequest::TYPE_GET_FIRSTNAME:
        {
            MegaChatHandle uh = request->getUserHandle();

            mClient->userAttrCache().getAttr(uh, MegaApi::USER_ATTR_FIRSTNAME)
            .then([request, this](Buffer *data)
            {
                MegaChatErrorPrivate *megaChatError = new MegaChatErrorPrivate(MegaChatError::ERROR_OK);
                request->setText(data->buf());
                string firstname = string(data->buf(), data->dataSize());
                request->setText(firstname.c_str());
                fireOnChatRequestFinish(request, megaChatError);
            })
            .fail([request, this](const promise::Error& err)
            {
                API_LOG_ERROR("Error getting user firstname: %s", err.what());

                MegaChatErrorPrivate *megaChatError = new MegaChatErrorPrivate(err.msg(), err.code(), err.type());
                fireOnChatRequestFinish(request, megaChatError);
            });
            break;
        }
        case MegaChatRequest::TYPE_GET_LASTNAME:
        {
            MegaChatHandle uh = request->getUserHandle();

            mClient->userAttrCache().getAttr(uh, MegaApi::USER_ATTR_LASTNAME)
            .then([request, this](Buffer *data)
            {
                MegaChatErrorPrivate *megaChatError = new MegaChatErrorPrivate(MegaChatError::ERROR_OK);
                string lastname = string(data->buf(), data->dataSize());
                request->setText(lastname.c_str());
                fireOnChatRequestFinish(request, megaChatError);
            })
            .fail([request, this](const promise::Error& err)
            {
                API_LOG_ERROR("Error getting user lastname: %s", err.what());

                MegaChatErrorPrivate *megaChatError = new MegaChatErrorPrivate(err.msg(), err.code(), err.type());
                fireOnChatRequestFinish(request, megaChatError);
            });
            break;
        }
        case MegaChatRequest::TYPE_GET_EMAIL:
        {
            MegaChatHandle uh = request->getUserHandle();

            mClient->userAttrCache().getAttr(uh, karere::USER_ATTR_EMAIL)
            .then([request, this](Buffer *data)
            {
                MegaChatErrorPrivate *megaChatError = new MegaChatErrorPrivate(MegaChatError::ERROR_OK);
                string email = string(data->buf(), data->dataSize());
                request->setText(email.c_str());
                fireOnChatRequestFinish(request, megaChatError);
            })
            .fail([request, this](const promise::Error& err)
            {
                API_LOG_ERROR("Error getting user email: %s", err.what());

                MegaChatErrorPrivate *megaChatError = new MegaChatErrorPrivate(err.msg(), err.code(), err.type());
                fireOnChatRequestFinish(request, megaChatError);
            });
            break;
        }
        case MegaChatRequest::TYPE_ATTACH_NODE_MESSAGE:
        {
            handle chatid = request->getChatHandle();
            MegaNodeList *nodeList = request->getMegaNodeList();
            handle h = request->getUserHandle();
            if (chatid == MEGACHAT_INVALID_HANDLE ||
                    ((!nodeList || !nodeList->size()) && (h == MEGACHAT_INVALID_HANDLE)))
            {
                errorCode = MegaChatError::ERROR_ARGS;
                break;
            }

            ChatRoom *chatroom = findChatRoom(chatid);
            if (!chatroom)
            {
                errorCode = MegaChatError::ERROR_NOENT;
                break;
            }

            // if only one node, prepare a list with a single element and update request
            MegaNodeList *nodeListAux = NULL;
            if (h != MEGACHAT_INVALID_HANDLE)
            {
                MegaNode *megaNode = megaApi->getNodeByHandle(h);
                if (!megaNode)
                {
                    errorCode = MegaChatError::ERROR_NOENT;
                    break;
                }

                nodeListAux = MegaNodeList::createInstance();
                nodeListAux->addNode(megaNode);
                request->setMegaNodeList(nodeListAux);
                nodeList = request->getMegaNodeList();

                delete megaNode;
                delete nodeListAux;
            }

            const char *buffer = JSonUtils::generateAttachNodeJSon(nodeList);
            if (!buffer)
            {
                errorCode = MegaChatError::ERROR_ARGS;
                break;
            }

            promise::Promise<void> promise = chatroom->requesGrantAccessToNodes(nodeList);

            promise::when(promise)
            .then([this, request, buffer]()
            {
                std::string stringToSend(buffer);
                sendAttachNodesMessage(stringToSend, request);
                MegaChatErrorPrivate *megaChatError = new MegaChatErrorPrivate(MegaChatError::ERROR_OK);

                delete [] buffer;
                fireOnChatRequestFinish(request, megaChatError);
            })
            .fail([this, request, buffer](const promise::Error& err)
            {
                MegaChatErrorPrivate *megaChatError = NULL;
                if (err.code() == MegaChatError::ERROR_EXIST)
                {
                    API_LOG_WARNING("Already granted access to this node previously");
                    std::string stringToSend(buffer);
                    sendAttachNodesMessage(stringToSend, request);
                    megaChatError = new MegaChatErrorPrivate(MegaChatError::ERROR_OK);
                }
                else
                {
                    megaChatError = new MegaChatErrorPrivate(err.msg(), err.code(), err.type());
                    API_LOG_ERROR("Failed to grant access to some node");
                }

                delete [] buffer;
                fireOnChatRequestFinish(request, megaChatError);
            });
            break;
        }
        case MegaChatRequest::TYPE_REVOKE_NODE_MESSAGE:
        {
            MegaChatHandle chatid = request->getChatHandle();
            MegaNode *node = megaApi->getNodeByHandle(request->getUserHandle());
            if (chatid == MEGACHAT_INVALID_HANDLE || !node)
            {
                errorCode = MegaChatError::ERROR_ARGS;
                break;
            }

            ChatRoom *chatroom = findChatRoom(chatid);
            if (!chatroom)
            {
                errorCode = MegaChatError::ERROR_NOENT;
                break;
            }

            promise::Promise<void> promise = chatroom->requestRevokeAccessToNode(node);
            delete node;

            promise::when(promise)
            .then([this, request]()
            {
                ChatRoom *chatroom = findChatRoom(request->getChatHandle());
                char *base64Handle = MegaApi::handleToBase64(request->getUserHandle());
                std::string stringToSend = std::string(base64Handle);
                delete base64Handle;
                stringToSend.insert(stringToSend.begin(), Message::kMsgRevokeAttachment);
                stringToSend.insert(stringToSend.begin(), 0x0);
                Message *m = chatroom->chat().msgSubmit(stringToSend.c_str(), stringToSend.length(), Message::kMsgRevokeAttachment, NULL);
                MegaChatMessage* megaMsg = new MegaChatMessagePrivate(*m, Message::Status::kSending, CHATD_IDX_INVALID);
                request->setMegaChatMessage(megaMsg);
                MegaChatErrorPrivate *megaChatError = new MegaChatErrorPrivate(MegaChatError::ERROR_OK);
                fireOnChatRequestFinish(request, megaChatError);

            })
            .fail([this, request](const promise::Error& err)
            {
                API_LOG_ERROR("Failed to revoke access to attached node (%d)", request->getUserHandle());
                MegaChatErrorPrivate *megaChatError = new MegaChatErrorPrivate(err.msg(), err.code(), err.type());
                fireOnChatRequestFinish(request, megaChatError);
            });
            break;
        }
        case MegaChatRequest::TYPE_SET_BACKGROUND_STATUS:
        {
            bool background = request->getFlag();
            if (background)
            {
                mClient->notifyUserIdle();
            }
            else
            {
                mClient->notifyUserActive();
            }
            MegaChatErrorPrivate *megaChatError = new MegaChatErrorPrivate(MegaChatError::ERROR_OK);
            fireOnChatRequestFinish(request, megaChatError);
            break;
        }
#ifndef KARERE_DISABLE_WEBRTC
        case MegaChatRequest::TYPE_START_CHAT_CALL:
        {
            if (!mClient->rtc)
            {
                API_LOG_ERROR("Start call - WebRTC is not initialized");
                errorCode = MegaChatError::ERROR_ACCESS;
                break;
            }

            MegaChatHandle chatid = request->getChatHandle();
            ChatRoom *chatroom = findChatRoom(chatid);
            if (!chatroom)
            {
                errorCode = MegaChatError::ERROR_NOENT;
                break;
            }

            if (findChatCallHandler(chatid))
            {
                API_LOG_ERROR("Start call - One call already exists for speficied chat id");
                errorCode = MegaChatError::ERROR_EXIST;
                break;
            }

            bool enableVideo = request->getFlag();
            karere::AvFlags avFlags(true, enableVideo);

            MegaChatCallHandler *handler = new MegaChatCallHandler(this);
            chatroom->mediaCall(avFlags, *handler);
            callHandlers[chatid] = handler;
            MegaChatErrorPrivate *megaChatError = new MegaChatErrorPrivate(MegaChatError::ERROR_OK);
            fireOnChatRequestFinish(request, megaChatError);
            break;
        }
        case MegaChatRequest::TYPE_ANSWER_CHAT_CALL:
        {
            MegaChatHandle chatid = request->getChatHandle();
            bool enableVideo = request->getFlag();

            MegaChatCallHandler *handler = findChatCallHandler(chatid);
            if (!handler)
            {
                API_LOG_ERROR("Answer call - Failed to get the call handler associated to chat room");
                errorCode = MegaChatError::ERROR_NOENT;
                break;
            }

            rtcModule::ICall *call = handler->getCall();
            if (!call)
            {
                API_LOG_ERROR("Answer call - There is not any MegaChatCallPrivate associated to MegaChatCallHandler");
                errorCode = MegaChatError::ERROR_UNKNOWN;
                assert(false);
                break;
            }

            karere::AvFlags avFlags(true, enableVideo); // audio is always enabled by default
            call->answer(avFlags);

            MegaChatErrorPrivate *megaChatError = new MegaChatErrorPrivate(MegaChatError::ERROR_OK);
            fireOnChatRequestFinish(request, megaChatError);
            break;
        }
        case MegaChatRequest::TYPE_HANG_CHAT_CALL:
        {
            if (!mClient->rtc)
            {
                API_LOG_ERROR("Hang up call - WebRTC is not initialized");
                errorCode = MegaChatError::ERROR_ACCESS;
                break;
            }

            MegaChatHandle chatid = request->getChatHandle();
            if (chatid != MEGACHAT_INVALID_HANDLE)
            {
                MegaChatCallHandler *handler = findChatCallHandler(chatid);
                if (!handler)
                {
                    API_LOG_ERROR("Hang up call - Failed to get the call handler associated to chat room");
                    errorCode = MegaChatError::ERROR_NOENT;
                    break;
                }

                rtcModule::ICall *call = handler->getCall();
                if (!call)
                {
                    API_LOG_ERROR("Hang up call - There is not any MegaChatCallPrivate associated to MegaChatCallHandler");
                    errorCode = MegaChatError::ERROR_UNKNOWN;
                    assert(false);
                    break;
                }

                call->hangup();
            }
            else    // hang all calls (no specific chatid)
            {
                mClient->rtc->hangupAll(rtcModule::TermCode::kInvalid);
            }

            MegaChatErrorPrivate *megaChatError = new MegaChatErrorPrivate(MegaChatError::ERROR_OK);
            fireOnChatRequestFinish(request, megaChatError);
            break;
        }
        case MegaChatRequest::TYPE_DISABLE_AUDIO_VIDEO_CALL:
        {
            MegaChatHandle chatid = request->getChatHandle();
            bool enable = request->getFlag();
            int operationType = request->getParamType();

            MegaChatCallHandler *handler = findChatCallHandler(chatid);
            if (!handler)
            {
                API_LOG_ERROR("Disable AV flags - Failed to get the call handler associated to chat room");
                errorCode = MegaChatError::ERROR_NOENT;
                break;
            }

            MegaChatCallPrivate *chatCall = handler->getMegaChatCall();
            rtcModule::ICall *call = handler->getCall();

            if (!chatCall || !call)
            {
                API_LOG_ERROR("Disable AV flags - There is not any MegaChatCallPrivate associated to MegaChatCallHandler");
                errorCode = MegaChatError::ERROR_UNKNOWN;
                assert(false);
                break;
            }

            karere::AvFlags currentFlags = call->sentAv();
            karere::AvFlags newFlags;
            if (operationType == MegaChatRequest::AUDIO)
            {
                karere::AvFlags flags(enable, currentFlags.video());
                newFlags = flags;
            }
            else if (operationType == MegaChatRequest::VIDEO)
            {
                karere::AvFlags flags(currentFlags.audio(), enable);
                newFlags = flags;
            }
            else
            {
                API_LOG_ERROR("Invalid flags to enable/disable audio/video stream");
                errorCode = MegaChatError::ERROR_ARGS;
                break;
            }

            call->muteUnmute(newFlags);

            chatCall->setLocalAudioVideoFlags(newFlags);
            fireOnChatCallUpdate(chatCall);

            MegaChatErrorPrivate *megaChatError = new MegaChatErrorPrivate(MegaChatError::ERROR_OK);
            fireOnChatRequestFinish(request, megaChatError);
            break;
        }
        case MegaChatRequest::TYPE_LOAD_AUDIO_VIDEO_DEVICES:
        {
            if (!mClient->rtc)
            {
                API_LOG_ERROR("Load AV devices - WebRTC is not initialized");
                errorCode = MegaChatError::ERROR_ACCESS;
                break;
            }

            mClient->rtc->loadDeviceList();
            MegaChatErrorPrivate *megaChatError = new MegaChatErrorPrivate(MegaChatError::ERROR_OK);
            fireOnChatRequestFinish(request, megaChatError);
            break;
        }
#endif
        default:
        {
            errorCode = MegaChatError::ERROR_UNKNOWN;
        }
        }   // end of switch(request->getType())


        if(errorCode)
        {
            MegaChatErrorPrivate *megaChatError = new MegaChatErrorPrivate(errorCode);
            API_LOG_WARNING("Error starting request: %s", megaChatError->getErrorString());
            fireOnChatRequestFinish(request, megaChatError);
        }
    }
}

void MegaChatApiImpl::sendPendingEvents()
{
    void *msg;
    while ((msg = eventQueue.pop()))
    {
        megaProcessMessage(msg);
    }
}

void MegaChatApiImpl::setLogLevel(int logLevel)
{
    if (!loggerHandler)
    {
        loggerHandler = new LoggerHandler();
    }
    loggerHandler->setLogLevel(logLevel);
}

void MegaChatApiImpl::setLogWithColors(bool useColors)
{
    if (loggerHandler)
    {
        loggerHandler->setLogWithColors(useColors);
    }
}

void MegaChatApiImpl::setLogToConsole(bool enable)
{
    if (loggerHandler)
    {
        loggerHandler->setLogToConsole(enable);
    }
}

void MegaChatApiImpl::setLoggerClass(MegaChatLogger *megaLogger)
{
    if (!megaLogger)   // removing logger
    {
        delete loggerHandler;
        loggerHandler = NULL;
    }
    else
    {
        if (!loggerHandler)
        {
            loggerHandler = new LoggerHandler();
        }
        loggerHandler->setMegaChatLogger(megaLogger);
    }
}

int MegaChatApiImpl::init(const char *sid)
{
    sdkMutex.lock();
    if (!mClient)
    {
        mClient = new karere::Client(*this->megaApi, websocketsIO, *this, this->megaApi->getBasePath(), karere::kClientIsMobile, this);
        terminating = false;
    }

    int state = mClient->init(sid);
    if (state != karere::Client::kInitErrNoCache &&
            state != karere::Client::kInitWaitingNewSession &&
            state != karere::Client::kInitHasOfflineSession)
    {
        // there's been an error during initialization
        localLogout();
    }

    sdkMutex.unlock();

    return MegaChatApiImpl::convertInitState(state);
}

int MegaChatApiImpl::getInitState()
{
    int initState;

    sdkMutex.lock();
    if (mClient)
    {
        initState = MegaChatApiImpl::convertInitState(mClient->initState());
    }
    else
    {
        initState = MegaChatApi::INIT_ERROR;
    }
    sdkMutex.unlock();

    return initState;
}

MegaChatRoomHandler *MegaChatApiImpl::getChatRoomHandler(MegaChatHandle chatid)
{
    map<MegaChatHandle, MegaChatRoomHandler*>::iterator it = chatRoomHandler.find(chatid);
    if (it == chatRoomHandler.end())
    {
        chatRoomHandler[chatid] = new MegaChatRoomHandler(this, chatid);
    }

    return chatRoomHandler[chatid];
}

void MegaChatApiImpl::removeChatRoomHandler(MegaChatHandle chatid)
{
    chatRoomHandler.erase(chatid);
}

ChatRoom *MegaChatApiImpl::findChatRoom(MegaChatHandle chatid)
{
    ChatRoom *chatroom = NULL;

    sdkMutex.lock();

    ChatRoomList::iterator it = mClient->chats->find(chatid);
    if (it != mClient->chats->end())
    {
        chatroom = it->second;
    }

    sdkMutex.unlock();

    return chatroom;
}

karere::ChatRoom *MegaChatApiImpl::findChatRoomByUser(MegaChatHandle userhandle)
{
    ChatRoom *chatroom = NULL;

    sdkMutex.lock();

    ContactList::iterator it = mClient->contactList->find(userhandle);
    if (it != mClient->contactList->end())
    {
        chatroom = it->second->chatRoom();
    }

    sdkMutex.unlock();

    return chatroom;
}

chatd::Message *MegaChatApiImpl::findMessage(MegaChatHandle chatid, MegaChatHandle msgid)
{
    Message *msg = NULL;

    sdkMutex.lock();

    ChatRoom *chatroom = findChatRoom(chatid);
    if (chatroom)
    {
        Chat &chat = chatroom->chat();
        Idx index = chat.msgIndexFromId(msgid);
        if (index != CHATD_IDX_INVALID)
        {
            msg = chat.findOrNull(index);
        }
    }

    sdkMutex.unlock();

    return msg;
}

chatd::Message *MegaChatApiImpl::findMessageNotConfirmed(MegaChatHandle chatid, MegaChatHandle msgxid)
{
    Message *msg = NULL;

    sdkMutex.lock();

    ChatRoom *chatroom = findChatRoom(chatid);
    if (chatroom)
    {
        Chat &chat = chatroom->chat();
        msg = chat.getMsgByXid(msgxid);
    }

    sdkMutex.unlock();

    return msg;
}

void MegaChatApiImpl::setCatchException(bool enable)
{
    karere::gCatchException = enable;
}

void MegaChatApiImpl::fireOnChatRequestStart(MegaChatRequestPrivate *request)
{
    API_LOG_INFO("Request (%s) starting", request->getRequestString());

    for (set<MegaChatRequestListener *>::iterator it = requestListeners.begin(); it != requestListeners.end() ; it++)
    {
        (*it)->onRequestStart(chatApi, request);
    }

    MegaChatRequestListener* listener = request->getListener();
    if (listener)
    {
        listener->onRequestStart(chatApi, request);
    }
}

void MegaChatApiImpl::fireOnChatRequestFinish(MegaChatRequestPrivate *request, MegaChatError *e)
{
    if(e->getErrorCode())
    {
        API_LOG_INFO("Request (%s) finished with error: %s", request->getRequestString(), e->getErrorString());
    }
    else
    {
        API_LOG_INFO("Request (%s) finished", request->getRequestString());
    }

    for (set<MegaChatRequestListener *>::iterator it = requestListeners.begin(); it != requestListeners.end() ; it++)
    {
        (*it)->onRequestFinish(chatApi, request, e);
    }

    MegaChatRequestListener* listener = request->getListener();
    if (listener)
    {
        listener->onRequestFinish(chatApi, request, e);
    }

    requestMap.erase(request->getTag());

    delete request;
    delete e;
}

void MegaChatApiImpl::fireOnChatRequestUpdate(MegaChatRequestPrivate *request)
{
    for (set<MegaChatRequestListener *>::iterator it = requestListeners.begin(); it != requestListeners.end() ; it++)
    {
        (*it)->onRequestUpdate(chatApi, request);
    }

    MegaChatRequestListener* listener = request->getListener();
    if (listener)
    {
        listener->onRequestUpdate(chatApi, request);
    }
}

void MegaChatApiImpl::fireOnChatRequestTemporaryError(MegaChatRequestPrivate *request, MegaChatError *e)
{
    request->setNumRetry(request->getNumRetry() + 1);

    for (set<MegaChatRequestListener *>::iterator it = requestListeners.begin(); it != requestListeners.end() ; it++)
    {
        (*it)->onRequestTemporaryError(chatApi, request, e);
    }

    MegaChatRequestListener* listener = request->getListener();
    if (listener)
    {
        listener->onRequestTemporaryError(chatApi, request, e);
    }

    delete e;
}

#ifndef KARERE_DISABLE_WEBRTC

void MegaChatApiImpl::fireOnChatCallUpdate(MegaChatCallPrivate *call)
{
    API_LOG_INFO("Chat call state update in chatid %s", Id(call->getChatid()).toString().c_str());

    for (set<MegaChatCallListener *>::iterator it = callListeners.begin(); it != callListeners.end() ; it++)
    {
        (*it)->onChatCallUpdate(chatApi, call);
    }

    call->removeChanges();
}

void MegaChatApiImpl::fireOnChatRemoteVideoData(MegaChatHandle chatid, int width, int height, char *buffer)
{
    for(set<MegaChatVideoListener *>::iterator it = remoteVideoListeners.begin(); it != remoteVideoListeners.end() ; it++)
    {
        (*it)->onChatVideoData(chatApi, chatid, width, height, buffer, width * height * 4);
    }
}

void MegaChatApiImpl::fireOnChatLocalVideoData(MegaChatHandle chatid, int width, int height, char *buffer)
{
    for(set<MegaChatVideoListener *>::iterator it = localVideoListeners.begin(); it != localVideoListeners.end() ; it++)
    {
        (*it)->onChatVideoData(chatApi, chatid, width, height, buffer, width * height * 4);
    }
}

#endif  // webrtc

void MegaChatApiImpl::fireOnChatRoomUpdate(MegaChatRoom *chat)
{
    for(set<MegaChatRoomListener *>::iterator it = roomListeners.begin(); it != roomListeners.end() ; it++)
    {
        (*it)->onChatRoomUpdate(chatApi, chat);
    }

    delete chat;
}

void MegaChatApiImpl::fireOnMessageLoaded(MegaChatMessage *msg)
{
    for(set<MegaChatRoomListener *>::iterator it = roomListeners.begin(); it != roomListeners.end() ; it++)
    {
        (*it)->onMessageLoaded(chatApi, msg);
    }

    delete msg;
}

void MegaChatApiImpl::fireOnMessageReceived(MegaChatMessage *msg)
{
    for(set<MegaChatRoomListener *>::iterator it = roomListeners.begin(); it != roomListeners.end() ; it++)
    {
        (*it)->onMessageReceived(chatApi, msg);
    }

    delete msg;
}

void MegaChatApiImpl::fireOnMessageUpdate(MegaChatMessage *msg)
{
    for(set<MegaChatRoomListener *>::iterator it = roomListeners.begin(); it != roomListeners.end() ; it++)
    {
        (*it)->onMessageUpdate(chatApi, msg);
    }

    delete msg;
}

void MegaChatApiImpl::fireOnChatListItemUpdate(MegaChatListItem *item)
{
    for(set<MegaChatListener *>::iterator it = listeners.begin(); it != listeners.end() ; it++)
    {
        (*it)->onChatListItemUpdate(chatApi, item);
    }

    delete item;
}

void MegaChatApiImpl::fireOnChatInitStateUpdate(int newState)
{
    for(set<MegaChatListener *>::iterator it = listeners.begin(); it != listeners.end() ; it++)
    {
        (*it)->onChatInitStateUpdate(chatApi, newState);
    }
}

void MegaChatApiImpl::fireOnChatOnlineStatusUpdate(MegaChatHandle userhandle, int status, bool inProgress)
{
    for(set<MegaChatListener *>::iterator it = listeners.begin(); it != listeners.end() ; it++)
    {
        (*it)->onChatOnlineStatusUpdate(chatApi, userhandle, status, inProgress);
    }
}

void MegaChatApiImpl::fireOnChatPresenceConfigUpdate(MegaChatPresenceConfig *config)
{
    for(set<MegaChatListener *>::iterator it = listeners.begin(); it != listeners.end() ; it++)
    {
        (*it)->onChatPresenceConfigUpdate(chatApi, config);
    }

    delete config;
}

void MegaChatApiImpl::fireOnChatConnectionStateUpdate(MegaChatHandle chatid, int newState)
{
    for(set<MegaChatListener *>::iterator it = listeners.begin(); it != listeners.end() ; it++)
    {
        (*it)->onChatConnectionStateUpdate(chatApi, chatid, newState);
    }
}

void MegaChatApiImpl::connect(MegaChatRequestListener *listener)
{
    MegaChatRequestPrivate *request = new MegaChatRequestPrivate(MegaChatRequest::TYPE_CONNECT, listener);
    requestQueue.push(request);
    waiter->notify();
}

void MegaChatApiImpl::connectInBackground(MegaChatRequestListener *listener)
{
    MegaChatRequestPrivate *request = new MegaChatRequestPrivate(MegaChatRequest::TYPE_CONNECT, listener);
    request->setFlag(true);
    requestQueue.push(request);
    waiter->notify();
}

void MegaChatApiImpl::disconnect(MegaChatRequestListener *listener)
{
    MegaChatRequestPrivate *request = new MegaChatRequestPrivate(MegaChatRequest::TYPE_DISCONNECT, listener);
    requestQueue.push(request);
    waiter->notify();
}

int MegaChatApiImpl::getConnectionState()
{
    int ret = 0;

    sdkMutex.lock();
    ret = mClient->connState();
    sdkMutex.unlock();

    return ret;
}

int MegaChatApiImpl::getChatConnectionState(MegaChatHandle chatid)
{
    int ret = MegaChatApi::CHAT_CONNECTION_OFFLINE;

    sdkMutex.lock();
    ChatRoom *room = findChatRoom(chatid);
    if (room)
    {
        ret = MegaChatApiImpl::convertChatConnectionState(room->chatdOnlineState());
    }
    sdkMutex.unlock();

    return ret;
}

void MegaChatApiImpl::retryPendingConnections(MegaChatRequestListener *listener)
{
    MegaChatRequestPrivate *request = new MegaChatRequestPrivate(MegaChatRequest::TYPE_RETRY_PENDING_CONNECTIONS, listener);
    requestQueue.push(request);
    waiter->notify();
}

void MegaChatApiImpl::logout(MegaChatRequestListener *listener)
{
    MegaChatRequestPrivate *request = new MegaChatRequestPrivate(MegaChatRequest::TYPE_LOGOUT, listener);
    request->setFlag(true);
    requestQueue.push(request);
    waiter->notify();
}

void MegaChatApiImpl::localLogout(MegaChatRequestListener *listener)
{
    MegaChatRequestPrivate *request = new MegaChatRequestPrivate(MegaChatRequest::TYPE_LOGOUT, listener);
    request->setFlag(false);
    requestQueue.push(request);
    waiter->notify();
}

void MegaChatApiImpl::setOnlineStatus(int status, MegaChatRequestListener *listener)
{
    MegaChatRequestPrivate *request = new MegaChatRequestPrivate(MegaChatRequest::TYPE_SET_ONLINE_STATUS, listener);
    request->setNumber(status);
    requestQueue.push(request);
    waiter->notify();
}

void MegaChatApiImpl::setPresenceAutoaway(bool enable, int64_t timeout, MegaChatRequestListener *listener)
{
    MegaChatRequestPrivate *request = new MegaChatRequestPrivate(MegaChatRequest::TYPE_SET_PRESENCE_AUTOAWAY, listener);
    request->setFlag(enable);
    request->setNumber(timeout);
    requestQueue.push(request);
    waiter->notify();
}

void MegaChatApiImpl::setPresencePersist(bool enable, MegaChatRequestListener *listener)
{
    MegaChatRequestPrivate *request = new MegaChatRequestPrivate(MegaChatRequest::TYPE_SET_PRESENCE_PERSIST, listener);
    request->setFlag(enable);
    requestQueue.push(request);
    waiter->notify();
}

void MegaChatApiImpl::signalPresenceActivity(MegaChatRequestListener *listener)
{
    MegaChatRequestPrivate *request = new MegaChatRequestPrivate(MegaChatRequest::TYPE_SIGNAL_ACTIVITY, listener);
    requestQueue.push(request);
    waiter->notify();
}

MegaChatPresenceConfig *MegaChatApiImpl::getPresenceConfig()
{
    MegaChatPresenceConfigPrivate *config = NULL;

    sdkMutex.lock();

    const ::presenced::Config &cfg = mClient->presenced().config();
    if (cfg.presence().isValid())
    {
        config = new MegaChatPresenceConfigPrivate(cfg, mClient->presenced().isConfigAcknowledged());
    }

    sdkMutex.unlock();

    return config;
}

bool MegaChatApiImpl::isSignalActivityRequired()
{
    sdkMutex.lock();

    bool enabled = mClient ? mClient->presenced().autoAwayInEffect() : false;

    sdkMutex.unlock();

    return enabled;
}

int MegaChatApiImpl::getOnlineStatus()
{
    sdkMutex.lock();

    int status = mClient ? mClient->ownPresence().status() : MegaChatApi::STATUS_INVALID;

    sdkMutex.unlock();

    return status;
}

bool MegaChatApiImpl::isOnlineStatusPending()
{
    sdkMutex.lock();

    bool statusInProgress = mClient ? mClient->presenced().isConfigAcknowledged() : false;

    sdkMutex.unlock();

    return statusInProgress;
}

int MegaChatApiImpl::getUserOnlineStatus(MegaChatHandle userhandle)
{
    int status = MegaChatApi::STATUS_INVALID;

    sdkMutex.lock();

    ContactList::iterator it = mClient->contactList->find(userhandle);
    if (it != mClient->contactList->end())
    {
        status = it->second->presence().status();
    }
    else if (userhandle == mClient->myHandle())
    {
        status = getOnlineStatus();
    }

    sdkMutex.unlock();

    return status;
}

void MegaChatApiImpl::setBackgroundStatus(bool background, MegaChatRequestListener *listener)
{
    MegaChatRequestPrivate *request = new MegaChatRequestPrivate(MegaChatRequest::TYPE_SET_BACKGROUND_STATUS, listener);
    request->setFlag(background);
    requestQueue.push(request);
    waiter->notify();
}

void MegaChatApiImpl::getUserFirstname(MegaChatHandle userhandle, MegaChatRequestListener *listener)
{
    MegaChatRequestPrivate *request = new MegaChatRequestPrivate(MegaChatRequest::TYPE_GET_FIRSTNAME, listener);
    request->setUserHandle(userhandle);
    requestQueue.push(request);
    waiter->notify();
}

void MegaChatApiImpl::getUserLastname(MegaChatHandle userhandle, MegaChatRequestListener *listener)
{
    MegaChatRequestPrivate *request = new MegaChatRequestPrivate(MegaChatRequest::TYPE_GET_LASTNAME, listener);
    request->setUserHandle(userhandle);
    requestQueue.push(request);
    waiter->notify();
}

void MegaChatApiImpl::getUserEmail(MegaChatHandle userhandle, MegaChatRequestListener *listener)
{
    MegaChatRequestPrivate *request = new MegaChatRequestPrivate(MegaChatRequest::TYPE_GET_EMAIL, listener);
    request->setUserHandle(userhandle);
    requestQueue.push(request);
    waiter->notify();
}

char *MegaChatApiImpl::getContactEmail(MegaChatHandle userhandle)
{
    char *ret = NULL;

    sdkMutex.lock();

    const std::string *email = mClient->contactList->getUserEmail(userhandle);
    if (email)
    {
        ret = MegaApi::strdup(email->c_str());
    }

    sdkMutex.unlock();

    return ret;
}

MegaChatHandle MegaChatApiImpl::getUserHandleByEmail(const char *email)
{
    MegaChatHandle uh = MEGACHAT_INVALID_HANDLE;

    if (email)
    {
        sdkMutex.lock();

        Contact *contact = mClient->contactList->contactFromEmail(email);
        if (contact)
        {
            uh = contact->userId();
        }

        sdkMutex.unlock();
    }

    return uh;
}

MegaChatHandle MegaChatApiImpl::getMyUserHandle()
{
    return mClient->myHandle();
}

char *MegaChatApiImpl::getMyFirstname()
{
    return MegaChatRoomPrivate::firstnameFromBuffer(mClient->myName());
}

char *MegaChatApiImpl::getMyLastname()
{
    return MegaChatRoomPrivate::lastnameFromBuffer(mClient->myName());
}

char *MegaChatApiImpl::getMyFullname()
{
    return MegaApi::strdup(mClient->myName().substr(1).c_str());
}

char *MegaChatApiImpl::getMyEmail()
{
    return MegaApi::strdup(mClient->myEmail().c_str());
}

MegaChatRoomList *MegaChatApiImpl::getChatRooms()
{
    MegaChatRoomListPrivate *chats = new MegaChatRoomListPrivate();

    sdkMutex.lock();

    ChatRoomList::iterator it;
    for (it = mClient->chats->begin(); it != mClient->chats->end(); it++)
    {
        chats->addChatRoom(new MegaChatRoomPrivate(*it->second));
    }

    sdkMutex.unlock();

    return chats;
}

MegaChatRoom *MegaChatApiImpl::getChatRoom(MegaChatHandle chatid)
{
    MegaChatRoomPrivate *chat = NULL;

    sdkMutex.lock();

    ChatRoom *chatRoom = findChatRoom(chatid);
    if (chatRoom)
    {
        chat = new MegaChatRoomPrivate(*chatRoom);
    }

    sdkMutex.unlock();

    return chat;
}

MegaChatRoom *MegaChatApiImpl::getChatRoomByUser(MegaChatHandle userhandle)
{
    MegaChatRoomPrivate *chat = NULL;

    sdkMutex.lock();

    ChatRoom *chatRoom = findChatRoomByUser(userhandle);
    if (chatRoom)
    {
        chat = new MegaChatRoomPrivate(*chatRoom);
    }

    sdkMutex.unlock();

    return chat;
}

MegaChatListItemList *MegaChatApiImpl::getChatListItems()
{
    MegaChatListItemListPrivate *items = new MegaChatListItemListPrivate();

    sdkMutex.lock();

    ChatRoomList::iterator it;
    for (it = mClient->chats->begin(); it != mClient->chats->end(); it++)
    {
        items->addChatListItem(new MegaChatListItemPrivate(*it->second));
    }

    sdkMutex.unlock();

    return items;
}

MegaChatListItem *MegaChatApiImpl::getChatListItem(MegaChatHandle chatid)
{
    MegaChatListItemPrivate *item = NULL;

    sdkMutex.lock();

    ChatRoom *chatRoom = findChatRoom(chatid);
    if (chatRoom)
    {
        item = new MegaChatListItemPrivate(*chatRoom);
    }

    sdkMutex.unlock();

    return item;
}

int MegaChatApiImpl::getUnreadChats()
{
    int count = 0;

    sdkMutex.lock();

    ChatRoomList::iterator it;
    for (it = mClient->chats->begin(); it != mClient->chats->end(); it++)
    {
        ChatRoom *room = it->second;
        if (room->isActive() && room->chat().unreadMsgCount())
        {
            count++;
        }
    }

    sdkMutex.unlock();

    return count;
}

MegaChatListItemList *MegaChatApiImpl::getActiveChatListItems()
{
    MegaChatListItemListPrivate *items = new MegaChatListItemListPrivate();

    sdkMutex.lock();

    ChatRoomList::iterator it;
    for (it = mClient->chats->begin(); it != mClient->chats->end(); it++)
    {
        if (it->second->isActive())
        {
            items->addChatListItem(new MegaChatListItemPrivate(*it->second));
        }
    }

    sdkMutex.unlock();

    return items;
}

MegaChatListItemList *MegaChatApiImpl::getInactiveChatListItems()
{
    MegaChatListItemListPrivate *items = new MegaChatListItemListPrivate();

    sdkMutex.lock();

    ChatRoomList::iterator it;
    for (it = mClient->chats->begin(); it != mClient->chats->end(); it++)
    {
        if (!it->second->isActive())
        {
            items->addChatListItem(new MegaChatListItemPrivate(*it->second));
        }
    }

    sdkMutex.unlock();

    return items;
}

MegaChatListItemList *MegaChatApiImpl::getUnreadChatListItems()
{
    MegaChatListItemListPrivate *items = new MegaChatListItemListPrivate();

    sdkMutex.lock();

    ChatRoomList::iterator it;
    for (it = mClient->chats->begin(); it != mClient->chats->end(); it++)
    {
        ChatRoom *room = it->second;
        if (room->isActive() && room->chat().unreadMsgCount())
        {
            items->addChatListItem(new MegaChatListItemPrivate(*it->second));
        }
    }

    sdkMutex.unlock();

    return items;
}

MegaChatHandle MegaChatApiImpl::getChatHandleByUser(MegaChatHandle userhandle)
{
    MegaChatHandle chatid = MEGACHAT_INVALID_HANDLE;

    sdkMutex.lock();

    ChatRoom *chatRoom = findChatRoomByUser(userhandle);
    if (chatRoom)
    {
        chatid = chatRoom->chatid();
    }

    sdkMutex.unlock();

    return chatid;
}

void MegaChatApiImpl::createChat(bool group, MegaChatPeerList *peerList, MegaChatRequestListener *listener)
{
    MegaChatRequestPrivate *request = new MegaChatRequestPrivate(MegaChatRequest::TYPE_CREATE_CHATROOM, listener);
    request->setFlag(group);
    request->setMegaChatPeerList(peerList);
    requestQueue.push(request);
    waiter->notify();
}

void MegaChatApiImpl::inviteToChat(MegaChatHandle chatid, MegaChatHandle uh, int privilege, MegaChatRequestListener *listener)
{
    MegaChatRequestPrivate *request = new MegaChatRequestPrivate(MegaChatRequest::TYPE_INVITE_TO_CHATROOM, listener);
    request->setChatHandle(chatid);
    request->setUserHandle(uh);
    request->setPrivilege(privilege);
    requestQueue.push(request);
    waiter->notify();
}

void MegaChatApiImpl::removeFromChat(MegaChatHandle chatid, MegaChatHandle uh, MegaChatRequestListener *listener)
{
    MegaChatRequestPrivate *request = new MegaChatRequestPrivate(MegaChatRequest::TYPE_REMOVE_FROM_CHATROOM, listener);
    request->setChatHandle(chatid);
    request->setUserHandle(uh);
    requestQueue.push(request);
    waiter->notify();
}

void MegaChatApiImpl::updateChatPermissions(MegaChatHandle chatid, MegaChatHandle uh, int privilege, MegaChatRequestListener *listener)
{
    MegaChatRequestPrivate *request = new MegaChatRequestPrivate(MegaChatRequest::TYPE_UPDATE_PEER_PERMISSIONS, listener);
    request->setChatHandle(chatid);
    request->setUserHandle(uh);
    request->setPrivilege(privilege);
    requestQueue.push(request);
    waiter->notify();
}

void MegaChatApiImpl::truncateChat(MegaChatHandle chatid, MegaChatHandle messageid, MegaChatRequestListener *listener)
{
    MegaChatRequestPrivate *request = new MegaChatRequestPrivate(MegaChatRequest::TYPE_TRUNCATE_HISTORY, listener);
    request->setChatHandle(chatid);
    request->setUserHandle(messageid);
    requestQueue.push(request);
    waiter->notify();
}

void MegaChatApiImpl::setChatTitle(MegaChatHandle chatid, const char *title, MegaChatRequestListener *listener)
{
    MegaChatRequestPrivate *request = new MegaChatRequestPrivate(MegaChatRequest::TYPE_EDIT_CHATROOM_NAME, listener);
    request->setChatHandle(chatid);
    request->setText(title);
    requestQueue.push(request);
    waiter->notify();
}

bool MegaChatApiImpl::openChatRoom(MegaChatHandle chatid, MegaChatRoomListener *listener)
{    
    if (!listener)
    {
        return false;
    }

    sdkMutex.lock();

    ChatRoom *chatroom = findChatRoom(chatid);
    if (chatroom)
    {
        addChatRoomListener(chatid, listener);
        chatroom->setAppChatHandler(getChatRoomHandler(chatid));
    }

    sdkMutex.unlock();
    return chatroom;
}

void MegaChatApiImpl::closeChatRoom(MegaChatHandle chatid, MegaChatRoomListener *listener)
{
    sdkMutex.lock();

    ChatRoom *chatroom = findChatRoom(chatid);
    if (chatroom)
    {
        chatroom->removeAppChatHandler();
        removeChatRoomHandler(chatid);
        removeChatRoomListener(listener);
    }

    sdkMutex.unlock();
}

int MegaChatApiImpl::loadMessages(MegaChatHandle chatid, int count)
{
    int ret = MegaChatApi::SOURCE_NONE;
    sdkMutex.lock();

    ChatRoom *chatroom = findChatRoom(chatid);
    if (chatroom)
    {
        Chat &chat = chatroom->chat();
        HistSource source = chat.getHistory(count);
        switch (source)
        {
        case kHistSourceNone:   ret = MegaChatApi::SOURCE_NONE; break;
        case kHistSourceRam:
        case kHistSourceDb:     ret = MegaChatApi::SOURCE_LOCAL; break;
        case kHistSourceServer: ret = MegaChatApi::SOURCE_REMOTE; break;
        case kHistSourceServerOffline: ret = MegaChatApi::SOURCE_ERROR; break;
        default:
            API_LOG_ERROR("Unknown source of messages at loadMessages()");
            break;
        }
    }

    sdkMutex.unlock();
    return ret;
}

bool MegaChatApiImpl::isFullHistoryLoaded(MegaChatHandle chatid)
{
    bool ret = false;
    sdkMutex.lock();

    ChatRoom *chatroom = findChatRoom(chatid);
    if (chatroom)
    {
        Chat &chat = chatroom->chat();
        ret = chat.haveAllHistoryNotified();
    }

    sdkMutex.unlock();
    return ret;
}

MegaChatMessage *MegaChatApiImpl::getMessage(MegaChatHandle chatid, MegaChatHandle msgid)
{
    MegaChatMessagePrivate *megaMsg = NULL;
    sdkMutex.lock();

    ChatRoom *chatroom = findChatRoom(chatid);
    if (chatroom)
    {
        Chat &chat = chatroom->chat();
        Idx index = chat.msgIndexFromId(msgid);
        if (index != CHATD_IDX_INVALID)     // only confirmed messages have index
        {
            Message *msg = chat.findOrNull(index);
            if (msg)
            {
                megaMsg = new MegaChatMessagePrivate(*msg, chat.getMsgStatus(*msg, index), index);
            }
            else
            {
                API_LOG_ERROR("Failed to find message by index, being index retrieved from message id (index: %d, id: %d)", index, msgid);
            }
        }
        else    // message still not confirmed, search in sending-queue
        {
            Message *msg = chat.getMsgByXid(msgid);
            if (msg)
            {
                megaMsg = new MegaChatMessagePrivate(*msg, Message::Status::kSending, MEGACHAT_INVALID_INDEX);
            }
            else
            {
                API_LOG_ERROR("Failed to find message by temporal id (id: %d)", msgid);
            }
        }
    }
    else
    {
        API_LOG_ERROR("Chatroom not found (chatid: %d)", chatid);
    }

    sdkMutex.unlock();
    return megaMsg;
}

MegaChatMessage *MegaChatApiImpl::getManualSendingMessage(MegaChatHandle chatid, MegaChatHandle rowid)
{

    MegaChatMessagePrivate *megaMsg = NULL;
    sdkMutex.lock();

    ChatRoom *chatroom = findChatRoom(chatid);
    if (chatroom)
    {
        Chat &chat = chatroom->chat();
        chatd::ManualSendReason reason;
        chatd::Message *msg = chat.getManualSending(rowid, reason);
        if (msg)
        {
            megaMsg = new MegaChatMessagePrivate(*msg, chatd::Message::kSendingManual, MEGACHAT_INVALID_INDEX);
            delete msg;

            megaMsg->setStatus(MegaChatMessage::STATUS_SENDING_MANUAL);
            megaMsg->setRowId(rowid);
            megaMsg->setCode(reason);
        }
        else
        {
            API_LOG_ERROR("Message not found (rowid: %d)", rowid);
        }
    }
    else
    {
        API_LOG_ERROR("Chatroom not found (chatid: %d)", chatid);
    }

    sdkMutex.unlock();
    return megaMsg;
}

MegaChatMessage *MegaChatApiImpl::sendMessage(MegaChatHandle chatid, const char *msg)
{
    if (!msg)
    {
        return NULL;
    }

    size_t msgLen = strlen(msg);
    while (msgLen)
    {
        if (msg[msgLen-1] == '\n' || msg[msgLen-1] == '\r')
        {
            msgLen--;
        }
        else
        {
            break;
        }
    }
    if (!msgLen)
    {
        return NULL;
    }

    MegaChatMessagePrivate *megaMsg = NULL;
    sdkMutex.lock();

    ChatRoom *chatroom = findChatRoom(chatid);
    if (chatroom)
    {
        unsigned char t = MegaChatMessage::TYPE_NORMAL;
        Message *m = chatroom->chat().msgSubmit(msg, msgLen, t, NULL);

        megaMsg = new MegaChatMessagePrivate(*m, Message::Status::kSending, CHATD_IDX_INVALID);
    }

    sdkMutex.unlock();
    return megaMsg;
}

MegaChatMessage *MegaChatApiImpl::attachContacts(MegaChatHandle chatid, MegaHandleList *handles)
{
    if (chatid == MEGACHAT_INVALID_HANDLE || handles == NULL || handles->size() == 0)
    {
        return NULL;
    }

    MegaChatMessagePrivate *megaMsg = NULL;
    sdkMutex.lock();

    ChatRoom *chatroom = findChatRoom(chatid);
    if (chatroom)
    {
        bool error = false;
        rapidjson::Document jSonDocument(rapidjson::kArrayType);
        for (unsigned int i = 0; i < handles->size(); ++i)
        {
            auto contactIterator = mClient->contactList->find(handles->get(i));
            if (contactIterator != mClient->contactList->end())
            {
                karere::Contact* contact = contactIterator->second;

                rapidjson::Value jSonContact(rapidjson::kObjectType);
                const char *base64Handle = MegaApi::userHandleToBase64(contact->userId());
                std::string handleString(base64Handle);
                rapidjson::Value userHandleValue(rapidjson::kStringType);
                userHandleValue.SetString(handleString.c_str(), handleString.length(), jSonDocument.GetAllocator());
                jSonContact.AddMember(rapidjson::Value("u"), userHandleValue, jSonDocument.GetAllocator());
                delete [] base64Handle;

                rapidjson::Value emailValue(rapidjson::kStringType);
                emailValue.SetString(contact->email().c_str(), contact->email().length(), jSonDocument.GetAllocator());
                jSonContact.AddMember(rapidjson::Value("email"), emailValue, jSonDocument.GetAllocator());

                std::string nameString = contact->titleString();
                nameString.erase(0, 1);
                rapidjson::Value nameValue(rapidjson::kStringType);
                nameValue.SetString(nameString.c_str(), nameString.length(), jSonDocument.GetAllocator());
                jSonContact.AddMember(rapidjson::Value("name"), nameValue, jSonDocument.GetAllocator());

                jSonDocument.PushBack(jSonContact, jSonDocument.GetAllocator());
            }
            else
            {
                error = true;
                API_LOG_ERROR("Failed to find the contact: %d", handles->get(i));
                break;
            }
        }

        if (!error)
        {
            unsigned char zero = 0x0;
            unsigned char contactType = Message::kMsgContact;
            rapidjson::StringBuffer buffer;
            rapidjson::Writer<rapidjson::StringBuffer> writer(buffer);
            jSonDocument.Accept(writer);
            std::string stringToSend(buffer.GetString());
            stringToSend.insert(stringToSend.begin(), contactType);
            stringToSend.insert(stringToSend.begin(), zero);
            Message *m = chatroom->chat().msgSubmit(stringToSend.c_str(), stringToSend.length(), Message::kMsgContact, NULL);
            megaMsg = new MegaChatMessagePrivate(*m, Message::Status::kSending, CHATD_IDX_INVALID);
        }
    }

    sdkMutex.unlock();
    return megaMsg;
}

void MegaChatApiImpl::attachNodes(MegaChatHandle chatid, MegaNodeList *nodes, MegaChatRequestListener *listener)
{
    MegaChatRequestPrivate *request = new MegaChatRequestPrivate(MegaChatRequest::TYPE_ATTACH_NODE_MESSAGE, listener);
    request->setChatHandle(chatid);
    request->setMegaNodeList(nodes);
    requestQueue.push(request);
    waiter->notify();
}

void MegaChatApiImpl::attachNode(MegaChatHandle chatid, MegaChatHandle nodehandle, MegaChatRequestListener *listener)
{
    MegaChatRequestPrivate *request = new MegaChatRequestPrivate(MegaChatRequest::TYPE_ATTACH_NODE_MESSAGE, listener);
    request->setChatHandle(chatid);
    request->setUserHandle(nodehandle);
    requestQueue.push(request);
    waiter->notify();
}

void MegaChatApiImpl::revokeAttachment(MegaChatHandle chatid, MegaChatHandle handle, MegaChatRequestListener *listener)
{
    MegaChatRequestPrivate *request = new MegaChatRequestPrivate(MegaChatRequest::TYPE_REVOKE_NODE_MESSAGE, listener);
    request->setChatHandle(chatid);
    request->setUserHandle(handle);
    requestQueue.push(request);
    waiter->notify();
}

bool MegaChatApiImpl::isRevoked(MegaChatHandle chatid, MegaChatHandle nodeHandle)
{
    bool ret = false;

    sdkMutex.lock();

    auto it = chatRoomHandler.find(chatid);
    if (it != chatRoomHandler.end())
    {
        ret = it->second->isRevoked(nodeHandle);
    }

    sdkMutex.unlock();

    return ret;
}

MegaChatMessage *MegaChatApiImpl::editMessage(MegaChatHandle chatid, MegaChatHandle msgid, const char *msg)
{
    MegaChatMessagePrivate *megaMsg = NULL;
    sdkMutex.lock();

    ChatRoom *chatroom = findChatRoom(chatid);
    if (chatroom)
    {
        Chat &chat = chatroom->chat();
        Message *originalMsg = findMessage(chatid, msgid);
        Idx index;
        if (originalMsg)
        {
            index = chat.msgIndexFromId(msgid);
        }
        else   // message may not have an index yet (not confirmed)
        {
            index = MEGACHAT_INVALID_INDEX;
            originalMsg = findMessageNotConfirmed(chatid, msgid);   // find by transactional id
        }

        if (originalMsg)
        {
            size_t msgLen = msg ? strlen(msg) : 0;
            if (msg)    // actually not deletion, but edit
            {
                while (msgLen)
                {
                    if (msg[msgLen-1] == '\n' || msg[msgLen-1] == '\r')
                    {
                        msgLen--;
                    }
                    else
                    {
                        break;
                    }
                }
                if (!msgLen)
                {
                    sdkMutex.unlock();
                    return NULL;
                }
            }

            const Message *editedMsg = chatroom->chat().msgModify(*originalMsg, msg, msgLen, NULL);
            if (editedMsg)
            {
                megaMsg = new MegaChatMessagePrivate(*editedMsg, Message::kSending, index);
            }
        }
    }

    sdkMutex.unlock();
    return megaMsg;
}

bool MegaChatApiImpl::setMessageSeen(MegaChatHandle chatid, MegaChatHandle msgid)
{
    bool ret = false;

    sdkMutex.lock();

    ChatRoom *chatroom = findChatRoom(chatid);
    if (chatroom)
    {
        ret = chatroom->chat().setMessageSeen((Id) msgid);
    }    

    sdkMutex.unlock();

    return ret;
}

MegaChatMessage *MegaChatApiImpl::getLastMessageSeen(MegaChatHandle chatid)
{
    MegaChatMessagePrivate *megaMsg = NULL;

    sdkMutex.lock();

    ChatRoom *chatroom = findChatRoom(chatid);
    if (chatroom)
    {
        Chat &chat = chatroom->chat();
        Idx index = chat.lastSeenIdx();
        if (index != CHATD_IDX_INVALID)
        {
            const Message *msg = chat.findOrNull(index);
            if (msg)
            {
                Message::Status status = chat.getMsgStatus(*msg, index);
                megaMsg = new MegaChatMessagePrivate(*msg, status, index);
            }
        }
    }

    sdkMutex.unlock();

    return megaMsg;
}

void MegaChatApiImpl::removeUnsentMessage(MegaChatHandle chatid, MegaChatHandle rowid)
{
    sdkMutex.lock();

    ChatRoom *chatroom = findChatRoom(chatid);
    if (chatroom)
    {
        Chat &chat = chatroom->chat();
        chat.removeManualSend(rowid);
    }

    sdkMutex.unlock();
}

void MegaChatApiImpl::sendTypingNotification(MegaChatHandle chatid, MegaChatRequestListener *listener)
{
    MegaChatRequestPrivate *request = new MegaChatRequestPrivate(MegaChatRequest::TYPE_SEND_TYPING_NOTIF, listener);
    request->setChatHandle(chatid);
    requestQueue.push(request);
    waiter->notify();
}

bool MegaChatApiImpl::isMessageReceptionConfirmationActive() const
{
    return mClient->chatd->isMessageReceivedConfirmationActive();
}

<<<<<<< HEAD
#ifndef KARERE_DISABLE_WEBRTC
=======
void MegaChatApiImpl::saveCurrentState()
{
    sdkMutex.lock();

    mClient->commit();

    sdkMutex.unlock();
}
>>>>>>> 8a267d6e

MegaStringList *MegaChatApiImpl::getChatAudioInDevices()
{
    std::vector<std::string> devicesVector;
    if (mClient->rtc)
    {
        sdkMutex.lock();
        mClient->rtc->getAudioInDevices(devicesVector);
        sdkMutex.unlock();
    }
    else
    {
        API_LOG_ERROR("Failed to get audio-in devices");
    }

    MegaStringList *devices = getChatInDevices(devicesVector);

    return devices;

}

MegaStringList *MegaChatApiImpl::getChatVideoInDevices()
{
    std::vector<std::string> devicesVector;
    if (mClient->rtc)
    {
        sdkMutex.lock();
        mClient->rtc->getVideoInDevices(devicesVector);
        sdkMutex.unlock();
    }
    else
    {
        API_LOG_ERROR("Failed to get video-in devices");
    }

    MegaStringList *devices = getChatInDevices(devicesVector);

    return devices;
}

bool MegaChatApiImpl::setChatAudioInDevice(const char *device)
{
    bool returnedValue = false;
    if (mClient->rtc)
    {
        sdkMutex.lock();
        returnedValue = mClient->rtc->selectAudioInDevice(device);
        sdkMutex.unlock();
    }
    else
    {
        API_LOG_ERROR("Failed to set audio-in devices");
    }

    return returnedValue;
}

bool MegaChatApiImpl::setChatVideoInDevice(const char *device)
{
    bool returnedValue = false;
    if (mClient->rtc)
    {
        sdkMutex.lock();
        returnedValue = mClient->rtc->selectVideoInDevice(device);
        sdkMutex.unlock();
    }
    else
    {
        API_LOG_ERROR("Failed to set video-in devices");
    }

    return returnedValue;
}

void MegaChatApiImpl::startChatCall(MegaChatHandle chatid, bool enableVideo, MegaChatRequestListener *listener)
{
    MegaChatRequestPrivate *request = new MegaChatRequestPrivate(MegaChatRequest::TYPE_START_CHAT_CALL, listener);
    request->setChatHandle(chatid);
    request->setFlag(enableVideo);
    requestQueue.push(request);
    waiter->notify();
}

void MegaChatApiImpl::answerChatCall(MegaChatHandle chatid, bool enableVideo, MegaChatRequestListener *listener)
{
    MegaChatRequestPrivate *request = new MegaChatRequestPrivate(MegaChatRequest::TYPE_ANSWER_CHAT_CALL, listener);
    request->setChatHandle(chatid);
    request->setFlag(enableVideo);
    requestQueue.push(request);
    waiter->notify();
}

void MegaChatApiImpl::hangChatCall(MegaChatHandle chatid, MegaChatRequestListener *listener)
{
    MegaChatRequestPrivate *request = new MegaChatRequestPrivate(MegaChatRequest::TYPE_HANG_CHAT_CALL, listener);
    request->setChatHandle(chatid);
    requestQueue.push(request);
    waiter->notify();
}

void MegaChatApiImpl::hangAllChatCalls(MegaChatRequestListener *listener = NULL)
{
    MegaChatRequestPrivate *request = new MegaChatRequestPrivate(MegaChatRequest::TYPE_HANG_CHAT_CALL, listener);
    request->setChatHandle(MEGACHAT_INVALID_HANDLE);
    requestQueue.push(request);
    waiter->notify();
}

void MegaChatApiImpl::setAudioEnable(MegaChatHandle chatid, bool enable, MegaChatRequestListener *listener)
{
    MegaChatRequestPrivate *request = new MegaChatRequestPrivate(MegaChatRequest::TYPE_DISABLE_AUDIO_VIDEO_CALL, listener);
    request->setChatHandle(chatid);
    request->setFlag(enable);
    request->setParamType(MegaChatRequest::AUDIO);
    requestQueue.push(request);
    waiter->notify();
}

void MegaChatApiImpl::setVideoEnable(MegaChatHandle chatid, bool enable, MegaChatRequestListener *listener)
{
    MegaChatRequestPrivate *request = new MegaChatRequestPrivate(MegaChatRequest::TYPE_DISABLE_AUDIO_VIDEO_CALL, listener);
    request->setChatHandle(chatid);
    request->setFlag(enable);
    request->setParamType(MegaChatRequest::VIDEO);
    requestQueue.push(request);
    waiter->notify();
}

void MegaChatApiImpl::loadAudioVideoDeviceList(MegaChatRequestListener *listener)
{
    MegaChatRequestPrivate *request = new MegaChatRequestPrivate(MegaChatRequest::TYPE_LOAD_AUDIO_VIDEO_DEVICES, listener);
    requestQueue.push(request);
    waiter->notify();
}

MegaChatCall *MegaChatApiImpl::getChatCall(MegaChatHandle callId)
{
    MegaChatCall *chatCall = NULL;
    sdkMutex.lock();

    for (std::map<MegaChatHandle, MegaChatCallHandler*>::iterator it = callHandlers.begin(); it != callHandlers.end(); ++it)
    {
        if (it->second != NULL)
        {
            MegaChatCall *call = it->second->getMegaChatCall();
            if (call != NULL)
            {
                if (callId == call->getId())
                {
                    chatCall = call->copy();
                    break;
                }
            }
            else
            {
                API_LOG_ERROR("MegaChatApiImpl::getChatCall - Invalid MegaChatCall at MegaChatCallHandler");
                assert(false);
            }
        }
        else
        {
            API_LOG_ERROR("MegaChatApiImpl::getChatCall - Invalid MegaChatCallHandler at callHandlers");
            assert(false);
        }
    }

    sdkMutex.unlock();
    return chatCall;
}

MegaChatCall *MegaChatApiImpl::getChatCallByChatId(MegaChatHandle chatId)
{
    MegaChatCall *chatCall = NULL;

    sdkMutex.lock();
    std::map<MegaChatHandle, MegaChatCallHandler*>::iterator it = callHandlers.find(chatId);

    if (it != callHandlers.end())
    {
        if(it->second != NULL)
        {
            chatCall = it->second->getMegaChatCall();
            if (!chatCall)
            {
                API_LOG_ERROR("MegaChatApiImpl::getChatCallByChatId - Invalid MegaChatCall at MegaChatCallHandler");
                assert(false);
            }
            else
            {
                chatCall = chatCall->copy();
            }
        }
        else
        {
            API_LOG_ERROR("MegaChatApiImpl::getChatCallByChatId - Invalid MegaChatCallHandler at callHandlers");
            assert(false);
        }
    }

    sdkMutex.unlock();
    return chatCall;

}

void MegaChatApiImpl::addChatCallListener(MegaChatCallListener *listener)
{
    if (!listener)
    {
        return;
    }

    sdkMutex.lock();
    callListeners.insert(listener);
    sdkMutex.unlock();

}

void MegaChatApiImpl::addChatLocalVideoListener(MegaChatVideoListener *listener)
{
    if (!listener)
    {
        return;
    }

    sdkMutex.lock();
    localVideoListeners.insert(listener);
    sdkMutex.unlock();
}

void MegaChatApiImpl::addChatRemoteVideoListener(MegaChatVideoListener *listener)
{
    if (!listener)
    {
        return;
    }

    sdkMutex.lock();
    remoteVideoListeners.insert(listener);
    sdkMutex.unlock();
}

#endif

void MegaChatApiImpl::addChatRequestListener(MegaChatRequestListener *listener)
{
    if (!listener)
    {
        return;
    }

    sdkMutex.lock();
    requestListeners.insert(listener);
    sdkMutex.unlock();
}

void MegaChatApiImpl::addChatListener(MegaChatListener *listener)
{
    if (!listener)
    {
        return;
    }

    sdkMutex.lock();
    listeners.insert(listener);
    sdkMutex.unlock();
}

void MegaChatApiImpl::addChatRoomListener(MegaChatHandle chatid, MegaChatRoomListener *listener)
{
    if (!listener || chatid == MEGACHAT_INVALID_HANDLE)
    {
        return;
    }

    sdkMutex.lock();
    roomListeners.insert(listener);
    sdkMutex.unlock();
}

void MegaChatApiImpl::removeChatRequestListener(MegaChatRequestListener *listener)
{
    if (!listener)
    {
        return;
    }

    sdkMutex.lock();
    requestListeners.erase(listener);

    map<int,MegaChatRequestPrivate*>::iterator it = requestMap.begin();
    while (it != requestMap.end())
    {
        MegaChatRequestPrivate* request = it->second;
        if(request->getListener() == listener)
        {
            request->setListener(NULL);
        }

        it++;
    }

    requestQueue.removeListener(listener);
    sdkMutex.unlock();
}

#ifndef KARERE_DISABLE_WEBRTC

void MegaChatApiImpl::removeChatCallListener(MegaChatCallListener *listener)
{
    if (!listener)
    {
        return;
    }

    sdkMutex.lock();
    callListeners.erase(listener);
    sdkMutex.unlock();
}

void MegaChatApiImpl::removeChatLocalVideoListener(MegaChatVideoListener *listener)
{
    if (!listener)
    {
        return;
    }

    sdkMutex.lock();
    localVideoListeners.erase(listener);
    sdkMutex.unlock();
}

void MegaChatApiImpl::removeChatRemoteVideoListener(MegaChatVideoListener *listener)
{
    if (!listener)
    {
        return;
    }

    sdkMutex.lock();
    remoteVideoListeners.erase(listener);
    sdkMutex.unlock();
}

#endif  // webrtc

void MegaChatApiImpl::removeChatListener(MegaChatListener *listener)
{
    if (!listener)
    {
        return;
    }

    sdkMutex.lock();
    listeners.erase(listener);
    sdkMutex.unlock();
}

void MegaChatApiImpl::removeChatRoomListener(MegaChatRoomListener *listener)
{
    if (!listener)
    {
        return;
    }

    sdkMutex.lock();
    roomListeners.erase(listener);
    sdkMutex.unlock();
}

IApp::IChatHandler *MegaChatApiImpl::createChatHandler(ChatRoom &room)
{
    return getChatRoomHandler(room.chatid());
}

IApp::IContactListHandler *MegaChatApiImpl::contactListHandler()
{
    return nullptr;
}

IApp::IChatListHandler *MegaChatApiImpl::chatListHandler()
{
    return this;
}

void MegaChatApiImpl::onIncomingContactRequest(const MegaContactRequest &req)
{
    // it is notified to the app by the existing MegaApi
}

#ifndef KARERE_DISABLE_WEBRTC

rtcModule::ICallHandler *MegaChatApiImpl::onIncomingCall(rtcModule::ICall& call)
{
    if (findChatCallHandler(call.chat().chatId()))
    {
        assert(false);
        API_LOG_ERROR("Incoming call for a chatid which already has a call");
    }

    MegaChatCallHandler *chatCallHandler = new MegaChatCallHandler(this);
    chatCallHandler->setCall(&call);
    MegaChatHandle chatid = call.chat().chatId();
    callHandlers[chatid] = chatCallHandler;

    // Notify onIncomingCall like state change becouse rtcModule::ICall::kStateRingIn status
    // it is not notify
    chatCallHandler->onStateChange(call.state());

    return chatCallHandler;
}

MegaStringList *MegaChatApiImpl::getChatInDevices(const std::vector<string> &devicesVector)
{
    int devicesNumber = devicesVector.size();
    char **devicesArray = NULL;
    if (devicesNumber > 0)
    {
        devicesArray = new char*[devicesNumber];
        for (int i = 0; i < devicesNumber; ++i)
        {
            char *device = MegaApi::strdup(devicesVector[i].c_str());
            devicesArray[i] = device;
        }
    }

    MegaStringList *devices = new MegaStringListPrivate(devicesArray, devicesNumber);
    delete [] devicesArray;

    return devices;

}

void MegaChatApiImpl::cleanCallHandlerMap()
{
    std::map<MegaChatHandle, MegaChatCallHandler*>::iterator callHandlersIterator;
    for (callHandlersIterator = callHandlers.begin(); callHandlersIterator != callHandlers.end(); ++callHandlersIterator)
    {
        MegaChatCallHandler* callHandler = callHandlersIterator->second;
        delete callHandler;
        callHandlersIterator->second = NULL;
    }

    callHandlers.clear();
}

MegaChatCallHandler *MegaChatApiImpl::findChatCallHandler(MegaChatHandle chatid)
{
    std::map<MegaChatHandle, MegaChatCallHandler*>::iterator it = callHandlers.find(chatid);
    if (it != callHandlers.end())
    {
        return it->second;
    }

    return NULL;
}

void MegaChatApiImpl::removeChatCallHandler(MegaChatHandle chatid)
{
    callHandlers.erase(chatid);
}

#endif

void MegaChatApiImpl::notifyInvited(const ChatRoom &room)
{
    MegaChatRoomPrivate *chat = new MegaChatRoomPrivate(room);

    fireOnChatRoomUpdate(chat);
}

void MegaChatApiImpl::onInitStateChange(int newState)
{
    API_LOG_DEBUG("Karere initialization state has changed: %d", newState);

    if (newState == karere::Client::kInitErrSidInvalid)
    {
        API_LOG_WARNING("Invalid session detected (API_ESID). Logging out...");
        logout();
        return;
    }

    int state = MegaChatApiImpl::convertInitState(newState);

    // only notify meaningful state to the app
    if (state == MegaChatApi::INIT_ERROR ||
            state == MegaChatApi::INIT_WAITING_NEW_SESSION ||
            state == MegaChatApi::INIT_OFFLINE_SESSION ||
            state == MegaChatApi::INIT_ONLINE_SESSION ||
            state == MegaChatApi::INIT_NO_CACHE)
    {
        fireOnChatInitStateUpdate(state);
    }
}

int MegaChatApiImpl::convertInitState(int state)
{
    switch (state)
    {
    case karere::Client::kInitErrGeneric:
    case karere::Client::kInitErrCorruptCache:
    case karere::Client::kInitErrSidMismatch:
    case karere::Client::kInitErrAlready:
        return MegaChatApi::INIT_ERROR;

    case karere::Client::kInitErrNoCache:
        return MegaChatApi::INIT_NO_CACHE;

    case karere::Client::kInitWaitingNewSession:
        return MegaChatApi::INIT_WAITING_NEW_SESSION;

    case karere::Client::kInitHasOfflineSession:
        return MegaChatApi::INIT_OFFLINE_SESSION;

    case karere::Client::kInitHasOnlineSession:
        return MegaChatApi::INIT_ONLINE_SESSION;

    case karere::Client::kInitCreated:
    case karere::Client::kInitTerminated:
    case karere::Client::kInitErrSidInvalid:
    default:
        return state;
    }
}

int MegaChatApiImpl::convertChatConnectionState(ChatState state)
{
    int newState;
    if (state == kChatStateOnline)
    {
        newState = MegaChatApi::CHAT_CONNECTION_ONLINE;
    }
    else    // includes kChatStateOffline, kChatStateConnecting and kChatStateJoining
    {
        newState = MegaChatApi::CHAT_CONNECTION_OFFLINE;
    }
    return newState;
}

void MegaChatApiImpl::sendAttachNodesMessage(std::string buffer, MegaChatRequestPrivate *request)
{
    ChatRoom *chatroom = findChatRoom(request->getChatHandle());

    buffer.insert(buffer.begin(), Message::kMsgAttachment);
    buffer.insert(buffer.begin(), 0x0);

    Message *m = chatroom->chat().msgSubmit(buffer.c_str(), buffer.length(), Message::kMsgAttachment, NULL);
    MegaChatMessage *megaMsg = new MegaChatMessagePrivate(*m, Message::Status::kSending, CHATD_IDX_INVALID);
    request->setMegaChatMessage(megaMsg);
}

IApp::IGroupChatListItem *MegaChatApiImpl::addGroupChatItem(GroupChatRoom &chat)
{
    MegaChatGroupListItemHandler *itemHandler = new MegaChatGroupListItemHandler(*this, chat);
    chatGroupListItemHandler.insert(itemHandler);

    // notify the app about the new chatroom
    MegaChatListItemPrivate *item = new MegaChatListItemPrivate(chat);
    fireOnChatListItemUpdate(item);

    return (IGroupChatListItem *) itemHandler;
}

IApp::IPeerChatListItem *MegaChatApiImpl::addPeerChatItem(PeerChatRoom &chat)
{
    MegaChatPeerListItemHandler *itemHandler = new MegaChatPeerListItemHandler(*this, chat);
    chatPeerListItemHandler.insert(itemHandler);

    // notify the app about the new chatroom
    MegaChatListItemPrivate *item = new MegaChatListItemPrivate(chat);
    fireOnChatListItemUpdate(item);

    return (IPeerChatListItem *) itemHandler;
}

void MegaChatApiImpl::removeGroupChatItem(IGroupChatListItem &item)
{
    set<MegaChatGroupListItemHandler *>::iterator it = chatGroupListItemHandler.begin();
    while (it != chatGroupListItemHandler.end())
    {
        IGroupChatListItem *itemHandler = (*it);
        if (itemHandler == &item)
        {
//            TODO: Redmine ticket #5693
//            MegaChatListItemPrivate *listItem = new MegaChatListItemPrivate((*it)->getChatRoom());
//            listItem->setClosed();
//            fireOnChatListItemUpdate(listItem);

            delete (itemHandler);
            chatGroupListItemHandler.erase(it);
            return;
        }

        it++;
    }
}

void MegaChatApiImpl::removePeerChatItem(IPeerChatListItem &item)
{
    set<MegaChatPeerListItemHandler *>::iterator it = chatPeerListItemHandler.begin();
    while (it != chatPeerListItemHandler.end())
    {
        IPeerChatListItem *itemHandler = (*it);
        if (itemHandler == &item)
        {
//            TODO: Redmine ticket #5693
//            MegaChatListItemPrivate *listItem = new MegaChatListItemPrivate((*it)->getChatRoom());
//            listItem->setClosed();
//            fireOnChatListItemUpdate(listItem);

            delete (itemHandler);
            chatPeerListItemHandler.erase(it);
            return;
        }

        it++;
    }
}

void MegaChatApiImpl::onPresenceChanged(Id userid, Presence pres, bool inProgress)
{
    if (inProgress)
    {
        API_LOG_INFO("My own presence is being changed to %s", pres.toString());
    }
    else
    {
        API_LOG_INFO("Presence of user %s has been changed to %s", userid.toString().c_str(), pres.toString());
    }
    fireOnChatOnlineStatusUpdate(userid.val, pres.status(), inProgress);
}

void MegaChatApiImpl::onPresenceConfigChanged(const presenced::Config &state, bool pending)
{
    MegaChatPresenceConfigPrivate *config = new MegaChatPresenceConfigPrivate(state, pending);
    fireOnChatPresenceConfigUpdate(config);
}

ChatRequestQueue::ChatRequestQueue()
{
    mutex.init(false);
}

void ChatRequestQueue::push(MegaChatRequestPrivate *request)
{
    mutex.lock();
    requests.push_back(request);
    mutex.unlock();
}

void ChatRequestQueue::push_front(MegaChatRequestPrivate *request)
{
    mutex.lock();
    requests.push_front(request);
    mutex.unlock();
}

MegaChatRequestPrivate *ChatRequestQueue::pop()
{
    mutex.lock();
    if(requests.empty())
    {
        mutex.unlock();
        return NULL;
    }
    MegaChatRequestPrivate *request = requests.front();
    requests.pop_front();
    mutex.unlock();
    return request;
}

void ChatRequestQueue::removeListener(MegaChatRequestListener *listener)
{
    mutex.lock();

    deque<MegaChatRequestPrivate *>::iterator it = requests.begin();
    while(it != requests.end())
    {
        MegaChatRequestPrivate *request = (*it);
        if(request->getListener()==listener)
            request->setListener(NULL);
        it++;
    }

    mutex.unlock();
}

EventQueue::EventQueue()
{
    mutex.init(false);
}

void EventQueue::push(void *transfer)
{
    mutex.lock();
    events.push_back(transfer);
    mutex.unlock();
}

void EventQueue::push_front(void *event)
{
    mutex.lock();
    events.push_front(event);
    mutex.unlock();
}

void* EventQueue::pop()
{
    mutex.lock();
    if(events.empty())
    {
        mutex.unlock();
        return NULL;
    }
    void* event = events.front();
    events.pop_front();
    mutex.unlock();
    return event;
}

bool EventQueue::isEmpty()
{
    bool ret;

    mutex.lock();
    ret = events.empty();
    mutex.unlock();

    return ret;
}

size_t EventQueue::size()
{
    size_t ret;

    mutex.lock();
    ret = events.size();
    mutex.unlock();

    return ret;
}

MegaChatRequestPrivate::MegaChatRequestPrivate(int type, MegaChatRequestListener *listener)
{
    this->type = type;
    this->tag = 0;
    this->listener = listener;

    this->number = 0;
    this->retry = 0;
    this->flag = false;
    this->peerList = NULL;
    this->chatid = MEGACHAT_INVALID_HANDLE;
    this->userHandle = MEGACHAT_INVALID_HANDLE;
    this->privilege = MegaChatPeerList::PRIV_UNKNOWN;
    this->text = NULL;
    this->mMessage = NULL;
    this->mMegaNodeList = NULL;
}

MegaChatRequestPrivate::MegaChatRequestPrivate(MegaChatRequestPrivate &request)
{
    this->text = NULL;
    this->peerList = NULL;
    this->mMessage = NULL;
    this->mMegaNodeList = NULL;

    this->type = request.getType();
    this->listener = request.getListener();
    this->setTag(request.getTag());
    this->setNumber(request.getNumber());
    this->setNumRetry(request.getNumRetry());
    this->setFlag(request.getFlag());
    this->setMegaChatPeerList(request.getMegaChatPeerList());
    this->setChatHandle(request.getChatHandle());
    this->setUserHandle(request.getUserHandle());
    this->setPrivilege(request.getPrivilege());
    this->setText(request.getText());
    this->setMegaChatMessage(request.getMegaChatMessage());
    this->setMegaNodeList(request.getMegaNodeList());
}

MegaChatRequestPrivate::~MegaChatRequestPrivate()
{
    delete peerList;
    delete [] text;
    delete mMessage;
    delete mMegaNodeList;
}

MegaChatRequest *MegaChatRequestPrivate::copy()
{
    return new MegaChatRequestPrivate(*this);
}

const char *MegaChatRequestPrivate::getRequestString() const
{
    switch(type)
    {
        case TYPE_DELETE: return "DELETE";
        case TYPE_LOGOUT: return "LOGOUT";
        case TYPE_CONNECT: return "CONNECT";
        case TYPE_INITIALIZE: return "INITIALIZE";
        case TYPE_SET_ONLINE_STATUS: return "SET_CHAT_STATUS";
        case TYPE_CREATE_CHATROOM: return "CREATE CHATROOM";
        case TYPE_INVITE_TO_CHATROOM: return "INVITE_TO_CHATROOM";
        case TYPE_REMOVE_FROM_CHATROOM: return "REMOVE_FROM_CHATROOM";
        case TYPE_UPDATE_PEER_PERMISSIONS: return "UPDATE_PEER_PERMISSIONS";
        case TYPE_TRUNCATE_HISTORY: return "TRUNCATE_HISTORY";
        case TYPE_EDIT_CHATROOM_NAME: return "EDIT_CHATROOM_NAME";
        case TYPE_EDIT_CHATROOM_PIC: return "EDIT_CHATROOM_PIC";
        case TYPE_GET_FIRSTNAME: return "GET_FIRSTNAME";
        case TYPE_GET_LASTNAME: return "GET_LASTNAME";
        case TYPE_GET_EMAIL: return "GET_EMAIL";
        case TYPE_DISCONNECT: return "DISCONNECT";
        case TYPE_SET_BACKGROUND_STATUS: return "SET_BACKGROUND_STATUS";
        case TYPE_RETRY_PENDING_CONNECTIONS: return "RETRY_PENDING_CONNECTIONS";
        case TYPE_START_CHAT_CALL: return "START_CHAT_CALL";
        case TYPE_ANSWER_CHAT_CALL: return "ANSWER_CHAT_CALL";
        case TYPE_DISABLE_AUDIO_VIDEO_CALL: return "DISABLE_AUDIO_VIDEO_CALL";
        case TYPE_HANG_CHAT_CALL: return "HANG_CHAT_CALL";
        case TYPE_LOAD_AUDIO_VIDEO_DEVICES: return "LOAD_AUDIO_VIDEO_DEVICES";
        case TYPE_ATTACH_NODE_MESSAGE: return "ATTACH_NODE_MESSAGE";
        case TYPE_REVOKE_NODE_MESSAGE: return "REVOKE_NODE_MESSAGE";
        case TYPE_SHARE_CONTACT: return "SHARE_CONTACT";
        case TYPE_SEND_TYPING_NOTIF: return "SEND_TYPING_NOTIF";
        case TYPE_SIGNAL_ACTIVITY: return "SIGNAL_ACTIVITY";
        case TYPE_SET_PRESENCE_PERSIST: return "SET_PRESENCE_PERSIST";
        case TYPE_SET_PRESENCE_AUTOAWAY: return "SET_PRESENCE_AUTOAWAY";
    }
    return "UNKNOWN";
}

const char *MegaChatRequestPrivate::toString() const
{
    return getRequestString();
}

MegaChatRequestListener *MegaChatRequestPrivate::getListener() const
{
    return listener;
}

int MegaChatRequestPrivate::getType() const
{
    return type;
}

long long MegaChatRequestPrivate::getNumber() const
{
    return number;
}

int MegaChatRequestPrivate::getNumRetry() const
{
    return retry;
}

bool MegaChatRequestPrivate::getFlag() const
{
    return flag;
}

MegaChatPeerList *MegaChatRequestPrivate::getMegaChatPeerList()
{
    return peerList;
}

MegaChatHandle MegaChatRequestPrivate::getChatHandle()
{
    return chatid;
}

MegaChatHandle MegaChatRequestPrivate::getUserHandle()
{
    return userHandle;
}

int MegaChatRequestPrivate::getPrivilege()
{
    return privilege;
}

const char *MegaChatRequestPrivate::getText() const
{
    return text;
}

MegaChatMessage *MegaChatRequestPrivate::getMegaChatMessage()
{
    return mMessage;
}

int MegaChatRequestPrivate::getTag() const
{
    return tag;
}

void MegaChatRequestPrivate::setListener(MegaChatRequestListener *listener)
{
    this->listener = listener;
}

void MegaChatRequestPrivate::setTag(int tag)
{
    this->tag = tag;
}

void MegaChatRequestPrivate::setNumber(long long number)
{
    this->number = number;
}

void MegaChatRequestPrivate::setNumRetry(int retry)
{
    this->retry = retry;
}

void MegaChatRequestPrivate::setFlag(bool flag)
{
    this->flag = flag;
}

void MegaChatRequestPrivate::setMegaChatPeerList(MegaChatPeerList *peerList)
{
    if (this->peerList)
        delete this->peerList;

    this->peerList = peerList ? peerList->copy() : NULL;
}

void MegaChatRequestPrivate::setChatHandle(MegaChatHandle chatid)
{
    this->chatid = chatid;
}

void MegaChatRequestPrivate::setUserHandle(MegaChatHandle userhandle)
{
    this->userHandle = userhandle;
}

void MegaChatRequestPrivate::setPrivilege(int priv)
{
    this->privilege = priv;
}

void MegaChatRequestPrivate::setText(const char *text)
{
    if(this->text)
    {
        delete [] this->text;
    }
    this->text = MegaApi::strdup(text);
}

void MegaChatRequestPrivate::setMegaChatMessage(MegaChatMessage *message)
{
    if (mMessage != NULL)
    {
        delete mMessage;
    }

    mMessage = message ? message->copy() : NULL;
}

MegaNodeList *MegaChatRequestPrivate::getMegaNodeList()
{
    return mMegaNodeList;
}

int MegaChatRequestPrivate::getParamType()
{
    return mParamType;
}

void MegaChatRequestPrivate::setMegaNodeList(MegaNodeList *nodelist)
{
    if (mMegaNodeList != NULL)
    {
        delete mMegaNodeList;
    }

    mMegaNodeList = nodelist ? nodelist->copy() : NULL;
}

void MegaChatRequestPrivate::setParamType(int paramType)
{
    this->mParamType = paramType;
}

#ifndef KARERE_DISABLE_WEBRTC

MegaChatCallPrivate::MegaChatCallPrivate(const rtcModule::ICall& call)
{
    status = call.state();
    chatid = call.chat().chatId();
    callid = call.id();
    // sentAv are invalid until state change to rtcModule::ICall::KStateHasLocalStream
    localAVFlags = call.sentAv();
    std::map<karere::Id, karere::AvFlags> remoteFlags = call.avFlagsRemotePeers();
    remoteAVFlags = karere::AvFlags(false, false);
    if (remoteFlags.size() > 0)
    {
        // With peer to peer call, there is only one session (one element at map)
        remoteAVFlags = remoteFlags.begin()->second;
    }

    initialTs = 0;
    finalTs = 0;
    temporaryError = std::string("");
    termCode = MegaChatCall::TERM_CODE_NOT_FINISHED;
    localTermCode = false;
    ringing = false;
    changed = 0;
}

MegaChatCallPrivate::MegaChatCallPrivate(const MegaChatCallPrivate &call)
{
    this->status = call.getStatus();
    this->chatid = call.getChatid();
    this->callid = call.getId();
    this->localAVFlags = call.localAVFlags;
    this->remoteAVFlags = call.remoteAVFlags;
    this->changed = call.changed;
    this->initialTs = call.initialTs;
    this->finalTs = call.finalTs;
    this->temporaryError = call.temporaryError;
    this->termCode = call.termCode;
    this->localTermCode = call.localTermCode;
    this->ringing = call.ringing;
}

MegaChatCallPrivate::~MegaChatCallPrivate()
{
}

MegaChatCall *MegaChatCallPrivate::copy()
{
    return new MegaChatCallPrivate(*this);
}

int MegaChatCallPrivate::getStatus() const
{
    return status;
}

MegaChatHandle MegaChatCallPrivate::getChatid() const
{
    return chatid;
}

MegaChatHandle MegaChatCallPrivate::getId() const
{
    return callid;
}

bool MegaChatCallPrivate::hasAudio(bool local)
{
    if (local)
    {
        return localAVFlags.audio();
    }
    else
    {
        return remoteAVFlags.audio();
    }
}

bool MegaChatCallPrivate::hasVideo(bool local)
{
    if (local)
    {
        return localAVFlags.video();
    }
    else
    {
        return remoteAVFlags.video();
    }
}

int MegaChatCallPrivate::getChanges() const
{
    return changed;
}

bool MegaChatCallPrivate::hasChanged(int changeType) const
{
    return (changed & changeType);
}

int64_t MegaChatCallPrivate::getDuration() const
{
    int64_t duration = 0;

    if (initialTs > 0)
    {
        if (finalTs > 0)
        {
            duration = finalTs - initialTs;
        }
        else
        {
            duration = time(NULL) - initialTs;
        }
    }

    return duration;
}

int64_t MegaChatCallPrivate::getInitialTimeStamp() const
{
    return initialTs;
}

int64_t MegaChatCallPrivate::getFinalTimeStamp() const
{
    return finalTs;
}

const char *MegaChatCallPrivate::getTemporaryError() const
{
    return temporaryError.c_str();
}

int MegaChatCallPrivate::getTermCode() const
{
    return termCode;
}

bool MegaChatCallPrivate::isLocalTermCode() const
{
    return localTermCode;
}

bool MegaChatCallPrivate::isRinging() const
{
    return ringing;
}

void MegaChatCallPrivate::setStatus(int status)
{
    this->status = status;
    changed |= MegaChatCall::CHANGE_TYPE_STATUS;
}

void MegaChatCallPrivate::setLocalAudioVideoFlags(AvFlags localAVFlags)
{
    this->localAVFlags = localAVFlags;
    changed |= MegaChatCall::CHANGE_TYPE_LOCAL_AVFLAGS;
}

void MegaChatCallPrivate::setRemoteAudioVideoFlags(AvFlags remoteAVFlags)
{
    this->remoteAVFlags = remoteAVFlags;
    changed |= MegaChatCall::CHANGE_TYPE_REMOTE_AVFLAGS;
}

void MegaChatCallPrivate::setInitialTimeStamp(int64_t timeStamp)
{
    initialTs = timeStamp;
}

void MegaChatCallPrivate::setFinalTimeStamp(int64_t timeStamp)
{
    if (initialTs > 0)
    {
        finalTs = timeStamp;
    }
}

void MegaChatCallPrivate::removeChanges()
{
    changed = 0;
    temporaryError.clear();
}

void MegaChatCallPrivate::setError(const string &temporaryError)
{
    this->temporaryError = temporaryError;
    changed |= MegaChatCall::CHANGE_TYPE_TEMPORARY_ERROR;
}

void MegaChatCallPrivate::setTermCode(rtcModule::TermCode termCode)
{
    assert(this->termCode == MegaChatCall::TERM_CODE_NOT_FINISHED);
    convertTermCode(termCode);
}

void MegaChatCallPrivate::convertTermCode(rtcModule::TermCode termCode)
{
    // Last four bits indicate the termination code and fifth bit indicate local or peer
    switch (termCode & (~rtcModule::TermCode::kPeer))
    {
    case rtcModule::TermCode::kUserHangup:
        this->termCode = MegaChatCall::TERM_CODE_USER_HANGUP;
        break;
    case rtcModule::TermCode::kCallReqCancel:
        this->termCode = MegaChatCall::TERM_CODE_CALL_REQ_CANCEL;
        break;
    case rtcModule::TermCode::kCallRejected:
        this->termCode = MegaChatCall::TERM_CODE_CALL_REJECT;
        break;
    case rtcModule::TermCode::kAnsElsewhere:
        this->termCode = MegaChatCall::TERM_CODE_ANSWER_ELSE_WHERE;
        break;
    case rtcModule::TermCode::kAnswerTimeout:
        this->termCode = MegaChatCall::TERM_CODE_ANSWER_TIMEOUT;
        break;
    case rtcModule::TermCode::kRingOutTimeout:
        this->termCode = MegaChatCall::TERM_CODE_RING_OUT_TIMEOUT;
        break;
    case rtcModule::TermCode::kAppTerminating:
        this->termCode = MegaChatCall::TERM_CODE_APP_TERMINATING;
        break;
    case rtcModule::TermCode::kBusy:
        this->termCode = MegaChatCall::TERM_CODE_BUSY;
        break;
    case rtcModule::TermCode::kNotFinished:
        this->termCode = MegaChatCall::TERM_CODE_NOT_FINISHED;
        break;
    case rtcModule::TermCode::kCallGone:
    case rtcModule::TermCode::kInvalid:
    default:
        this->termCode = MegaChatCall::TERM_CODE_ERROR;
        break;
    }

    if (termCode & rtcModule::TermCode::kPeer)
    {
        localTermCode = false;
    }
    else
    {
        localTermCode = true;
    }
}

void MegaChatCallPrivate::setIsRinging(bool ringing)
{
    this->ringing = ringing;
    changed |= MegaChatCall::CHANGE_TYPE_RINGING_STATUS;
}

MegaChatVideoReceiver::MegaChatVideoReceiver(MegaChatApiImpl *chatApi, rtcModule::ICall *call, bool local)
{
    this->chatApi = chatApi;
    chatid = call->chat().chatId();
    this->local = local;
}

MegaChatVideoReceiver::~MegaChatVideoReceiver()
{
}

void* MegaChatVideoReceiver::getImageBuffer(unsigned short width, unsigned short height, void*& userData)
{
    MegaChatVideoFrame *frame = new MegaChatVideoFrame;
    frame->width = width;
    frame->height = height;
    frame->buffer = new byte[width * height * 4];  // in format ARGB: 4 bytes per pixel
    userData = frame;
    return frame->buffer;
}

void MegaChatVideoReceiver::frameComplete(void *userData)
{
    MegaChatVideoFrame *frame = (MegaChatVideoFrame *)userData;
    if(local)
    {
        chatApi->fireOnChatLocalVideoData(chatid, frame->width, frame->height, (char *)frame->buffer);
    }
    else
    {
        chatApi->fireOnChatRemoteVideoData(chatid, frame->width, frame->height, (char *)frame->buffer);
    }
    delete frame->buffer;
    delete frame;
}

void MegaChatVideoReceiver::onVideoAttach()
{
}

void MegaChatVideoReceiver::onVideoDetach()
{
}

void MegaChatVideoReceiver::clearViewport()
{
}

void MegaChatVideoReceiver::released()
{
}

rtcModule::ICallHandler *MegaChatRoomHandler::callHandler()
{
    return chatApi->findChatCallHandler(chatid);
}
#endif

MegaChatRoomHandler::MegaChatRoomHandler(MegaChatApiImpl *chatApi, MegaChatHandle chatid)
{
    this->chatApi = chatApi;
    this->chatid = chatid;

    this->mRoom = NULL;
    this->mChat = NULL;
}


void MegaChatRoomHandler::onUserTyping(karere::Id user)
{
    MegaChatRoomPrivate *chat = (MegaChatRoomPrivate *) chatApi->getChatRoom(chatid);
    chat->setUserTyping(user.val);

    chatApi->fireOnChatRoomUpdate(chat);
}

void MegaChatRoomHandler::onLastTextMessageUpdated(const chatd::LastTextMsg& msg)
{
    if (mRoom)
    {
        // forward the event to the chatroom, so chatlist items also receive the notification
        mRoom->onLastTextMessageUpdated(msg);
    }
}

void MegaChatRoomHandler::onLastMessageTsUpdated(uint32_t ts)
{
    if (mRoom)
    {
        // forward the event to the chatroom, so chatlist items also receive the notification
        mRoom->onLastMessageTsUpdated(ts);
    }
}

bool MegaChatRoomHandler::isRevoked(MegaChatHandle h)
{
    auto it = attachmentsAccess.find(h);
    if (it != attachmentsAccess.end())
    {
        return !it->second;
    }

    return false;
}

void MegaChatRoomHandler::handleHistoryMessage(MegaChatMessage *message)
{
    if (message->getType() == MegaChatMessage::TYPE_NODE_ATTACHMENT)
    {
        MegaNodeList *nodeList = message->getMegaNodeList();
        for (int i = 0; i < nodeList->size(); i++)
        {
            MegaChatHandle h = nodeList->get(i)->getHandle();
            auto itAccess = attachmentsAccess.find(h);
            if (itAccess == attachmentsAccess.end())
            {
                attachmentsAccess[h] = true;
            }
            attachmentsIds[h].insert(message->getMsgId());
        }
    }
    else if (message->getType() == MegaChatMessage::TYPE_REVOKE_NODE_ATTACHMENT)
    {
        MegaChatHandle h = message->getHandleOfAction();
        auto itAccess = attachmentsAccess.find(h);
        if (itAccess == attachmentsAccess.end())
        {
            attachmentsAccess[h] = false;
        }
    }
}

std::set<MegaChatHandle> *MegaChatRoomHandler::handleNewMessage(MegaChatMessage *message)
{
    set <MegaChatHandle> *msgToUpdate = NULL;

    // new messages overwrite any current access to nodes
    if (message->getType() == MegaChatMessage::TYPE_NODE_ATTACHMENT)
    {
        MegaNodeList *nodeList = message->getMegaNodeList();
        for (int i = 0; i < nodeList->size(); i++)
        {
            MegaChatHandle h = nodeList->get(i)->getHandle();
            auto itAccess = attachmentsAccess.find(h);
            if (itAccess != attachmentsAccess.end() && !itAccess->second)
            {
                // access changed from revoked to granted --> update attachment messages
                if (!msgToUpdate)
                {
                    msgToUpdate = new set <MegaChatHandle>;
                }
                msgToUpdate->insert(attachmentsIds[h].begin(), attachmentsIds[h].end());
            }
            attachmentsAccess[h] = true;
            attachmentsIds[h].insert(message->getMsgId());
        }
    }
    else if (message->getType() == MegaChatMessage::TYPE_REVOKE_NODE_ATTACHMENT)
    {
        MegaChatHandle h = message->getHandleOfAction();
        auto itAccess = attachmentsAccess.find(h);
        if (itAccess != attachmentsAccess.end() && itAccess->second)
        {
            // access changed from granted to revoked --> update attachment messages
            if (!msgToUpdate)
            {
                msgToUpdate = new set <MegaChatHandle>;
            }
            msgToUpdate->insert(attachmentsIds[h].begin(), attachmentsIds[h].end());
        }
        attachmentsAccess[h] = false;
    }

    return msgToUpdate;
}

void MegaChatRoomHandler::onMemberNameChanged(uint64_t userid, const std::string &newName)
{
    MegaChatRoomPrivate *chat = (MegaChatRoomPrivate *) chatApi->getChatRoom(chatid);
    chat->setMembersUpdated();

    chatApi->fireOnChatRoomUpdate(chat);
}

void MegaChatRoomHandler::onTitleChanged(const string &title)
{
    MegaChatRoomPrivate *chat = (MegaChatRoomPrivate *) chatApi->getChatRoom(chatid);
    chat->setTitle(title);

    chatApi->fireOnChatRoomUpdate(chat);
}

void MegaChatRoomHandler::onUnreadCountChanged(int count)
{
    MegaChatRoomPrivate *chat = (MegaChatRoomPrivate *) chatApi->getChatRoom(chatid);
    chat->setUnreadCount(count);

    chatApi->fireOnChatRoomUpdate(chat);
}

void MegaChatRoomHandler::init(Chat &chat, DbInterface *&)
{
    mChat = &chat;
    mRoom = chatApi->findChatRoom(chatid);

    attachmentsAccess.clear();
    attachmentsIds.clear();
    mChat->resetListenerState();
}

void MegaChatRoomHandler::onDestroy()
{
    mChat = NULL;
    mRoom = NULL;
    attachmentsAccess.clear();
    attachmentsIds.clear();
}

void MegaChatRoomHandler::onRecvNewMessage(Idx idx, Message &msg, Message::Status status)
{
    MegaChatMessagePrivate *message = new MegaChatMessagePrivate(msg, status, idx);
    set <MegaChatHandle> *msgToUpdate = handleNewMessage(message);

    chatApi->fireOnMessageReceived(message);

    if (msgToUpdate)
    {
        for (auto itMsgId = msgToUpdate->begin(); itMsgId != msgToUpdate->end(); itMsgId++)
        {
            MegaChatMessagePrivate *msg = (MegaChatMessagePrivate *)chatApi->getMessage(chatid, *itMsgId);
            if (msg)
            {
                msg->setAccess();
                chatApi->fireOnMessageUpdate(msg);
            }
        }
        delete msgToUpdate;
    }
}

void MegaChatRoomHandler::onRecvHistoryMessage(Idx idx, Message &msg, Message::Status status, bool isLocal)
{
    MegaChatMessagePrivate *message = new MegaChatMessagePrivate(msg, status, idx);
    handleHistoryMessage(message);

    chatApi->fireOnMessageLoaded(message);
}

void MegaChatRoomHandler::onHistoryDone(chatd::HistSource /*source*/)
{
    chatApi->fireOnMessageLoaded(NULL);
}

void MegaChatRoomHandler::onUnsentMsgLoaded(chatd::Message &msg)
{
    Message::Status status = (Message::Status) MegaChatMessage::STATUS_SENDING;
    MegaChatMessagePrivate *message = new MegaChatMessagePrivate(msg, status, MEGACHAT_INVALID_INDEX);
    chatApi->fireOnMessageLoaded(message);
}

void MegaChatRoomHandler::onUnsentEditLoaded(chatd::Message &msg, bool oriMsgIsSending)
{
    Idx index = MEGACHAT_INVALID_INDEX;
    if (!oriMsgIsSending)   // original message was already sent
    {
        index = mChat->msgIndexFromId(msg.id());
    }
    MegaChatMessagePrivate *message = new MegaChatMessagePrivate(msg, Message::kSending, index);
    message->setContentChanged();
    chatApi->fireOnMessageLoaded(message);
}

void MegaChatRoomHandler::onMessageConfirmed(Id msgxid, const Message &msg, Idx idx)
{
    MegaChatMessagePrivate *message = new MegaChatMessagePrivate(msg, Message::kServerReceived, idx);
    message->setStatus(MegaChatMessage::STATUS_SERVER_RECEIVED);
    message->setTempId(msgxid);     // to allow the app to find the "temporal" message

    std::set <MegaChatHandle> *msgToUpdate = handleNewMessage(message);

    chatApi->fireOnMessageUpdate(message);

    if (msgToUpdate)
    {
        for (auto itMsgId = msgToUpdate->begin(); itMsgId != msgToUpdate->end(); itMsgId++)
        {
            MegaChatMessagePrivate *msg = (MegaChatMessagePrivate *)chatApi->getMessage(chatid, *itMsgId);
            if (msg)
            {
                msg->setAccess();
                chatApi->fireOnMessageUpdate(msg);
            }
        }
        delete msgToUpdate;
    }
}

void MegaChatRoomHandler::onMessageRejected(const Message &msg, uint8_t reason)
{
    MegaChatMessagePrivate *message = new MegaChatMessagePrivate(msg, Message::kServerRejected, MEGACHAT_INVALID_INDEX);
    message->setStatus(MegaChatMessage::STATUS_SERVER_REJECTED);
    message->setCode(reason);
    chatApi->fireOnMessageUpdate(message);
}

void MegaChatRoomHandler::onMessageStatusChange(Idx idx, Message::Status newStatus, const Message &msg)
{
    MegaChatMessagePrivate *message = new MegaChatMessagePrivate(msg, newStatus, idx);
    message->setStatus(newStatus);
    chatApi->fireOnMessageUpdate(message);
}

void MegaChatRoomHandler::onMessageEdited(const Message &msg, chatd::Idx idx)
{
    Message::Status status = mChat->getMsgStatus(msg, idx);
    MegaChatMessagePrivate *message = new MegaChatMessagePrivate(msg, status, idx);
    message->setContentChanged();
    chatApi->fireOnMessageUpdate(message);
}

void MegaChatRoomHandler::onEditRejected(const Message &msg, ManualSendReason reason)
{
    MegaChatMessagePrivate *message = new MegaChatMessagePrivate(msg, Message::kSendingManual, MEGACHAT_INVALID_INDEX);
    if (reason == ManualSendReason::kManualSendEditNoChange)
    {
        API_LOG_WARNING("Edit message rejected because of same content");
        message->setStatus(mChat->getMsgStatus(msg, msg.id()));
    }
    else
    {
        API_LOG_WARNING("Edit message rejected, reason: %d", reason);
        message->setCode(reason);
    }
    chatApi->fireOnMessageUpdate(message);
}

void MegaChatRoomHandler::onOnlineStateChange(ChatState state)
{
    if (mRoom)
    {
        // forward the event to the chatroom, so chatlist items also receive the notification
        mRoom->onOnlineStateChange(state);
    }
}

void MegaChatRoomHandler::onUserJoin(Id userid, Priv privilege)
{
    if (mRoom)
    {
        // forward the event to the chatroom, so chatlist items also receive the notification
        mRoom->onUserJoin(userid, privilege);

        MegaChatRoomPrivate *chatroom = new MegaChatRoomPrivate(*mRoom);
        if (userid.val == chatApi->getMyUserHandle())
        {
            chatroom->setOwnPriv(privilege);
        }
        else
        {
            chatroom->setMembersUpdated();
        }
        chatApi->fireOnChatRoomUpdate(chatroom);
    }
}

void MegaChatRoomHandler::onUserLeave(Id userid)
{
    if (mRoom)
    {
        // forward the event to the chatroom, so chatlist items also receive the notification
        mRoom->onUserLeave(userid);

        MegaChatRoomPrivate *chatroom = new MegaChatRoomPrivate(*mRoom);
        chatroom->setMembersUpdated();
        chatApi->fireOnChatRoomUpdate(chatroom);
    }
}

void MegaChatRoomHandler::onRejoinedChat()
{
    if (mRoom)
    {
        MegaChatRoomPrivate *chatroom = new MegaChatRoomPrivate(*mRoom);
        chatApi->fireOnChatRoomUpdate(chatroom);
    }
}

void MegaChatRoomHandler::onExcludedFromChat()
{

    if (mRoom)
    {
        MegaChatRoomPrivate *chatroom = new MegaChatRoomPrivate(*mRoom);
        chatroom->setClosed();
        chatApi->fireOnChatRoomUpdate(chatroom);
    }
}

void MegaChatRoomHandler::onUnreadChanged()
{
    if (mRoom)
    {
        // forward the event to the chatroom, so chatlist items also receive the notification
        mRoom->onUnreadChanged();

        if (mChat)
        {
            MegaChatRoomPrivate *chatroom = new MegaChatRoomPrivate(*mRoom);
            chatroom->setUnreadCount(mChat->unreadMsgCount());
            chatApi->fireOnChatRoomUpdate(chatroom);
        }
    }
}

void MegaChatRoomHandler::onManualSendRequired(chatd::Message *msg, uint64_t id, chatd::ManualSendReason reason)
{
    MegaChatMessagePrivate *message = new MegaChatMessagePrivate(*msg, Message::kSendingManual, MEGACHAT_INVALID_INDEX);
    delete msg; // we take ownership of the Message

    message->setStatus(MegaChatMessage::STATUS_SENDING_MANUAL);
    message->setRowId(id); // identifier for the manual-send queue, for removal from queue
    message->setCode(reason);
    chatApi->fireOnMessageLoaded(message);
}


MegaChatErrorPrivate::MegaChatErrorPrivate(const string &msg, int code, int type)
    : promise::Error(msg, code, type)
{
    this->setHandled();
}

MegaChatErrorPrivate::MegaChatErrorPrivate(int code, int type)
    : promise::Error(MegaChatErrorPrivate::getGenericErrorString(code), code, type)
{
    this->setHandled();
}

const char* MegaChatErrorPrivate::getGenericErrorString(int errorCode)
{
    switch(errorCode)
    {
    case ERROR_OK:
        return "No error";
    case ERROR_ARGS:
        return "Invalid argument";
    case ERROR_ACCESS:
        return "Access denied";
    case ERROR_NOENT:
        return "Resouce does not exist";
    case ERROR_EXIST:
        return "Resource already exists";
    case ERROR_UNKNOWN:
    default:
        return "Unknown error";
    }
}


MegaChatErrorPrivate::MegaChatErrorPrivate(const MegaChatErrorPrivate *error)
    : promise::Error(error->getErrorString(), error->getErrorCode(), error->getErrorType())
{
    this->setHandled();
}

int MegaChatErrorPrivate::getErrorCode() const
{
    return code();
}

int MegaChatErrorPrivate::getErrorType() const
{
    return type();
}

const char *MegaChatErrorPrivate::getErrorString() const
{
    return what();
}

const char *MegaChatErrorPrivate::toString() const
{
    char *errorString = new char[msg().size()+1];
    strcpy(errorString, what());
    return errorString;
}

MegaChatError *MegaChatErrorPrivate::copy()
{
    return new MegaChatErrorPrivate(this);
}


MegaChatRoomListPrivate::MegaChatRoomListPrivate()
{

}

MegaChatRoomListPrivate::MegaChatRoomListPrivate(const MegaChatRoomListPrivate *list)
{
    MegaChatRoomPrivate *chat;

    for (unsigned int i = 0; i < list->size(); i++)
    {
        chat = new MegaChatRoomPrivate(list->get(i));
        this->list.push_back(chat);
    }
}

MegaChatRoomList *MegaChatRoomListPrivate::copy() const
{
    return new MegaChatRoomListPrivate(this);
}

const MegaChatRoom *MegaChatRoomListPrivate::get(unsigned int i) const
{
    if (i >= size())
    {
        return NULL;
    }
    else
    {
        return list.at(i);
    }
}

unsigned int MegaChatRoomListPrivate::size() const
{
    return list.size();
}

void MegaChatRoomListPrivate::addChatRoom(MegaChatRoom *chat)
{
    list.push_back(chat);
}


MegaChatRoomPrivate::MegaChatRoomPrivate(const MegaChatRoom *chat)
{
    this->chatid = chat->getChatId();
    this->priv = chat->getOwnPrivilege();
    for (unsigned int i = 0; i < chat->getPeerCount(); i++)
    {
        MegaChatHandle uh = chat->getPeerHandle(i);
        peers.push_back(userpriv_pair(uh, (privilege_t) chat->getPeerPrivilege(i)));
        peerFirstnames.push_back(chat->getPeerFirstname(i));
        peerLastnames.push_back(chat->getPeerLastname(i));
        peerEmails.push_back(chat->getPeerEmail(i));
    }
    this->group = chat->isGroup();
    this->title = chat->getTitle();
    this->unreadCount = chat->getUnreadCount();
    this->active = chat->isActive();
    this->changed = chat->getChanges();
    this->uh = chat->getUserTyping();
}

MegaChatRoomPrivate::MegaChatRoomPrivate(const ChatRoom &chat)
{
    this->changed = 0;
    this->chatid = chat.chatid();
    this->priv = chat.ownPriv();
    this->group = chat.isGroup();
    this->title = chat.titleString();
    this->unreadCount = chat.chat().unreadMsgCount();
    this->active = chat.isActive();
    this->uh = MEGACHAT_INVALID_HANDLE;

    if (group)
    {
        GroupChatRoom &groupchat = (GroupChatRoom&) chat;
        GroupChatRoom::MemberMap peers = groupchat.peers();

        GroupChatRoom::MemberMap::iterator it;
        for (it = peers.begin(); it != peers.end(); it++)
        {
            this->peers.push_back(userpriv_pair(it->first, (privilege_t) it->second->priv()));

            const char *buffer = MegaChatRoomPrivate::firstnameFromBuffer(it->second->name());
            this->peerFirstnames.push_back(buffer ? buffer : "");
            delete [] buffer;

            buffer = MegaChatRoomPrivate::lastnameFromBuffer(it->second->name());
            this->peerLastnames.push_back(buffer ? buffer : "");
            delete [] buffer;

            this->peerEmails.push_back(it->second->email());
        }
    }
    else
    {
        PeerChatRoom &peerchat = (PeerChatRoom&) chat;
        privilege_t priv = (privilege_t) peerchat.peerPrivilege();
        handle uh = peerchat.peer();
        string name = peerchat.contact().titleString();

        this->peers.push_back(userpriv_pair(uh, priv));

        const char *buffer = MegaChatRoomPrivate::firstnameFromBuffer(name);
        this->peerFirstnames.push_back(buffer ? buffer : "");
        delete [] buffer;

        buffer = MegaChatRoomPrivate::lastnameFromBuffer(name);
        this->peerLastnames.push_back(buffer ? buffer : "");
        delete [] buffer;

        this->peerEmails.push_back(peerchat.contact().email());
    }
}

MegaChatRoom *MegaChatRoomPrivate::copy() const
{
    return new MegaChatRoomPrivate(this);
}

MegaChatHandle MegaChatRoomPrivate::getChatId() const
{
    return chatid;
}

int MegaChatRoomPrivate::getOwnPrivilege() const
{
    return priv;
}

int MegaChatRoomPrivate::getPeerPrivilegeByHandle(MegaChatHandle userhandle) const
{
    for (unsigned int i = 0; i < peers.size(); i++)
    {
        if (peers.at(i).first == userhandle)
        {
            return peers.at(i).second;
        }
    }

    return PRIV_UNKNOWN;
}

const char *MegaChatRoomPrivate::getPeerFirstnameByHandle(MegaChatHandle userhandle) const
{
    for (unsigned int i = 0; i < peers.size(); i++)
    {
        if (peers.at(i).first == userhandle)
        {
            return peerFirstnames.at(i).c_str();
        }
    }

    return NULL;
}

const char *MegaChatRoomPrivate::getPeerLastnameByHandle(MegaChatHandle userhandle) const
{
    for (unsigned int i = 0; i < peers.size(); i++)
    {
        if (peers.at(i).first == userhandle)
        {
            return peerLastnames.at(i).c_str();
        }
    }

    return NULL;
}

const char *MegaChatRoomPrivate::getPeerFullnameByHandle(MegaChatHandle userhandle) const
{
    for (unsigned int i = 0; i < peers.size(); i++)
    {
        if (peers.at(i).first == userhandle)
        {
            string ret = peerFirstnames.at(i);
            if (!peerFirstnames.at(i).empty() && !peerLastnames.at(i).empty())
            {
                ret.append(" ");
            }
            ret.append(peerLastnames.at(i));

            return MegaApi::strdup(ret.c_str());
        }
    }

    return NULL;
}

const char *MegaChatRoomPrivate::getPeerEmailByHandle(MegaChatHandle userhandle) const
{
    for (unsigned int i = 0; i < peerEmails.size(); i++)
    {
        if (peers.at(i).first == userhandle)
        {
            return peerEmails.at(i).c_str();
        }
    }

    return NULL;
}

int MegaChatRoomPrivate::getPeerPrivilege(unsigned int i) const
{
    if (i >= peers.size())
    {
        return MegaChatRoom::PRIV_UNKNOWN;
    }

    return peers.at(i).second;
}

unsigned int MegaChatRoomPrivate::getPeerCount() const
{
    return peers.size();
}

MegaChatHandle MegaChatRoomPrivate::getPeerHandle(unsigned int i) const
{
    if (i >= peers.size())
    {
        return MEGACHAT_INVALID_HANDLE;
    }

    return peers.at(i).first;
}

const char *MegaChatRoomPrivate::getPeerFirstname(unsigned int i) const
{
    if (i >= peerFirstnames.size())
    {
        return NULL;
    }

    return peerFirstnames.at(i).c_str();
}

const char *MegaChatRoomPrivate::getPeerLastname(unsigned int i) const
{
    if (i >= peerLastnames.size())
    {
        return NULL;
    }

    return peerLastnames.at(i).c_str();
}

const char *MegaChatRoomPrivate::getPeerFullname(unsigned int i) const
{
    if (i >= peerLastnames.size() || i >= peerFirstnames.size())
    {
        return NULL;
    }

    string ret = peerFirstnames.at(i);
    if (!peerFirstnames.at(i).empty() && !peerLastnames.at(i).empty())
    {
        ret.append(" ");
    }
    ret.append(peerLastnames.at(i));

    return MegaApi::strdup(ret.c_str());
}

const char *MegaChatRoomPrivate::getPeerEmail(unsigned int i) const
{
    if (i >= peerEmails.size())
    {
        return NULL;
    }

    return peerEmails.at(i).c_str();
}

bool MegaChatRoomPrivate::isGroup() const
{
    return group;
}

const char *MegaChatRoomPrivate::getTitle() const
{
    return title.c_str();
}

bool MegaChatRoomPrivate::isActive() const
{
    return active;
}

int MegaChatRoomPrivate::getChanges() const
{
    return changed;
}

bool MegaChatRoomPrivate::hasChanged(int changeType) const
{
    return (changed & changeType);
}

int MegaChatRoomPrivate::getUnreadCount() const
{
    return unreadCount;
}

MegaChatHandle MegaChatRoomPrivate::getUserTyping() const
{
    return uh;
}

void MegaChatRoomPrivate::setOwnPriv(int ownPriv)
{
    this->priv = ownPriv;
    this->changed |= MegaChatRoom::CHANGE_TYPE_OWN_PRIV;
}

void MegaChatRoomPrivate::setTitle(const string& title)
{
    this->title = title;
    this->changed |= MegaChatRoom::CHANGE_TYPE_TITLE;
}

void MegaChatRoomPrivate::setUnreadCount(int count)
{
    this->unreadCount = count;
    this->changed |= MegaChatRoom::CHANGE_TYPE_UNREAD_COUNT;
}

void MegaChatRoomPrivate::setMembersUpdated()
{
    this->changed |= MegaChatRoom::CHANGE_TYPE_PARTICIPANTS;
}

void MegaChatRoomPrivate::setUserTyping(MegaChatHandle uh)
{
    this->uh = uh;
    this->changed |= MegaChatRoom::CHANGE_TYPE_USER_TYPING;
}

void MegaChatRoomPrivate::setClosed()
{
    this->changed |= MegaChatRoom::CHANGE_TYPE_CLOSED;
}

char *MegaChatRoomPrivate::firstnameFromBuffer(const string &buffer)
{
    char *ret = NULL;
    int len = buffer.length() ? buffer.at(0) : 0;

    if (len > 0)
    {
        ret = new char[len + 1];
        strncpy(ret, buffer.data() + 1, len);
        ret[len] = '\0';
    }

    return ret;
}

char *MegaChatRoomPrivate::lastnameFromBuffer(const string &buffer)
{
    char *ret = NULL;

    if (buffer.length() && (int)buffer.length() >= buffer.at(0))
    {
        int lenLastname = buffer.length() - buffer.at(0) - 1;
        if (lenLastname)
        {
            const char *start = buffer.data() + 1 + buffer.at(0);
            if (buffer.at(0) != 0)
            {
                start++;    // there's a space separator
                lenLastname--;
            }

            ret = new char[lenLastname + 1];
            strncpy(ret, start, lenLastname);
            ret[lenLastname] = '\0';
        }
    }

    return ret;
}

void MegaChatListItemHandler::onTitleChanged(const string &title)
{
    MegaChatListItemPrivate *item = new MegaChatListItemPrivate(this->mRoom);
    item->setTitle(title);

    chatApi.fireOnChatListItemUpdate(item);
}

void MegaChatListItemHandler::onUnreadCountChanged(int count)
{
    MegaChatListItemPrivate *item = new MegaChatListItemPrivate(this->mRoom);
    item->setUnreadCount(count);

    chatApi.fireOnChatListItemUpdate(item);
}

const ChatRoom &MegaChatListItemHandler::getChatRoom() const
{
    return mRoom;
}

MegaChatPeerListPrivate::MegaChatPeerListPrivate()
{
}

MegaChatPeerListPrivate::~MegaChatPeerListPrivate()
{

}

MegaChatPeerList *MegaChatPeerListPrivate::copy() const
{
    MegaChatPeerListPrivate *ret = new MegaChatPeerListPrivate;

    for (int i = 0; i < size(); i++)
    {
        ret->addPeer(list.at(i).first, list.at(i).second);
    }

    return ret;
}

void MegaChatPeerListPrivate::addPeer(MegaChatHandle h, int priv)
{
    list.push_back(userpriv_pair(h, (privilege_t) priv));
}

MegaChatHandle MegaChatPeerListPrivate::getPeerHandle(int i) const
{
    if (i > size())
    {
        return MEGACHAT_INVALID_HANDLE;
    }
    else
    {
        return list.at(i).first;
    }
}

int MegaChatPeerListPrivate::getPeerPrivilege(int i) const
{
    if (i > size())
    {
        return PRIV_UNKNOWN;
    }
    else
    {
        return list.at(i).second;
    }
}

int MegaChatPeerListPrivate::size() const
{
    return list.size();
}

const userpriv_vector *MegaChatPeerListPrivate::getList() const
{
    return &list;
}

MegaChatPeerListPrivate::MegaChatPeerListPrivate(userpriv_vector *userpriv)
{
    handle uh;
    privilege_t priv;

    for (unsigned i = 0; i < userpriv->size(); i++)
    {
        uh = userpriv->at(i).first;
        priv = userpriv->at(i).second;

        this->addPeer(uh, priv);
    }
}


MegaChatListItemHandler::MegaChatListItemHandler(MegaChatApiImpl &chatApi, ChatRoom &room)
    :chatApi(chatApi), mRoom(room)
{
}

MegaChatListItemPrivate::MegaChatListItemPrivate(ChatRoom &chatroom)
    : MegaChatListItem()
{
    this->chatid = chatroom.chatid();
    this->title = chatroom.titleString();
    this->unreadCount = chatroom.chat().unreadMsgCount();
    this->group = chatroom.isGroup();
    this->active = chatroom.isActive();
    this->ownPriv = chatroom.ownPriv();
    this->changed = 0;
    this->peerHandle = !group ? ((PeerChatRoom&)chatroom).peer() : MEGACHAT_INVALID_HANDLE;

    LastTextMsg tmp;
    LastTextMsg *message = &tmp;
    LastTextMsg *&msg = message;
    uint8_t lastMsgStatus = chatroom.chat().lastTextMessage(msg);
    if (lastMsgStatus == LastTextMsgState::kHave)
    {
        this->lastMsg = JSonUtils::getLastMessageContent(msg->contents(), msg->type());
        this->lastMsgSender = msg->sender();
        this->lastMsgType = msg->type();
        if (msg->idx() == CHATD_IDX_INVALID)
        {
            this->mLastMsgId = (MegaChatHandle) msg->xid();
        }
        else
        {
            this->mLastMsgId = (MegaChatHandle) msg->id();
        }
    }
    else
    {
        this->lastMsg = "";
        this->lastMsgSender = MEGACHAT_INVALID_HANDLE;
        this->lastMsgType = lastMsgStatus;
        this->mLastMsgId = MEGACHAT_INVALID_HANDLE;
    }

    this->lastTs = chatroom.chat().lastMessageTs();
}

MegaChatListItemPrivate::MegaChatListItemPrivate(const MegaChatListItem *item)
{
    this->chatid = item->getChatId();
    this->title = item->getTitle();
    this->ownPriv = item->getOwnPrivilege();
    this->unreadCount = item->getUnreadCount();
    this->changed = item->getChanges();
    this->lastTs = item->getLastTimestamp();
    this->lastMsg = item->getLastMessage();
    this->lastMsgType = item->getLastMessageType();
    this->lastMsgSender = item->getLastMessageSender();
    this->group = item->isGroup();
    this->active = item->isActive();
    this->peerHandle = item->getPeerHandle();
    this->mLastMsgId = item->getLastMessageId();
}

MegaChatListItemPrivate::~MegaChatListItemPrivate()
{
}

MegaChatListItem *MegaChatListItemPrivate::copy() const
{
    return new MegaChatListItemPrivate(this);
}

int MegaChatListItemPrivate::getChanges() const
{
    return changed;
}

bool MegaChatListItemPrivate::hasChanged(int changeType) const
{
    return (changed & changeType);
}

MegaChatHandle MegaChatListItemPrivate::getChatId() const
{
    return chatid;
}

const char *MegaChatListItemPrivate::getTitle() const
{
    return title.c_str();
}

int MegaChatListItemPrivate::getOwnPrivilege() const
{
    return ownPriv;
}

int MegaChatListItemPrivate::getUnreadCount() const
{
    return unreadCount;
}

const char *MegaChatListItemPrivate::getLastMessage() const
{
    return lastMsg.c_str();
}

MegaChatHandle MegaChatListItemPrivate::getLastMessageId() const
{
    return mLastMsgId;
}

int MegaChatListItemPrivate::getLastMessageType() const
{
    return lastMsgType;
}

MegaChatHandle MegaChatListItemPrivate::getLastMessageSender() const
{
    return lastMsgSender;
}

int64_t MegaChatListItemPrivate::getLastTimestamp() const
{
    return lastTs;
}

bool MegaChatListItemPrivate::isGroup() const
{
    return group;
}

bool MegaChatListItemPrivate::isActive() const
{
    return active;
}

MegaChatHandle MegaChatListItemPrivate::getPeerHandle() const
{
    return peerHandle;
}

void MegaChatListItemPrivate::setOwnPriv(int ownPriv)
{
    this->ownPriv = ownPriv;
    this->changed |= MegaChatListItem::CHANGE_TYPE_OWN_PRIV;
}

void MegaChatListItemPrivate::setTitle(const string &title)
{
    this->title = title;
    this->changed |= MegaChatListItem::CHANGE_TYPE_TITLE;
}

void MegaChatListItemPrivate::setUnreadCount(int count)
{
    this->unreadCount = count;
    this->changed |= MegaChatListItem::CHANGE_TYPE_UNREAD_COUNT;
}

void MegaChatListItemPrivate::setMembersUpdated()
{
    this->changed |= MegaChatListItem::CHANGE_TYPE_PARTICIPANTS;
}

void MegaChatListItemPrivate::setClosed()
{
    this->changed |= MegaChatListItem::CHANGE_TYPE_CLOSED;
}

void MegaChatListItemPrivate::setLastTimestamp(int64_t ts)
{
    this->lastTs = ts;
    this->changed |= MegaChatListItem::CHANGE_TYPE_LAST_TS;
}

void MegaChatListItemPrivate::setLastMessage(MegaChatHandle messageId, int type, const string &msg, const uint64_t uh)
{
    this->lastMsg = msg;
    this->lastMsgType = type;
    this->lastMsgSender = uh;
    this->mLastMsgId = messageId;
    this->changed |= MegaChatListItem::CHANGE_TYPE_LAST_MSG;
}

MegaChatGroupListItemHandler::MegaChatGroupListItemHandler(MegaChatApiImpl &chatApi, ChatRoom &room)
    : MegaChatListItemHandler(chatApi, room)
{

}

void MegaChatGroupListItemHandler::onUserJoin(uint64_t userid, Priv priv)
{
    MegaChatListItemPrivate *item = new MegaChatListItemPrivate(this->mRoom);
    if (userid == chatApi.getMyUserHandle())
    {
        item->setOwnPriv(priv);
    }
    else
    {
        item->setMembersUpdated();
    }

    chatApi.fireOnChatListItemUpdate(item);
}

void MegaChatGroupListItemHandler::onUserLeave(uint64_t )
{
    MegaChatListItemPrivate *item = new MegaChatListItemPrivate(this->mRoom);
    item->setMembersUpdated();

    chatApi.fireOnChatListItemUpdate(item);
}

void MegaChatListItemHandler::onExcludedFromChat()
{
    MegaChatListItemPrivate *item = new MegaChatListItemPrivate(this->mRoom);
    item->setOwnPriv(item->getOwnPrivilege());
    item->setClosed();
    chatApi.fireOnChatListItemUpdate(item);
}

void MegaChatListItemHandler::onRejoinedChat()
{
    MegaChatListItemPrivate *item = new MegaChatListItemPrivate(this->mRoom);
    chatApi.fireOnChatListItemUpdate(item);
}

void MegaChatListItemHandler::onLastMessageUpdated(const LastTextMsg& msg)
{
    MegaChatListItemPrivate *item = new MegaChatListItemPrivate(this->mRoom);

    std::string lastMessageContent = JSonUtils::getLastMessageContent(msg.contents(), msg.type());

    MegaChatHandle messageId = MEGACHAT_INVALID_HANDLE;
    if (msg.idx() == CHATD_IDX_INVALID)
    {
        messageId = (MegaChatHandle) msg.xid();
    }
    else
    {
        messageId = (MegaChatHandle) msg.id();
    }

    item->setLastMessage(messageId, msg.type(), lastMessageContent, msg.sender());
    chatApi.fireOnChatListItemUpdate(item);
}

void MegaChatListItemHandler::onLastTsUpdated(uint32_t ts)
{
    MegaChatListItemPrivate *item = new MegaChatListItemPrivate(this->mRoom);
    item->setLastTimestamp(ts);
    chatApi.fireOnChatListItemUpdate(item);
}

void MegaChatListItemHandler::onChatOnlineState(const ChatState state)
{
    int newState = MegaChatApiImpl::convertChatConnectionState(state);
    chatApi.fireOnChatConnectionStateUpdate(this->mRoom.chatid(), newState);
}

MegaChatPeerListItemHandler::MegaChatPeerListItemHandler(MegaChatApiImpl &chatApi, ChatRoom &room)
    : MegaChatListItemHandler(chatApi, room)
{

}

MegaChatMessagePrivate::MegaChatMessagePrivate(const MegaChatMessage *msg)
    : megaChatUsers(NULL)
{
    this->msg = MegaApi::strdup(msg->getContent());
    this->uh = msg->getUserHandle();
    this->hAction = msg->getHandleOfAction();
    this->msgId = msg->getMsgId();
    this->tempId = msg->getTempId();
    this->index = msg->getMsgIndex();
    this->status = msg->getStatus();
    this->ts = msg->getTimestamp();
    this->type = msg->getType();
    this->changed = msg->getChanges();
    this->edited = msg->isEdited();
    this->deleted = msg->isDeleted();
    this->priv = msg->getPrivilege();
    this->code = msg->getCode();
    this->rowId = msg->getRowId();
    this->megaNodeList = msg->getMegaNodeList() ? msg->getMegaNodeList()->copy() : NULL;

    if (msg->getUsersCount() != 0)
    {
        this->megaChatUsers = new std::vector<MegaChatAttachedUser>();

        for (unsigned int i = 0; i < msg->getUsersCount(); ++i)
        {
            MegaChatAttachedUser megaChatUser(msg->getUserHandle(i), msg->getUserEmail(i), msg->getUserName(i));

            this->megaChatUsers->push_back(megaChatUser);
        }
    }
}

MegaChatMessagePrivate::MegaChatMessagePrivate(const Message &msg, Message::Status status, Idx index)
    : megaChatUsers(NULL)
    , megaNodeList(NULL)
{
    string tmp(msg.buf(), msg.size());

    if (msg.type == TYPE_NORMAL || msg.type == TYPE_CHAT_TITLE)
    {
        this->msg = msg.size() ? MegaApi::strdup(tmp.c_str()) : NULL;
    }
    else    // for other types, content is irrelevant
    {
        this->msg = NULL;
    }
    this->uh = msg.userid;
    this->msgId = msg.isSending() ? MEGACHAT_INVALID_HANDLE : (MegaChatHandle) msg.id();
    this->tempId = msg.isSending() ? (MegaChatHandle) msg.id() : MEGACHAT_INVALID_HANDLE;
    this->rowId = MEGACHAT_INVALID_HANDLE;
    this->type = msg.type;
    this->ts = msg.ts;
    this->status = status;
    this->index = index;
    this->changed = 0;
    this->edited = msg.updated && msg.size();
    this->deleted = msg.updated && !msg.size();
    this->code = 0;
    this->priv = PRIV_UNKNOWN;
    this->hAction = MEGACHAT_INVALID_HANDLE;

    switch (type)
    {
        case MegaChatMessage::TYPE_PRIV_CHANGE:
        case MegaChatMessage::TYPE_ALTER_PARTICIPANTS:
        {
            const Message::ManagementInfo mngInfo = msg.mgmtInfo();

            this->priv = mngInfo.privilege;
            this->hAction = mngInfo.target;
            break;
        }
        case MegaChatMessage::TYPE_NODE_ATTACHMENT:
        {
            megaNodeList = JSonUtils::parseAttachNodeJSon(msg.toText().c_str());
            break;
        }
        case MegaChatMessage::TYPE_REVOKE_NODE_ATTACHMENT:
        {
            this->hAction = MegaApi::base64ToHandle(msg.toText().c_str());
            break;
        }
        case MegaChatMessage::TYPE_CONTACT_ATTACHMENT:
        {
            megaChatUsers = JSonUtils::parseAttachContactJSon(msg.toText().c_str());
            break;
        }
        case MegaChatMessage::TYPE_NORMAL:
        case MegaChatMessage::TYPE_CHAT_TITLE:
        case MegaChatMessage::TYPE_TRUNCATE:
        default:
            break;
    }
}

MegaChatMessagePrivate::~MegaChatMessagePrivate()
{
    delete [] msg;
    delete megaChatUsers;
    delete megaNodeList;
}

MegaChatMessage *MegaChatMessagePrivate::copy() const
{
    return new MegaChatMessagePrivate(this);
}

int MegaChatMessagePrivate::getStatus() const
{
    return status;
}

MegaChatHandle MegaChatMessagePrivate::getMsgId() const
{
    return msgId;
}

MegaChatHandle MegaChatMessagePrivate::getTempId() const
{
    return tempId;
}

int MegaChatMessagePrivate::getMsgIndex() const
{
    return index;
}

MegaChatHandle MegaChatMessagePrivate::getUserHandle() const
{
    return uh;
}

int MegaChatMessagePrivate::getType() const
{
    return type;
}

int64_t MegaChatMessagePrivate::getTimestamp() const
{
    return ts;
}

const char *MegaChatMessagePrivate::getContent() const
{
    return msg;
}

bool MegaChatMessagePrivate::isEdited() const
{
    return edited;
}

bool MegaChatMessagePrivate::isDeleted() const
{
    return deleted;
}

bool MegaChatMessagePrivate::isEditable() const
{
    return (type == TYPE_NORMAL && !isDeleted() && ((time(NULL) - ts) < CHATD_MAX_EDIT_AGE));
}

bool MegaChatMessagePrivate::isDeletable() const
{
    return ((type == TYPE_NORMAL || type == TYPE_CONTACT_ATTACHMENT || type == TYPE_NODE_ATTACHMENT)
            && !isDeleted() && ((time(NULL) - ts) < CHATD_MAX_EDIT_AGE));
}

bool MegaChatMessagePrivate::isManagementMessage() const
{
    return (type == TYPE_ALTER_PARTICIPANTS ||
            type == TYPE_PRIV_CHANGE ||
            type == TYPE_TRUNCATE ||
            type == TYPE_CHAT_TITLE);
}

MegaChatHandle MegaChatMessagePrivate::getHandleOfAction() const
{
    return hAction;
}

int MegaChatMessagePrivate::getPrivilege() const
{
    return priv;
}

int MegaChatMessagePrivate::getCode() const
{
    return code;
}

MegaChatHandle MegaChatMessagePrivate::getRowId() const
{
    return rowId;
}

int MegaChatMessagePrivate::getChanges() const
{
    return changed;
}

bool MegaChatMessagePrivate::hasChanged(int changeType) const
{
    return (changed & changeType);
}

void MegaChatMessagePrivate::setStatus(int status)
{
    this->status = status;
    this->changed |= MegaChatMessage::CHANGE_TYPE_STATUS;
}

void MegaChatMessagePrivate::setTempId(MegaChatHandle tempId)
{
    this->tempId = tempId;
}

void MegaChatMessagePrivate::setRowId(int id)
{
    this->rowId = id;
}

void MegaChatMessagePrivate::setContentChanged()
{
    this->changed |= MegaChatMessage::CHANGE_TYPE_CONTENT;
}

void MegaChatMessagePrivate::setCode(int code)
{
    this->code = code;
}

void MegaChatMessagePrivate::setAccess()
{
    this->changed |= MegaChatMessage::CHANGE_TYPE_ACCESS;
}

unsigned int MegaChatMessagePrivate::getUsersCount() const
{
    unsigned int size = 0;
    if (megaChatUsers != NULL)
    {
        size = megaChatUsers->size();
    }

    return size;
}

MegaChatHandle MegaChatMessagePrivate::getUserHandle(unsigned int index) const
{
    if (!megaChatUsers || index >= megaChatUsers->size())
    {
        return MEGACHAT_INVALID_HANDLE;
    }

    return megaChatUsers->at(index).getHandle();
}

const char *MegaChatMessagePrivate::getUserName(unsigned int index) const
{
    if (!megaChatUsers || index >= megaChatUsers->size())
    {
        return NULL;
    }

    return megaChatUsers->at(index).getName();
}

const char *MegaChatMessagePrivate::getUserEmail(unsigned int index) const
{
    if (!megaChatUsers || index >= megaChatUsers->size())
    {
        return NULL;
    }

    return megaChatUsers->at(index).getEmail();
}

MegaNodeList *MegaChatMessagePrivate::getMegaNodeList() const
{
    return megaNodeList;
}

LoggerHandler::LoggerHandler()
    : ILoggerBackend(MegaChatApi::LOG_LEVEL_INFO)
{
    mutex.init(true);
    this->megaLogger = NULL;

    gLogger.addUserLogger("MegaChatApi", this);
    gLogger.logChannels[krLogChannel_megasdk].logLevel = krLogLevelDebugVerbose;
    gLogger.logChannels[krLogChannel_websockets].logLevel = krLogLevelDebugVerbose;
    gLogger.logToConsoleUseColors(false);
}

LoggerHandler::~LoggerHandler()
{
    gLogger.removeUserLogger("MegaChatApi");
}

void LoggerHandler::setMegaChatLogger(MegaChatLogger *logger)
{
    this->megaLogger = logger;
}

void LoggerHandler::setLogLevel(int logLevel)
{
    this->maxLogLevel = logLevel;
    switch (logLevel)
    {
        case MegaChatApi::LOG_LEVEL_ERROR:
            MegaApi::setLogLevel(MegaApi::LOG_LEVEL_ERROR);
            break;

        case MegaChatApi::LOG_LEVEL_WARNING:
            MegaApi::setLogLevel(MegaApi::LOG_LEVEL_WARNING);
            break;

        case MegaChatApi::LOG_LEVEL_INFO:
            MegaApi::setLogLevel(MegaApi::LOG_LEVEL_INFO);
            break;

        case MegaChatApi::LOG_LEVEL_VERBOSE:
        case MegaChatApi::LOG_LEVEL_DEBUG:
            MegaApi::setLogLevel(MegaApi::LOG_LEVEL_DEBUG);
            break;

        case MegaChatApi::LOG_LEVEL_MAX:
            MegaApi::setLogLevel(MegaApi::LOG_LEVEL_MAX);
            break;

        default:
            break;
    }
}

void LoggerHandler::setLogWithColors(bool useColors)
{
    gLogger.logToConsoleUseColors(useColors);
}

void LoggerHandler::setLogToConsole(bool enable)
{
    gLogger.logToConsole(enable);
}

void LoggerHandler::log(krLogLevel level, const char *msg, size_t len, unsigned flags)
{
    mutex.lock();
    if (megaLogger)
    {
        megaLogger->log(level, msg);
    }
    mutex.unlock();
}

#ifndef KARERE_DISABLE_WEBRTC

MegaChatCallHandler::MegaChatCallHandler(MegaChatApiImpl *megaChatApi)
{
    this->megaChatApi = megaChatApi;
    call = NULL;
    localVideoReceiver = NULL;
    chatCall = NULL;
}

MegaChatCallHandler::~MegaChatCallHandler()
{
    delete chatCall;
//    delete call;

//    for (int i = 0; i < sessionHandlers.size(); ++i)
//    {
//        delete sessionHandlers[i];
//    }

//    sessionHandlers.clear();

//    delete videoReceiver;
}

void MegaChatCallHandler::setCall(rtcModule::ICall *call)
{
    this->call = call;
    chatCall = new MegaChatCallPrivate(*call);
}

void MegaChatCallHandler::onStateChange(uint8_t newState)
{
    assert(chatCall != NULL);
    if (chatCall != NULL)
    {
        int state = 0;
        switch(newState)
        {
            case rtcModule::ICall::kStateInitial:
                state = MegaChatCall::CALL_STATUS_INITIAL;
                break;
            case rtcModule::ICall::kStateHasLocalStream:
                state = MegaChatCall::CALL_STATUS_HAS_LOCAL_STREAM;
                chatCall->setLocalAudioVideoFlags(call->sentAv());
                break;
            case rtcModule::ICall::kStateReqSent:
                state = MegaChatCall::CALL_STATUS_REQUEST_SENT;
                break;
            case rtcModule::ICall::kStateRingIn:
                state = MegaChatCall::CALL_STATUS_RING_IN;
                break;
            case rtcModule::ICall::kStateJoining:
                state = MegaChatCall::CALL_STATUS_JOINING;
                break;
            case rtcModule::ICall::kStateInProgress:
                chatCall->setIsRinging(false);
                state = MegaChatCall::CALL_STATUS_IN_PROGRESS;
                break;
            case rtcModule::ICall::kStateTerminating:
                state = MegaChatCall::CALL_STATUS_TERMINATING;
                chatCall->setIsRinging(false);
                chatCall->setTermCode(call->termCode());
                chatCall->setFinalTimeStamp(time(NULL));
                break;
            case rtcModule::ICall::kStateDestroyed:
                state = MegaChatCall::CALL_STATUS_DESTROYED;
                break;
            default:
                state = newState;
        }

        chatCall->setStatus(state);
        megaChatApi->fireOnChatCallUpdate(chatCall);
    }
    else
    {
        API_LOG_ERROR("MegaChatCallHandler::onStateChange - There is not any MegaChatCallPrivate associated to MegaChatCallHandler");
    }
}

void MegaChatCallHandler::onDestroy(rtcModule::TermCode reason, bool byPeer, const string &msg)
{
    assert(chatCall != NULL);
    if (chatCall != NULL)
    {
        megaChatApi->removeChatCallHandler(chatCall->getChatid());
    }
    else
    {
        API_LOG_ERROR("MegaChatCallHandler::onDestroy - There is not any MegaChatCallPrivate associated to MegaChatCallHandler");
    }

    delete this;
}

rtcModule::ISessionHandler *MegaChatCallHandler::onNewSession(rtcModule::ISession &sess)
{
    sessionHandler = new MegaChatSessionHandler(megaChatApi, this, &sess);
    return sessionHandler;
}

void MegaChatCallHandler::onLocalStreamObtained(rtcModule::IVideoRenderer *&rendererOut)
{
    assert(chatCall != NULL);
    if (chatCall != NULL)
    {
        if (localVideoReceiver != NULL)
        {
            delete localVideoReceiver;
        }

        rendererOut = new MegaChatVideoReceiver(megaChatApi, call, true);
        localVideoReceiver = rendererOut;
    }
    else
    {
        API_LOG_ERROR("MegaChatCallHandler::onLocalStreamObtained - There is not any MegaChatCallPrivate associated to MegaChatCallHandler");
    }
}

void MegaChatCallHandler::onLocalMediaError(const string errors)
{
    assert(chatCall != NULL);
    if (chatCall != NULL)
    {
        chatCall->setError(errors);
        megaChatApi->fireOnChatCallUpdate(chatCall);
    }
    else
    {
        API_LOG_ERROR("MegaChatCallHandler::onLocalMediaError - There is not any MegaChatCallPrivate associated to MegaChatCallHandler");
    }
}

void MegaChatCallHandler::onRingOut(Id peer)
{
    assert(chatCall != NULL);
    if (chatCall != NULL)
    {
        //Avoid notify several times Ring-In state when there are many clients
        if (!chatCall->isRinging())
        {
            chatCall->setIsRinging(true);
            megaChatApi->fireOnChatCallUpdate(chatCall);
        }
    }
    else
    {
        API_LOG_ERROR("MegaChatCallHandler::onRingOut - There is not any MegaChatCallPrivate associated to MegaChatCallHandler");
    }
}

void MegaChatCallHandler::onCallStarting()
{

}

void MegaChatCallHandler::onCallStarted()
{
    assert(chatCall != NULL);
    if (chatCall != NULL)
    {
        chatCall->setInitialTimeStamp(time(NULL));
    }
    else
    {
        API_LOG_ERROR("MegaChatCallHandler::onCallStarted - There is not any MegaChatCallPrivate associated to MegaChatCallHandler");
    }
}

rtcModule::ICall *MegaChatCallHandler::getCall()
{
    return call;
}

MegaChatCallPrivate *MegaChatCallHandler::getMegaChatCall()
{
    return chatCall;
}

MegaChatSessionHandler::MegaChatSessionHandler(MegaChatApiImpl *megaChatApi, MegaChatCallHandler* callHandler, rtcModule::ISession *session)
{
    this->megaChatApi = megaChatApi;
    this->callHandler = callHandler;
    this->session = session;
    this->remoteVideoRender = NULL;
}

MegaChatSessionHandler::~MegaChatSessionHandler()
{
    delete remoteVideoRender;
}

void MegaChatSessionHandler::onSessStateChange(uint8_t newState)
{
}

void MegaChatSessionHandler::onSessDestroy(rtcModule::TermCode reason, bool byPeer, const std::string& msg)
{
}

void MegaChatSessionHandler::onRemoteStreamAdded(rtcModule::IVideoRenderer *&rendererOut)
{
    rtcModule::ICall *call = callHandler->getCall();
    assert(call != NULL);

    if (remoteVideoRender != NULL)
    {
       delete remoteVideoRender;
    }

    rendererOut = new MegaChatVideoReceiver(megaChatApi, call, false);
    remoteVideoRender = rendererOut;
}

void MegaChatSessionHandler::onRemoteStreamRemoved()
{
    delete remoteVideoRender;
    remoteVideoRender = NULL;
}

void MegaChatSessionHandler::onPeerMute(karere::AvFlags av, karere::AvFlags oldAv)
{
    MegaChatCallPrivate* chatCall = callHandler->getMegaChatCall();
    chatCall->setRemoteAudioVideoFlags(av);
    megaChatApi->fireOnChatCallUpdate(chatCall);
}

void MegaChatSessionHandler::onVideoRecv()
{

}

#endif

MegaChatListItemListPrivate::MegaChatListItemListPrivate()
{
}

MegaChatListItemListPrivate::~MegaChatListItemListPrivate()
{
    for (unsigned int i = 0; i < list.size(); i++)
    {
        delete list[i];
        list[i] = NULL;
    }

    list.clear();
}

MegaChatListItemListPrivate::MegaChatListItemListPrivate(const MegaChatListItemListPrivate *list)
{
    MegaChatListItemPrivate *item;

    for (unsigned int i = 0; i < list->size(); i++)
    {
        item = new MegaChatListItemPrivate(list->get(i));
        this->list.push_back(item);
    }
}

MegaChatListItemListPrivate *MegaChatListItemListPrivate::copy() const
{
    return new MegaChatListItemListPrivate(this);
}

const MegaChatListItem *MegaChatListItemListPrivate::get(unsigned int i) const
{
    if (i >= size())
    {
        return NULL;
    }
    else
    {
        return list.at(i);
    }
}

unsigned int MegaChatListItemListPrivate::size() const
{
    return list.size();
}

void MegaChatListItemListPrivate::addChatListItem(MegaChatListItem *item)
{
    list.push_back(item);
}

MegaChatPresenceConfigPrivate::MegaChatPresenceConfigPrivate(const MegaChatPresenceConfigPrivate &config)
{
    this->status = config.getOnlineStatus();
    this->autoawayEnabled = config.isAutoawayEnabled();
    this->autoawayTimeout = config.getAutoawayTimeout();
    this->persistEnabled = config.isPersist();
    this->pending = config.isPending();
}

MegaChatPresenceConfigPrivate::MegaChatPresenceConfigPrivate(const presenced::Config &config, bool isPending)
{
    this->status = config.presence().status();
    this->autoawayEnabled = config.autoawayActive();
    this->autoawayTimeout = config.autoawayTimeout();
    this->persistEnabled = config.persist();
    this->pending = isPending;
}

MegaChatPresenceConfigPrivate::~MegaChatPresenceConfigPrivate()
{

}

MegaChatPresenceConfig *MegaChatPresenceConfigPrivate::copy() const
{
    return new MegaChatPresenceConfigPrivate(*this);
}

int MegaChatPresenceConfigPrivate::getOnlineStatus() const
{
    return status;
}

bool MegaChatPresenceConfigPrivate::isAutoawayEnabled() const
{
    return autoawayEnabled;
}

int64_t MegaChatPresenceConfigPrivate::getAutoawayTimeout() const
{
    return autoawayTimeout;
}

bool MegaChatPresenceConfigPrivate::isPersist() const
{
    return persistEnabled;
}

bool MegaChatPresenceConfigPrivate::isPending() const
{
    return pending;
}

bool MegaChatPresenceConfigPrivate::isSignalActivityRequired() const
{
    return (!persistEnabled
            && status != MegaChatApi::STATUS_OFFLINE
            && status != MegaChatApi::STATUS_AWAY
            && autoawayEnabled && autoawayTimeout);
}

MegaChatAttachedUser::MegaChatAttachedUser(MegaChatHandle contactId, const std::string &email, const std::string& name)
    : mHandle(contactId)
    , mEmail(email)
    , mName(name)
{
}

MegaChatAttachedUser::~MegaChatAttachedUser()
{
}

MegaChatHandle MegaChatAttachedUser::getHandle() const
{
    return mHandle;
}

const char *MegaChatAttachedUser::getEmail() const
{
    return mEmail.c_str();
}

const char *MegaChatAttachedUser::getName() const
{
    return mName.c_str();
}

std::vector<int32_t> DataTranslation::b_to_vector(const std::string& data)
{
    int length = data.length();
    std::vector<int32_t> vector(length / sizeof(int32_t));

    for (int i = 0; i < length; ++i)
    {
        // i >> 2 = i / 4
        vector[i >> 2] |= (data[i] & 255) << (24 - (i & 3) * 8);
    }

    return vector;
}

std::string DataTranslation::vector_to_b(std::vector<int32_t> vector)
{
    int length = vector.size() * sizeof(int32_t);
    char* data = new char[length];

    for (int i = 0; i < length; ++i)
    {
        // i >> 2 = i / 4
        data[i] = (vector[i >> 2] >> (24 - (i & 3) * 8)) & 255;
    }

    std::string dataToReturn(data, length);

    delete[] data;

    return dataToReturn;
}

const char *JSonUtils::generateAttachNodeJSon(MegaNodeList *nodes)
{
    if (!nodes)
    {
        return NULL;
    }

    rapidjson::Document jSonAttachmentNodes(rapidjson::kArrayType);
    for (int i = 0; i < nodes->size(); ++i)
    {
        rapidjson::Value jsonNode(rapidjson::kObjectType);

        MegaNode *megaNode = nodes->get(i);

        if (megaNode == NULL)
        {
            API_LOG_ERROR("Invalid node at index %d", i);
            return NULL;
        }

        // h -> handle
        char *base64Handle = MegaApi::handleToBase64(megaNode->getHandle());
        std::string handleString(base64Handle);
        delete [] base64Handle;
        rapidjson::Value nodeHandleValue(rapidjson::kStringType);
        nodeHandleValue.SetString(handleString.c_str(), handleString.length(), jSonAttachmentNodes.GetAllocator());
        jsonNode.AddMember(rapidjson::Value("h"), nodeHandleValue, jSonAttachmentNodes.GetAllocator());

        // k -> binary key
        char tempKey[FILENODEKEYLENGTH];
        char *base64Key = megaNode->getBase64Key();
        Base64::atob(base64Key, (byte*)tempKey, FILENODEKEYLENGTH);
        delete base64Key;

        std::vector<int32_t> keyVector = DataTranslation::b_to_vector(std::string(tempKey, FILENODEKEYLENGTH));
        rapidjson::Value keyVectorNode(rapidjson::kArrayType);
        if (keyVector.size() != 8)
        {
            API_LOG_ERROR("Invalid nodekey for attached node: %d", megaNode->getHandle());
            return NULL;
        }
        for (unsigned int j = 0; j < keyVector.size(); ++j)
        {
            keyVectorNode.PushBack(rapidjson::Value(keyVector[j]), jSonAttachmentNodes.GetAllocator());
        }

        jsonNode.AddMember(rapidjson::Value("k"), keyVectorNode, jSonAttachmentNodes.GetAllocator());

        // t -> type
        jsonNode.AddMember(rapidjson::Value("t"), rapidjson::Value(megaNode->getType()), jSonAttachmentNodes.GetAllocator());

        // name -> name
        std::string nameString = std::string(megaNode->getName());
        rapidjson::Value nameValue(rapidjson::kStringType);
        nameValue.SetString(nameString.c_str(), nameString.length(), jSonAttachmentNodes.GetAllocator());
        jsonNode.AddMember(rapidjson::Value("name"), nameValue, jSonAttachmentNodes.GetAllocator());

        // s -> size
        jsonNode.AddMember(rapidjson::Value("s"), rapidjson::Value(megaNode->getSize()), jSonAttachmentNodes.GetAllocator());

        // hash -> fingerprint
        const char *fingerprint = megaNode->getFingerprint();
        if (fingerprint)
        {
            rapidjson::Value fpValue(rapidjson::kStringType);
            fpValue.SetString(fingerprint, strlen(fingerprint), jSonAttachmentNodes.GetAllocator());
            jsonNode.AddMember(rapidjson::Value("hash"), fpValue, jSonAttachmentNodes.GetAllocator());
        }

        // fa -> image thumbail
        if (megaNode->hasThumbnail() || megaNode->hasPreview())
        {
            const char *fa = megaNode->getFileAttrString();
            if (!fa)
            {
                API_LOG_ERROR("Failed to get the fileattribute string of node %d", megaNode->getHandle());
                return NULL;
            }

            std::string faString(fa);
            delete [] fa;

            rapidjson::Value faValue(rapidjson::kStringType);
            faValue.SetString(faString.c_str(), faString.length(), jSonAttachmentNodes.GetAllocator());
            jsonNode.AddMember(rapidjson::Value("fa"), faValue, jSonAttachmentNodes.GetAllocator());
        }
        else
        {
            // ar -> empty
            rapidjson::Value arValue(rapidjson::kObjectType);
            jsonNode.AddMember(rapidjson::Value("ar"), arValue, jSonAttachmentNodes.GetAllocator());
        }

        // ts -> time stamp
        jsonNode.AddMember(rapidjson::Value("ts"), rapidjson::Value(megaNode->getModificationTime()), jSonAttachmentNodes.GetAllocator());

        jSonAttachmentNodes.PushBack(jsonNode, jSonAttachmentNodes.GetAllocator());
    }

    rapidjson::StringBuffer buffer;
    rapidjson::Writer<rapidjson::StringBuffer> writer(buffer);
    jSonAttachmentNodes.Accept(writer);

    return MegaApi::strdup(buffer.GetString());
}

MegaNodeList *JSonUtils::parseAttachNodeJSon(const char *json)
{
    if (!json || strcmp(json, "") == 0)
    {
        API_LOG_ERROR("Invalid attachment JSON");
        return NULL;
    }

    rapidjson::StringStream stringStream(json);
    rapidjson::Document document;
    document.ParseStream(stringStream);

    MegaNodeList *megaNodeList = new MegaNodeListPrivate();

    int attachmentNumber = document.Capacity();
    for (int i = 0; i < attachmentNumber; ++i)
    {
        const rapidjson::Value& file = document[i];

        rapidjson::Value::ConstMemberIterator iteratorHandle = file.FindMember("h");
        if (iteratorHandle == file.MemberEnd() || !iteratorHandle->value.IsString())
        {
            API_LOG_ERROR("Invalid nodehandle in attachment JSON");
            delete megaNodeList;
            return NULL;
        }
        std::string handleString = iteratorHandle->value.GetString();

        rapidjson::Value::ConstMemberIterator iteratorName = file.FindMember("name");
        if (iteratorName == file.MemberEnd() || !iteratorName->value.IsString())
        {
            API_LOG_ERROR("Invalid filename in attachment JSON");
            delete megaNodeList;
            return NULL;
        }
        std::string nameString = iteratorName->value.GetString();

        rapidjson::Value::ConstMemberIterator iteratorKey = file.FindMember("k");
        if (!iteratorKey->value.IsArray())
        {
            iteratorKey = file.FindMember("key");
        }
        if (iteratorKey == file.MemberEnd() || !iteratorKey->value.IsArray()
                || iteratorKey->value.Capacity() != 8)
        {
            API_LOG_ERROR("Invalid nodekey in attachment JSON");
            delete megaNodeList;
            return NULL;
        }
        std::vector<int32_t> kElements;
        for (unsigned int j = 0; j < iteratorKey->value.Capacity(); ++j)
        {
            if (iteratorKey->value[j].IsInt())
            {
                int32_t value = iteratorKey->value[j].GetInt();
                kElements.push_back(value);
            }
            else
            {
                API_LOG_ERROR("Invalid nodekey data in attachment JSON");
                delete megaNodeList;
                return NULL;
            }
        }

        rapidjson::Value::ConstMemberIterator iteratorSize = file.FindMember("s");
        if (iteratorSize == file.MemberEnd() || !iteratorSize->value.IsInt64())
        {
            API_LOG_ERROR("Invalid size in attachment JSON");
            delete megaNodeList;
            return NULL;
        }
        int64_t size = iteratorSize->value.GetInt64();

        rapidjson::Value::ConstMemberIterator iteratorFp = file.FindMember("hash");
        std::string fp;
        if (iteratorFp == file.MemberEnd() || !iteratorFp->value.IsString())
        {
            API_LOG_WARNING("Missing fingerprint in attachment JSON. Old message?");
        }
        else
        {
            fp = iteratorFp->value.GetString();
        }

        rapidjson::Value::ConstMemberIterator iteratorType = file.FindMember("t");
        if (iteratorType == file.MemberEnd() || !iteratorType->value.IsInt())
        {
            API_LOG_ERROR("Invalid type in attachment JSON");
            delete megaNodeList;
            return NULL;
        }
        int type = iteratorType->value.GetInt();

        rapidjson::Value::ConstMemberIterator iteratorTimeStamp = file.FindMember("ts");
        if (iteratorTimeStamp == file.MemberEnd() || !iteratorTimeStamp->value.IsInt64())
        {
            API_LOG_ERROR("Invalid timestamp in attachment JSON");
            delete megaNodeList;
            return NULL;
        }
        int64_t timeStamp = iteratorTimeStamp->value.GetInt64();

        rapidjson::Value::ConstMemberIterator iteratorFa = file.FindMember("fa");
        std::string fa;
        if (iteratorFa != file.MemberEnd() && iteratorFa->value.IsString())
        {
            fa = iteratorFa->value.GetString();
        }

        MegaHandle megaHandle = MegaApi::base64ToHandle(handleString.c_str());
        std::string attrstring;
        const char* fingerprint = !fp.empty() ? fp.c_str() : NULL;

        std::string key = DataTranslation::vector_to_b(kElements);

        MegaNodePrivate node(nameString.c_str(), type, size, timeStamp, timeStamp,
                             megaHandle, &key, &attrstring, &fa, fingerprint, INVALID_HANDLE,
                             NULL, NULL, false, true);

        megaNodeList->addNode(&node);
    }

    return megaNodeList;
}

std::vector<MegaChatAttachedUser> *JSonUtils::parseAttachContactJSon(const char *json)
{
    if (!json  || strcmp(json, "") == 0)
    {
        return NULL;
    }

    rapidjson::StringStream stringStream(json);

    rapidjson::Document document;
    document.ParseStream(stringStream);

    std::vector<MegaChatAttachedUser> *megaChatUsers = new std::vector<MegaChatAttachedUser>();

    int contactNumber = document.Capacity();
    for (int i = 0; i < contactNumber; ++i)
    {
        const rapidjson::Value& user = document[i];

        rapidjson::Value::ConstMemberIterator iteratorEmail = user.FindMember("email");
        if (iteratorEmail == user.MemberEnd() || !iteratorEmail->value.IsString())
        {
            API_LOG_ERROR("Invalid email in contact-attachment JSON");
            delete megaChatUsers;
            return NULL;
        }
        std::string emailString = iteratorEmail->value.GetString();

        rapidjson::Value::ConstMemberIterator iteratorHandle = user.FindMember("u");
        if (iteratorHandle == user.MemberEnd() || !iteratorHandle->value.IsString())
        {
            API_LOG_ERROR("Invalid userhandle in contact-attachment JSON");
            delete megaChatUsers;
            return NULL;
        }
        std::string handleString = iteratorHandle->value.GetString();

        rapidjson::Value::ConstMemberIterator iteratorName = user.FindMember("name");
        if (iteratorName == user.MemberEnd() || !iteratorName->value.IsString())
        {
            API_LOG_ERROR("Invalid username in contact-attachment JSON");
            delete megaChatUsers;
            return NULL;
        }
        std::string nameString = iteratorName->value.GetString();

        MegaChatAttachedUser megaChatUser(MegaApi::base64ToUserHandle(handleString.c_str()) , emailString, nameString);
        megaChatUsers->push_back(megaChatUser);
    }

    return megaChatUsers;

}

string JSonUtils::getLastMessageContent(const string& content, uint8_t type)
{
    std::string messageContents;
    switch (type)
    {
        case MegaChatMessage::TYPE_CONTACT_ATTACHMENT:
        {
            // Remove the first two characters. [0] = 0x0 | [1] = Message::kMsgContact
            std::string messageAttach = content;
            messageAttach.erase(messageAttach.begin(), messageAttach.begin() + 2);

            std::vector<MegaChatAttachedUser> *userVector = JSonUtils::parseAttachContactJSon(messageAttach.c_str());
            if (userVector && userVector->size() > 0)
            {
                for (unsigned int i = 0; i < userVector->size() - 1; ++i)
                {
                    messageContents.append(userVector->at(i).getName());
                    // We use character 0x01 as separator
                    messageContents.push_back(0x01);
                }

                messageContents.append(userVector->at(userVector->size() - 1).getName());
            }

            delete userVector;

            break;
        }
        case MegaChatMessage::TYPE_NODE_ATTACHMENT:
        {
            // Remove the first two characters. [0] = 0x0 | [1] = Message::kMsgAttachment
            std::string messageAttach = content;
            messageAttach.erase(messageAttach.begin(), messageAttach.begin() + 2);

            MegaNodeList *megaNodeList = JSonUtils::parseAttachNodeJSon(messageAttach.c_str());
            if (megaNodeList && megaNodeList->size() > 0)
            {
                for (int i = 0; i < megaNodeList->size() - 1; ++i)
                {
                    messageContents.append(megaNodeList->get(i)->getName());
                    // We use character 0x01 as separator
                    messageContents.push_back(0x01);
                }

                messageContents.append(megaNodeList->get(megaNodeList->size() - 1)->getName());
            }

            delete megaNodeList;

            break;
        }
        default:
        {
            messageContents = content;
            break;
        }
    }

    return messageContents;
}
<|MERGE_RESOLUTION|>--- conflicted
+++ resolved
@@ -2417,18 +2417,16 @@
     return mClient->chatd->isMessageReceivedConfirmationActive();
 }
 
-<<<<<<< HEAD
+void MegaChatApiImpl::saveCurrentState()
+{
+    sdkMutex.lock();
+
+    mClient->commit();
+
+    sdkMutex.unlock();
+}
+
 #ifndef KARERE_DISABLE_WEBRTC
-=======
-void MegaChatApiImpl::saveCurrentState()
-{
-    sdkMutex.lock();
-
-    mClient->commit();
-
-    sdkMutex.unlock();
-}
->>>>>>> 8a267d6e
 
 MegaStringList *MegaChatApiImpl::getChatAudioInDevices()
 {
