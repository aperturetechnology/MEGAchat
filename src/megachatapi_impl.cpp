--- conflicted
+++ resolved
@@ -302,41 +302,20 @@
                 terminating = true;
                 mClient->terminate(deleteDb);
 
-<<<<<<< HEAD
-                        delete mClient;
-                        mClient = NULL;
-                        terminating = false;
-
-#ifndef KARERE_DISABLE_WEBRTC
-                        cleanCallHandlerMap();
-#endif
-                     }, this);
-                })
-                .fail([request, this](const promise::Error& e)
-=======
                 API_LOG_INFO("Chat engine is logged out!");
                 marshallCall([request, this]() //post destruction asynchronously so that all pending messages get processed before that
->>>>>>> 54069f89
                 {
                     MegaChatErrorPrivate *megaChatError = new MegaChatErrorPrivate(MegaChatError::ERROR_OK);
                     fireOnChatRequestFinish(request, megaChatError);
 
-<<<<<<< HEAD
-                        delete mClient;
-                        mClient = NULL;
-                        terminating = false;
-                                                
-#ifndef KARERE_DISABLE_WEBRTC
-                        cleanCallHandlerMap();
-#endif
-                     }, this);
-                });
-=======
                     delete mClient;
                     mClient = NULL;
                     terminating = false;
-                 }, this);
->>>>>>> 54069f89
+
+#ifndef KARERE_DISABLE_WEBRTC
+                    cleanCallHandlerMap();
+#endif
+                     }, this);
             }
             else
             {
