/**
 * @file megachatapi_impl.cpp
 * @brief Private implementation of the intermediate layer for the MEGA C++ SDK.
 *
 * (c) 2013-2016 by Mega Limited, Auckland, New Zealand
 *
 * This file is part of the MEGA SDK - Client Access Engine.
 *
 * Applications using the MEGA API must present a valid application key
 * and comply with the the rules set forth in the Terms of Service.
 *
 * The MEGA SDK is distributed in the hope that it will be useful,
 * but WITHOUT ANY WARRANTY; without even the implied warranty of
 * MERCHANTABILITY or FITNESS FOR A PARTICULAR PURPOSE.
 *
 * @copyright Simplified (2-clause) BSD License.
 *
 * You should have received a copy of the license along with this
 * program.
 */

#define _POSIX_SOURCE
#define _LARGE_FILES

#define _GNU_SOURCE 1
#define _FILE_OFFSET_BITS 64

#define __DARWIN_C_LEVEL 199506L

#define USE_VARARGS
#define PREFER_STDARG

#include <megaapi_impl.h>

#include <rapidjson/document.h>
#include <rapidjson/stringbuffer.h>
#include <rapidjson/writer.h>

#include "megachatapi_impl.h"
#include <base/cservices.h>
#include <base/logger.h>
#include <IGui.h>
#include <chatClient.h>
#include <mega/base64.h>

#ifndef _WIN32
#include <signal.h>
#endif

using namespace std;
using namespace megachat;
using namespace mega;
using namespace karere;
using namespace chatd;

vector<MegaChatApiImpl *> MegaChatApiImpl::megaChatApiRefs;
LoggerHandler *MegaChatApiImpl::loggerHandler = NULL;
MegaMutex MegaChatApiImpl::sdkMutex(true);
MegaMutex MegaChatApiImpl::refsMutex(true);

std::shared_ptr<ServiceManager> ServiceManager::mInstance;

MegaChatApiImpl::MegaChatApiImpl(MegaChatApi *chatApi, MegaApi *megaApi)
: localVideoReceiver(nullptr)
{
    refsMutex.lock();
    megaChatApiRefs.push_back(this);

    ServiceManager::init();

    refsMutex.unlock();

    init(chatApi, megaApi);
}

//MegaChatApiImpl::MegaChatApiImpl(MegaChatApi *chatApi, const char *appKey, const char *appDir)
//{
//    init(chatApi, (MegaApi*) new MyMegaApi(appKey, appDir));
//}

MegaChatApiImpl::~MegaChatApiImpl()
{
    MegaChatRequestPrivate *request = new MegaChatRequestPrivate(MegaChatRequest::TYPE_DELETE);
    requestQueue.push(request);
    waiter->notify();
    thread.join();
}

void MegaChatApiImpl::init(MegaChatApi *chatApi, MegaApi *megaApi)
{
    this->chatApi = chatApi;
    this->megaApi = megaApi;

    this->waiter = new MegaWaiter();
    this->mClient = NULL;
    this->terminating = false;

    //Start blocking thread
    threadExit = 0;
    thread.start(threadEntryPoint, this);
}

//Entry point for the blocking thread
void *MegaChatApiImpl::threadEntryPoint(void *param)
{
#ifndef _WIN32
    struct sigaction noaction;
    memset(&noaction, 0, sizeof(noaction));
    noaction.sa_handler = SIG_IGN;
    ::sigaction(SIGPIPE, &noaction, 0);
#endif

    MegaChatApiImpl *chatApiImpl = (MegaChatApiImpl *)param;
    chatApiImpl->loop();
    return 0;
}

void MegaChatApiImpl::loop()
{
    while (true)
    {
        sdkMutex.unlock();

        waiter->init(NEVER);
        waiter->wait();         // waken up directly by Waiter::notify()

        sdkMutex.lock();

        sendPendingEvents();
        sendPendingRequests();

        if (threadExit)
        {
            // remove the MegaChatApiImpl that is being deleted
            refsMutex.lock();
            for (vector<MegaChatApiImpl*>::iterator it = megaChatApiRefs.begin(); it != megaChatApiRefs.end(); it++)
            {
                if (*it == this)
                {
                    megaChatApiRefs.erase(it);
                    break;
                }
            }
            sendPendingEvents();    // process any pending events in the queue
            refsMutex.unlock();
            sdkMutex.unlock();
            break;
        }
    }
}

void MegaChatApiImpl::megaApiPostMessage(void* msg)
{
    // Add the message to the queue of events
    refsMutex.lock();
    if (megaChatApiRefs.size())
    {
        megaChatApiRefs[0]->postMessage(msg);
    }
    else    // no more instances running, only one left --> directly process messages
    {
        megaProcessMessage(msg);
    }
    refsMutex.unlock();
}

void MegaChatApiImpl::postMessage(void *msg)
{
    eventQueue.push(msg);
    waiter->notify();
}

void MegaChatApiImpl::sendPendingRequests()
{
    MegaChatRequestPrivate *request;
    int errorCode = MegaChatError::ERROR_OK;
    int nextTag = 0;

    while((request = requestQueue.pop()))
    {
        nextTag = ++reqtag;
        request->setTag(nextTag);
        requestMap[nextTag]=request;
        errorCode = MegaChatError::ERROR_OK;

        fireOnChatRequestStart(request);

        if (!mClient && request->getType() != MegaChatRequest::TYPE_DELETE)
        {
            MegaChatErrorPrivate *megaChatError = new MegaChatErrorPrivate(MegaChatError::ERROR_ACCESS);
            API_LOG_WARNING("Chat engine not initialized yet, cannot process the request");
            fireOnChatRequestFinish(request, megaChatError);
            continue;
        }

        if (terminating)
        {
            MegaChatErrorPrivate *megaChatError = new MegaChatErrorPrivate(MegaChatError::ERROR_ACCESS);
            API_LOG_WARNING("Chat engine is being terminated, cannot process the request");
            fireOnChatRequestFinish(request, megaChatError);
            continue;
        }

        switch (request->getType())
        {
        case MegaChatRequest::TYPE_CONNECT:
        {
            mClient->connect(karere::Presence::kInvalid)
            .then([request, this]()
            {
                MegaChatErrorPrivate *megaChatError = new MegaChatErrorPrivate(MegaChatError::ERROR_OK);
                fireOnChatRequestFinish(request, megaChatError);
            })
            .fail([request, this](const promise::Error& e)
            {
                MegaChatErrorPrivate *megaChatError = new MegaChatErrorPrivate(e.msg(), e.code(), e.type());
                fireOnChatRequestFinish(request, megaChatError);
            });

            break;
        }
        case MegaChatRequest::TYPE_DISCONNECT:
        {
            mClient->disconnect()
            .then([request, this]()
            {
                MegaChatErrorPrivate *megaChatError = new MegaChatErrorPrivate(MegaChatError::ERROR_OK);
                fireOnChatRequestFinish(request, megaChatError);
            })
            .fail([request, this](const promise::Error& e)
            {
                MegaChatErrorPrivate *megaChatError = new MegaChatErrorPrivate(e.msg(), e.code(), e.type());
                fireOnChatRequestFinish(request, megaChatError);
            });

            break;
        }
        case MegaChatRequest::TYPE_LOGOUT:
        {
            if (mClient)
            {
                bool deleteDb = request->getFlag();
                mClient->terminate(deleteDb)
                .then([request, this]()
                {
                    API_LOG_INFO("Chat engine is logged out!");

                    marshallCall([request, this]() //post destruction asynchronously so that all pending messages get processed before that
                    {
                        MegaChatErrorPrivate *megaChatError = new MegaChatErrorPrivate(MegaChatError::ERROR_OK);
                        fireOnChatRequestFinish(request, megaChatError);

                        delete mClient;
                        mClient = NULL;
                        terminating = false;
                     });
                })
                .fail([request, this](const promise::Error& e)
                {
                    API_LOG_INFO("Chat engine is logged out with error!");

                    marshallCall([request, this, e]() //post destruction asynchronously so that all pending messages get processed before that
                    {
                        MegaChatErrorPrivate *megaChatError = new MegaChatErrorPrivate(e.msg(), e.code(), e.type());
                        fireOnChatRequestFinish(request, megaChatError);

                        delete mClient;
                        mClient = NULL;
                        terminating = false;
                     });
                });
            }
            else
            {
                MegaChatErrorPrivate *megaChatError = new MegaChatErrorPrivate(MegaChatError::ERROR_ACCESS);
                API_LOG_WARNING("Logout attempt without previous initialization");
                fireOnChatRequestFinish(request, megaChatError);
            }
            break;
        }
        case MegaChatRequest::TYPE_DELETE:
        {
            if (mClient)
            {
                mClient->terminate()
                .then([this]()
                {
                    API_LOG_INFO("Chat engine closed!");
                    threadExit = 1;
                })
                .fail([](const promise::Error& err)
                {
                    API_LOG_ERROR("Error closing chat engine: %s", err.what());
                });
            }
            else
            {
                threadExit = 1;
            }
            break;
        }
        case MegaChatRequest::TYPE_SET_ONLINE_STATUS:
        {
            int status = request->getNumber();
            if (status < MegaChatApi::STATUS_OFFLINE || status > MegaChatApi::STATUS_BUSY)
            {
                fireOnChatRequestFinish(request, new MegaChatErrorPrivate("Invalid online status", MegaChatError::ERROR_ARGS));
                break;
            }

            if (status == MegaChatApi::STATUS_ONLINE)
            {
                // if setting to online, better to use dynamic in order to avoid sticky online that
                // would be kept even when the user goes offline
                mClient->setPresence(karere::Presence::kClear);
            }

            mClient->setPresence(request->getNumber())
            .then([request, this]()
            {
                MegaChatErrorPrivate *megaChatError = new MegaChatErrorPrivate(MegaChatError::ERROR_OK);
                fireOnChatRequestFinish(request, megaChatError);
            })
            .fail([request, this](const promise::Error& err)
            {
                API_LOG_ERROR("Error setting online status: %s", err.what());

                MegaChatErrorPrivate *megaChatError = new MegaChatErrorPrivate(err.msg(), err.code(), err.type());
                fireOnChatRequestFinish(request, megaChatError);
            });
            break;
        }

        case MegaChatRequest::TYPE_CREATE_CHATROOM:
        {
            MegaChatPeerList *peersList = request->getMegaChatPeerList();
            if (!peersList || !peersList->size())   // refuse to create chats without participants
            {
                errorCode = MegaChatError::ERROR_ARGS;
                break;
            }

            bool group = request->getFlag();
            const userpriv_vector *userpriv = ((MegaChatPeerListPrivate*)peersList)->getList();
            if (!userpriv)
            {
                errorCode = MegaChatError::ERROR_ARGS;
                break;
            }

            if (!group && peersList->size() > 1)
            {
                group = true;
                request->setFlag(group);
                API_LOG_INFO("Forcing group chat due to more than 2 participants");
            }

            if (group)
            {
                vector<std::pair<handle, Priv>> peers;
                for (unsigned int i = 0; i < userpriv->size(); i++)
                {
                    peers.push_back(std::make_pair(userpriv->at(i).first, (Priv) userpriv->at(i).second));
                }

                mClient->createGroupChat(peers)
                .then([request,this](Id chatid)
                {
                    request->setChatHandle(chatid);

                    MegaChatErrorPrivate *megaChatError = new MegaChatErrorPrivate(MegaChatError::ERROR_OK);
                    fireOnChatRequestFinish(request, megaChatError);
                })
                .fail([request,this](const promise::Error& err)
                {
                    API_LOG_ERROR("Error creating group chat: %s", err.what());

                    MegaChatErrorPrivate *megaChatError = new MegaChatErrorPrivate(err.msg(), err.code(), err.type());
                    fireOnChatRequestFinish(request, megaChatError);
                });

            }
            else    // 1on1 chat
            {
                ContactList::iterator it = mClient->contactList->find(peersList->getPeerHandle(0));
                if (it == mClient->contactList->end())
                {
                    // contact not found
                    errorCode = MegaChatError::ERROR_ARGS;
                    break;
                }
                it->second->createChatRoom()
                .then([request,this](ChatRoom* room)
                {
                    request->setChatHandle(room->chatid());

                    MegaChatErrorPrivate *megaChatError = new MegaChatErrorPrivate(MegaChatError::ERROR_OK);
                    fireOnChatRequestFinish(request, megaChatError);
                })
                .fail([request,this](const promise::Error& err)
                {
                    API_LOG_ERROR("Error creating 1on1 chat: %s", err.what());

                    MegaChatErrorPrivate *megaChatError = new MegaChatErrorPrivate(err.msg(), err.code(), err.type());
                    fireOnChatRequestFinish(request, megaChatError);
                });
            }
            break;
        }
        case MegaChatRequest::TYPE_INVITE_TO_CHATROOM:
        {
            handle chatid = request->getChatHandle();
            handle uh = request->getUserHandle();
            Priv privilege = (Priv) request->getPrivilege();

            if (chatid == MEGACHAT_INVALID_HANDLE || uh == MEGACHAT_INVALID_HANDLE)
            {
                errorCode = MegaChatError::ERROR_ARGS;
                break;
            }

            ChatRoom *chatroom = findChatRoom(chatid);
            if (!chatroom)
            {
                errorCode = MegaChatError::ERROR_NOENT;
                break;
            }
            if (!chatroom->isGroup())   // invite only for group chats
            {
                errorCode = MegaChatError::ERROR_ARGS;
                break;
            }
            if (chatroom->ownPriv() != (Priv) MegaChatPeerList::PRIV_MODERATOR)
            {
                errorCode = MegaChatError::ERROR_ACCESS;
                break;
            }

            ((GroupChatRoom *)chatroom)->invite(uh, privilege)
            .then([request, this]()
            {
                MegaChatErrorPrivate *megaChatError = new MegaChatErrorPrivate(MegaChatError::ERROR_OK);
                fireOnChatRequestFinish(request, megaChatError);
            })
            .fail([request, this](const promise::Error& err)
            {
                API_LOG_ERROR("Error adding user to group chat: %s", err.what());

                MegaChatErrorPrivate *megaChatError = new MegaChatErrorPrivate(err.msg(), err.code(), err.type());
                fireOnChatRequestFinish(request, megaChatError);
            });
            break;
        }
        case MegaChatRequest::TYPE_UPDATE_PEER_PERMISSIONS:
        {
            handle chatid = request->getChatHandle();
            handle uh = request->getUserHandle();
            Priv privilege = (Priv) request->getPrivilege();

            if (chatid == MEGACHAT_INVALID_HANDLE || uh == MEGACHAT_INVALID_HANDLE)
            {
                errorCode = MegaChatError::ERROR_ARGS;
                break;
            }

            ChatRoom *chatroom = findChatRoom(chatid);
            if (!chatroom)
            {
                errorCode = MegaChatError::ERROR_NOENT;
                break;
            }
            if (chatroom->ownPriv() != (Priv) MegaChatPeerList::PRIV_MODERATOR)
            {
                errorCode = MegaChatError::ERROR_ACCESS;
                break;
            }

            ((GroupChatRoom *)chatroom)->setPrivilege(uh, privilege)
            .then([request, this]()
            {
                MegaChatErrorPrivate *megaChatError = new MegaChatErrorPrivate(MegaChatError::ERROR_OK);
                fireOnChatRequestFinish(request, megaChatError);
            })
            .fail([request, this](const promise::Error& err)
            {
                API_LOG_ERROR("Error updating peer privileges: %s", err.what());

                MegaChatErrorPrivate *megaChatError = new MegaChatErrorPrivate(err.msg(), err.code(), err.type());
                fireOnChatRequestFinish(request, megaChatError);
            });
            break;
        }
        case MegaChatRequest::TYPE_REMOVE_FROM_CHATROOM:
        {
            handle chatid = request->getChatHandle();
            handle uh = request->getUserHandle();

            if (chatid == MEGACHAT_INVALID_HANDLE)
            {
                errorCode = MegaChatError::ERROR_ARGS;
                break;
            }

            ChatRoom *chatroom = findChatRoom(chatid);
            if (!chatroom)
            {
                errorCode = MegaChatError::ERROR_NOENT;
                break;
            }
            if (!chatroom->isGroup())   // only for group chats can be left
            {
                errorCode = MegaChatError::ERROR_ARGS;
                break;
            }

            if (chatroom->ownPriv() != (Priv) MegaChatPeerList::PRIV_MODERATOR &&
                    uh != MEGACHAT_INVALID_HANDLE)
            {
                    errorCode = MegaChatError::ERROR_ACCESS;
                    break;
            }

            if ( uh == MEGACHAT_INVALID_HANDLE || uh == mClient->myHandle())
            {
                request->setUserHandle(uh);

                ((GroupChatRoom *)chatroom)->leave()
                .then([request, this]()
                {
                    MegaChatErrorPrivate *megaChatError = new MegaChatErrorPrivate(MegaChatError::ERROR_OK);
                    fireOnChatRequestFinish(request, megaChatError);
                })
                .fail([request, this](const promise::Error& err)
                {
                    API_LOG_ERROR("Error leaving chat: %s", err.what());

                    MegaChatErrorPrivate *megaChatError = new MegaChatErrorPrivate(err.msg(), err.code(), err.type());
                    fireOnChatRequestFinish(request, megaChatError);
                });
            }
            else
            {
                ((GroupChatRoom *)chatroom)->excludeMember(uh)
                .then([request, this]()
                {
                    MegaChatErrorPrivate *megaChatError = new MegaChatErrorPrivate(MegaChatError::ERROR_OK);
                    fireOnChatRequestFinish(request, megaChatError);
                })
                .fail([request, this](const promise::Error& err)
                {
                    API_LOG_ERROR("Error removing peer from chat: %s", err.what());

                    MegaChatErrorPrivate *megaChatError = new MegaChatErrorPrivate(err.msg(), err.code(), err.type());
                    fireOnChatRequestFinish(request, megaChatError);
                });
            }
            break;
        }
        case MegaChatRequest::TYPE_TRUNCATE_HISTORY:
        {
            handle chatid = request->getChatHandle();

            if (chatid == MEGACHAT_INVALID_HANDLE)
            {
                errorCode = MegaChatError::ERROR_ARGS;
                break;
            }

            ChatRoom *chatroom = findChatRoom(chatid);
            if (!chatroom)
            {
                errorCode = MegaChatError::ERROR_NOENT;
                break;
            }
            if (chatroom->ownPriv() != (Priv) MegaChatPeerList::PRIV_MODERATOR)
            {
                errorCode = MegaChatError::ERROR_ACCESS;
                break;
            }

            handle messageid = request->getUserHandle();
            if (messageid == MEGACHAT_INVALID_HANDLE)   // clear the full history, from current message
            {
                if (chatroom->chat().empty())
                {
                    MegaChatErrorPrivate *megaChatError = new MegaChatErrorPrivate(MegaChatError::ERROR_OK);
                    fireOnChatRequestFinish(request, megaChatError);
                    break;
                }

                messageid = chatroom->chat().at(chatroom->chat().highnum()).id().val;
            }

            chatroom->truncateHistory(messageid)
            .then([request, this]()
            {
                MegaChatErrorPrivate *megaChatError = new MegaChatErrorPrivate(MegaChatError::ERROR_OK);
                fireOnChatRequestFinish(request, megaChatError);
            })
            .fail([request, this](const promise::Error& err)
            {
                API_LOG_ERROR("Error truncating chat history: %s", err.what());

                MegaChatErrorPrivate *megaChatError = new MegaChatErrorPrivate(err.msg(), err.code(), err.type());
                fireOnChatRequestFinish(request, megaChatError);
            });
            break;
        }
        case MegaChatRequest::TYPE_EDIT_CHATROOM_NAME:
        {
            handle chatid = request->getChatHandle();
            const char *title = request->getText();
            if (chatid == MEGACHAT_INVALID_HANDLE || title == NULL)
            {
                errorCode = MegaChatError::ERROR_ARGS;
                break;
            }

            ChatRoom *chatroom = findChatRoom(chatid);
            if (!chatroom)
            {
                errorCode = MegaChatError::ERROR_NOENT;
                break;
            }
            if (!chatroom->isGroup())   // only for group chats have a title
            {
                errorCode = MegaChatError::ERROR_ARGS;
                break;
            }

            if (chatroom->ownPriv() != (Priv) MegaChatPeerList::PRIV_MODERATOR)
            {
                errorCode = MegaChatError::ERROR_ACCESS;
                break;
            }

            string strTitle(title);
            strTitle = strTitle.substr(0, 30);
            request->setText(strTitle.c_str()); // update, in case it's been truncated

            ((GroupChatRoom *)chatroom)->setTitle(strTitle)
            .then([request, this]()
            {
                MegaChatErrorPrivate *megaChatError = new MegaChatErrorPrivate(MegaChatError::ERROR_OK);
                fireOnChatRequestFinish(request, megaChatError);
            })
            .fail([request, this](const promise::Error& err)
            {
                API_LOG_ERROR("Error editing chat title: %s", err.what());

                MegaChatErrorPrivate *megaChatError = new MegaChatErrorPrivate(err.msg(), err.code(), err.type());
                fireOnChatRequestFinish(request, megaChatError);
            });
            break;
        }
        case MegaChatRequest::TYPE_GET_FIRSTNAME:
        {
            MegaChatHandle uh = request->getUserHandle();

            mClient->userAttrCache().getAttr(uh, MegaApi::USER_ATTR_FIRSTNAME)
            .then([request, this](Buffer *data)
            {
                MegaChatErrorPrivate *megaChatError = new MegaChatErrorPrivate(MegaChatError::ERROR_OK);
                request->setText(data->buf());
                string firstname = string(data->buf(), data->dataSize());
                request->setText(firstname.c_str());
                fireOnChatRequestFinish(request, megaChatError);
            })
            .fail([request, this](const promise::Error& err)
            {
                API_LOG_ERROR("Error getting user firstname: %s", err.what());

                MegaChatErrorPrivate *megaChatError = new MegaChatErrorPrivate(err.msg(), err.code(), err.type());
                fireOnChatRequestFinish(request, megaChatError);
            });
            break;
        }
        case MegaChatRequest::TYPE_GET_LASTNAME:
        {
            MegaChatHandle uh = request->getUserHandle();

            mClient->userAttrCache().getAttr(uh, MegaApi::USER_ATTR_LASTNAME)
            .then([request, this](Buffer *data)
            {
                MegaChatErrorPrivate *megaChatError = new MegaChatErrorPrivate(MegaChatError::ERROR_OK);
                string lastname = string(data->buf(), data->dataSize());
                request->setText(lastname.c_str());
                fireOnChatRequestFinish(request, megaChatError);
            })
            .fail([request, this](const promise::Error& err)
            {
                API_LOG_ERROR("Error getting user lastname: %s", err.what());

                MegaChatErrorPrivate *megaChatError = new MegaChatErrorPrivate(err.msg(), err.code(), err.type());
                fireOnChatRequestFinish(request, megaChatError);
            });
            break;
        }
        case MegaChatRequest::TYPE_GET_EMAIL:
        {
            MegaChatHandle uh = request->getUserHandle();

            mClient->userAttrCache().getAttr(uh, karere::USER_ATTR_EMAIL)
            .then([request, this](Buffer *data)
            {
                MegaChatErrorPrivate *megaChatError = new MegaChatErrorPrivate(MegaChatError::ERROR_OK);
                string email = string(data->buf(), data->dataSize());
                request->setText(email.c_str());
                fireOnChatRequestFinish(request, megaChatError);
            })
            .fail([request, this](const promise::Error& err)
            {
                API_LOG_ERROR("Error getting user email: %s", err.what());

                MegaChatErrorPrivate *megaChatError = new MegaChatErrorPrivate(err.msg(), err.code(), err.type());
                fireOnChatRequestFinish(request, megaChatError);
            });
            break;
        }
        case MegaChatRequest::TYPE_ATTACH_NODE_MESSAGE:
        {
            handle chatid = request->getChatHandle();
            MegaNodeList *nodeList = request->getMegaNodeList();
            if (chatid == MEGACHAT_INVALID_HANDLE || !nodeList || !nodeList->size())
            {
                errorCode = MegaChatError::ERROR_ARGS;
                break;
            }

            ChatRoom *chatroom = findChatRoom(chatid);
            if (!chatroom)
            {
                errorCode = MegaChatError::ERROR_NOENT;
                break;
            }

            const char *buffer = JSonUtils::generateAttachNodeJSon(request->getMegaNodeList(), megaApi);
            if (!buffer)
            {
                errorCode = MegaChatError::ERROR_ARGS;
                break;
            }

            std::vector<ApiPromise> promises = chatroom->requesGrantAccessToNodes(nodeList);

            promise::when(promises)
            .then([this, request, buffer]()
            {
                ChatRoom *chatroom = findChatRoom(request->getChatHandle());

                std::string stringToSend(buffer);
                delete [] buffer;
                stringToSend.insert(stringToSend.begin(), Message::kMsgAttachment);
                stringToSend.insert(stringToSend.begin(), 0x0);

                Message *m = chatroom->chat().msgSubmit(stringToSend.c_str(), stringToSend.length(), Message::kMsgAttachment, NULL);
                MegaChatMessage *megaMsg = new MegaChatMessagePrivate(*m, Message::Status::kSending, CHATD_IDX_INVALID);
                request->setMegaChatMessage(megaMsg);

                MegaChatErrorPrivate *megaChatError = new MegaChatErrorPrivate(MegaChatError::ERROR_OK);

                fireOnChatRequestFinish(request, megaChatError);
            })
            .fail([this, request, buffer](const promise::Error& err)
            {
                MegaChatErrorPrivate *megaChatError = new MegaChatErrorPrivate(err.msg(), err.code(), err.type());
                API_LOG_ERROR("Failed to grant access to some node");
                delete [] buffer;

                fireOnChatRequestFinish(request, megaChatError);
            });
            break;
        }
        case MegaChatRequest::TYPE_REVOKE_NODE_MESSAGE:
        {
            MegaChatHandle chatid = request->getChatHandle();
            MegaNode *node = megaApi->getNodeByHandle(request->getUserHandle());
            if (chatid == MEGACHAT_INVALID_HANDLE || !node)
            {
                errorCode = MegaChatError::ERROR_ARGS;
                break;
            }

            ChatRoom *chatroom = findChatRoom(chatid);
            if (!chatroom)
            {
                errorCode = MegaChatError::ERROR_NOENT;
                break;
            }

            std::vector<ApiPromise> promises = chatroom->requestRevokeAccessToNode(node);
            delete node;

            promise::when(promises)
            .then([this, request]()
            {
                ChatRoom *chatroom = findChatRoom(request->getChatHandle());
                char *base64Handle = MegaApi::handleToBase64(request->getUserHandle());
                std::string stringToSend = std::string(base64Handle);
                delete base64Handle;
                stringToSend.insert(stringToSend.begin(), Message::kMsgRevokeAttachment);
                stringToSend.insert(stringToSend.begin(), 0x0);
                Message *m = chatroom->chat().msgSubmit(stringToSend.c_str(), stringToSend.length(), Message::kMsgRevokeAttachment, NULL);
                MegaChatMessage* megaMsg = new MegaChatMessagePrivate(*m, Message::Status::kSending, CHATD_IDX_INVALID);
                request->setMegaChatMessage(megaMsg);
                MegaChatErrorPrivate *megaChatError = new MegaChatErrorPrivate(MegaChatError::ERROR_OK);
                fireOnChatRequestFinish(request, megaChatError);

            })
            .fail([this, request](const promise::Error& err)
            {
                API_LOG_ERROR("Failed to revoke access to attached node (%d)", request->getUserHandle());
                MegaChatErrorPrivate *megaChatError = new MegaChatErrorPrivate(err.msg(), err.code(), err.type());
                fireOnChatRequestFinish(request, megaChatError);
            });
            break;
        }
        default:
        {
            errorCode = MegaChatError::ERROR_UNKNOWN;
        }
        }   // end of switch(request->getType())


        if(errorCode)
        {
            MegaChatErrorPrivate *megaChatError = new MegaChatErrorPrivate(errorCode);
            API_LOG_WARNING("Error starting request: %s", megaChatError->getErrorString());
            fireOnChatRequestFinish(request, megaChatError);
        }
    }
}

void MegaChatApiImpl::sendPendingEvents()
{
    void *msg;
    while((msg = eventQueue.pop()))
    {
        megaProcessMessage(msg);
    }
}

void MegaChatApiImpl::setLogLevel(int logLevel)
{
    if (!loggerHandler)
    {
        loggerHandler = new LoggerHandler();
    }
    loggerHandler->setLogLevel(logLevel);
}

void MegaChatApiImpl::setLogWithColors(bool useColors)
{
    if (loggerHandler)
    {
        loggerHandler->setLogWithColors(useColors);
    }
}

void MegaChatApiImpl::setLogToConsole(bool enable)
{
    if (loggerHandler)
    {
        loggerHandler->setLogToConsole(enable);
    }
}

void MegaChatApiImpl::setLoggerClass(MegaChatLogger *megaLogger)
{
    if (!megaLogger)   // removing logger
    {
        delete loggerHandler;
        loggerHandler = NULL;
    }
    else
    {
        if (!loggerHandler)
        {
            loggerHandler = new LoggerHandler();
        }
        loggerHandler->setMegaChatLogger(megaLogger);
    }
}

int MegaChatApiImpl::init(const char *sid)
{
    int ret;

    sdkMutex.lock();
    if (!mClient)
    {
        mClient = new karere::Client(*this->megaApi, *this, this->megaApi->getBasePath(), karere::kClientIsMobile);
        terminating = false;
    }

    ret = MegaChatApiImpl::convertInitState(mClient->init(sid));
    sdkMutex.unlock();

    return ret;
}

int MegaChatApiImpl::getInitState()
{
    int initState;

    sdkMutex.lock();
    if (mClient)
    {
        initState = MegaChatApiImpl::convertInitState(mClient->initState());
    }
    else
    {
        initState = MegaChatApi::INIT_ERROR;
    }
    sdkMutex.unlock();

    return initState;
}

MegaChatRoomHandler *MegaChatApiImpl::getChatRoomHandler(MegaChatHandle chatid)
{
    map<MegaChatHandle, MegaChatRoomHandler*>::iterator it = chatRoomHandler.find(chatid);
    if (it == chatRoomHandler.end())
    {
        chatRoomHandler[chatid] = new MegaChatRoomHandler(this, chatid);
    }

    return chatRoomHandler[chatid];
}

void MegaChatApiImpl::removeChatRoomHandler(MegaChatHandle chatid)
{
    chatRoomHandler.erase(chatid);
}

ChatRoom *MegaChatApiImpl::findChatRoom(MegaChatHandle chatid)
{
    ChatRoom *chatroom = NULL;

    sdkMutex.lock();

    ChatRoomList::iterator it = mClient->chats->find(chatid);
    if (it != mClient->chats->end())
    {
        chatroom = it->second;
    }

    sdkMutex.unlock();

    return chatroom;
}

karere::ChatRoom *MegaChatApiImpl::findChatRoomByUser(MegaChatHandle userhandle)
{
    ChatRoom *chatroom = NULL;

    sdkMutex.lock();

    ContactList::iterator it = mClient->contactList->find(userhandle);
    if (it != mClient->contactList->end())
    {
        chatroom = it->second->chatRoom();
    }

    sdkMutex.unlock();

    return chatroom;
}

chatd::Message *MegaChatApiImpl::findMessage(MegaChatHandle chatid, MegaChatHandle msgid)
{
    Message *msg = NULL;

    sdkMutex.lock();

    ChatRoom *chatroom = findChatRoom(chatid);
    if (chatroom)
    {
        Chat &chat = chatroom->chat();
        Idx index = chat.msgIndexFromId(msgid);
        if (index != CHATD_IDX_INVALID)
        {
            msg = chat.findOrNull(index);
        }
    }

    sdkMutex.unlock();

    return msg;
}

chatd::Message *MegaChatApiImpl::findMessageNotConfirmed(MegaChatHandle chatid, MegaChatHandle msgxid)
{
    Message *msg = NULL;

    sdkMutex.lock();

    ChatRoom *chatroom = findChatRoom(chatid);
    if (chatroom)
    {
        Chat &chat = chatroom->chat();
        msg = chat.getMsgByXid(msgxid);
    }

    sdkMutex.unlock();

    return msg;
}

void MegaChatApiImpl::fireOnChatRequestStart(MegaChatRequestPrivate *request)
{
    API_LOG_INFO("Request (%s) starting", request->getRequestString());

    for (set<MegaChatRequestListener *>::iterator it = requestListeners.begin(); it != requestListeners.end() ; it++)
    {
        (*it)->onRequestStart(chatApi, request);
    }

    MegaChatRequestListener* listener = request->getListener();
    if (listener)
    {
        listener->onRequestStart(chatApi, request);
    }
}

void MegaChatApiImpl::fireOnChatRequestFinish(MegaChatRequestPrivate *request, MegaChatError *e)
{
    if(e->getErrorCode())
    {
        API_LOG_INFO("Request (%s) finished with error: %s", request->getRequestString(), e->getErrorString());
    }
    else
    {
        API_LOG_INFO("Request (%s) finished", request->getRequestString());
    }

    for (set<MegaChatRequestListener *>::iterator it = requestListeners.begin(); it != requestListeners.end() ; it++)
    {
        (*it)->onRequestFinish(chatApi, request, e);
    }

    MegaChatRequestListener* listener = request->getListener();
    if (listener)
    {
        listener->onRequestFinish(chatApi, request, e);
    }

    requestMap.erase(request->getTag());

    delete request;
    delete e;
}

void MegaChatApiImpl::fireOnChatRequestUpdate(MegaChatRequestPrivate *request)
{
    for (set<MegaChatRequestListener *>::iterator it = requestListeners.begin(); it != requestListeners.end() ; it++)
    {
        (*it)->onRequestUpdate(chatApi, request);
    }

    MegaChatRequestListener* listener = request->getListener();
    if (listener)
    {
        listener->onRequestUpdate(chatApi, request);
    }
}

void MegaChatApiImpl::fireOnChatRequestTemporaryError(MegaChatRequestPrivate *request, MegaChatError *e)
{
    request->setNumRetry(request->getNumRetry() + 1);

    for (set<MegaChatRequestListener *>::iterator it = requestListeners.begin(); it != requestListeners.end() ; it++)
    {
        (*it)->onRequestTemporaryError(chatApi, request, e);
    }

    MegaChatRequestListener* listener = request->getListener();
    if (listener)
    {
        listener->onRequestTemporaryError(chatApi, request, e);
    }

    delete e;
}

void MegaChatApiImpl::fireOnChatCallStart(MegaChatCallPrivate *call)
{
    API_LOG_INFO("Starting chat call");

    for(set<MegaChatCallListener *>::iterator it = callListeners.begin(); it != callListeners.end() ; it++)
    {
        (*it)->onChatCallStart(chatApi, call);
    }

    fireOnChatCallStateChange(call);
}

void MegaChatApiImpl::fireOnChatCallStateChange(MegaChatCallPrivate *call)
{
    API_LOG_INFO("Chat call state changed to %s", call->getStatus());

    for(set<MegaChatCallListener *>::iterator it = callListeners.begin(); it != callListeners.end() ; it++)
    {
        (*it)->onChatCallStateChange(chatApi, call);
    }
}

void MegaChatApiImpl::fireOnChatCallTemporaryError(MegaChatCallPrivate *call, MegaChatError *e)
{
    API_LOG_INFO("Chat call temporary error: %s", e->getErrorString());

    for(set<MegaChatCallListener *>::iterator it = callListeners.begin(); it != callListeners.end() ; it++)
    {
        (*it)->onChatCallTemporaryError(chatApi, call, e);
    }
}

void MegaChatApiImpl::fireOnChatCallFinish(MegaChatCallPrivate *call, MegaChatError *e)
{
    if(e->getErrorCode())
    {
        API_LOG_INFO("Chat call finished with error: %s", e->getErrorString());
    }
    else
    {
        API_LOG_INFO("Chat call finished");
    }

    call->setStatus(MegaChatCall::CALL_STATUS_DISCONNECTED);
    fireOnChatCallStateChange(call);

    for (set<MegaChatCallListener *>::iterator it = callListeners.begin(); it != callListeners.end() ; it++)
    {
        (*it)->onChatCallFinish(chatApi, call, e);
    }

    callMap.erase(call->getTag());

    delete call;
    delete e;
}

void MegaChatApiImpl::fireOnChatRemoteVideoData(MegaChatCallPrivate *call, int width, int height, char *buffer)
{
    API_LOG_INFO("Remote video data");

    for(set<MegaChatVideoListener *>::iterator it = remoteVideoListeners.begin(); it != remoteVideoListeners.end() ; it++)
    {
        (*it)->onChatVideoData(chatApi, call, width, height, buffer);
    }
}

void MegaChatApiImpl::fireOnChatLocalVideoData(MegaChatCallPrivate *call, int width, int height, char *buffer)
{
    API_LOG_INFO("Local video data");

    for(set<MegaChatVideoListener *>::iterator it = localVideoListeners.begin(); it != localVideoListeners.end() ; it++)
    {
        (*it)->onChatVideoData(chatApi, call, width, height, buffer);
    }
}

void MegaChatApiImpl::fireOnChatRoomUpdate(MegaChatRoom *chat)
{
    for(set<MegaChatRoomListener *>::iterator it = roomListeners.begin(); it != roomListeners.end() ; it++)
    {
        (*it)->onChatRoomUpdate(chatApi, chat);
    }

    delete chat;
}

void MegaChatApiImpl::fireOnMessageLoaded(MegaChatMessage *msg)
{
    for(set<MegaChatRoomListener *>::iterator it = roomListeners.begin(); it != roomListeners.end() ; it++)
    {
        (*it)->onMessageLoaded(chatApi, msg);
    }

    delete msg;
}

void MegaChatApiImpl::fireOnMessageReceived(MegaChatMessage *msg)
{
    for(set<MegaChatRoomListener *>::iterator it = roomListeners.begin(); it != roomListeners.end() ; it++)
    {
        (*it)->onMessageReceived(chatApi, msg);
    }

    delete msg;
}

void MegaChatApiImpl::fireOnMessageUpdate(MegaChatMessage *msg)
{
    for(set<MegaChatRoomListener *>::iterator it = roomListeners.begin(); it != roomListeners.end() ; it++)
    {
        (*it)->onMessageUpdate(chatApi, msg);
    }

    delete msg;
}

void MegaChatApiImpl::fireOnChatListItemUpdate(MegaChatListItem *item)
{
    for(set<MegaChatListener *>::iterator it = listeners.begin(); it != listeners.end() ; it++)
    {
        (*it)->onChatListItemUpdate(chatApi, item);
    }

    delete item;
}

void MegaChatApiImpl::fireOnChatInitStateUpdate(int newState)
{
    for(set<MegaChatListener *>::iterator it = listeners.begin(); it != listeners.end() ; it++)
    {
        (*it)->onChatInitStateUpdate(chatApi, newState);
    }
}

void MegaChatApiImpl::fireOnChatOnlineStatusUpdate(MegaChatHandle userhandle, int status, bool inProgress)
{
    for(set<MegaChatListener *>::iterator it = listeners.begin(); it != listeners.end() ; it++)
    {
        (*it)->onChatOnlineStatusUpdate(chatApi, userhandle, status, inProgress);
    }
}

void MegaChatApiImpl::fireOnChatPresenceConfigUpdate(MegaChatPresenceConfig *config)
{
    for(set<MegaChatListener *>::iterator it = listeners.begin(); it != listeners.end() ; it++)
    {
        (*it)->onChatPresenceConfigUpdate(chatApi, config);
    }

    delete config;
}

void MegaChatApiImpl::connect(MegaChatRequestListener *listener)
{
    MegaChatRequestPrivate *request = new MegaChatRequestPrivate(MegaChatRequest::TYPE_CONNECT, listener);
    requestQueue.push(request);
    waiter->notify();
}

void MegaChatApiImpl::disconnect(MegaChatRequestListener *listener)
{
    MegaChatRequestPrivate *request = new MegaChatRequestPrivate(MegaChatRequest::TYPE_DISCONNECT, listener);
    requestQueue.push(request);
    waiter->notify();
}

void MegaChatApiImpl::logout(MegaChatRequestListener *listener)
{
    MegaChatRequestPrivate *request = new MegaChatRequestPrivate(MegaChatRequest::TYPE_LOGOUT, listener);
    request->setFlag(true);
    requestQueue.push(request);
    waiter->notify();
}

void MegaChatApiImpl::localLogout(MegaChatRequestListener *listener)
{
    MegaChatRequestPrivate *request = new MegaChatRequestPrivate(MegaChatRequest::TYPE_LOGOUT, listener);
    request->setFlag(false);
    requestQueue.push(request);
    waiter->notify();
}

void MegaChatApiImpl::setOnlineStatus(int status, MegaChatRequestListener *listener)
{
    MegaChatRequestPrivate *request = new MegaChatRequestPrivate(MegaChatRequest::TYPE_SET_ONLINE_STATUS, listener);
    request->setNumber(status);
    requestQueue.push(request);
    waiter->notify();
}

void MegaChatApiImpl::setPresenceAutoaway(bool enable, int64_t timeout)
{
    sdkMutex.lock();

    mClient->presenced().setAutoaway(enable, timeout);

    sdkMutex.unlock();
}

void MegaChatApiImpl::setPresencePersist(bool enable)
{
    sdkMutex.lock();

    mClient->presenced().setPersist(enable);

    sdkMutex.unlock();
}

void MegaChatApiImpl::signalPresenceActivity()
{
    sdkMutex.lock();

    if (mClient)
    {
        mClient->presenced().signalActivity();
    }

    sdkMutex.unlock();
}

MegaChatPresenceConfig *MegaChatApiImpl::getPresenceConfig()
{
    MegaChatPresenceConfigPrivate *config = NULL;

    sdkMutex.lock();

    const ::presenced::Config &cfg = mClient->presenced().config();
    if (cfg.presence().isValid())
    {
        config = new MegaChatPresenceConfigPrivate(cfg, mClient->presenced().isConfigAcknowledged());
    }

    sdkMutex.unlock();

    return config;
}

bool MegaChatApiImpl::isSignalActivityRequired()
{
    sdkMutex.lock();

    bool enabled = mClient ? mClient->presenced().checkEnableAutoaway() : false;

    sdkMutex.unlock();

    return enabled;
}

int MegaChatApiImpl::getOnlineStatus()
{
    sdkMutex.lock();

    int status = mClient ? mClient->presenced().config().presence().status() : MegaChatApi::STATUS_INVALID;

    sdkMutex.unlock();

    return status;
}

bool MegaChatApiImpl::isOnlineStatusPending()
{
    sdkMutex.lock();

    bool statusInProgress = mClient ? mClient->presenced().isConfigAcknowledged() : false;

    sdkMutex.unlock();

    return statusInProgress;
}

int MegaChatApiImpl::getUserOnlineStatus(MegaChatHandle userhandle)
{
    int status = MegaChatApi::STATUS_OFFLINE;

    sdkMutex.lock();

    ContactList::iterator it = mClient->contactList->find(userhandle);
    if (it != mClient->contactList->end())
    {
        status = it->second->presence().status();
    }
    else if (userhandle == mClient->myHandle())
    {
        status = getOnlineStatus();
    }

    sdkMutex.unlock();

    return status;
}

void MegaChatApiImpl::getUserFirstname(MegaChatHandle userhandle, MegaChatRequestListener *listener)
{
    MegaChatRequestPrivate *request = new MegaChatRequestPrivate(MegaChatRequest::TYPE_GET_FIRSTNAME, listener);
    request->setUserHandle(userhandle);
    requestQueue.push(request);
    waiter->notify();
}

void MegaChatApiImpl::getUserLastname(MegaChatHandle userhandle, MegaChatRequestListener *listener)
{
    MegaChatRequestPrivate *request = new MegaChatRequestPrivate(MegaChatRequest::TYPE_GET_LASTNAME, listener);
    request->setUserHandle(userhandle);
    requestQueue.push(request);
    waiter->notify();
}

void MegaChatApiImpl::getUserEmail(MegaChatHandle userhandle, MegaChatRequestListener *listener)
{
    MegaChatRequestPrivate *request = new MegaChatRequestPrivate(MegaChatRequest::TYPE_GET_EMAIL, listener);
    request->setUserHandle(userhandle);
    requestQueue.push(request);
    waiter->notify();
}

char *MegaChatApiImpl::getContactEmail(MegaChatHandle userhandle)
{
    char *ret = NULL;

    sdkMutex.lock();

    const std::string *email = mClient->contactList->getUserEmail(userhandle);
    if (email)
    {
        ret = MegaApi::strdup(email->c_str());
    }

    sdkMutex.unlock();

    return ret;
}

MegaChatHandle MegaChatApiImpl::getUserHandleByEmail(const char *email)
{
    MegaChatHandle uh = MEGACHAT_INVALID_HANDLE;

    if (email)
    {
        sdkMutex.lock();

        Contact *contact = mClient->contactList->contactFromEmail(email);
        if (contact)
        {
            uh = contact->userId();
        }

        sdkMutex.unlock();
    }

    return uh;
}

MegaChatHandle MegaChatApiImpl::getMyUserHandle()
{
    return mClient->myHandle();
}

char *MegaChatApiImpl::getMyFirstname()
{
    return MegaChatRoomPrivate::firstnameFromBuffer(mClient->myName());
}

char *MegaChatApiImpl::getMyLastname()
{
    return MegaChatRoomPrivate::lastnameFromBuffer(mClient->myName());
}

char *MegaChatApiImpl::getMyFullname()
{
    return MegaApi::strdup(mClient->myName().substr(1).c_str());
}

char *MegaChatApiImpl::getMyEmail()
{
    return MegaApi::strdup(mClient->myEmail().c_str());
}

MegaChatRoomList *MegaChatApiImpl::getChatRooms()
{
    MegaChatRoomListPrivate *chats = new MegaChatRoomListPrivate();

    sdkMutex.lock();

    ChatRoomList::iterator it;
    for (it = mClient->chats->begin(); it != mClient->chats->end(); it++)
    {
        chats->addChatRoom(new MegaChatRoomPrivate(*it->second));
    }

    sdkMutex.unlock();

    return chats;
}

MegaChatRoom *MegaChatApiImpl::getChatRoom(MegaChatHandle chatid)
{
    MegaChatRoomPrivate *chat = NULL;

    sdkMutex.lock();

    ChatRoom *chatRoom = findChatRoom(chatid);
    if (chatRoom)
    {
        chat = new MegaChatRoomPrivate(*chatRoom);
    }

    sdkMutex.unlock();

    return chat;
}

MegaChatRoom *MegaChatApiImpl::getChatRoomByUser(MegaChatHandle userhandle)
{
    MegaChatRoomPrivate *chat = NULL;

    sdkMutex.lock();

    ChatRoom *chatRoom = findChatRoomByUser(userhandle);
    if (chatRoom)
    {
        chat = new MegaChatRoomPrivate(*chatRoom);
    }

    sdkMutex.unlock();

    return chat;
}

MegaChatListItemList *MegaChatApiImpl::getChatListItems()
{
    MegaChatListItemListPrivate *items = new MegaChatListItemListPrivate();

    sdkMutex.lock();

    ChatRoomList::iterator it;
    for (it = mClient->chats->begin(); it != mClient->chats->end(); it++)
    {
        items->addChatListItem(new MegaChatListItemPrivate(*it->second));
    }

    sdkMutex.unlock();

    return items;
}

MegaChatListItem *MegaChatApiImpl::getChatListItem(MegaChatHandle chatid)
{
    MegaChatListItemPrivate *item = NULL;

    sdkMutex.lock();

    ChatRoom *chatRoom = findChatRoom(chatid);
    if (chatRoom)
    {
        item = new MegaChatListItemPrivate(*chatRoom);
    }

    sdkMutex.unlock();

    return item;
}

int MegaChatApiImpl::getUnreadChats()
{
    int count = 0;

    sdkMutex.lock();

    ChatRoomList::iterator it;
    for (it = mClient->chats->begin(); it != mClient->chats->end(); it++)
    {
        ChatRoom *room = it->second;
        if (room->isActive() && room->chat().unreadMsgCount())
        {
            count++;
        }
    }

    sdkMutex.unlock();

    return count;
}

MegaChatListItemList *MegaChatApiImpl::getActiveChatListItems()
{
    MegaChatListItemListPrivate *items = new MegaChatListItemListPrivate();

    sdkMutex.lock();

    ChatRoomList::iterator it;
    for (it = mClient->chats->begin(); it != mClient->chats->end(); it++)
    {
        if (it->second->isActive())
        {
            items->addChatListItem(new MegaChatListItemPrivate(*it->second));
        }
    }

    sdkMutex.unlock();

    return items;
}

MegaChatListItemList *MegaChatApiImpl::getInactiveChatListItems()
{
    MegaChatListItemListPrivate *items = new MegaChatListItemListPrivate();

    sdkMutex.lock();

    ChatRoomList::iterator it;
    for (it = mClient->chats->begin(); it != mClient->chats->end(); it++)
    {
        if (!it->second->isActive())
        {
            items->addChatListItem(new MegaChatListItemPrivate(*it->second));
        }
    }

    sdkMutex.unlock();

    return items;
}

MegaChatHandle MegaChatApiImpl::getChatHandleByUser(MegaChatHandle userhandle)
{
    MegaChatHandle chatid = MEGACHAT_INVALID_HANDLE;

    sdkMutex.lock();

    ChatRoom *chatRoom = findChatRoomByUser(userhandle);
    if (chatRoom)
    {
        chatid = chatRoom->chatid();
    }

    sdkMutex.unlock();

    return chatid;
}

void MegaChatApiImpl::createChat(bool group, MegaChatPeerList *peerList, MegaChatRequestListener *listener)
{
    MegaChatRequestPrivate *request = new MegaChatRequestPrivate(MegaChatRequest::TYPE_CREATE_CHATROOM, listener);
    request->setFlag(group);
    request->setMegaChatPeerList(peerList);
    requestQueue.push(request);
    waiter->notify();
}

void MegaChatApiImpl::inviteToChat(MegaChatHandle chatid, MegaChatHandle uh, int privilege, MegaChatRequestListener *listener)
{
    MegaChatRequestPrivate *request = new MegaChatRequestPrivate(MegaChatRequest::TYPE_INVITE_TO_CHATROOM, listener);
    request->setChatHandle(chatid);
    request->setUserHandle(uh);
    request->setPrivilege(privilege);
    requestQueue.push(request);
    waiter->notify();
}

void MegaChatApiImpl::removeFromChat(MegaChatHandle chatid, MegaChatHandle uh, MegaChatRequestListener *listener)
{
    MegaChatRequestPrivate *request = new MegaChatRequestPrivate(MegaChatRequest::TYPE_REMOVE_FROM_CHATROOM, listener);
    request->setChatHandle(chatid);
    request->setUserHandle(uh);
    requestQueue.push(request);
    waiter->notify();
}

void MegaChatApiImpl::updateChatPermissions(MegaChatHandle chatid, MegaChatHandle uh, int privilege, MegaChatRequestListener *listener)
{
    MegaChatRequestPrivate *request = new MegaChatRequestPrivate(MegaChatRequest::TYPE_UPDATE_PEER_PERMISSIONS, listener);
    request->setChatHandle(chatid);
    request->setUserHandle(uh);
    request->setPrivilege(privilege);
    requestQueue.push(request);
    waiter->notify();
}

void MegaChatApiImpl::truncateChat(MegaChatHandle chatid, MegaChatHandle messageid, MegaChatRequestListener *listener)
{
    MegaChatRequestPrivate *request = new MegaChatRequestPrivate(MegaChatRequest::TYPE_TRUNCATE_HISTORY, listener);
    request->setChatHandle(chatid);
    request->setUserHandle(messageid);
    requestQueue.push(request);
    waiter->notify();
}

void MegaChatApiImpl::setChatTitle(MegaChatHandle chatid, const char *title, MegaChatRequestListener *listener)
{
    MegaChatRequestPrivate *request = new MegaChatRequestPrivate(MegaChatRequest::TYPE_EDIT_CHATROOM_NAME, listener);
    request->setChatHandle(chatid);
    request->setText(title);
    requestQueue.push(request);
    waiter->notify();
}

bool MegaChatApiImpl::openChatRoom(MegaChatHandle chatid, MegaChatRoomListener *listener)
{    
    if (!listener)
    {
        return false;
    }

    sdkMutex.lock();

    ChatRoom *chatroom = findChatRoom(chatid);
    if (chatroom)
    {
        addChatRoomListener(chatid, listener);
        chatroom->setAppChatHandler(getChatRoomHandler(chatid));
    }

    sdkMutex.unlock();
    return chatroom;
}

void MegaChatApiImpl::closeChatRoom(MegaChatHandle chatid, MegaChatRoomListener *listener)
{
    sdkMutex.lock();

    ChatRoom *chatroom = findChatRoom(chatid);
    if (chatroom)
    {
        chatroom->removeAppChatHandler();
        removeChatRoomHandler(chatid);
        removeChatRoomListener(listener);
    }

    sdkMutex.unlock();
}

int MegaChatApiImpl::loadMessages(MegaChatHandle chatid, int count)
{
    int ret = MegaChatApi::SOURCE_NONE;
    sdkMutex.lock();

    ChatRoom *chatroom = findChatRoom(chatid);
    if (chatroom)
    {
        Chat &chat = chatroom->chat();
        HistSource source = chat.getHistory(count);
        switch (source)
        {
        case kHistSourceNone:   ret = MegaChatApi::SOURCE_NONE; break;
        case kHistSourceRam:
        case kHistSourceDb:     ret = MegaChatApi::SOURCE_LOCAL; break;
        case kHistSourceServer: ret = MegaChatApi::SOURCE_REMOTE; break;
        case kHistSourceServerOffline: ret = MegaChatApi::SOURCE_ERROR; break;
        default:
            API_LOG_ERROR("Unknown source of messages at loadMessages()");
            break;
        }
    }

    sdkMutex.unlock();
    return ret;
}

bool MegaChatApiImpl::isFullHistoryLoaded(MegaChatHandle chatid)
{
    bool ret = false;
    sdkMutex.lock();

    ChatRoom *chatroom = findChatRoom(chatid);
    if (chatroom)
    {
        Chat &chat = chatroom->chat();
        ret = chat.haveAllHistoryNotified();
    }

    sdkMutex.unlock();
    return ret;
}

MegaChatMessage *MegaChatApiImpl::getMessage(MegaChatHandle chatid, MegaChatHandle msgid)
{
    MegaChatMessagePrivate *megaMsg = NULL;
    sdkMutex.lock();

    ChatRoom *chatroom = findChatRoom(chatid);
    if (chatroom)
    {
        Chat &chat = chatroom->chat();
        Idx index = chat.msgIndexFromId(msgid);
        if (index != CHATD_IDX_INVALID)
        {
            Message *msg = chat.findOrNull(index);
            if (msg)    // probably redundant
            {
                megaMsg = new MegaChatMessagePrivate(*msg, chat.getMsgStatus(*msg, index), index);
            }
            else
            {
                API_LOG_ERROR("Failed to find message by index, being index retrieved from message id (index: %d, id: %d)", index, msgid);
            }
        }
    }
    else
    {
        API_LOG_ERROR("Chatroom not found (chatid: %d)", chatid);
    }

    sdkMutex.unlock();
    return megaMsg;
}

MegaChatMessage *MegaChatApiImpl::sendMessage(MegaChatHandle chatid, const char *msg)
{
    if (!msg)
    {
        return NULL;
    }

    size_t msgLen = strlen(msg);
    while (msgLen)
    {
        if (msg[msgLen-1] == '\n' || msg[msgLen-1] == '\r')
        {
            msgLen--;
        }
        else
        {
            break;
        }
    }
    if (!msgLen)
    {
        return NULL;
    }

    MegaChatMessagePrivate *megaMsg = NULL;
    sdkMutex.lock();

    ChatRoom *chatroom = findChatRoom(chatid);
    if (chatroom)
    {
        unsigned char t = MegaChatMessage::TYPE_NORMAL;
        Message *m = chatroom->chat().msgSubmit(msg, msgLen, t, NULL);

        megaMsg = new MegaChatMessagePrivate(*m, Message::Status::kSending, CHATD_IDX_INVALID);
    }

    sdkMutex.unlock();
    return megaMsg;
}

MegaChatMessage *MegaChatApiImpl::attachContacts(MegaChatHandle chatid, MegaChatHandleList *handles)
{
    if (handles == NULL || handles->size() == 0)
    {
        return NULL;
    }

    MegaChatMessagePrivate *megaMsg = NULL;
    sdkMutex.lock();

    ChatRoom *chatroom = findChatRoom(chatid);
    if (chatroom)
    {
        bool error = false;
        rapidjson::Document jSonDocument(rapidjson::kArrayType);
        for (unsigned int i = 0; i < handles->size(); ++i)
        {
            auto contactIterator = mClient->contactList->find(handles->get(i));
            if (contactIterator != mClient->contactList->end())
            {
                karere::Contact* contact = contactIterator->second;

                rapidjson::Value jSonContact(rapidjson::kObjectType);
                const char *base64Handle = MegaApi::userHandleToBase64(contact->userId());
                std::string handleString(base64Handle);
                rapidjson::Value userHandleValue(rapidjson::kStringType);
                userHandleValue.SetString(handleString.c_str(), handleString.length(), jSonDocument.GetAllocator());
                jSonContact.AddMember(rapidjson::Value("u"), userHandleValue, jSonDocument.GetAllocator());
                delete [] base64Handle;

                rapidjson::Value emailValue(rapidjson::kStringType);
                emailValue.SetString(contact->email().c_str(), contact->email().length(), jSonDocument.GetAllocator());
                jSonContact.AddMember(rapidjson::Value("email"), emailValue, jSonDocument.GetAllocator());

                std::string nameString = contact->titleString();
                nameString.erase(0, 1);
                rapidjson::Value nameValue(rapidjson::kStringType);
                nameValue.SetString(nameString.c_str(), nameString.length(), jSonDocument.GetAllocator());
                jSonContact.AddMember(rapidjson::Value("name"), nameValue, jSonDocument.GetAllocator());

                jSonDocument.PushBack(jSonContact, jSonDocument.GetAllocator());
            }
            else
            {
                error = true;
                API_LOG_ERROR("Failed to find the contact: %d", handles->get(i));
                break;
            }
        }

        if (!error)
        {
            unsigned char zero = 0x0;
            unsigned char contactType = Message::kMsgContact;
            rapidjson::StringBuffer buffer;
            rapidjson::Writer<rapidjson::StringBuffer> writer(buffer);
            jSonDocument.Accept(writer);
            std::string stringToSend(buffer.GetString());
            stringToSend.insert(stringToSend.begin(), contactType);
            stringToSend.insert(stringToSend.begin(), zero);
            Message *m = chatroom->chat().msgSubmit(stringToSend.c_str(), stringToSend.length(), Message::kMsgContact, NULL);
            megaMsg = new MegaChatMessagePrivate(*m, Message::Status::kSending, CHATD_IDX_INVALID);
        }
    }

    sdkMutex.unlock();
    return megaMsg;
}

<<<<<<< HEAD
=======
MegaChatMessage *MegaChatApiImpl::attachContacts(MegaChatHandle chatid, MegaHandleList *handles)
{
    if (handles == NULL || handles->size() == 0)
    {
        return NULL;
    }

    MegaChatHandle *handleContacts = new MegaChatHandle[handles->size()];

    for (unsigned int i = 0; i < handles->size(); ++i)
    {
        handleContacts[i] = handles->get(i);
    }

    MegaChatMessage *message = attachContacts(chatid, handles->size(), handleContacts);

    delete[] handleContacts;

    return message;
}

>>>>>>> 107554e3
void MegaChatApiImpl::attachNodes(MegaChatHandle chatid, MegaNodeList *nodes, MegaChatRequestListener *listener)
{
    MegaChatRequestPrivate *request = new MegaChatRequestPrivate(MegaChatRequest::TYPE_ATTACH_NODE_MESSAGE, listener);
    request->setChatHandle(chatid);
    request->setMegaNodeList(nodes);
    requestQueue.push(request);
    waiter->notify();
}

void MegaChatApiImpl::revokeAttachment(MegaChatHandle chatid, MegaChatHandle handle, MegaChatRequestListener *listener)
{
    MegaChatRequestPrivate *request = new MegaChatRequestPrivate(MegaChatRequest::TYPE_REVOKE_NODE_MESSAGE, listener);
    request->setChatHandle(chatid);
    request->setUserHandle(handle);
    requestQueue.push(request);
    waiter->notify();

    return ;
}

bool MegaChatApiImpl::isRevoked(MegaChatHandle chatid, MegaChatHandle nodeHandle) const
{
    bool ret = false;

    sdkMutex.lock();

    auto it = chatRoomHandler.find(chatid);
    if (it != chatRoomHandler.end())
    {
        ret = it->second->isRevoked(nodeHandle);
    }

    sdkMutex.unlock();

    return ret;
}

MegaChatMessage *MegaChatApiImpl::editMessage(MegaChatHandle chatid, MegaChatHandle msgid, const char *msg)
{
    MegaChatMessagePrivate *megaMsg = NULL;
    sdkMutex.lock();

    ChatRoom *chatroom = findChatRoom(chatid);
    if (chatroom)
    {
        Chat &chat = chatroom->chat();
        Message *originalMsg = findMessage(chatid, msgid);
        Idx index;
        if (originalMsg)
        {
            index = chat.msgIndexFromId(msgid);
        }
        else   // message may not have an index yet (not confirmed)
        {
            index = MEGACHAT_INVALID_INDEX;
            originalMsg = findMessageNotConfirmed(chatid, msgid);   // find by transactional id
        }

        if (originalMsg)
        {
            size_t msgLen = msg ? strlen(msg) : 0;
            if (msg)    // actually not deletion, but edit
            {
                while (msgLen)
                {
                    if (msg[msgLen-1] == '\n' || msg[msgLen-1] == '\r')
                    {
                        msgLen--;
                    }
                    else
                    {
                        break;
                    }
                }
                if (!msgLen)
                {
                    sdkMutex.unlock();
                    return NULL;
                }
            }

            const Message *editedMsg = chatroom->chat().msgModify(*originalMsg, msg, msgLen, NULL);
            if (editedMsg)
            {
                megaMsg = new MegaChatMessagePrivate(*editedMsg, Message::kSending, index);
            }
        }
    }

    sdkMutex.unlock();
    return megaMsg;
}

bool MegaChatApiImpl::setMessageSeen(MegaChatHandle chatid, MegaChatHandle msgid)
{
    bool ret = false;

    sdkMutex.lock();

    ChatRoom *chatroom = findChatRoom(chatid);
    if (chatroom)
    {
        ret = chatroom->chat().setMessageSeen((Id) msgid);
    }    

    sdkMutex.unlock();

    return ret;
}

MegaChatMessage *MegaChatApiImpl::getLastMessageSeen(MegaChatHandle chatid)
{
    MegaChatMessagePrivate *megaMsg = NULL;

    sdkMutex.lock();

    ChatRoom *chatroom = findChatRoom(chatid);
    if (chatroom)
    {
        Chat &chat = chatroom->chat();
        Idx index = chat.lastSeenIdx();
        if (index != CHATD_IDX_INVALID)
        {
            const Message *msg = chat.findOrNull(index);
            if (msg)
            {
                Message::Status status = chat.getMsgStatus(*msg, index);
                megaMsg = new MegaChatMessagePrivate(*msg, status, index);
            }
        }
    }

    sdkMutex.unlock();

    return megaMsg;
}

void MegaChatApiImpl::removeUnsentMessage(MegaChatHandle chatid, MegaChatHandle rowid)
{
    sdkMutex.lock();

    ChatRoom *chatroom = findChatRoom(chatid);
    if (chatroom)
    {
        Chat &chat = chatroom->chat();
        chat.removeManualSend(rowid);
    }

    sdkMutex.unlock();
}

void MegaChatApiImpl::sendTypingNotification(MegaChatHandle chatid)
{
    sdkMutex.lock();

    ChatRoom *chatroom = findChatRoom(chatid);
    if (chatroom)
    {
        chatroom->sendTypingNotification();
    }

    sdkMutex.unlock();
}

MegaStringList *MegaChatApiImpl::getChatAudioInDevices()
{
    return NULL;
}

MegaStringList *MegaChatApiImpl::getChatVideoInDevices()
{
    return NULL;
}

bool MegaChatApiImpl::setChatAudioInDevice(const char *device)
{
    return true;
}

bool MegaChatApiImpl::setChatVideoInDevice(const char *device)
{
    return true;
}

void MegaChatApiImpl::startChatCall(MegaUser *peer, bool enableVideo, MegaChatRequestListener *listener)
{

}

void MegaChatApiImpl::answerChatCall(MegaChatCall *call, bool accept, MegaChatRequestListener *listener)
{

}

void MegaChatApiImpl::hangAllChatCalls()
{

}

void MegaChatApiImpl::addChatCallListener(MegaChatCallListener *listener)
{
    if (!listener)
    {
        return;
    }

    sdkMutex.lock();
    callListeners.insert(listener);
    sdkMutex.unlock();

}

void MegaChatApiImpl::addChatRequestListener(MegaChatRequestListener *listener)
{
    if (!listener)
    {
        return;
    }

    sdkMutex.lock();
    requestListeners.insert(listener);
    sdkMutex.unlock();
}

void MegaChatApiImpl::addChatLocalVideoListener(MegaChatVideoListener *listener)
{
    if (!listener)
    {
        return;
    }

    sdkMutex.lock();
    localVideoListeners.insert(listener);
    sdkMutex.unlock();
}

void MegaChatApiImpl::addChatRemoteVideoListener(MegaChatVideoListener *listener)
{
    if (!listener)
    {
        return;
    }

    sdkMutex.lock();
    remoteVideoListeners.insert(listener);
    sdkMutex.unlock();
}

void MegaChatApiImpl::addChatListener(MegaChatListener *listener)
{
    if (!listener)
    {
        return;
    }

    sdkMutex.lock();
    listeners.insert(listener);
    sdkMutex.unlock();
}

void MegaChatApiImpl::addChatRoomListener(MegaChatHandle chatid, MegaChatRoomListener *listener)
{
    if (!listener || chatid == MEGACHAT_INVALID_HANDLE)
    {
        return;
    }

    sdkMutex.lock();
    roomListeners.insert(listener);
    sdkMutex.unlock();
}

void MegaChatApiImpl::removeChatCallListener(MegaChatCallListener *listener)
{
    if (!listener)
    {
        return;
    }

    sdkMutex.lock();
    callListeners.erase(listener);
    sdkMutex.unlock();
}

void MegaChatApiImpl::removeChatRequestListener(MegaChatRequestListener *listener)
{
    if (!listener)
    {
        return;
    }

    sdkMutex.lock();
    requestListeners.erase(listener);

    map<int,MegaChatRequestPrivate*>::iterator it = requestMap.begin();
    while (it != requestMap.end())
    {
        MegaChatRequestPrivate* request = it->second;
        if(request->getListener() == listener)
        {
            request->setListener(NULL);
        }

        it++;
    }

    requestQueue.removeListener(listener);
    sdkMutex.unlock();
}

void MegaChatApiImpl::removeChatLocalVideoListener(MegaChatVideoListener *listener)
{
    if (!listener)
    {
        return;
    }

    sdkMutex.lock();
    localVideoListeners.erase(listener);
    sdkMutex.unlock();
}

void MegaChatApiImpl::removeChatRemoteVideoListener(MegaChatVideoListener *listener)
{
    if (!listener)
    {
        return;
    }

    sdkMutex.lock();
    remoteVideoListeners.erase(listener);
    sdkMutex.unlock();
}

void MegaChatApiImpl::removeChatListener(MegaChatListener *listener)
{
    if (!listener)
    {
        return;
    }

    sdkMutex.lock();
    listeners.erase(listener);
    sdkMutex.unlock();
}

void MegaChatApiImpl::removeChatRoomListener(MegaChatRoomListener *listener)
{
    if (!listener)
    {
        return;
    }

    sdkMutex.lock();
    roomListeners.erase(listener);
    sdkMutex.unlock();
}

IApp::IChatHandler *MegaChatApiImpl::createChatHandler(ChatRoom &room)
{
    return getChatRoomHandler(room.chatid());
}

IApp::IContactListHandler *MegaChatApiImpl::contactListHandler()
{
    return nullptr;
}

IApp::IChatListHandler *MegaChatApiImpl::chatListHandler()
{
    return this;
}

void MegaChatApiImpl::onIncomingContactRequest(const MegaContactRequest &req)
{
    // it is notified to the app by the existing MegaApi
}

rtcModule::IEventHandler *MegaChatApiImpl::onIncomingCall(const shared_ptr<rtcModule::ICallAnswer> &ans)
{
    // TODO: create the call object implementing IEventHandler and return it
    return new MegaChatCallPrivate(ans);
}

void MegaChatApiImpl::notifyInvited(const ChatRoom &room)
{
    MegaChatRoomPrivate *chat = new MegaChatRoomPrivate(room);

    fireOnChatRoomUpdate(chat);
}

void MegaChatApiImpl::onInitStateChange(int newState)
{
    API_LOG_DEBUG("Karere initialization state has changed: %d", newState);

    if (newState == karere::Client::kInitErrSidInvalid)
    {
        API_LOG_WARNING("Invalid session detected (API_ESID). Logging out...");
        logout();
        return;
    }

    if (newState == karere::Client::kInitTerminating)
    {
        terminating = true;
    }

    int state = MegaChatApiImpl::convertInitState(newState);

    // only notify meaningful state to the app
    if (state == MegaChatApi::INIT_ERROR ||
            state == MegaChatApi::INIT_WAITING_NEW_SESSION ||
            state == MegaChatApi::INIT_OFFLINE_SESSION ||
            state == MegaChatApi::INIT_ONLINE_SESSION ||
            state == MegaChatApi::INIT_NO_CACHE)
    {
        fireOnChatInitStateUpdate(state);
    }
}

int MegaChatApiImpl::convertInitState(int state)
{
    switch (state)
    {
    case karere::Client::kInitErrGeneric:
    case karere::Client::kInitErrCorruptCache:
    case karere::Client::kInitErrSidMismatch:
    case karere::Client::kInitErrAlready:
        return MegaChatApi::INIT_ERROR;

    case karere::Client::kInitErrNoCache:
        return MegaChatApi::INIT_NO_CACHE;

    case karere::Client::kInitWaitingNewSession:
        return MegaChatApi::INIT_WAITING_NEW_SESSION;

    case karere::Client::kInitHasOfflineSession:
        return MegaChatApi::INIT_OFFLINE_SESSION;

    case karere::Client::kInitHasOnlineSession:
        return MegaChatApi::INIT_ONLINE_SESSION;

    case karere::Client::kInitCreated:
    case karere::Client::kInitTerminating:
    case karere::Client::kInitTerminated:
    case karere::Client::kInitErrSidInvalid:
    default:
        return state;
    }
}

IApp::IGroupChatListItem *MegaChatApiImpl::addGroupChatItem(GroupChatRoom &chat)
{
    MegaChatGroupListItemHandler *itemHandler = new MegaChatGroupListItemHandler(*this, chat);
    chatGroupListItemHandler.insert(itemHandler);

    // notify the app about the new chatroom
    MegaChatListItemPrivate *item = new MegaChatListItemPrivate(chat);
    fireOnChatListItemUpdate(item);

    return (IGroupChatListItem *) itemHandler;
}

IApp::IPeerChatListItem *MegaChatApiImpl::addPeerChatItem(PeerChatRoom &chat)
{
    MegaChatPeerListItemHandler *itemHandler = new MegaChatPeerListItemHandler(*this, chat);
    chatPeerListItemHandler.insert(itemHandler);

    // notify the app about the new chatroom
    MegaChatListItemPrivate *item = new MegaChatListItemPrivate(chat);
    fireOnChatListItemUpdate(item);

    return (IPeerChatListItem *) itemHandler;
}

void MegaChatApiImpl::removeGroupChatItem(IGroupChatListItem &item)
{
    set<MegaChatGroupListItemHandler *>::iterator it = chatGroupListItemHandler.begin();
    while (it != chatGroupListItemHandler.end())
    {
        IGroupChatListItem *itemHandler = (*it);
        if (itemHandler == &item)
        {
//            TODO: Redmine ticket #5693
//            MegaChatListItemPrivate *listItem = new MegaChatListItemPrivate((*it)->getChatRoom());
//            listItem->setClosed();
//            fireOnChatListItemUpdate(listItem);

            delete (itemHandler);
            chatGroupListItemHandler.erase(it);
            return;
        }

        it++;
    }
}

void MegaChatApiImpl::removePeerChatItem(IPeerChatListItem &item)
{
    set<MegaChatPeerListItemHandler *>::iterator it = chatPeerListItemHandler.begin();
    while (it != chatPeerListItemHandler.end())
    {
        IPeerChatListItem *itemHandler = (*it);
        if (itemHandler == &item)
        {
//            TODO: Redmine ticket #5693
//            MegaChatListItemPrivate *listItem = new MegaChatListItemPrivate((*it)->getChatRoom());
//            listItem->setClosed();
//            fireOnChatListItemUpdate(listItem);

            delete (itemHandler);
            chatPeerListItemHandler.erase(it);
            return;
        }

        it++;
    }
}

void MegaChatApiImpl::onPresenceChanged(Id userid, Presence pres, bool inProgress)
{
    if (inProgress)
    {
        API_LOG_INFO("My own presence is being changed to %s", pres.toString());
    }
    else
    {
        API_LOG_INFO("Presence of user %s has been changed to %s", userid.toString().c_str(), pres.toString());
    }
    fireOnChatOnlineStatusUpdate(userid.val, pres.status(), inProgress);
}

void MegaChatApiImpl::onPresenceConfigChanged(const presenced::Config &state, bool pending)
{
    MegaChatPresenceConfigPrivate *config = new MegaChatPresenceConfigPrivate(state, pending);
    fireOnChatPresenceConfigUpdate(config);
}

ChatRequestQueue::ChatRequestQueue()
{
    mutex.init(false);
}

void ChatRequestQueue::push(MegaChatRequestPrivate *request)
{
    mutex.lock();
    requests.push_back(request);
    mutex.unlock();
}

void ChatRequestQueue::push_front(MegaChatRequestPrivate *request)
{
    mutex.lock();
    requests.push_front(request);
    mutex.unlock();
}

MegaChatRequestPrivate *ChatRequestQueue::pop()
{
    mutex.lock();
    if(requests.empty())
    {
        mutex.unlock();
        return NULL;
    }
    MegaChatRequestPrivate *request = requests.front();
    requests.pop_front();
    mutex.unlock();
    return request;
}

void ChatRequestQueue::removeListener(MegaChatRequestListener *listener)
{
    mutex.lock();

    deque<MegaChatRequestPrivate *>::iterator it = requests.begin();
    while(it != requests.end())
    {
        MegaChatRequestPrivate *request = (*it);
        if(request->getListener()==listener)
            request->setListener(NULL);
        it++;
    }

    mutex.unlock();
}

EventQueue::EventQueue()
{
    mutex.init(false);
}

void EventQueue::push(void *transfer)
{
    mutex.lock();
    events.push_back(transfer);
    mutex.unlock();
}

void EventQueue::push_front(void *event)
{
    mutex.lock();
    events.push_front(event);
    mutex.unlock();
}

void* EventQueue::pop()
{
    mutex.lock();
    if(events.empty())
    {
        mutex.unlock();
        return NULL;
    }
    void* event = events.front();
    events.pop_front();
    mutex.unlock();
    return event;
}

MegaChatRequestPrivate::MegaChatRequestPrivate(int type, MegaChatRequestListener *listener)
{
    this->type = type;
    this->tag = 0;
    this->listener = listener;

    this->number = 0;
    this->retry = 0;
    this->flag = false;
    this->peerList = NULL;
    this->chatid = MEGACHAT_INVALID_HANDLE;
    this->userHandle = MEGACHAT_INVALID_HANDLE;
    this->privilege = MegaChatPeerList::PRIV_UNKNOWN;
    this->text = NULL;
    this->mMessage = NULL;
    this->mMegaNodeList = NULL;
}

MegaChatRequestPrivate::MegaChatRequestPrivate(MegaChatRequestPrivate &request)
{
    this->text = NULL;
    this->peerList = NULL;
    this->mMessage = NULL;
    this->mMegaNodeList = NULL;

    this->type = request.getType();
    this->listener = request.getListener();
    this->setTag(request.getTag());
    this->setNumber(request.getNumber());
    this->setNumRetry(request.getNumRetry());
    this->setFlag(request.getFlag());
    this->setMegaChatPeerList(request.getMegaChatPeerList());
    this->setChatHandle(request.getChatHandle());
    this->setUserHandle(request.getUserHandle());
    this->setPrivilege(request.getPrivilege());
    this->setText(request.getText());
    this->setMegaChatMessage(request.getMegaChatMessage());
    this->setMegaNodeList(request.getMegaNodeList());
}

MegaChatRequestPrivate::~MegaChatRequestPrivate()
{
    delete peerList;
    delete [] text;
    delete mMessage;
    delete mMegaNodeList;
}

MegaChatRequest *MegaChatRequestPrivate::copy()
{
    return new MegaChatRequestPrivate(*this);
}

const char *MegaChatRequestPrivate::getRequestString() const
{
    switch(type)
    {
        case TYPE_DELETE: return "DELETE";
        case TYPE_LOGOUT: return "LOGOUT";
        case TYPE_CONNECT: return "CONNECT";
        case TYPE_INITIALIZE: return "INITIALIZE";
        case TYPE_SET_ONLINE_STATUS: return "SET_CHAT_STATUS";
        case TYPE_CREATE_CHATROOM: return "CREATE CHATROOM";
        case TYPE_INVITE_TO_CHATROOM: return "INVITE_TO_CHATROOM";
        case TYPE_REMOVE_FROM_CHATROOM: return "REMOVE_FROM_CHATROOM";
        case TYPE_UPDATE_PEER_PERMISSIONS: return "UPDATE_PEER_PERMISSIONS";
        case TYPE_TRUNCATE_HISTORY: return "TRUNCATE_HISTORY";
        case TYPE_EDIT_CHATROOM_NAME: return "EDIT_CHATROOM_NAME";
        case TYPE_EDIT_CHATROOM_PIC: return "EDIT_CHATROOM_PIC";
        case TYPE_GET_FIRSTNAME: return "GET_FIRSTNAME";
        case TYPE_GET_LASTNAME: return "GET_LASTNAME";
        case TYPE_GET_EMAIL: return "GET_EMAIL";
        case TYPE_DISCONNECT: return "DISCONNECT";

        case TYPE_START_CHAT_CALL: return "START_CHAT_CALL";
        case TYPE_ANSWER_CHAT_CALL: return "ANSWER_CHAT_CALL";
        case TYPE_ATTACH_NODE_MESSAGE: return "ATTACH_NODE_MESSAGE";
        case TYPE_REVOKE_NODE_MESSAGE: return "REVOKE_NODE_MESSAGE";

    }
    return "UNKNOWN";
}

const char *MegaChatRequestPrivate::toString() const
{
    return getRequestString();
}

MegaChatRequestListener *MegaChatRequestPrivate::getListener() const
{
    return listener;
}

int MegaChatRequestPrivate::getType() const
{
    return type;
}

long long MegaChatRequestPrivate::getNumber() const
{
    return number;
}

int MegaChatRequestPrivate::getNumRetry() const
{
    return retry;
}

bool MegaChatRequestPrivate::getFlag() const
{
    return flag;
}

MegaChatPeerList *MegaChatRequestPrivate::getMegaChatPeerList()
{
    return peerList;
}

MegaChatHandle MegaChatRequestPrivate::getChatHandle()
{
    return chatid;
}

MegaChatHandle MegaChatRequestPrivate::getUserHandle()
{
    return userHandle;
}

int MegaChatRequestPrivate::getPrivilege()
{
    return privilege;
}

const char *MegaChatRequestPrivate::getText() const
{
    return text;
}

MegaChatMessage *MegaChatRequestPrivate::getMegaChatMessage()
{
    return mMessage;
}

int MegaChatRequestPrivate::getTag() const
{
    return tag;
}

void MegaChatRequestPrivate::setListener(MegaChatRequestListener *listener)
{
    this->listener = listener;
}

void MegaChatRequestPrivate::setTag(int tag)
{
    this->tag = tag;
}

void MegaChatRequestPrivate::setNumber(long long number)
{
    this->number = number;
}

void MegaChatRequestPrivate::setNumRetry(int retry)
{
    this->retry = retry;
}

void MegaChatRequestPrivate::setFlag(bool flag)
{
    this->flag = flag;
}

void MegaChatRequestPrivate::setMegaChatPeerList(MegaChatPeerList *peerList)
{
    if (this->peerList)
        delete this->peerList;

    this->peerList = peerList ? peerList->copy() : NULL;
}

void MegaChatRequestPrivate::setChatHandle(MegaChatHandle chatid)
{
    this->chatid = chatid;
}

void MegaChatRequestPrivate::setUserHandle(MegaChatHandle userhandle)
{
    this->userHandle = userhandle;
}

void MegaChatRequestPrivate::setPrivilege(int priv)
{
    this->privilege = priv;
}

void MegaChatRequestPrivate::setText(const char *text)
{
    if(this->text)
    {
        delete [] this->text;
    }
    this->text = MegaApi::strdup(text);
}

void MegaChatRequestPrivate::setMegaChatMessage(MegaChatMessage *message)
{
    if (mMessage != NULL)
    {
        delete mMessage;
    }

    mMessage = message ? message->copy() : NULL;
}

MegaNodeList *MegaChatRequestPrivate::getMegaNodeList()
{
    return mMegaNodeList;
}

void MegaChatRequestPrivate::setMegaNodeList(MegaNodeList *nodelist)
{
    if (mMegaNodeList != NULL)
    {
        delete mMegaNodeList;
    }

    mMegaNodeList = nodelist ? nodelist->copy() : NULL;
}

MegaChatCallPrivate::MegaChatCallPrivate(const shared_ptr<rtcModule::ICallAnswer> &ans)
{
    mAns = ans;
#ifndef KARERE_DISABLE_WEBRTC
    this->peer = mAns->call()->peerJid().c_str();
#else
    this->peer = nullptr;
#endif
    status = 0;
    tag = 0;
    videoReceiver = NULL;
}

MegaChatCallPrivate::MegaChatCallPrivate(const char *peer)
{
    this->peer = MegaApi::strdup(peer);
    status = 0;
    tag = 0;
    videoReceiver = NULL;
    mAns = NULL;
}

MegaChatCallPrivate::MegaChatCallPrivate(const MegaChatCallPrivate &call)
{
    this->peer = MegaApi::strdup(call.getPeer());
    this->status = call.getStatus();
    this->tag = call.getTag();
    this->videoReceiver = NULL;
    mAns = NULL;
}

MegaChatCallPrivate::~MegaChatCallPrivate()
{
    delete [] peer;
//    delete mAns;  it's a shared pointer, no need to delete
    // videoReceiver is deleted on onVideoDetach, because it's called after the call is finished
}

MegaChatCall *MegaChatCallPrivate::copy()
{
    return new MegaChatCallPrivate(*this);
}

int MegaChatCallPrivate::getStatus() const
{
    return status;
}

int MegaChatCallPrivate::getTag() const
{
    return tag;
}

MegaChatHandle MegaChatCallPrivate::getContactHandle() const
{
    if(!peer)
    {
        return MEGACHAT_INVALID_HANDLE;
    }

    MegaChatHandle userHandle = MEGACHAT_INVALID_HANDLE;
    string tmp = peer;
    tmp.resize(13);
    Base32::atob(tmp.data(), (byte *)&userHandle, sizeof(userHandle));
    return userHandle;
}

//shared_ptr<rtcModule::ICallAnswer> MegaChatCallPrivate::getAnswerObject()
//{
//    return mAns;
//}

const char *MegaChatCallPrivate::getPeer() const
{
    return peer;
}

void MegaChatCallPrivate::setStatus(int status)
{
    this->status = status;
}

void MegaChatCallPrivate::setTag(int tag)
{
    this->tag = tag;
}

void MegaChatCallPrivate::setVideoReceiver(MegaChatVideoReceiver *videoReceiver)
{
    delete this->videoReceiver;
    this->videoReceiver = videoReceiver;
}

shared_ptr<rtcModule::ICall> MegaChatCallPrivate::call() const
{
    return nullptr;
}

bool MegaChatCallPrivate::reqStillValid() const
{
    return false;
}

set<string> *MegaChatCallPrivate::files() const
{
    return NULL;
}

AvFlags MegaChatCallPrivate::peerMedia() const
{
    AvFlags ret;
    return ret;
}

bool MegaChatCallPrivate::answer(bool accept, AvFlags ownMedia)
{
    return false;
}

//void MegaChatCallPrivate::setAnswerObject(rtcModule::ICallAnswer *answerObject)
//{
//    this->mAns = answerObject;
//}

MegaChatVideoReceiver::MegaChatVideoReceiver(MegaChatApiImpl *chatApi, MegaChatCallPrivate *call, bool local)
{
    this->chatApi = chatApi;
    this->call = call;
    this->local = local;
}

MegaChatVideoReceiver::~MegaChatVideoReceiver()
{
}

unsigned char *MegaChatVideoReceiver::getImageBuffer(unsigned short width, unsigned short height, void **userData)
{
    MegaChatVideoFrame *frame = new MegaChatVideoFrame;
    frame->width = width;
    frame->height = height;
    frame->buffer = new byte[width * height * 4];  // in format ARGB: 4 bytes per pixel
    *userData = frame;
    return frame->buffer;
}

void MegaChatVideoReceiver::frameComplete(void *userData)
{
    MegaChatVideoFrame *frame = (MegaChatVideoFrame *)userData;
    if(local)
    {
        chatApi->fireOnChatLocalVideoData(call, frame->width, frame->height, (char *)frame->buffer);
    }
    else
    {
        chatApi->fireOnChatRemoteVideoData(call, frame->width, frame->height, (char *)frame->buffer);
    }
    delete frame->buffer;
    delete frame;
}

void MegaChatVideoReceiver::onVideoAttach()
{

}

void MegaChatVideoReceiver::onVideoDetach()
{
    delete this;
}

void MegaChatVideoReceiver::clearViewport()
{
}

void MegaChatVideoReceiver::released()
{
}


MegaChatRoomHandler::MegaChatRoomHandler(MegaChatApiImpl *chatApi, MegaChatHandle chatid)
{
    this->chatApi = chatApi;
    this->chatid = chatid;

    this->mRoom = NULL;
    this->mChat = NULL;
}

IApp::ICallHandler *MegaChatRoomHandler::callHandler()
{
    // TODO: create a MegaChatCallPrivate() with the peer information and return it
    return NULL;
}

void MegaChatRoomHandler::onUserTyping(karere::Id user)
{
    MegaChatRoomPrivate *chat = (MegaChatRoomPrivate *) chatApi->getChatRoom(chatid);
    chat->setUserTyping(user.val);

    chatApi->fireOnChatRoomUpdate(chat);
}

void MegaChatRoomHandler::onLastTextMessageUpdated(const chatd::LastTextMsg& msg)
{
    if (mRoom)
    {
        // forward the event to the chatroom, so chatlist items also receive the notification
        mRoom->onLastTextMessageUpdated(msg);
    }
}

void MegaChatRoomHandler::onLastMessageTsUpdated(uint32_t ts)
{
    if (mRoom)
    {
        // forward the event to the chatroom, so chatlist items also receive the notification
        mRoom->onLastMessageTsUpdated(ts);
    }
}

bool MegaChatRoomHandler::isRevoked(MegaChatHandle h)
{
    auto it = attachmentsAccess.find(h);
    if (it != attachmentsAccess.end())
    {
        return !it->second;
    }

    return false;
}

void MegaChatRoomHandler::handleHistoryMessage(MegaChatMessage *message)
{
    if (message->getType() == MegaChatMessage::TYPE_NODE_ATTACHMENT)
    {
        MegaNodeList *nodeList = message->getMegaNodeList();
        for (int i = 0; i < nodeList->size(); i++)
        {
            MegaChatHandle h = nodeList->get(i)->getHandle();
            auto itAccess = attachmentsAccess.find(h);
            if (itAccess == attachmentsAccess.end())
            {
                attachmentsAccess[h] = true;
            }
            attachmentsIds[h].insert(message->getMsgId());
        }
    }
    else if (message->getType() == MegaChatMessage::TYPE_REVOKE_NODE_ATTACHMENT)
    {
        MegaChatHandle h = message->getHandleOfAction();
        auto itAccess = attachmentsAccess.find(h);
        if (itAccess == attachmentsAccess.end())
        {
            attachmentsAccess[h] = false;
        }
    }
}

std::set<MegaChatHandle> *MegaChatRoomHandler::handleNewMessage(MegaChatMessage *message)
{
    set <MegaChatHandle> *msgToUpdate = NULL;

    // new messages overwrite any current access to nodes
    if (message->getType() == MegaChatMessage::TYPE_NODE_ATTACHMENT)
    {
        MegaNodeList *nodeList = message->getMegaNodeList();
        for (int i = 0; i < nodeList->size(); i++)
        {
            MegaChatHandle h = nodeList->get(i)->getHandle();
            auto itAccess = attachmentsAccess.find(h);
            if (itAccess != attachmentsAccess.end() && !itAccess->second)
            {
                // access changed from revoked to granted --> update attachment messages
                if (!msgToUpdate)
                {
                    msgToUpdate = new set <MegaChatHandle>;
                }
                msgToUpdate->insert(attachmentsIds[h].begin(), attachmentsIds[h].end());
            }
            attachmentsAccess[h] = true;
            attachmentsIds[h].insert(message->getMsgId());
        }
    }
    else if (message->getType() == MegaChatMessage::TYPE_REVOKE_NODE_ATTACHMENT)
    {
        MegaChatHandle h = message->getHandleOfAction();
        auto itAccess = attachmentsAccess.find(h);
        if (itAccess != attachmentsAccess.end() && itAccess->second)
        {
            // access changed from granted to revoked --> update attachment messages
            if (!msgToUpdate)
            {
                msgToUpdate = new set <MegaChatHandle>;
            }
            msgToUpdate->insert(attachmentsIds[h].begin(), attachmentsIds[h].end());
        }
        attachmentsAccess[h] = false;
    }

    return msgToUpdate;
}

void MegaChatRoomHandler::onMemberNameChanged(uint64_t userid, const std::string &newName)
{
    MegaChatRoomPrivate *chat = (MegaChatRoomPrivate *) chatApi->getChatRoom(chatid);
    chat->setMembersUpdated();

    chatApi->fireOnChatRoomUpdate(chat);
}

void MegaChatRoomHandler::onTitleChanged(const string &title)
{
    MegaChatRoomPrivate *chat = (MegaChatRoomPrivate *) chatApi->getChatRoom(chatid);
    chat->setTitle(title);

    chatApi->fireOnChatRoomUpdate(chat);
}

void MegaChatRoomHandler::onUnreadCountChanged(int count)
{
    MegaChatRoomPrivate *chat = (MegaChatRoomPrivate *) chatApi->getChatRoom(chatid);
    chat->setUnreadCount(count);

    chatApi->fireOnChatRoomUpdate(chat);
}

void MegaChatRoomHandler::init(Chat &chat, DbInterface *&)
{
    mChat = &chat;
    mRoom = chatApi->findChatRoom(chatid);

    attachmentsAccess.clear();
    attachmentsIds.clear();
    mChat->resetListenerState();
}

void MegaChatRoomHandler::onDestroy()
{
    mChat = NULL;
    mRoom = NULL;
    attachmentsAccess.clear();
    attachmentsIds.clear();
}

void MegaChatRoomHandler::onRecvNewMessage(Idx idx, Message &msg, Message::Status status)
{
    MegaChatMessagePrivate *message = new MegaChatMessagePrivate(msg, status, idx);
    set <MegaChatHandle> *msgToUpdate = handleNewMessage(message);

    chatApi->fireOnMessageReceived(message);

    if (msgToUpdate)
    {
        for (auto itMsgId = msgToUpdate->begin(); itMsgId != msgToUpdate->end(); itMsgId++)
        {
            MegaChatMessagePrivate *msg = (MegaChatMessagePrivate *)chatApi->getMessage(chatid, *itMsgId);
            if (msg)
            {
                msg->setAccess();
                chatApi->fireOnMessageUpdate(msg);
            }
        }
        delete msgToUpdate;
    }
}

void MegaChatRoomHandler::onRecvHistoryMessage(Idx idx, Message &msg, Message::Status status, bool isLocal)
{
    MegaChatMessagePrivate *message = new MegaChatMessagePrivate(msg, status, idx);
    handleHistoryMessage(message);

    chatApi->fireOnMessageLoaded(message);
}

void MegaChatRoomHandler::onHistoryDone(chatd::HistSource /*source*/)
{
    chatApi->fireOnMessageLoaded(NULL);
}

void MegaChatRoomHandler::onUnsentMsgLoaded(chatd::Message &msg)
{
    Message::Status status = (Message::Status) MegaChatMessage::STATUS_SENDING;
    MegaChatMessagePrivate *message = new MegaChatMessagePrivate(msg, status, MEGACHAT_INVALID_INDEX);
    chatApi->fireOnMessageLoaded(message);
}

void MegaChatRoomHandler::onUnsentEditLoaded(chatd::Message &msg, bool oriMsgIsSending)
{
    Idx index = MEGACHAT_INVALID_INDEX;
    if (!oriMsgIsSending)   // original message was already sent
    {
        index = mChat->msgIndexFromId(msg.id());
    }
    MegaChatMessagePrivate *message = new MegaChatMessagePrivate(msg, Message::kSending, index);
    message->setContentChanged();
    chatApi->fireOnMessageLoaded(message);
}

void MegaChatRoomHandler::onMessageConfirmed(Id msgxid, const Message &msg, Idx idx)
{
    MegaChatMessagePrivate *message = new MegaChatMessagePrivate(msg, Message::kServerReceived, idx);
    message->setStatus(MegaChatMessage::STATUS_SERVER_RECEIVED);
    message->setTempId(msgxid);     // to allow the app to find the "temporal" message

    std::set <MegaChatHandle> *msgToUpdate = handleNewMessage(message);

    chatApi->fireOnMessageUpdate(message);

    if (msgToUpdate)
    {
        for (auto itMsgId = msgToUpdate->begin(); itMsgId != msgToUpdate->end(); itMsgId++)
        {
            MegaChatMessagePrivate *msg = (MegaChatMessagePrivate *)chatApi->getMessage(chatid, *itMsgId);
            if (msg)
            {
                msg->setAccess();
                chatApi->fireOnMessageUpdate(msg);
            }
        }
        delete msgToUpdate;
    }
}

void MegaChatRoomHandler::onMessageRejected(const Message &msg, uint8_t /*reason*/)
{
    MegaChatMessagePrivate *message = new MegaChatMessagePrivate(msg, Message::kServerRejected, MEGACHAT_INVALID_INDEX);
    message->setStatus(MegaChatMessage::STATUS_SERVER_REJECTED);
    chatApi->fireOnMessageUpdate(message);
}

void MegaChatRoomHandler::onMessageStatusChange(Idx idx, Message::Status newStatus, const Message &msg)
{
    MegaChatMessagePrivate *message = new MegaChatMessagePrivate(msg, newStatus, idx);
    message->setStatus(newStatus);
    chatApi->fireOnMessageUpdate(message);
}

void MegaChatRoomHandler::onMessageEdited(const Message &msg, chatd::Idx idx)
{
    Message::Status status = mChat->getMsgStatus(msg, idx);
    MegaChatMessagePrivate *message = new MegaChatMessagePrivate(msg, status, idx);
    message->setContentChanged();
    chatApi->fireOnMessageUpdate(message);
}

void MegaChatRoomHandler::onEditRejected(const Message &msg, ManualSendReason reason)
{
    MegaChatMessagePrivate *message = new MegaChatMessagePrivate(msg, Message::kSendingManual, MEGACHAT_INVALID_INDEX);
    if (reason == ManualSendReason::kManualSendEditNoChange)
    {
        API_LOG_WARNING("Edit message rejected because of same content");
        message->setStatus(mChat->getMsgStatus(msg, msg.id()));
    }
    else
    {
        API_LOG_WARNING("Edit message rejected, reason: %d", reason);
        message->setCode(reason);
    }
    chatApi->fireOnMessageUpdate(message);
}

void MegaChatRoomHandler::onOnlineStateChange(ChatState)
{
    // apps not interested about this event
}

void MegaChatRoomHandler::onUserJoin(Id userid, Priv privilege)
{
    if (mRoom)
    {
        // forward the event to the chatroom, so chatlist items also receive the notification
        mRoom->onUserJoin(userid, privilege);

        MegaChatRoomPrivate *chatroom = new MegaChatRoomPrivate(*mRoom);
        chatroom->setMembersUpdated();
        chatApi->fireOnChatRoomUpdate(chatroom);
    }
}

void MegaChatRoomHandler::onUserLeave(Id userid)
{
    if (mRoom)
    {
        // forward the event to the chatroom, so chatlist items also receive the notification
        mRoom->onUserLeave(userid);

        MegaChatRoomPrivate *chatroom = new MegaChatRoomPrivate(*mRoom);
        chatroom->setMembersUpdated();
        chatApi->fireOnChatRoomUpdate(chatroom);
    }
}

void MegaChatRoomHandler::onRejoinedChat()
{
    if (mRoom)
    {
        MegaChatRoomPrivate *chatroom = new MegaChatRoomPrivate(*mRoom);
        chatApi->fireOnChatRoomUpdate(chatroom);
    }
}

void MegaChatRoomHandler::onExcludedFromChat()
{

    if (mRoom)
    {
        MegaChatRoomPrivate *chatroom = new MegaChatRoomPrivate(*mRoom);
        chatroom->setClosed();
        chatApi->fireOnChatRoomUpdate(chatroom);
    }
}

void MegaChatRoomHandler::onUnreadChanged()
{
    if (mRoom)
    {
        // forward the event to the chatroom, so chatlist items also receive the notification
        mRoom->onUnreadChanged();

        if (mChat)
        {
            MegaChatRoomPrivate *chatroom = new MegaChatRoomPrivate(*mRoom);
            chatroom->setUnreadCount(mChat->unreadMsgCount());
            chatApi->fireOnChatRoomUpdate(chatroom);
        }
    }
}

void MegaChatRoomHandler::onManualSendRequired(chatd::Message *msg, uint64_t id, chatd::ManualSendReason reason)
{
    MegaChatMessagePrivate *message = new MegaChatMessagePrivate(*msg, Message::kSendingManual, MEGACHAT_INVALID_INDEX);
    delete msg; // we take ownership of the Message

    message->setStatus(MegaChatMessage::STATUS_SENDING_MANUAL);
    message->setRowId(id); // identifier for the manual-send queue, for removal from queue
    message->setCode(reason);
    chatApi->fireOnMessageLoaded(message);
}


MegaChatErrorPrivate::MegaChatErrorPrivate(const string &msg, int code, int type)
    : promise::Error(msg, code, type)
{
    this->setHandled();
}

MegaChatErrorPrivate::MegaChatErrorPrivate(int code, int type)
    : promise::Error(MegaChatErrorPrivate::getGenericErrorString(code), code, type)
{
    this->setHandled();
}

const char* MegaChatErrorPrivate::getGenericErrorString(int errorCode)
{
    switch(errorCode)
    {
    case ERROR_OK:
        return "No error";
    case ERROR_ARGS:
        return "Invalid argument";
    case ERROR_UNKNOWN:
    default:
        return "Unknown error";
    }
}


MegaChatErrorPrivate::MegaChatErrorPrivate(const MegaChatErrorPrivate *error)
    : promise::Error(error->getErrorString(), error->getErrorCode(), error->getErrorType())
{
    this->setHandled();
}

int MegaChatErrorPrivate::getErrorCode() const
{
    return code();
}

int MegaChatErrorPrivate::getErrorType() const
{
    return type();
}

const char *MegaChatErrorPrivate::getErrorString() const
{
    return what();
}

const char *MegaChatErrorPrivate::toString() const
{
    char *errorString = new char[msg().size()+1];
    strcpy(errorString, what());
    return errorString;
}

MegaChatError *MegaChatErrorPrivate::copy()
{
    return new MegaChatErrorPrivate(this);
}


MegaChatRoomListPrivate::MegaChatRoomListPrivate()
{

}

MegaChatRoomListPrivate::MegaChatRoomListPrivate(const MegaChatRoomListPrivate *list)
{
    MegaChatRoomPrivate *chat;

    for (unsigned int i = 0; i < list->size(); i++)
    {
        chat = new MegaChatRoomPrivate(list->get(i));
        this->list.push_back(chat);
    }
}

MegaChatRoomList *MegaChatRoomListPrivate::copy() const
{
    return new MegaChatRoomListPrivate(this);
}

const MegaChatRoom *MegaChatRoomListPrivate::get(unsigned int i) const
{
    if (i >= size())
    {
        return NULL;
    }
    else
    {
        return list.at(i);
    }
}

unsigned int MegaChatRoomListPrivate::size() const
{
    return list.size();
}

void MegaChatRoomListPrivate::addChatRoom(MegaChatRoom *chat)
{
    list.push_back(chat);
}


MegaChatRoomPrivate::MegaChatRoomPrivate(const MegaChatRoom *chat)
{
    this->chatid = chat->getChatId();
    this->priv = chat->getOwnPrivilege();
    for (unsigned int i = 0; i < chat->getPeerCount(); i++)
    {
        MegaChatHandle uh = chat->getPeerHandle(i);
        peers.push_back(userpriv_pair(uh, (privilege_t) chat->getPeerPrivilege(i)));
        peerFirstnames.push_back(chat->getPeerFirstname(i));
        peerLastnames.push_back(chat->getPeerLastname(i));
        peerEmails.push_back(chat->getPeerEmail(i));
    }
    this->group = chat->isGroup();
    this->title = chat->getTitle();
    this->unreadCount = chat->getUnreadCount();
    this->active = chat->isActive();
    this->changed = chat->getChanges();
    this->uh = chat->getUserTyping();
}

MegaChatRoomPrivate::MegaChatRoomPrivate(const ChatRoom &chat)
{
    this->changed = 0;
    this->chatid = chat.chatid();
    this->priv = chat.ownPriv();
    this->group = chat.isGroup();
    this->title = chat.titleString();
    this->unreadCount = chat.chat().unreadMsgCount();
    this->active = chat.isActive();
    this->uh = MEGACHAT_INVALID_HANDLE;

    if (group)
    {
        GroupChatRoom &groupchat = (GroupChatRoom&) chat;
        GroupChatRoom::MemberMap peers = groupchat.peers();

        GroupChatRoom::MemberMap::iterator it;
        for (it = peers.begin(); it != peers.end(); it++)
        {
            this->peers.push_back(userpriv_pair(it->first, (privilege_t) it->second->priv()));

            const char *buffer = MegaChatRoomPrivate::firstnameFromBuffer(it->second->name());
            this->peerFirstnames.push_back(buffer ? buffer : "");
            delete [] buffer;

            buffer = MegaChatRoomPrivate::lastnameFromBuffer(it->second->name());
            this->peerLastnames.push_back(buffer ? buffer : "");
            delete [] buffer;

            this->peerEmails.push_back(it->second->email());
        }
    }
    else
    {
        PeerChatRoom &peerchat = (PeerChatRoom&) chat;
        privilege_t priv = (privilege_t) peerchat.peerPrivilege();
        handle uh = peerchat.peer();
        string name = peerchat.contact().titleString();

        this->peers.push_back(userpriv_pair(uh, priv));

        const char *buffer = MegaChatRoomPrivate::firstnameFromBuffer(name);
        this->peerFirstnames.push_back(buffer ? buffer : "");
        delete [] buffer;

        buffer = MegaChatRoomPrivate::lastnameFromBuffer(name);
        this->peerLastnames.push_back(buffer ? buffer : "");
        delete [] buffer;

        this->peerEmails.push_back(peerchat.contact().email());
    }
}

MegaChatRoom *MegaChatRoomPrivate::copy() const
{
    return new MegaChatRoomPrivate(this);
}

MegaChatHandle MegaChatRoomPrivate::getChatId() const
{
    return chatid;
}

int MegaChatRoomPrivate::getOwnPrivilege() const
{
    return priv;
}

int MegaChatRoomPrivate::getPeerPrivilegeByHandle(MegaChatHandle userhandle) const
{
    for (unsigned int i = 0; i < peers.size(); i++)
    {
        if (peers.at(i).first == userhandle)
        {
            return peers.at(i).second;
        }
    }

    return PRIV_UNKNOWN;
}

const char *MegaChatRoomPrivate::getPeerFirstnameByHandle(MegaChatHandle userhandle) const
{
    for (unsigned int i = 0; i < peers.size(); i++)
    {
        if (peers.at(i).first == userhandle)
        {
            return peerFirstnames.at(i).c_str();
        }
    }

    return NULL;
}

const char *MegaChatRoomPrivate::getPeerLastnameByHandle(MegaChatHandle userhandle) const
{
    for (unsigned int i = 0; i < peers.size(); i++)
    {
        if (peers.at(i).first == userhandle)
        {
            return peerLastnames.at(i).c_str();
        }
    }

    return NULL;
}

const char *MegaChatRoomPrivate::getPeerFullnameByHandle(MegaChatHandle userhandle) const
{
    for (unsigned int i = 0; i < peers.size(); i++)
    {
        if (peers.at(i).first == userhandle)
        {
            string ret = peerFirstnames.at(i);
            if (!peerFirstnames.at(i).empty() && !peerLastnames.at(i).empty())
            {
                ret.append(" ");
            }
            ret.append(peerLastnames.at(i));

            return MegaApi::strdup(ret.c_str());
        }
    }

    return NULL;
}

const char *MegaChatRoomPrivate::getPeerEmailByHandle(MegaChatHandle userhandle) const
{
    for (unsigned int i = 0; i < peerEmails.size(); i++)
    {
        if (peers.at(i).first == userhandle)
        {
            return peerEmails.at(i).c_str();
        }
    }

    return NULL;
}

int MegaChatRoomPrivate::getPeerPrivilege(unsigned int i) const
{
    if (i >= peers.size())
    {
        return MegaChatRoom::PRIV_UNKNOWN;
    }

    return peers.at(i).second;
}

unsigned int MegaChatRoomPrivate::getPeerCount() const
{
    return peers.size();
}

MegaChatHandle MegaChatRoomPrivate::getPeerHandle(unsigned int i) const
{
    if (i >= peers.size())
    {
        return MEGACHAT_INVALID_HANDLE;
    }

    return peers.at(i).first;
}

const char *MegaChatRoomPrivate::getPeerFirstname(unsigned int i) const
{
    if (i >= peerFirstnames.size())
    {
        return NULL;
    }

    return peerFirstnames.at(i).c_str();
}

const char *MegaChatRoomPrivate::getPeerLastname(unsigned int i) const
{
    if (i >= peerLastnames.size())
    {
        return NULL;
    }

    return peerLastnames.at(i).c_str();
}

const char *MegaChatRoomPrivate::getPeerFullname(unsigned int i) const
{
    if (i >= peerLastnames.size() || i >= peerFirstnames.size())
    {
        return NULL;
    }

    string ret = peerFirstnames.at(i);
    if (!peerFirstnames.at(i).empty() && !peerLastnames.at(i).empty())
    {
        ret.append(" ");
    }
    ret.append(peerLastnames.at(i));

    return MegaApi::strdup(ret.c_str());
}

const char *MegaChatRoomPrivate::getPeerEmail(unsigned int i) const
{
    if (i >= peerEmails.size())
    {
        return NULL;
    }

    return peerEmails.at(i).c_str();
}

bool MegaChatRoomPrivate::isGroup() const
{
    return group;
}

const char *MegaChatRoomPrivate::getTitle() const
{
    return title.c_str();
}

bool MegaChatRoomPrivate::isActive() const
{
    return active;
}

int MegaChatRoomPrivate::getChanges() const
{
    return changed;
}

bool MegaChatRoomPrivate::hasChanged(int changeType) const
{
    return (changed & changeType);
}

int MegaChatRoomPrivate::getUnreadCount() const
{
    return unreadCount;
}

MegaChatHandle MegaChatRoomPrivate::getUserTyping() const
{
    return uh;
}

void MegaChatRoomPrivate::setTitle(const string& title)
{
    this->title = title;
    this->changed |= MegaChatRoom::CHANGE_TYPE_TITLE;
}

void MegaChatRoomPrivate::setUnreadCount(int count)
{
    this->unreadCount = count;
    this->changed |= MegaChatRoom::CHANGE_TYPE_UNREAD_COUNT;
}

void MegaChatRoomPrivate::setMembersUpdated()
{
    this->changed |= MegaChatRoom::CHANGE_TYPE_PARTICIPANTS;
}

void MegaChatRoomPrivate::setUserTyping(MegaChatHandle uh)
{
    this->uh = uh;
    this->changed |= MegaChatRoom::CHANGE_TYPE_USER_TYPING;
}

void MegaChatRoomPrivate::setClosed()
{
    this->changed |= MegaChatRoom::CHANGE_TYPE_CLOSED;
}

char *MegaChatRoomPrivate::firstnameFromBuffer(const string &buffer)
{
    char *ret = NULL;
    int len = buffer.length() ? buffer.at(0) : 0;

    if (len > 0)
    {
        ret = new char[len + 1];
        strncpy(ret, buffer.data() + 1, len);
        ret[len] = '\0';
    }

    return ret;
}

char *MegaChatRoomPrivate::lastnameFromBuffer(const string &buffer)
{
    char *ret = NULL;

    if (buffer.length() && (int)buffer.length() >= buffer.at(0))
    {
        int lenLastname = buffer.length() - buffer.at(0) - 1;
        if (lenLastname)
        {
            const char *start = buffer.data() + 1 + buffer.at(0);
            if (buffer.at(0) != 0)
            {
                start++;    // there's a space separator
                lenLastname--;
            }

            ret = new char[lenLastname + 1];
            strncpy(ret, start, lenLastname);
            ret[lenLastname] = '\0';
        }
    }

    return ret;
}

void MegaChatListItemHandler::onTitleChanged(const string &title)
{
    MegaChatListItemPrivate *item = new MegaChatListItemPrivate(this->mRoom);
    item->setTitle(title);

    chatApi.fireOnChatListItemUpdate(item);
}

void MegaChatListItemHandler::onUnreadCountChanged(int count)
{
    MegaChatListItemPrivate *item = new MegaChatListItemPrivate(this->mRoom);
    item->setUnreadCount(count);

    chatApi.fireOnChatListItemUpdate(item);
}

const ChatRoom &MegaChatListItemHandler::getChatRoom() const
{
    return mRoom;
}

MegaChatPeerListPrivate::MegaChatPeerListPrivate()
{
}

MegaChatPeerListPrivate::~MegaChatPeerListPrivate()
{

}

MegaChatPeerList *MegaChatPeerListPrivate::copy() const
{
    MegaChatPeerListPrivate *ret = new MegaChatPeerListPrivate;

    for (int i = 0; i < size(); i++)
    {
        ret->addPeer(list.at(i).first, list.at(i).second);
    }

    return ret;
}

void MegaChatPeerListPrivate::addPeer(MegaChatHandle h, int priv)
{
    list.push_back(userpriv_pair(h, (privilege_t) priv));
}

MegaChatHandle MegaChatPeerListPrivate::getPeerHandle(int i) const
{
    if (i > size())
    {
        return MEGACHAT_INVALID_HANDLE;
    }
    else
    {
        return list.at(i).first;
    }
}

int MegaChatPeerListPrivate::getPeerPrivilege(int i) const
{
    if (i > size())
    {
        return PRIV_UNKNOWN;
    }
    else
    {
        return list.at(i).second;
    }
}

int MegaChatPeerListPrivate::size() const
{
    return list.size();
}

const userpriv_vector *MegaChatPeerListPrivate::getList() const
{
    return &list;
}

MegaChatPeerListPrivate::MegaChatPeerListPrivate(userpriv_vector *userpriv)
{
    handle uh;
    privilege_t priv;

    for (unsigned i = 0; i < userpriv->size(); i++)
    {
        uh = userpriv->at(i).first;
        priv = userpriv->at(i).second;

        this->addPeer(uh, priv);
    }
}


MegaChatListItemHandler::MegaChatListItemHandler(MegaChatApiImpl &chatApi, ChatRoom &room)
    :chatApi(chatApi), mRoom(room)
{
}

MegaChatListItemPrivate::MegaChatListItemPrivate(ChatRoom &chatroom)
    : MegaChatListItem()
{
    this->chatid = chatroom.chatid();
    this->title = chatroom.titleString();
    this->unreadCount = chatroom.chat().unreadMsgCount();
    this->group = chatroom.isGroup();
    this->active = chatroom.isActive();
    this->ownPriv = chatroom.ownPriv();
    this->changed = 0;
    this->peerHandle = !group ? ((PeerChatRoom&)chatroom).peer() : MEGACHAT_INVALID_HANDLE;

    LastTextMsg tmp;
    LastTextMsg *message = &tmp;
    LastTextMsg *&msg = message;
    uint8_t lastMsgStatus = chatroom.chat().lastTextMessage(msg);
    if (lastMsgStatus == LastTextMsgState::kHave)
    {
        this->lastMsg = JSonUtils::getLastMessageContent(msg->contents(), msg->type());
        this->lastMsgSender = msg->sender();
        this->lastMsgType = msg->type();
    }
    else
    {
        this->lastMsg = "";
        this->lastMsgSender = MEGACHAT_INVALID_HANDLE;
        this->lastMsgType = lastMsgStatus;
    }

    this->lastTs = chatroom.chat().lastMessageTs();
}

MegaChatListItemPrivate::MegaChatListItemPrivate(const MegaChatListItem *item)
{
    this->chatid = item->getChatId();
    this->title = item->getTitle();
    this->ownPriv = item->getOwnPrivilege();
    this->unreadCount = item->getUnreadCount();
    this->changed = item->getChanges();
    this->lastTs = item->getLastTimestamp();
    this->lastMsg = item->getLastMessage();
    this->lastMsgType = item->getLastMessageType();
    this->lastMsgSender = item->getLastMessageSender();
    this->group = item->isGroup();
    this->active = item->isActive();
    this->peerHandle = item->getPeerHandle();
}

MegaChatListItemPrivate::~MegaChatListItemPrivate()
{
}

MegaChatListItem *MegaChatListItemPrivate::copy() const
{
    return new MegaChatListItemPrivate(this);
}

int MegaChatListItemPrivate::getChanges() const
{
    return changed;
}

bool MegaChatListItemPrivate::hasChanged(int changeType) const
{
    return (changed & changeType);
}

MegaChatHandle MegaChatListItemPrivate::getChatId() const
{
    return chatid;
}

const char *MegaChatListItemPrivate::getTitle() const
{
    return title.c_str();
}

int MegaChatListItemPrivate::getOwnPrivilege() const
{
    return ownPriv;
}

int MegaChatListItemPrivate::getUnreadCount() const
{
    return unreadCount;
}

const char *MegaChatListItemPrivate::getLastMessage() const
{
    return lastMsg.c_str();
}

int MegaChatListItemPrivate::getLastMessageType() const
{
    return lastMsgType;
}

MegaChatHandle MegaChatListItemPrivate::getLastMessageSender() const
{
    return lastMsgSender;
}

int64_t MegaChatListItemPrivate::getLastTimestamp() const
{
    return lastTs;
}

bool MegaChatListItemPrivate::isGroup() const
{
    return group;
}

bool MegaChatListItemPrivate::isActive() const
{
    return active;
}

MegaChatHandle MegaChatListItemPrivate::getPeerHandle() const
{
    return peerHandle;
}

void MegaChatListItemPrivate::setOwnPriv(int ownPriv)
{
    this->ownPriv = ownPriv;
    this->changed |= MegaChatListItem::CHANGE_TYPE_OWN_PRIV;
}

void MegaChatListItemPrivate::setTitle(const string &title)
{
    this->title = title;
    this->changed |= MegaChatListItem::CHANGE_TYPE_TITLE;
}

void MegaChatListItemPrivate::setUnreadCount(int count)
{
    this->unreadCount = count;
    this->changed |= MegaChatListItem::CHANGE_TYPE_UNREAD_COUNT;
}

void MegaChatListItemPrivate::setMembersUpdated()
{
    this->changed |= MegaChatListItem::CHANGE_TYPE_PARTICIPANTS;
}

void MegaChatListItemPrivate::setClosed()
{
    this->changed |= MegaChatListItem::CHANGE_TYPE_CLOSED;
}

void MegaChatListItemPrivate::setLastTimestamp(int64_t ts)
{
    this->lastTs = ts;
    this->changed |= MegaChatListItem::CHANGE_TYPE_LAST_TS;
}

void MegaChatListItemPrivate::setLastMessage(int type, const string &msg, const uint64_t uh)
{
    this->lastMsg = msg;
    this->lastMsgType = type;
    this->lastMsgSender = uh;
    this->changed |= MegaChatListItem::CHANGE_TYPE_LAST_MSG;
}

MegaChatGroupListItemHandler::MegaChatGroupListItemHandler(MegaChatApiImpl &chatApi, ChatRoom &room)
    : MegaChatListItemHandler(chatApi, room)
{

}

void MegaChatGroupListItemHandler::onUserJoin(uint64_t, Priv)
{
    MegaChatListItemPrivate *item = new MegaChatListItemPrivate(this->mRoom);
    item->setMembersUpdated();

    chatApi.fireOnChatListItemUpdate(item);
}

void MegaChatGroupListItemHandler::onUserLeave(uint64_t )
{
    MegaChatListItemPrivate *item = new MegaChatListItemPrivate(this->mRoom);
    item->setMembersUpdated();

    chatApi.fireOnChatListItemUpdate(item);
}

void MegaChatListItemHandler::onExcludedFromChat()
{
    MegaChatListItemPrivate *item = new MegaChatListItemPrivate(this->mRoom);
    item->setOwnPriv(item->getOwnPrivilege());
    item->setClosed();
    chatApi.fireOnChatListItemUpdate(item);
}

void MegaChatListItemHandler::onRejoinedChat()
{
    MegaChatListItemPrivate *item = new MegaChatListItemPrivate(this->mRoom);
    chatApi.fireOnChatListItemUpdate(item);
}

void MegaChatListItemHandler::onLastMessageUpdated(const LastTextMsg& msg)
{
    MegaChatListItemPrivate *item = new MegaChatListItemPrivate(this->mRoom);

    std::string lastMessageContent = JSonUtils::getLastMessageContent(msg.contents(), msg.type());

    item->setLastMessage(msg.type(), lastMessageContent, msg.sender());
    chatApi.fireOnChatListItemUpdate(item);
}

void MegaChatListItemHandler::onLastTsUpdated(uint32_t ts)
{
    MegaChatListItemPrivate *item = new MegaChatListItemPrivate(this->mRoom);
    item->setLastTimestamp(ts);
    chatApi.fireOnChatListItemUpdate(item);
}

void MegaChatListItemHandler::onOnlineChatState(const ChatState state)
{
    // apps are not interested on this event
}

MegaChatPeerListItemHandler::MegaChatPeerListItemHandler(MegaChatApiImpl &chatApi, ChatRoom &room)
    : MegaChatListItemHandler(chatApi, room)
{

}

MegaChatMessagePrivate::MegaChatMessagePrivate(const MegaChatMessage *msg)
    : megaChatUsers(NULL)
{
    this->msg = MegaApi::strdup(msg->getContent());
    this->uh = msg->getUserHandle();
    this->hAction = msg->getHandleOfAction();
    this->msgId = msg->getMsgId();
    this->tempId = msg->getTempId();
    this->index = msg->getMsgIndex();
    this->status = msg->getStatus();
    this->ts = msg->getTimestamp();
    this->type = msg->getType();
    this->changed = msg->getChanges();
    this->edited = msg->isEdited();
    this->deleted = msg->isDeleted();
    this->priv = msg->getPrivilege();
    this->code = msg->getCode();
    this->rowId = msg->getRowId();
    this->megaNodeList = msg->getMegaNodeList() ? msg->getMegaNodeList()->copy() : NULL;

    if (msg->getUsersCount() != 0)
    {
        this->megaChatUsers = new std::vector<MegaChatAttachedUser>();

        for (unsigned int i = 0; i < msg->getUsersCount(); ++i)
        {
            MegaChatAttachedUser megaChatUser(msg->getUserHandle(i), msg->getUserEmail(i), msg->getUserName(i));

            this->megaChatUsers->push_back(megaChatUser);
        }
    }
}

MegaChatMessagePrivate::MegaChatMessagePrivate(const Message &msg, Message::Status status, Idx index)
    : megaChatUsers(NULL)
    , megaNodeList(NULL)
{
    string tmp(msg.buf(), msg.size());

    if (msg.type == TYPE_NORMAL || msg.type == TYPE_CHAT_TITLE)
    {
        this->msg = msg.size() ? MegaApi::strdup(tmp.c_str()) : NULL;
    }
    else    // for other types, content is irrelevant
    {
        this->msg = NULL;
    }
    this->uh = msg.userid;
    this->msgId = msg.isSending() ? MEGACHAT_INVALID_HANDLE : (MegaChatHandle) msg.id();
    this->tempId = msg.isSending() ? (MegaChatHandle) msg.id() : MEGACHAT_INVALID_HANDLE;
    this->rowId = MEGACHAT_INVALID_HANDLE;
    this->type = msg.type;
    this->ts = msg.ts;
    this->status = status;
    this->index = index;
    this->changed = 0;
    this->edited = msg.updated && msg.size();
    this->deleted = msg.updated && !msg.size();
    this->code = 0;
    this->priv = PRIV_UNKNOWN;
    this->hAction = MEGACHAT_INVALID_HANDLE;

    switch (type)
    {
        case MegaChatMessage::TYPE_PRIV_CHANGE:
        case MegaChatMessage::TYPE_ALTER_PARTICIPANTS:
        {
            const Message::ManagementInfo mngInfo = msg.mgmtInfo();

            this->priv = mngInfo.privilege;
            this->hAction = mngInfo.target;
            break;
        }
        case MegaChatMessage::TYPE_NODE_ATTACHMENT:
        {
            megaNodeList = JSonUtils::parseAttachNodeJSon(msg.toText().c_str());
            break;
        }
        case MegaChatMessage::TYPE_REVOKE_NODE_ATTACHMENT:
        {
            this->hAction = MegaApi::base64ToHandle(msg.toText().c_str());
            break;
        }
        case MegaChatMessage::TYPE_CONTACT_ATTACHMENT:
        {
            megaChatUsers = JSonUtils::parseAttachContactJSon(msg.toText().c_str());
            break;
        }
        case MegaChatMessage::TYPE_NORMAL:
        case MegaChatMessage::TYPE_CHAT_TITLE:
        case MegaChatMessage::TYPE_TRUNCATE:
        default:
            break;
    }
}

MegaChatMessagePrivate::~MegaChatMessagePrivate()
{
    delete [] msg;
    delete megaChatUsers;
    delete megaNodeList;
}

MegaChatMessage *MegaChatMessagePrivate::copy() const
{
    return new MegaChatMessagePrivate(this);
}

int MegaChatMessagePrivate::getStatus() const
{
    return status;
}

MegaChatHandle MegaChatMessagePrivate::getMsgId() const
{
    return msgId;
}

MegaChatHandle MegaChatMessagePrivate::getTempId() const
{
    return tempId;
}

int MegaChatMessagePrivate::getMsgIndex() const
{
    return index;
}

MegaChatHandle MegaChatMessagePrivate::getUserHandle() const
{
    return uh;
}

int MegaChatMessagePrivate::getType() const
{
    return type;
}

int64_t MegaChatMessagePrivate::getTimestamp() const
{
    return ts;
}

const char *MegaChatMessagePrivate::getContent() const
{
    return msg;
}

bool MegaChatMessagePrivate::isEdited() const
{
    return edited;
}

bool MegaChatMessagePrivate::isDeleted() const
{
    return deleted;
}

bool MegaChatMessagePrivate::isEditable() const
{
    return (type == TYPE_NORMAL && !isDeleted() && ((time(NULL) - ts) < CHATD_MAX_EDIT_AGE));
}

bool MegaChatMessagePrivate::isDeletable() const
{
    return ((type == TYPE_NORMAL || type == TYPE_CONTACT_ATTACHMENT)
            && !isDeleted() && ((time(NULL) - ts) < CHATD_MAX_EDIT_AGE));
}

bool MegaChatMessagePrivate::isManagementMessage() const
{
    return (type == TYPE_ALTER_PARTICIPANTS ||
            type == TYPE_PRIV_CHANGE ||
            type == TYPE_TRUNCATE ||
            type == TYPE_CHAT_TITLE);
}

MegaChatHandle MegaChatMessagePrivate::getHandleOfAction() const
{
    return hAction;
}

int MegaChatMessagePrivate::getPrivilege() const
{
    return priv;
}

int MegaChatMessagePrivate::getCode() const
{
    return code;
}

MegaChatHandle MegaChatMessagePrivate::getRowId() const
{
    return rowId;
}

int MegaChatMessagePrivate::getChanges() const
{
    return changed;
}

bool MegaChatMessagePrivate::hasChanged(int changeType) const
{
    return (changed & changeType);
}

void MegaChatMessagePrivate::setStatus(int status)
{
    this->status = status;
    this->changed |= MegaChatMessage::CHANGE_TYPE_STATUS;
}

void MegaChatMessagePrivate::setTempId(MegaChatHandle tempId)
{
    this->tempId = tempId;
}

void MegaChatMessagePrivate::setRowId(int id)
{
    this->rowId = id;
}

void MegaChatMessagePrivate::setContentChanged()
{
    this->changed |= MegaChatMessage::CHANGE_TYPE_CONTENT;
}

void MegaChatMessagePrivate::setCode(int code)
{
    this->code = code;
}

void MegaChatMessagePrivate::setAccess()
{
    this->changed |= MegaChatMessage::CHANGE_TYPE_ACCESS;
}

unsigned int MegaChatMessagePrivate::getUsersCount() const
{
    unsigned int size = 0;
    if (megaChatUsers != NULL)
    {
        size = megaChatUsers->size();
    }

    return size;
}

MegaChatHandle MegaChatMessagePrivate::getUserHandle(unsigned int index) const
{
    if (!megaChatUsers || index >= megaChatUsers->size())
    {
        return MEGACHAT_INVALID_HANDLE;
    }

    return megaChatUsers->at(index).getHandle();
}

const char *MegaChatMessagePrivate::getUserName(unsigned int index) const
{
    if (!megaChatUsers || index >= megaChatUsers->size())
    {
        return NULL;
    }

    return megaChatUsers->at(index).getName();
}

const char *MegaChatMessagePrivate::getUserEmail(unsigned int index) const
{
    if (!megaChatUsers || index >= megaChatUsers->size())
    {
        return NULL;
    }

    return megaChatUsers->at(index).getEmail();
}

MegaNodeList *MegaChatMessagePrivate::getMegaNodeList() const
{
    return megaNodeList;
}

LoggerHandler::LoggerHandler()
    : ILoggerBackend(MegaChatApi::LOG_LEVEL_INFO)
{
    mutex.init(true);
    this->megaLogger = NULL;

    gLogger.addUserLogger("MegaChatApi", this);
    gLogger.logChannels[krLogChannel_megasdk].logLevel = krLogLevelDebugVerbose;
    gLogger.logToConsoleUseColors(false);
}

LoggerHandler::~LoggerHandler()
{
    gLogger.removeUserLogger("MegaChatApi");
}

void LoggerHandler::setMegaChatLogger(MegaChatLogger *logger)
{
    this->megaLogger = logger;
}

void LoggerHandler::setLogLevel(int logLevel)
{
    this->maxLogLevel = logLevel;
    switch (logLevel)
    {
        case MegaChatApi::LOG_LEVEL_ERROR:
            MegaApi::setLogLevel(MegaApi::LOG_LEVEL_ERROR);
            break;

        case MegaChatApi::LOG_LEVEL_WARNING:
            MegaApi::setLogLevel(MegaApi::LOG_LEVEL_WARNING);
            break;

        case MegaChatApi::LOG_LEVEL_INFO:
            MegaApi::setLogLevel(MegaApi::LOG_LEVEL_INFO);
            break;

        case MegaChatApi::LOG_LEVEL_VERBOSE:
        case MegaChatApi::LOG_LEVEL_DEBUG:
            MegaApi::setLogLevel(MegaApi::LOG_LEVEL_DEBUG);
            break;

        case MegaChatApi::LOG_LEVEL_MAX:
            MegaApi::setLogLevel(MegaApi::LOG_LEVEL_MAX);
            break;

        default:
            break;
    }
}

void LoggerHandler::setLogWithColors(bool useColors)
{
    gLogger.logToConsoleUseColors(useColors);
}

void LoggerHandler::setLogToConsole(bool enable)
{
    gLogger.logToConsole(enable);
}

void LoggerHandler::log(krLogLevel level, const char *msg, size_t len, unsigned flags)
{
    mutex.lock();
    if (megaLogger)
    {
        megaLogger->log(level, msg);
    }
    mutex.unlock();
}

MegaChatListItemListPrivate::MegaChatListItemListPrivate()
{
}

MegaChatListItemListPrivate::~MegaChatListItemListPrivate()
{
    for (unsigned int i = 0; i < list.size(); i++)
    {
        delete list[i];
        list[i] = NULL;
    }

    list.clear();
}

MegaChatListItemListPrivate::MegaChatListItemListPrivate(const MegaChatListItemListPrivate *list)
{
    MegaChatListItemPrivate *item;

    for (unsigned int i = 0; i < list->size(); i++)
    {
        item = new MegaChatListItemPrivate(list->get(i));
        this->list.push_back(item);
    }
}

MegaChatListItemListPrivate *MegaChatListItemListPrivate::copy() const
{
    return new MegaChatListItemListPrivate(this);
}

const MegaChatListItem *MegaChatListItemListPrivate::get(unsigned int i) const
{
    if (i >= size())
    {
        return NULL;
    }
    else
    {
        return list.at(i);
    }
}

unsigned int MegaChatListItemListPrivate::size() const
{
    return list.size();
}

void MegaChatListItemListPrivate::addChatListItem(MegaChatListItem *item)
{
    list.push_back(item);
}

MegaChatPresenceConfigPrivate::MegaChatPresenceConfigPrivate(const MegaChatPresenceConfigPrivate &config)
{
    this->status = config.getOnlineStatus();
    this->autoawayEnabled = config.isAutoawayEnabled();
    this->autoawayTimeout = config.getAutoawayTimeout();
    this->persistEnabled = config.isPersist();
    this->pending = config.isPending();
}

MegaChatPresenceConfigPrivate::MegaChatPresenceConfigPrivate(const presenced::Config &config, bool isPending)
{
    this->status = config.presence().status();
    this->autoawayEnabled = config.autoawayActive();
    this->autoawayTimeout = config.autoawayTimeout();
    this->persistEnabled = config.persist();
    this->pending = isPending;
}

MegaChatPresenceConfigPrivate::~MegaChatPresenceConfigPrivate()
{

}

MegaChatPresenceConfig *MegaChatPresenceConfigPrivate::copy() const
{
    return new MegaChatPresenceConfigPrivate(*this);
}

int MegaChatPresenceConfigPrivate::getOnlineStatus() const
{
    return status;
}

bool MegaChatPresenceConfigPrivate::isAutoawayEnabled() const
{
    return autoawayEnabled;
}

int64_t MegaChatPresenceConfigPrivate::getAutoawayTimeout() const
{
    return autoawayTimeout;
}

bool MegaChatPresenceConfigPrivate::isPersist() const
{
    return persistEnabled;
}

bool MegaChatPresenceConfigPrivate::isPending() const
{
    return pending;
}

bool MegaChatPresenceConfigPrivate::isSignalActivityRequired() const
{
    return (!persistEnabled
            && status != MegaChatApi::STATUS_OFFLINE
            && status != MegaChatApi::STATUS_AWAY
            && autoawayEnabled && autoawayTimeout);
}

MegaChatAttachedUser::MegaChatAttachedUser(MegaChatHandle contactId, const std::string &email, const std::string& name)
    : mHandle(contactId)
    , mEmail(email)
    , mName(name)
{
}

MegaChatAttachedUser::~MegaChatAttachedUser()
{
}

MegaChatHandle MegaChatAttachedUser::getHandle() const
{
    return mHandle;
}

const char *MegaChatAttachedUser::getEmail() const
{
    return mEmail.c_str();
}

const char *MegaChatAttachedUser::getName() const
{
    return mName.c_str();
}

std::vector<int32_t> DataTranslation::b_to_vector(const std::string& data)
{
    int length = data.length();
    std::vector<int32_t> vector(length / sizeof(int32_t));

    for (int i = 0; i < length; ++i)
    {
        // i >> 2 = i / 4
        vector[i >> 2] |= (data[i] & 255) << (24 - (i & 3) * 8);
    }

    return vector;
}

std::string DataTranslation::vector_to_b(std::vector<int32_t> vector)
{
    int length = vector.size() * sizeof(int32_t);
    char* data = new char[length];

    for (int i = 0; i < length; ++i)
    {
        // i >> 2 = i / 4
        data[i] = (vector[i >> 2] >> (24 - (i & 3) * 8)) & 255;
    }

    std::string dataToReturn(data, length);

    delete[] data;

    return dataToReturn;
}

const char *JSonUtils::generateAttachNodeJSon(MegaNodeList *nodes, MegaApi* megaApi)
{
    if (!nodes)
    {
        return NULL;
    }

    rapidjson::Document jSonAttachmentNodes(rapidjson::kArrayType);
    for (int i = 0; i < nodes->size(); ++i)
    {
        rapidjson::Value jsonNode(rapidjson::kObjectType);

        MegaNode *megaNode = nodes->get(i);

        if (megaNode == NULL)
        {
            API_LOG_ERROR("Invalid node at index %d", i);
            return NULL;
        }

        // h -> handle
        char *base64Handle = MegaApi::handleToBase64(megaNode->getHandle());
        std::string handleString(base64Handle);
        delete [] base64Handle;
        rapidjson::Value nodeHandleValue(rapidjson::kStringType);
        nodeHandleValue.SetString(handleString.c_str(), handleString.length(), jSonAttachmentNodes.GetAllocator());
        jsonNode.AddMember(rapidjson::Value("h"), nodeHandleValue, jSonAttachmentNodes.GetAllocator());

        // k -> binary key
        char tempKey[FILENODEKEYLENGTH];
        char *base64Key = megaNode->getBase64Key();
        Base64::atob(base64Key, (byte*)tempKey, FILENODEKEYLENGTH);
        delete base64Key;

        std::vector<int32_t> keyVector = DataTranslation::b_to_vector(std::string(tempKey, FILENODEKEYLENGTH));
        rapidjson::Value keyVectorNode(rapidjson::kArrayType);
        if (keyVector.size() != 8)
        {
            API_LOG_ERROR("Invalid nodekey for attached node: %d", megaNode->getHandle());
            return NULL;
        }
        for (unsigned int j = 0; j < keyVector.size(); ++j)
        {
            keyVectorNode.PushBack(rapidjson::Value(keyVector[j]), jSonAttachmentNodes.GetAllocator());
        }

        jsonNode.AddMember(rapidjson::Value("k"), keyVectorNode, jSonAttachmentNodes.GetAllocator());

        // t -> type
        jsonNode.AddMember(rapidjson::Value("t"), rapidjson::Value(megaNode->getType()), jSonAttachmentNodes.GetAllocator());

        // name -> name
        std::string nameString = std::string(megaNode->getName());
        rapidjson::Value nameValue(rapidjson::kStringType);
        nameValue.SetString(nameString.c_str(), nameString.length(), jSonAttachmentNodes.GetAllocator());
        jsonNode.AddMember(rapidjson::Value("name"), nameValue, jSonAttachmentNodes.GetAllocator());

        // s -> size
        jsonNode.AddMember(rapidjson::Value("s"), rapidjson::Value(megaNode->getSize()), jSonAttachmentNodes.GetAllocator());

        // fa -> image thumbail
        if (megaNode->hasThumbnail() || megaNode->hasPreview())
        {
            const char *fa = megaApi->getFileAttribute(megaNode->getHandle());
            if (!fa)
            {
                API_LOG_ERROR("Failed to get the fileattribute string of node %d", megaNode->getHandle());
                return NULL;
            }

            std::string faString(fa);
            delete [] fa;

            rapidjson::Value faValue(rapidjson::kStringType);
            faValue.SetString(faString.c_str(), faString.length(), jSonAttachmentNodes.GetAllocator());
            jsonNode.AddMember(rapidjson::Value("fa"), faValue, jSonAttachmentNodes.GetAllocator());
        }
        else
        {
            // ar -> empty
            rapidjson::Value arValue(rapidjson::kObjectType);
            jsonNode.AddMember(rapidjson::Value("ar"), arValue, jSonAttachmentNodes.GetAllocator());
        }

        // ts -> time stamp
        jsonNode.AddMember(rapidjson::Value("ts"), rapidjson::Value(megaNode->getModificationTime()), jSonAttachmentNodes.GetAllocator());

        jSonAttachmentNodes.PushBack(jsonNode, jSonAttachmentNodes.GetAllocator());
    }

    rapidjson::StringBuffer buffer;
    rapidjson::Writer<rapidjson::StringBuffer> writer(buffer);
    jSonAttachmentNodes.Accept(writer);

    return MegaApi::strdup(buffer.GetString());
}

MegaNodeList *JSonUtils::parseAttachNodeJSon(const char *json)
{
    if (!json || strcmp(json, "") == 0)
    {
        return NULL;
    }

    rapidjson::StringStream stringStream(json);
    rapidjson::Document document;
    document.ParseStream(stringStream);

    MegaNodeList *megaNodeList = new MegaNodeListPrivate();

    int attachmentNumber = document.Capacity();
    for (int i = 0; i < attachmentNumber; ++i)
    {
        const rapidjson::Value& file = document[i];

        rapidjson::Value::ConstMemberIterator iteratorHandle = file.FindMember("h");
        if (iteratorHandle == file.MemberEnd() || !iteratorHandle->value.IsString())
        {
            API_LOG_ERROR("Invalid nodehandle in attachment JSON");
            delete megaNodeList;
            return NULL;
        }
        std::string handleString = iteratorHandle->value.GetString();

        rapidjson::Value::ConstMemberIterator iteratorName = file.FindMember("name");
        if (iteratorName == file.MemberEnd() || !iteratorName->value.IsString())
        {
            API_LOG_ERROR("Invalid filename in attachment JSON");
            delete megaNodeList;
            return NULL;
        }
        std::string nameString = iteratorName->value.GetString();

        rapidjson::Value::ConstMemberIterator iteratorKey = file.FindMember("k");
        if (iteratorKey == file.MemberEnd() || !iteratorKey->value.IsArray()
                || iteratorKey->value.Capacity() != 8)
        {
            API_LOG_ERROR("Invalid nodekey in attachment JSON");
            delete megaNodeList;
            return NULL;
        }
        std::vector<int32_t> kElements;
        for (unsigned int j = 0; j < iteratorKey->value.Capacity(); ++j)
        {
            if (iteratorKey->value[j].IsInt())
            {
                int32_t value = iteratorKey->value[j].GetInt();
                kElements.push_back(value);
            }
            else
            {
                API_LOG_ERROR("Invalid nodekey data in attachment JSON");
                delete megaNodeList;
                return NULL;
            }
        }

        rapidjson::Value::ConstMemberIterator iteratorSize = file.FindMember("s");
        if (iteratorSize == file.MemberEnd() || !iteratorSize->value.IsInt64())
        {
            API_LOG_ERROR("Invalid size in attachment JSON");
            delete megaNodeList;
            return NULL;
        }
        int64_t size = iteratorSize->value.GetInt64();

        rapidjson::Value::ConstMemberIterator iteratorType = file.FindMember("t");
        if (iteratorType == file.MemberEnd() || !iteratorType->value.IsInt())
        {
            API_LOG_ERROR("Invalid type in attachment JSON");
            delete megaNodeList;
            return NULL;
        }
        int type = iteratorType->value.GetInt();

        rapidjson::Value::ConstMemberIterator iteratorTimeStamp = file.FindMember("ts");
        if (iteratorTimeStamp == file.MemberEnd() || !iteratorTimeStamp->value.IsInt64())
        {
            API_LOG_ERROR("Invalid type in attachment JSON");
            delete megaNodeList;
            return NULL;
        }
        int64_t timeStamp = iteratorTimeStamp->value.GetInt64();

        rapidjson::Value::ConstMemberIterator iteratorFa = file.FindMember("fa");
        std::string fa;
        if (iteratorFa != file.MemberEnd() && iteratorFa->value.IsString())
        {
            fa = iteratorFa->value.GetString();

        }

        MegaHandle megaHandle = MegaApi::base64ToHandle(handleString.c_str());
        std::string attrstring;
        char *fingerprint = NULL;

        std::string key = DataTranslation::vector_to_b(kElements);

        MegaNodePrivate node(nameString.c_str(), type, size, timeStamp, timeStamp,
                             megaHandle, &key, &attrstring, &fa, fingerprint, INVALID_HANDLE,
                             NULL, NULL, false, true);

        megaNodeList->addNode(&node);
    }

    return megaNodeList;
}

std::vector<MegaChatAttachedUser> *JSonUtils::parseAttachContactJSon(const char *json)
{
    if (!json  || strcmp(json, "") == 0)
    {
        return NULL;
    }

    rapidjson::StringStream stringStream(json);

    rapidjson::Document document;
    document.ParseStream(stringStream);

    std::vector<MegaChatAttachedUser> *megaChatUsers = new std::vector<MegaChatAttachedUser>();

    int contactNumber = document.Capacity();
    for (int i = 0; i < contactNumber; ++i)
    {
        const rapidjson::Value& user = document[i];

        rapidjson::Value::ConstMemberIterator iteratorEmail = user.FindMember("email");
        if (iteratorEmail == user.MemberEnd() || !iteratorEmail->value.IsString())
        {
            API_LOG_ERROR("Invalid email in contact-attachment JSON");
            delete megaChatUsers;
            return NULL;
        }
        std::string emailString = iteratorEmail->value.GetString();

        rapidjson::Value::ConstMemberIterator iteratorHandle = user.FindMember("u");
        if (iteratorHandle == user.MemberEnd() || !iteratorHandle->value.IsString())
        {
            API_LOG_ERROR("Invalid userhandle in contact-attachment JSON");
            delete megaChatUsers;
            return NULL;
        }
        std::string handleString = iteratorHandle->value.GetString();

        rapidjson::Value::ConstMemberIterator iteratorName = user.FindMember("name");
        if (iteratorName == user.MemberEnd() || !iteratorName->value.IsString())
        {
            API_LOG_ERROR("Invalid username in contact-attachment JSON");
            delete megaChatUsers;
            return NULL;
        }
        std::string nameString = iteratorName->value.GetString();

        MegaChatAttachedUser megaChatUser(MegaApi::base64ToUserHandle(handleString.c_str()) , emailString, nameString);
        megaChatUsers->push_back(megaChatUser);
    }

    return megaChatUsers;

}

string JSonUtils::getLastMessageContent(const string& content, uint8_t type)
{
    std::string messageContents;
    switch (type)
    {
        case MegaChatMessage::TYPE_CONTACT_ATTACHMENT:
        {
            // Remove the first two characters. [0] = 0x0 | [1] = Message::kMsgContact
            std::string messageAttach = content;
            messageAttach.erase(messageAttach.begin(), messageAttach.begin() + 2);

            std::vector<MegaChatAttachedUser> *userVector = JSonUtils::parseAttachContactJSon(messageAttach.c_str());
            if (userVector && userVector->size() > 0)
            {
                for (unsigned int i = 0; i < userVector->size() - 1; ++i)
                {
                    messageContents.append(userVector->at(i).getName());
                    // We use character 0x01 as separator
                    messageContents.push_back(0x01);
                }

                messageContents.append(userVector->at(userVector->size() - 1).getName());
            }

            delete userVector;

            break;
        }
        case MegaChatMessage::TYPE_NODE_ATTACHMENT:
        {
            // Remove the first two characters. [0] = 0x0 | [1] = Message::kMsgAttachment
            std::string messageAttach = content;
            messageAttach.erase(messageAttach.begin(), messageAttach.begin() + 2);

            MegaNodeList *megaNodeList = JSonUtils::parseAttachNodeJSon(messageAttach.c_str());
            if (megaNodeList && megaNodeList->size() > 0)
            {
                for (int i = 0; i < megaNodeList->size() - 1; ++i)
                {
                    messageContents.append(megaNodeList->get(i)->getName());
                    // We use character 0x01 as separator
                    messageContents.push_back(0x01);
                }

                messageContents.append(megaNodeList->get(megaNodeList->size() - 1)->getName());
            }

            delete megaNodeList;

            break;
        }
        default:
        {
            messageContents = content;
            break;
        }
    }

    return messageContents;
}

void ServiceManager::init()
{
    if (!mInstance.get())
    {
        mInstance = std::shared_ptr<ServiceManager>(new ServiceManager());
    }
}

void ServiceManager::cleanup()
{
    mInstance.reset();
}

ServiceManager::ServiceManager()
{
    globalInit(MegaChatApiImpl::megaApiPostMessage);
}

ServiceManager::~ServiceManager()
{
    globalCleanup();
}<|MERGE_RESOLUTION|>--- conflicted
+++ resolved
@@ -1830,7 +1830,7 @@
     return megaMsg;
 }
 
-MegaChatMessage *MegaChatApiImpl::attachContacts(MegaChatHandle chatid, MegaChatHandleList *handles)
+MegaChatMessage *MegaChatApiImpl::attachContacts(MegaChatHandle chatid, MegaHandleList *handles)
 {
     if (handles == NULL || handles->size() == 0)
     {
@@ -1899,30 +1899,6 @@
     return megaMsg;
 }
 
-<<<<<<< HEAD
-=======
-MegaChatMessage *MegaChatApiImpl::attachContacts(MegaChatHandle chatid, MegaHandleList *handles)
-{
-    if (handles == NULL || handles->size() == 0)
-    {
-        return NULL;
-    }
-
-    MegaChatHandle *handleContacts = new MegaChatHandle[handles->size()];
-
-    for (unsigned int i = 0; i < handles->size(); ++i)
-    {
-        handleContacts[i] = handles->get(i);
-    }
-
-    MegaChatMessage *message = attachContacts(chatid, handles->size(), handleContacts);
-
-    delete[] handleContacts;
-
-    return message;
-}
-
->>>>>>> 107554e3
 void MegaChatApiImpl::attachNodes(MegaChatHandle chatid, MegaNodeList *nodes, MegaChatRequestListener *listener)
 {
     MegaChatRequestPrivate *request = new MegaChatRequestPrivate(MegaChatRequest::TYPE_ATTACH_NODE_MESSAGE, listener);
