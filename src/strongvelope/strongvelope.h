--- conflicted
+++ resolved
@@ -186,12 +186,9 @@
     void parsePayloadWithUtfBackrefs(const StaticBuffer& data, chatd::Message& msg);
     void symmetricDecrypt(const StaticBuffer& key, chatd::Message& outMsg);
     promise::Promise<chatd::Message*> decryptChatTitle(chatd::Message* msg, bool msgCanBeDeleted);
-<<<<<<< HEAD
     promise::Promise<std::string> extractUnifiedKeyFromCt(chatd::Message *msg);
-=======
     std::unique_ptr<chatd::Message::ManagementInfo> managementInfo;
     std::unique_ptr<chatd::Message::CallEndedInfo> callEndedInfo;
->>>>>>> 147641d2
 };
 
 
