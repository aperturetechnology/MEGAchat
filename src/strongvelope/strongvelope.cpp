--- conflicted
+++ resolved
@@ -894,7 +894,6 @@
     return mPreviewMode;
 }
 
-<<<<<<< HEAD
 void ProtocolHandler::setAnonymousMode(bool anonymousMode)
 {
     mAnonymousMode = anonymousMode;
@@ -904,11 +903,8 @@
 {
     return mAnonymousMode;
 }
-
-std::string ProtocolHandler::getUnifiedKey()
-=======
+  
 std::shared_ptr<std::string> ProtocolHandler::getUnifiedKey()
->>>>>>> 4818adc3
 {
     if (mChatMode == CHAT_MODE_PRIVATE)
     {
