/*
 * strongvelope.cpp
 *
 *  Created on: 17/11/2015
 *      Author: admin2
 */
#include <stdint.h>
#define _DEFAULT_SOURCE 1
#ifdef __APPLE__
    #include <libkern/OSByteOrder.h>
    static inline uint64_t be64toh(uint64_t x) { return OSSwapBigToHostInt64(x); }
#elif defined(WIN32)
    #include <stdlib.h>
    static inline uint64_t be64toh(uint64_t x) { return _byteswap_uint64(x); }
#else
    #include <endian.h>
    #ifndef __STDC_FORMAT_MACROS
        #define __STDC_FORMAT_MACROS 1
    #endif
    #include <inttypes.h>
#endif

#include "strongvelope.h"
#include "cryptofunctions.h"
#include <ctime>
#include "sodium.h"
#include "tlvstore.h"
#include <userAttrCache.h>
#include <mega.h>
#include <db.h>
#include <codecvt>
#include <locale>
#include <karereCommon.h>

namespace strongvelope
{
using namespace karere;
using namespace promise;
using namespace CryptoPP;
using namespace chatd;

const std::string SVCRYPTO_PAIRWISE_KEY = "strongvelope pairwise key\x01";
const std::string SVCRYPTO_SIG = "strongvelopesig";
void deriveNonceSecret(const StaticBuffer& masterNonce, const StaticBuffer &result,
                       Id recipient=Id::null());


const char* tlvTypeToString(uint8_t type)
{
    switch(type)
    {
        case TLV_TYPE_SIGNATURE: return "TLV_SIGNATURE";
        case TLV_TYPE_MESSAGE_TYPE: return "TLV_MESSAGE_TYPE";
        case TLV_TYPE_NONCE: return "TLV_NONCE";
        case TLV_TYPE_RECIPIENT: return "TLV_RECIPIENT";
        case TLV_TYPE_KEYS: return "TLV_KEYS";
        case TLV_TYPE_KEY_IDS: return "TLV_KEY_IDS";
        case TLV_TYPE_PAYLOAD: return "TLV_PAYLOAD";
        case TLV_TYPE_INC_PARTICIPANT: return "TLV_INC_PARTICIPANT";
        case TLV_TYPE_EXC_PARTICIPANT: return "TLV_EXC_PARTICIPANT";
        case TLV_TYPE_INVITOR: return "TLV_INVITOR";
        case TLV_TYPE_OWN_KEY: return "TLV_OWN_KEY";
        case TLV_TYPE_KEYBLOB: return "TLV_TYPE_KEYBLOB";
        default: return "(unknown)";
    }
}

uint32_t getKeyIdLength(uint32_t protocolVersion)
{
    return (protocolVersion == 1) ? 8 : 4;
}

EncryptedMessage::EncryptedMessage(const Message& msg, const StaticBuffer& aKey)
: key(aKey), backRefId(msg.backRefId)
{
    assert(!key.empty());
    randombytes_buf(nonce.buf(), nonce.bufSize());
    Key<32> derivedNonce(32); //deriveNonceSecret uses dataSize() to confirm there is buffer space
    deriveNonceSecret(nonce, derivedNonce);
    derivedNonce.setDataSize(SVCRYPTO_NONCE_SIZE+4); //truncate to nonce size+32bit counter

    *reinterpret_cast<uint32_t*>(derivedNonce.buf()+SVCRYPTO_NONCE_SIZE) = 0; //zero the 32-bit counter
    assert(derivedNonce.dataSize() == AES::BLOCKSIZE);

    size_t brsize = msg.backRefs.size()*8;
    size_t binsize = 10+brsize;
    Buffer buf(binsize+msg.dataSize());
    buf.append<uint64_t>(msg.backRefId)
       .append<uint16_t>(brsize);
    if (brsize)
    {
        buf.append((const char*)(&msg.backRefs[0]), brsize);
    }
    if (!msg.empty())
    {
        buf.append(msg);
    }
    ciphertext = aesCTREncrypt(std::string(buf.buf(), buf.dataSize()),
        key, derivedNonce);
}

/**
 * Decrypts a message symmetrically using AES-128-CTR.
 *
 * @param key Symmetric encryption key.
 * @param outMsg The message object to write the decrypted data to.
 */
void ParsedMessage::symmetricDecrypt(const StaticBuffer& key, Message& outMsg)
{
    if (payload.empty())
    {
        outMsg.clear();
        return;
    }
    Id chatid = mProtoHandler.chatid;
    STRONGVELOPE_LOG_DEBUG("Decrypting msg %s", outMsg.id().toString().c_str());
    Key<32> derivedNonce;
    // deriveNonceSecret() needs at least 32 bytes output buffer
    deriveNonceSecret(nonce, derivedNonce);
    derivedNonce.setDataSize(AES::BLOCKSIZE);
    // For AES CRT mode, we take the first 12 bytes as the nonce,
    // and the remaining 4 bytes as the counter, which is initialized to zero
    *reinterpret_cast<uint32_t*>(derivedNonce.buf()+SVCRYPTO_NONCE_SIZE) = 0;
    std::string cleartext = aesCTRDecrypt(std::string(payload.buf(), payload.dataSize()),
        key, derivedNonce);
    parsePayload(StaticBuffer(cleartext, false), outMsg);
    outMsg.setEncrypted(Message::kNotEncrypted);
}

/**
 * Derive the nonce to use for an encryption for a particular recipient
 * or message payload encryption.
 *
 * The returned nonce is a 32-byte buffer, of which a suitable slice is
 * later used for encryption. It is derived from the message's master nonce.
 *
 * @param masterNonce
 *     Master nonce as transmitted in the message, used as a base to derive
 *     a nonce secret from.
 * @param recipient
 *     Recipient's user handle. If not set, using the string "payload" for
 *     message payload encryption.
 * @param [out] result
 *     A 32-byte buffer where the derived nonce will be written.
 */
void deriveNonceSecret(const StaticBuffer& masterNonce, const StaticBuffer& result,
                       Id recipient)
{
    result.checkDataSize(32);
    Buffer recipientStr;
    if (recipient == Id::null())
        recipientStr.append(std::string("payload"));
    else
        recipientStr.append(recipient.val);

    // Equivalent to first block of HKDF, see RFC 5869.
    hmac_sha256_bytes(recipientStr, masterNonce, result);
}

void ProtocolHandler::signMessage(const StaticBuffer& signedData,
        uint8_t protoVersion, uint8_t msgType, const SendKey& msgKey,
        StaticBuffer& signature)
{
    assert(signature.dataSize() == crypto_sign_BYTES);
// To save space, myPrivEd25519 holds only the 32-bit seed of the priv key,
// without the pubkey part, so we add it here
    Buffer key(myPrivEd25519.dataSize()+myPubEd25519.dataSize());
    key.append(myPrivEd25519).append(myPubEd25519);

    Buffer toSign(msgKey.dataSize()+signedData.dataSize()+SVCRYPTO_SIG.size()+10);
    toSign.append(SVCRYPTO_SIG)
          .append<uint8_t>(protoVersion)
          .append<uint8_t>(msgType)
          .append(msgKey)
          .append(signedData);

    crypto_sign_detached(signature.ubuf(), NULL, toSign.ubuf(),
        toSign.dataSize(), key.ubuf());
}

bool ParsedMessage::verifySignature(const StaticBuffer& pubKey, const SendKey& sendKey)
{
    assert(pubKey.dataSize() == 32);
    if (protocolVersion < 2)
    {
        //legacy
        Buffer messageStr(SVCRYPTO_SIG.size()+signedContent.dataSize());
        messageStr.append(SVCRYPTO_SIG.c_str(), SVCRYPTO_SIG.size())
        .append(signedContent);
        return (crypto_sign_verify_detached(signature.ubuf(), messageStr.ubuf(),
                messageStr.dataSize(), pubKey.ubuf()) == 0);
    }

    assert(sendKey.dataSize() == 16);
    Buffer messageStr(SVCRYPTO_SIG.size()+sendKey.dataSize()+signedContent.dataSize()+2);

    messageStr.append(SVCRYPTO_SIG.c_str(), SVCRYPTO_SIG.size())
    .append<uint8_t>(protocolVersion)
    .append<uint8_t>(type)
    .append(sendKey)
    .append(signedContent);

//    STRONGVELOPE_LOG_DEBUG("signature:\n%s", signature.toString().c_str());
//    STRONGVELOPE_LOG_DEBUG("message:\n%s", messageStr.toString().c_str());
//    STRONGVELOPE_LOG_DEBUG("pubKey:\n%s", pubKey.toString().c_str());
    // if crypto_sign_verify_detached does not return 0, it means Incorrect signature!
    return (crypto_sign_verify_detached(signature.ubuf(), messageStr.ubuf(),
            messageStr.dataSize(), pubKey.ubuf()) == 0);
}

/**
 * Derive the shared confidentiality key.
 *
 * The key is a 32-byte string, half of which is later used for
 * AES-128. It is derived from the Diffie-Hellman shared secret, a x25519
 * public value, using HKDF-SHA256.
 * The info string for the HKDF is \c infoStr. In strongvelope, this is set to
 * the constant "strongvelope pairwise key".
 * @param sharedSecret
 *     Input IKM for the HKDF. In mpENC, this is the x25519 public key
 *     result of the group key agreement.
 * @param output Output buffer for result.
 */
void deriveSharedKey(const StaticBuffer& sharedSecret, SendKey& output, const std::string& padString)
{
    assert(output.dataSize() == AES::BLOCKSIZE);
    // Equivalent to first block of HKDF, see RFC 5869.
    Key<32> sharedSecretKey;
    hmac_sha256_bytes(sharedSecret, StaticBuffer(nullptr, 0), sharedSecretKey); //step 1 - extract
    Key<32> step2;
    hmac_sha256_bytes(StaticBuffer(padString, false), sharedSecretKey, step2); //step 2 - expand
    memcpy(output.buf(), step2.buf(), AES::BLOCKSIZE);
}

ParsedMessage::ParsedMessage(const Message& binaryMessage, ProtocolHandler& protoHandler)
: mProtoHandler(protoHandler)
{
    if(binaryMessage.empty())
    {
        throw std::runtime_error("parsedMessage::parse: Empty binary message");
    }
    protocolVersion = binaryMessage.read<uint8_t>(0);
    if (protocolVersion > SVCRYPTO_PROTOCOL_VERSION)
        throw std::runtime_error("Message protocol version "+std::to_string(protocolVersion)+" is newer than the latest supported by this client. Message dump: "+binaryMessage.toString());
    sender = binaryMessage.userid;

    size_t offset;
    bool isLegacy = (protocolVersion < 2);
    if (isLegacy)
    {
        offset = 1;
        managementInfo = std::unique_ptr<chatd::Message::ManagementInfo>(new chatd::Message::ManagementInfo());
    }
    else
    {
        offset = 2;
        type = binaryMessage.read<uint8_t>(1);
        if (type == chatd::Message::kMsgAlterParticipants || type == chatd::Message::kMsgPrivChange)
        {
            managementInfo = std::unique_ptr<chatd::Message::ManagementInfo>(new chatd::Message::ManagementInfo());
        }
        else if (type == chatd::Message::kMsgCallEnd)
        {
            callEndedInfo = std::unique_ptr<chatd::Message::CallEndedInfo>(new chatd::Message::CallEndedInfo());
        }
    }
    TlvParser tlv(binaryMessage, offset, isLegacy);
    TlvRecord record(binaryMessage);
    std::string recordNames;
    while (tlv.getRecord(record))
    {
        recordNames.append(tlvTypeToString(record.type))+=", ";
        switch (record.type)
        {
            case TLV_TYPE_SIGNATURE:
            {
                signature.assign(record.buf(), record.dataLen);
                auto nextOffset = record.dataOffset+record.dataLen;
                signedContent.assign(binaryMessage.buf()+nextOffset, binaryMessage.dataSize()-nextOffset);
                break;
            }
            case TLV_TYPE_NONCE:
            {
                nonce.assign(record.buf(), record.dataLen);
                break;
            }
            case TLV_TYPE_MESSAGE_TYPE:
            {
                // if MESSAGE_TYPE, get the first byte from the record value.
                type = record.read<uint8_t>();
                break;
            }
            case TLV_TYPE_INC_PARTICIPANT:
            {
                if (type == chatd::Message::kMsgCallEnd)
                {
                    assert(callEndedInfo);
                    callEndedInfo->participant.push_back(record.read<uint64_t>());
                }
                else
                {
                    assert(managementInfo);
                    if (managementInfo->target || managementInfo->privilege != PRIV_INVALID)
                        throw std::runtime_error("TLV_TYPE_INC_PARTICIPANT: Already parsed an incompatible TLV record");
                    managementInfo->privilege = chatd::PRIV_NOCHANGE;
                    managementInfo->target = record.read<uint64_t>();
                }
                break;
            }
            case TLV_TYPE_EXC_PARTICIPANT:
            {
                assert(managementInfo);
                if (managementInfo->target || managementInfo->privilege != PRIV_INVALID)
                    throw std::runtime_error("TLV_TYPE_EXC_PARTICIPANT: Already parsed an incompatible TLV record");
                managementInfo->privilege = chatd::PRIV_NOTPRESENT;
                managementInfo->target = record.read<uint64_t>();
                break;
            }
            case TLV_TYPE_INVITOR:
            {
                sender = record.read<uint64_t>();
                break;
            }
            case TLV_TYPE_PRIVILEGE:
            {
                assert(managementInfo);
                managementInfo->privilege = (chatd::Priv)record.read<uint8_t>();
                break;
            }
            case TLV_TYPE_KEYBLOB:
            {
                encryptedKey.assign(record.buf(), record.dataLen);
                break;
            }
            //legacy key stuff
            case TLV_TYPE_RECIPIENT:
            {
                assert(managementInfo);
                if (managementInfo->target)
                    throw std::runtime_error("Already had one RECIPIENT tlv record");
                record.validateDataLen(8);
                managementInfo->target = binaryMessage.read<uint64_t>(record.dataOffset);
                break;
            }
            case TLV_TYPE_KEYS:
            {
//KEYS, not KEY, because these can be pairs of current+previous key, concatenated and encrypted together
                encryptedKey.assign(record.buf(), record.dataLen);
                break;
            }
            case TLV_TYPE_KEY_IDS:
            {
//KEY_IDS, not KEY_ID, because the record may contain the previous keyid appended as well
                // The key length can change depending on the version
                uint32_t keyIdLength = getKeyIdLength(protocolVersion);
                if (record.dataLen != keyIdLength && record.dataLen != keyIdLength*2)
                    throw std::runtime_error("Key id length is not appropriate for this protocol version "+
                        std::to_string(protocolVersion)+
                        ": expected "+std::to_string(keyIdLength)+" actual: "+std::to_string(record.dataLen));
//we don't do minimal record size checks, as read() does them
//if we attempt to read past end of buffer, read() will throw
                if (keyIdLength == 4)
                {
                    keyId = ntohl(binaryMessage.read<uint32_t>(record.dataOffset));
                    prevKeyId = (record.dataLen > 4)
                        ? ntohl(binaryMessage.read<uint32_t>(record.dataOffset+4))
                        : 0;
                }
                else if (keyIdLength == 8)
                {
                    keyId = be64toh(binaryMessage.read<uint64_t>(record.dataOffset));
                    prevKeyId = (record.dataLen > 8)
                        ? be64toh(binaryMessage.read<uint64_t>(record.dataOffset+8))
                        : 0;
                }
                break;
            }
            //===
            case TLV_TYPE_PAYLOAD:
            {
//                if (type != SVCRYPTO_MSGTYPE_KEYED && type != SVCRYPTO_MSGTYPE_FOLLOWUP)
//                    throw std::runtime_error("Payload record found in a non-regular message");
                payload.assign(binaryMessage.buf()+record.dataOffset, record.dataLen);
                break;
            }
            default:
                throw std::runtime_error("Unknown TLV record type "+std::to_string(record.type)+" in message "+binaryMessage.id().toString());
        }
    }
    if (!recordNames.empty())
    {
        recordNames.resize(recordNames.size()-2);
        Id chatid = protoHandler.chatid;
        STRONGVELOPE_LOG_DEBUG("msg %s: read %s",
            binaryMessage.id().toString().c_str(), recordNames.c_str());
    }
}

void ParsedMessage::parsePayloadWithUtfBackrefs(const StaticBuffer &data, Message &msg)
{
    Id chatid = mProtoHandler.chatid;
    if (data.empty())
    {
        STRONGVELOPE_LOG_DEBUG("Empty message payload");
        return;
    }
    std::wstring_convert<std::codecvt_utf8_utf16<char16_t>, char16_t> convert("parsePayload: Error doing utf8/16 conversion");
    std::u16string u16 = convert.from_bytes(data.buf(), data.buf()+data.dataSize());
    size_t len = u16.size();
    if(len < 10)
        throw std::runtime_error("parsePayload: payload is less than backrefs minimum size");

    Buffer data8(len);
    data8.setDataSize(10);
    for (size_t i=0; i<10; i++)
    {
//            if (u16[i] > 255)
//                  printf("char > 255: 0x%x, at offset %zu\n", u16[i], i);
        *(data8.buf()+i) = u16[i] & 0xff;
    }
    msg.backRefId = data8.read<uint64_t>(0);
    uint16_t refsSize = data8.read<uint16_t>(8);

    //convert back to utf8 the binary part, only to determine its utf8 len
    size_t binlen8 = convert.to_bytes(&u16[0], &u16[refsSize+10]).size();
    if (data.dataSize() > binlen8)
        msg.assign(data.buf()+binlen8, data.dataSize()-binlen8);
    else
    {
        msg.clear();
    }
}

void ParsedMessage::parsePayload(const StaticBuffer &data, Message &msg)
{
    if (this->protocolVersion < 3)
    {
        parsePayloadWithUtfBackrefs(data, msg);
        return;
    }

    if(data.dataSize() < 10)
        throw std::runtime_error("parsePayload: payload is less than backrefs minimum size");

    msg.backRefId = data.read<uint64_t>(0);
    uint16_t refsSize = data.read<uint16_t>(8);
    assert(msg.backRefs.empty());
    msg.backRefs.reserve(refsSize/8);
    size_t binsize = 10+refsSize;
    if (data.dataSize() < binsize)
        throw std::runtime_error("parsePayload: Payload size "+std::to_string(data.dataSize())+" is less than size of backrefs "+std::to_string(binsize)+"\nMessage:"+data.toString());
    char* end = data.buf() + binsize;
    for (char* prefid = data.buf() + 10; prefid < end; prefid += sizeof(uint64_t))
    {
        msg.backRefs.push_back(Buffer::alignSafeRead<uint64_t>(prefid));
    }
    if (data.dataSize() > binsize)
    {
        msg.assign(data.buf()+binsize, data.dataSize()-binsize);
    }
    else
    {
        msg.clear();
    }
}

ProtocolHandler::ProtocolHandler(karere::Id ownHandle,
    const StaticBuffer& privCu25519,
    const StaticBuffer& privEd25519,
    const StaticBuffer& privRsa,
    karere::UserAttrCache& userAttrCache, SqliteDb &db, Id aChatId, void *ctx)
: chatd::ICrypto(ctx), mOwnHandle(ownHandle), myPrivCu25519(privCu25519),
 myPrivEd25519(privEd25519), myPrivRsaKey(privRsa),
 mUserAttrCache(userAttrCache), mDb(db), chatid(aChatId)
{
    getPubKeyFromPrivKey(myPrivEd25519, kKeyTypeEd25519, myPubEd25519);
    loadKeysFromDb();
    auto var = getenv("KRCHAT_FORCE_RSA");
    if (var)
    {
        mForceRsa = true;
        STRONGVELOPE_LOG_WARNING("KRCHAT_FORCE_RSA env var detected, will force RSA for key encryption");
    }
}

unsigned int ProtocolHandler::getCacheVersion() const
{
    return mCacheVersion;
}

void ProtocolHandler::loadKeysFromDb()
{
//    int oldest = time(NULL)-CHATD_MAX_EDIT_AGE-600;
    SqliteStmt stmt(mDb, "select userid, keyid, key from sendkeys where chatid=?");
    stmt << chatid;
    while(stmt.step())
    {
        auto key = std::make_shared<SendKey>();
        stmt.blobCol(2, *key);
#ifndef NDEBUG
        auto ret =
#endif
        mKeys.emplace(std::piecewise_construct,
            std::forward_as_tuple(stmt.uint64Col(0), stmt.uint64Col(1)),
            std::forward_as_tuple(key));
        assert(ret.second);
    }
    STRONGVELOPE_LOG_DEBUG("(%" PRId64 "): Loaded %zu send keys from database", chatid, mKeys.size());
}

void ProtocolHandler::msgEncryptWithKey(Message& src, chatd::MsgCommand& dest,
    const StaticBuffer& key)
{
    EncryptedMessage encryptedMessage(src, key);
    assert(!encryptedMessage.ciphertext.empty());
    TlvWriter tlv(encryptedMessage.ciphertext.size()+128); //only signed content goes here
    // Assemble message content.
    tlv.addRecord(TLV_TYPE_NONCE, encryptedMessage.nonce);
    tlv.addRecord(TLV_TYPE_PAYLOAD, StaticBuffer(encryptedMessage.ciphertext, false));
    Key<64> signature;
    signMessage(tlv, SVCRYPTO_PROTOCOL_VERSION, SVCRYPTO_MSGTYPE_FOLLOWUP,
                encryptedMessage.key, signature);
    TlvWriter sigTlv;
    sigTlv.addRecord(TLV_TYPE_SIGNATURE, signature);

    dest.reserve(tlv.dataSize()+sigTlv.dataSize()+2);
    dest.append<uint8_t>(SVCRYPTO_PROTOCOL_VERSION)
        .append<uint8_t>(SVCRYPTO_MSGTYPE_FOLLOWUP)
        .append(sigTlv)
        .append(tlv.buf(), tlv.dataSize()); //tlv must always be last, and the payload must always be last within the tlv, because the payload may span till end of message, (len code = 0xffff)
    dest.updateMsgSize();
}

promise::Promise<std::shared_ptr<SendKey>>
ProtocolHandler::computeSymmetricKey(karere::Id userid, const std::string& padString)
{
    auto it = mSymmKeyCache.find(userid);
    if (it != mSymmKeyCache.end())
    {
        return it->second;
    }
    auto wptr = weakHandle();
    return mUserAttrCache.getAttr(userid, ::mega::MegaApi::USER_ATTR_CU25519_PUBLIC_KEY)
    .then([wptr, this, userid, padString](const StaticBuffer* pubKey) -> promise::Promise<std::shared_ptr<SendKey>>
    {
        wptr.throwIfDeleted();
        // We may have had 2 almost parallel requests, and the second may
        // have put the key into the cache already
        auto it = mSymmKeyCache.find(userid);
        if (it != mSymmKeyCache.end())
            return it->second;

        if (pubKey->empty())
            return promise::Error("Empty Cu25519 chat key for user "+userid.toString());
        Key<crypto_scalarmult_BYTES> sharedSecret;
        sharedSecret.setDataSize(crypto_scalarmult_BYTES);
        auto ignore = crypto_scalarmult(sharedSecret.ubuf(), myPrivCu25519.ubuf(), pubKey->ubuf());
        (void)ignore;
        auto result = std::make_shared<SendKey>();
        deriveSharedKey(sharedSecret, *result, padString);
        mSymmKeyCache.emplace(userid, result);
        return result;
    });
}

Promise<std::shared_ptr<Buffer>>
ProtocolHandler::encryptKeyTo(const std::shared_ptr<SendKey>& sendKey, karere::Id toUser)
{
    /**
     * Use RSA encryption if no chat key is available.
     */
    auto wptr = weakHandle();
    return computeSymmetricKey(toUser)
    .then([wptr, this, sendKey](const std::shared_ptr<SendKey>& symkey) -> Promise<std::shared_ptr<Buffer>>
    {
        wptr.throwIfDeleted();
        if (mForceRsa)
            return promise::Error("Test: Forcing RSA");

        assert(symkey->dataSize() == SVCRYPTO_KEY_SIZE);
        auto result = std::make_shared<Buffer>((size_t)AES::BLOCKSIZE);
        result->setDataSize(AES::BLOCKSIZE); //dataSize() is used to check available buffer space of StaticBuffers
        aesECBEncrypt(*sendKey, *symkey, *result);
        return result;
    })
    .fail([wptr, this, toUser, sendKey](const promise::Error& err)
    {
        wptr.throwIfDeleted();
        STRONGVELOPE_LOG_DEBUG("Can't use EC encryption for user %s (error '%s'), falling back to RSA", toUser.toString().c_str(), err.what());
        return rsaEncryptTo(std::static_pointer_cast<StaticBuffer>(sendKey), toUser);
    })
    .fail([toUser, wptr, this](const promise::Error& err)
    {
        wptr.throwIfDeleted();
        STRONGVELOPE_LOG_ERROR("No public encryption key (RSA or x25519) available for %s", toUser.toString().c_str());
        return err;
    });
}

promise::Promise<std::shared_ptr<Buffer>>
ProtocolHandler::rsaEncryptTo(const std::shared_ptr<StaticBuffer>& data, Id toUser)
{
    assert(data->dataSize() <= 512);
    return mUserAttrCache.getAttr(toUser, USER_ATTR_RSA_PUBKEY)
    .then([data, toUser](Buffer* rsapub) -> promise::Promise<std::shared_ptr<Buffer>>
    {
        assert(rsapub && !rsapub->empty());
        ::mega::AsymmCipher key;
        auto ret = key.setkey(::mega::AsymmCipher::PUBKEY, rsapub->ubuf(), rsapub->dataSize());
        if (!ret)
            return promise::Error("Error parsing fetched public RSA key of user "+toUser.toString(), EINVAL, SVCRYPTO_ERRTYPE);

        auto output = std::make_shared<Buffer>(512);
        Buffer input;
        //prepend 16-bit byte length prefix in network byte order
        input.write<uint16_t>(0, htons(data->dataSize()));
        input.append(*data);
        assert(input.dataSize() == data->dataSize()+2);
        auto enclen = key.encrypt(input.ubuf(), input.dataSize(), (unsigned char*)output->writePtr(0, 512), 512);
        assert(enclen <= 512);
        output->setDataSize(enclen);
        return output;
    });
}

promise::Promise<std::shared_ptr<Buffer>>
ProtocolHandler::legacyDecryptKeys(const std::shared_ptr<ParsedMessage>& parsedMsg)
{
    // Check if sender key is encrypted using RSA.
    if (parsedMsg->encryptedKey.dataSize() < SVCRYPTO_RSA_ENCRYPTION_THRESHOLD)
    {
        if (parsedMsg->encryptedKey.dataSize() % AES::BLOCKSIZE)
            throw std::runtime_error("legacyDecryptKeys: invalid aes-encrypted key size");
        assert(parsedMsg->managementInfo);
        assert(parsedMsg->managementInfo->target);
        assert(parsedMsg->sender);
        Id otherParty = (parsedMsg->sender == mOwnHandle)
            ? parsedMsg->managementInfo->target
            : parsedMsg->sender;
        auto wptr = weakHandle();
        return computeSymmetricKey(otherParty)
        .then([this, wptr, parsedMsg](const std::shared_ptr<SendKey>& symKey)
        {
            wptr.throwIfDeleted();
            Key<32> iv;
            deriveNonceSecret(parsedMsg->nonce, iv, parsedMsg->managementInfo->target);
            iv.setDataSize(AES::BLOCKSIZE);

            // decrypt key
            auto result = std::make_shared<Buffer>();
            aesCBCDecrypt(parsedMsg->encryptedKey, *symKey, iv, *result);
            return result;
        });
    }
    else
    {
        // decrypt key using RSA
        auto result = std::make_shared<Buffer>();
        rsaDecrypt(parsedMsg->encryptedKey, *result);
        return result;
    }
}

promise::Promise<std::shared_ptr<SendKey>>
ProtocolHandler::decryptKey(std::shared_ptr<Buffer>& key, Id sender, Id receiver)
{
    // Check if sender key is encrypted using RSA.
    if (key->dataSize() < SVCRYPTO_RSA_ENCRYPTION_THRESHOLD)
    {
        if (key->dataSize() % AES::BLOCKSIZE)
            throw std::runtime_error("decryptKey: invalid aes-encrypted key size");

        Id otherParty = (sender == mOwnHandle) ? receiver : sender;
        auto wptr = weakHandle();
        return computeSymmetricKey(otherParty)
        .then([this, wptr, key, receiver](const std::shared_ptr<SendKey>& symmKey)
        {
            wptr.throwIfDeleted();
            // decrypt key
            auto result = std::make_shared<SendKey>();
            result->setDataSize(AES::BLOCKSIZE);
            aesECBDecrypt(*key, *symmKey, *result);
            return result;
        });
    }
    else
    {
        STRONGVELOPE_LOG_DEBUG("Decrypting key from user %s using RSA", sender.toString().c_str());
        Buffer buf; //TODO: Maybe refine this
        rsaDecrypt(*key, buf);
        if (buf.dataSize() != AES::BLOCKSIZE)
            throw std::runtime_error("decryptKey: Unexpected rsa-decrypted send key length");
        auto result = std::make_shared<SendKey>();
        memcpy(result->buf(), buf.buf(), AES::BLOCKSIZE);
        return result;
    }
}

void ProtocolHandler::rsaDecrypt(const StaticBuffer& data, Buffer& output)
{
    assert(!myPrivRsaKey.empty());
    ::mega::AsymmCipher key;
    auto ret = key.setkey(::mega::AsymmCipher::PRIVKEY, myPrivRsaKey.ubuf(), myPrivRsaKey.dataSize());
    if (!ret)
        throw std::runtime_error("Error setting own RSA private key");
    auto len = data.dataSize();
    output.reserve(len);
    output.setDataSize(len);
    key.decrypt(data.ubuf(), len, output.ubuf(), len);
    uint16_t actualLen = ntohs(output.read<uint16_t>(0));
    assert(actualLen <= myPrivRsaKey.dataSize());
    memmove(output.buf(), output.buf()+2, actualLen);
    output.setDataSize(actualLen);
}

promise::Promise<std::pair<MsgCommand*, KeyCommand*>>
ProtocolHandler::msgEncrypt(Message* msg, MsgCommand* msgCmd)
{
    assert(msg->keyid == msgCmd->keyId());
    if ((msg->keyid == CHATD_KEYID_INVALID)
     || (msg->keyid == CHATD_KEYID_UNCONFIRMED)) //we have to use the current send key
    {
        if (!mCurrentKey || mParticipantsChanged) // create a new key and prepare the KeyCommand
        {
            auto wptr = weakHandle();
            return updateSenderKey()
            .then([this, wptr, msg, msgCmd](std::pair<KeyCommand*,
                  std::shared_ptr<SendKey>> result) mutable
            {
                wptr.throwIfDeleted();
                msg->keyid = CHATD_KEYID_UNCONFIRMED;
                msgCmd->setKeyId(CHATD_KEYID_UNCONFIRMED);
                msgEncryptWithKey(*msg, *msgCmd, *result.second);
                return std::make_pair(msgCmd, result.first);
            });
        }
        else //use current key
        {
            msg->keyid = mCurrentKeyId;
            msgCmd->setKeyId(mCurrentKeyId);
            msgEncryptWithKey(*msg, *msgCmd, *mCurrentKey);
            return std::make_pair(msgCmd, (KeyCommand*)nullptr);
        }
    }
    else //use a key specified in msg->keyid
    {
        auto wptr = weakHandle();
        return getKey(UserKeyId(mOwnHandle, msg->keyid))
        .then([this, wptr, msg, msgCmd](const std::shared_ptr<SendKey>& key)
        {
            wptr.throwIfDeleted();
            msgEncryptWithKey(*msg, *msgCmd, *key);
            return std::make_pair(msgCmd, (KeyCommand*)nullptr);
        });
    }
}

Message* ProtocolHandler::legacyMsgDecrypt(const std::shared_ptr<ParsedMessage>& parsedMsg,
    Message* msg, const SendKey& key)
{
    parsedMsg->symmetricDecrypt(key, *msg);
    msg->setEncrypted(Message::kNotEncrypted);
    return msg;
}

promise::Promise<std::string>
ProtocolHandler::decryptChatTitle(const Buffer& data)
{
    try
    {
        Buffer copy(data.dataSize());
        copy.copyFrom(data);
        auto msg = std::make_shared<chatd::Message>(
            karere::Id::null(), karere::Id::null(), 0, 0, std::move(copy));

        auto parsedMsg = std::make_shared<ParsedMessage>(*msg, *this);
        return parsedMsg->decryptChatTitle(msg.get(), false)
        // warning: parsedMsg must be kept alive when .then() is executed, so we
        // capture the shared pointer to it. Msg also must be kept alive, as
        // the promise returns it
        .then([msg, parsedMsg](Message* retMsg)
        {
            return std::string(retMsg->buf(), retMsg->dataSize());
        });
    }
    catch(std::exception& e)
    {
        return promise::Error(e.what(), EPROTO, SVCRYPTO_ERRTYPE);
    }
}

void ProtocolHandler::onHistoryReload()
{
    mCacheVersion++;
}

promise::Promise<Message*> ProtocolHandler::handleManagementMessage(
        const std::shared_ptr<ParsedMessage>& parsedMsg, Message* msg)
{
    msg->userid = parsedMsg->sender;
    msg->clear();

    switch(parsedMsg->type)
    {
        case Message::kMsgAlterParticipants:
        case Message::kMsgPrivChange:
        {
<<<<<<< HEAD
            assert(parsedMsg->managementInfo);
            msg->createMgmtInfo(*(parsedMsg->managementInfo));
            msg->setEncrypted(0);
=======
            msg->createMgmtInfo(*parsedMsg);
            msg->setEncrypted(Message::kNotEncrypted);
>>>>>>> 47145c05
            return msg;
        }
        case Message::kMsgTruncate:
        {
            msg->setEncrypted(Message::kNotEncrypted);
            return msg;
        }
        case Message::kMsgChatTitle:
        {
            return parsedMsg->decryptChatTitle(msg, true);
        }
        case Message::kMsgCallEnd:
        {
            assert(parsedMsg->callEndedInfo);
            parsedMsg->callEndedInfo->callid = parsedMsg->payload.read<uint64_t>(0);
            parsedMsg->callEndedInfo->termCode= parsedMsg->payload.read<uint8_t>(8);
            parsedMsg->callEndedInfo->duration = parsedMsg->payload.read<uint32_t>(9);

            msg->createCallEndedInfo(*(parsedMsg->callEndedInfo));
            msg->setEncrypted(0);
            return msg;
        }
        default:
            return promise::Error("Unknown management message type "+
                std::to_string(parsedMsg->type), EINVAL, SVCRYPTO_ENOTYPE);
    }
}


//We should have already received and decrypted the key in advance
//(which is also async). This will have fetched the public Cu25519 key of
//the peer (unless the key was encrypted using RSA), but we still need the
//Ed25519 key for signature verification, which would not be fetched when the key
//is decrypted.
Promise<Message*> ProtocolHandler::msgDecrypt(Message* message)
{
    unsigned int cacheVersion = mCacheVersion;
    try
    {
        // deleted message
        if (message->empty())
        {
            message->setEncrypted(Message::kNotEncrypted);
            return Promise<Message*>(message);
        }

        // Get type
        auto parsedMsg = std::make_shared<ParsedMessage>(*message, *this);
        message->type = parsedMsg->type;

        // if message comes from API and uses keyid=0, it's a management message
        if (message->userid == karere::Id::COMMANDER() && message->keyid == 0)
        {
            return handleManagementMessage(parsedMsg, message);
        }

        // check tampering of management messages
        if (message->keyid == 0 || message->userid == karere::Id::COMMANDER())
        {
            return promise::Error("Invalid message. type: "+std::to_string(message->type)+
                                  " userid: "+message->userid.toString()+
                                  " keyid: "+std::to_string(message->keyid), EINVAL, SVCRYPTO_EMALFORMED);
        }

        // Get keyid
        uint64_t keyid;
        bool isLegacy = (parsedMsg->protocolVersion <= 1);
        if (isLegacy)
        {
            keyid = parsedMsg->keyId;
        }
        else
        {
            keyid = message->keyid;
        }

        // Get sender key
        struct Context
        {
            std::shared_ptr<SendKey> sendKey;
            EcKey edKey;
        };
        auto ctx = std::make_shared<Context>();

        auto symPms = getKey(UserKeyId(message->userid, keyid), isLegacy)
        .then([ctx](const std::shared_ptr<SendKey>& key)
        {
            ctx->sendKey = key;
        });

        // Get signing key
        auto edPms = mUserAttrCache.getAttr(parsedMsg->sender,
            ::mega::MegaApi::USER_ATTR_ED25519_PUBLIC_KEY)
        .then([ctx](Buffer* key)
        {
            ctx->edKey.assign(key->buf(), key->dataSize());
        });

        // Verify signature and decrypt
        auto wptr = weakHandle();
        return promise::when(symPms, edPms)
        .then([this, wptr, message, parsedMsg, ctx, isLegacy, keyid, cacheVersion]() ->promise::Promise<Message*>
        {
            if (wptr.deleted())
            {
                return promise::Error("msgDecrypt: strongvelop deleted, ignore message", EINVAL, SVCRYPTO_EEXPIRED);
            }

            if (cacheVersion != mCacheVersion)
            {
                return promise::Error("msgDecrypt: history was reloaded, ignore message", EINVAL, SVCRYPTO_ENOMSG);
            }

            if (!parsedMsg->verifySignature(ctx->edKey, *ctx->sendKey))
            {
                return promise::Error("Signature invalid for message "+
                                      message->id().toString(), EINVAL, SVCRYPTO_ESIGNATURE);
            }

            if (isLegacy)
            {
                return legacyMsgDecrypt(parsedMsg, message, *ctx->sendKey);
            }

            // Decrypt message payload.
            parsedMsg->symmetricDecrypt(*ctx->sendKey, *message);
            return message;
        });
    }
    catch(std::runtime_error& e)
    {
        // ParsedMessage ctor throws if unexpected format, unknown/missing TLVs, etc.
        return promise::Error(e.what(), EINVAL, SVCRYPTO_EMALFORMED);
    }
}

Promise<void>
ProtocolHandler::legacyExtractKeys(const std::shared_ptr<ParsedMessage>& parsedMsg)
{
    if (parsedMsg->encryptedKey.empty())
        return promise::Error("legacyExtractKeys: No encrypted keys found in parsed message", EPROTO, SVCRYPTO_ERRTYPE);

    auto& key1 = mKeys[UserKeyId(parsedMsg->sender, parsedMsg->keyId)];
    if (!key1.key)
    {
        if (!key1.pms)
            key1.pms.reset(new Promise<std::shared_ptr<SendKey>>);
    }
    if (parsedMsg->prevKeyId)
    {
        auto& key2 = mKeys[UserKeyId(parsedMsg->sender, parsedMsg->prevKeyId)];
        if (!key2.key)
        {
            if (!key2.pms)
                key2.pms.reset(new Promise<std::shared_ptr<SendKey>>);
        }
    }
    auto wptr = weakHandle();
    return legacyDecryptKeys(parsedMsg)
    .then([this, wptr, parsedMsg](const std::shared_ptr<Buffer>& keys)
    {
        wptr.throwIfDeleted();
        // Add keys
        addDecryptedKey(UserKeyId(parsedMsg->sender, parsedMsg->keyId),
            std::make_shared<SendKey>(keys->buf(), (size_t)AES::BLOCKSIZE));
        if (parsedMsg->prevKeyId)
        {
            assert(keys->dataSize() == AES::BLOCKSIZE*2);
            addDecryptedKey(UserKeyId(parsedMsg->sender, parsedMsg->prevKeyId),
            std::make_shared<SendKey>(keys->buf()+AES::BLOCKSIZE, (size_t)AES::BLOCKSIZE));
        }
    });
}

void ProtocolHandler::onKeyReceived(uint32_t keyid, Id sender, Id receiver,
                                    const char* data, uint16_t dataLen)
{
    auto encKey = std::make_shared<Buffer>(data, dataLen);
    auto pms = decryptKey(encKey, sender, receiver);
    if (pms.succeeded())
    {
        addDecryptedKey(UserKeyId(sender, keyid), pms.value());
        return;
    }
    auto& entry = mKeys[UserKeyId(sender, keyid)];
    STRONGVELOPE_LOG_DEBUG("onKeyReceived: Created a key entry with promise for key %d of user %s", keyid, sender.toString().c_str());
    if (entry.pms)
    {
        STRONGVELOPE_LOG_WARNING("Key %d from user %s is already being decrypted", keyid, sender.toString().c_str());
        return;
    }
    auto wptr = weakHandle();
    entry.pms.reset(new Promise<std::shared_ptr<SendKey>>);
    pms.then([this, wptr, sender, keyid](const std::shared_ptr<SendKey>& key)
    {
        wptr.throwIfDeleted();
        //addDecryptedKey will remove entry.pms, but anyone that has already
        //attached to it will be notified
        addDecryptedKey(UserKeyId(sender, keyid), key);
    });
    pms.fail([this, wptr, sender, keyid](const promise::Error& err)
    {
        wptr.throwIfDeleted();
        STRONGVELOPE_LOG_ERROR("Removing key entry for key %u - decryptKey() failed with error '%s'", keyid, err.what());
        auto it = mKeys.find(UserKeyId(sender, keyid));
        assert(it != mKeys.end());
        assert(it->second.pms);
        it->second.pms->reject(err);
        mKeys.erase(it);
        return err;
    });
}

void ProtocolHandler::addDecryptedKey(UserKeyId ukid, const std::shared_ptr<SendKey>& key)
{
    assert(key->dataSize() == SVCRYPTO_KEY_SIZE);
    STRONGVELOPE_LOG_DEBUG("Adding key %lld of user %s", ukid.key, ukid.user.toString().c_str());
    auto& entry = mKeys[ukid];
    if (entry.key)
    {
        if (memcmp(entry.key->buf(), key->buf(), SVCRYPTO_KEY_SIZE))
            throw std::runtime_error("addDecryptedKey: Key with id "+std::to_string(ukid.key)+" from user '"+ukid.user.toString()+"' already known but different");

        STRONGVELOPE_LOG_DEBUG("addDecryptedKey: Key %lld from user %s already known and is same", ukid.key, ukid.user.toString().c_str());
    }
    else
    {
        entry.key = key;
        try
        {
            mDb.query("insert or ignore into sendkeys(chatid, userid, keyid, key, ts) values(?,?,?,?,?)",
                chatid, ukid.user, ukid.key, *key, (int)time(NULL));
        }
        catch(std::exception& e)
        {
            STRONGVELOPE_LOG_ERROR("Exception while saving sendkey to db: %s", e.what());
            throw;
        }
    }
    if (entry.pms)
    {
        entry.pms->resolve(entry.key);
        entry.pms.reset();
    }
}
promise::Promise<std::shared_ptr<SendKey>>
ProtocolHandler::getKey(UserKeyId ukid, bool legacy)
{
    auto kit = mKeys.find(ukid);
    if (kit == mKeys.end())
    {
        if (legacy)
        {
            auto& key = mKeys[ukid];
            key.pms.reset(new Promise<std::shared_ptr<SendKey>>);
            return *key.pms;
        }
        else
        {
            return promise::Error("Key with id "+std::to_string(ukid.key)+
            " from user "+ukid.user.toString()+" not found", EINVAL, SVCRYPTO_ENOKEY);
        }
    }
    auto& entry = kit->second;
    auto key = entry.key;
    if (key)
    {
        return key;
    }
    else if (entry.pms)
    {
        return (*entry.pms);
    }
    else
    {
        assert(false && "Key found but no promise not key member are set");
        return std::shared_ptr<SendKey>(); //return something, just to mute the gcc warning
    }
}

void ProtocolHandler::onKeyConfirmed(uint32_t keyxid, uint32_t keyid)
{
    if (!mCurrentKey || (mCurrentKeyId != CHATD_KEYID_UNCONFIRMED))
        throw std::runtime_error("strongvelope: setCurrentKeyId: Current send key is not unconfirmed");
    if (keyxid != CHATD_KEYID_UNCONFIRMED)
        throw std::runtime_error("strongvelope: setCurrentKeyId: Usage error: trying to set keyid to the UNCONFIRMED value");

    mUnconfirmedKeyCmd.reset();
    mCurrentKeyId = keyid;
    UserKeyId userKeyId(mOwnHandle, keyid);
    assert(mKeys.find(userKeyId) == mKeys.end());
    addDecryptedKey(userKeyId, mCurrentKey);
}

void ProtocolHandler::onKeyRejected()
{
    if (!mCurrentKey || (mCurrentKeyId != CHATD_KEYID_UNCONFIRMED))
        throw std::runtime_error("strongvelope: onKeyRejected: Current send key is already confirmed");

    resetSendKey();
}

promise::Promise<std::pair<KeyCommand*, std::shared_ptr<SendKey>>>
ProtocolHandler::updateSenderKey()
{
    mCurrentKeyId = CHATD_KEYID_UNCONFIRMED;
    mUnconfirmedKeyCmd.reset();
    mCurrentKey.reset(new SendKey);
    mCurrentKey->setDataSize(AES::BLOCKSIZE);
    randombytes_buf(mCurrentKey->ubuf(), AES::BLOCKSIZE);
    mParticipantsChanged = false;

    // Assemble the output for all recipients.
    return encryptKeyToAllParticipants(mCurrentKey)
    .then([this](std::pair<KeyCommand*, std::shared_ptr<SendKey>> result)
    {
        if (mCurrentKeyId == CHATD_KEYID_UNCONFIRMED &&
            memcmp(mCurrentKey->buf(), result.second->buf(), mCurrentKey->dataSize()) == 0)
        {
            mUnconfirmedKeyCmd.reset(result.first);
        }
        return result;
    });

}

promise::Promise<std::pair<KeyCommand*, std::shared_ptr<SendKey>>>
ProtocolHandler::encryptKeyToAllParticipants(const std::shared_ptr<SendKey>& key, uint64_t extraUser)
{
    // Users and send key may change while we are getting pubkeys of current
    // users, so make a snapshot
    auto keyCmd = new KeyCommand(Id::null());
    SetOfIds users = *mParticipants;
    if (extraUser)
    {
        users.insert(extraUser);
    }
    std::vector<Promise<void>> promises;
    promises.reserve(users.size());

    for (auto& user: users)
    {
        auto pms = encryptKeyTo(key, user)
        .then([keyCmd, user](const std::shared_ptr<Buffer>& encryptedKey)
        {
            assert(encryptedKey && !encryptedKey->empty());
            keyCmd->addKey(user, encryptedKey->buf(), encryptedKey->dataSize());
        });
        promises.push_back(pms);
    }
    return promise::when(promises)
    .then([keyCmd, key]()
    {
        return std::make_pair(keyCmd, key);
    });
}

promise::Promise<std::shared_ptr<Buffer>>
ProtocolHandler::encryptChatTitle(const std::string& data, uint64_t extraUser)
{
    auto key = std::make_shared<SendKey>();
    randombytes_buf(key->buf(), key->bufSize());
    assert(!key->empty());
    auto blob = std::make_shared<Buffer>(512);
    blob->clear();
    blob->append<uint8_t>(SVCRYPTO_PROTOCOL_VERSION);
    blob->append<uint8_t>(Message::kMsgChatTitle);

    auto wptr = weakHandle();
    return encryptKeyToAllParticipants(key, extraUser)
    .then([this, wptr, blob, data](const std::pair<chatd::KeyCommand*, std::shared_ptr<SendKey>>& result)
    {
        wptr.throwIfDeleted();
        auto& key = result.second;
        chatd::Message msg(0, mOwnHandle, 0, 0, Buffer(data.c_str(), data.size()));
        msg.backRefId = chatd::Chat::generateRefId(this);
        EncryptedMessage enc(msg, *key);

        chatd::KeyCommand& keyCmd = *result.first;
        assert(keyCmd.dataSize() >= 17);
        TlvWriter tlv;
        tlv.addRecord(TLV_TYPE_INVITOR, mOwnHandle.val);
        tlv.addRecord(TLV_TYPE_NONCE, enc.nonce);
        tlv.addRecord(TLV_TYPE_KEYBLOB, StaticBuffer(keyCmd.buf()+17, keyCmd.dataSize()-17));
        tlv.addRecord(TLV_TYPE_PAYLOAD, StaticBuffer(enc.ciphertext, false));
        Key<64> signature;
        signMessage(tlv, SVCRYPTO_PROTOCOL_VERSION, Message::kMsgChatTitle,
            enc.key, signature);
        TlvWriter sigTlv;
        sigTlv.addRecord(TLV_TYPE_SIGNATURE, signature);
        blob->append(sigTlv);
        blob->append(tlv);
        return blob;
    });
}

promise::Promise<chatd::Message*>
ParsedMessage::decryptChatTitle(chatd::Message* msg, bool msgCanBeDeleted)
{
    msg->userid = sender;
    const char* pos = encryptedKey.buf();
    const char* end = encryptedKey.buf()+encryptedKey.dataSize();
    karere::Id receiver;

    //pick the version that is encrypted for us
    while (pos < end)
    {
        receiver = Buffer::alignSafeRead<uint64_t>(pos);
        pos+=8;
        uint16_t keylen = *(uint16_t*)(pos);
        pos+=2;
        if (receiver == mProtoHandler.ownHandle())
            break;
        pos+=keylen;
    }

    if (pos >= end)
        throw std::runtime_error("Error getting a version of the encryption key encrypted for us");
    if (end-pos < 16)
        throw std::runtime_error("Unexpected key entry length - must be 26 bytes, but is "+std::to_string(end-pos)+" bytes");
    auto buf = std::make_shared<Buffer>(16);
    buf->assign(pos, 16);
    auto wptr = weakHandle();
    unsigned int cacheVersion = mProtoHandler.getCacheVersion();
    return mProtoHandler.decryptKey(buf, sender, receiver)
    .then([this, wptr, msg, cacheVersion, msgCanBeDeleted](const std::shared_ptr<SendKey>& key)
    {
        wptr.throwIfDeleted();

        if (msgCanBeDeleted && cacheVersion != mProtoHandler.getCacheVersion())
        {
            throw promise::Error("decryptChatTitle: history was reloaded, ignore message",  EINVAL, SVCRYPTO_ENOMSG);
        }

        symmetricDecrypt(*key, *msg);
        msg->setEncrypted(Message::kNotEncrypted);
        return msg;
    });
}

void ProtocolHandler::onUserJoin(Id userid)
{
    mParticipantsChanged = true;
    resetSendKey(); //just in case
    //preload keys
    mUserAttrCache.getAttr(userid, ::mega::MegaApi::USER_ATTR_CU25519_PUBLIC_KEY, nullptr, nullptr);
    mUserAttrCache.getAttr(userid, ::mega::MegaApi::USER_ATTR_ED25519_PUBLIC_KEY, nullptr, nullptr);
    mUserAttrCache.getAttr(userid, USER_ATTR_RSA_PUBKEY, nullptr, nullptr);
}

void ProtocolHandler::onUserLeave(Id userid)
{
    mParticipantsChanged = true;
    resetSendKey(); //just in case
}

void ProtocolHandler::resetSendKey()
{
    mCurrentKey.reset();
    mCurrentKeyId = CHATD_KEYID_INVALID;
}

void ProtocolHandler::setUsers(karere::SetOfIds* users)
{
    assert(users);
    mParticipants = users;
    mParticipantsChanged = true;
    resetSendKey(); //just in case

    //pre-fetch user attributes
    for (auto userid: *users)
    {
        mUserAttrCache.getAttr(userid, ::mega::MegaApi::USER_ATTR_CU25519_PUBLIC_KEY, nullptr, nullptr);
        mUserAttrCache.getAttr(userid, ::mega::MegaApi::USER_ATTR_ED25519_PUBLIC_KEY, nullptr, nullptr);
        mUserAttrCache.getAttr(userid, USER_ATTR_RSA_PUBKEY, nullptr, nullptr);
    }
}

bool ProtocolHandler::handleLegacyKeys(chatd::Message& msg)
{
    auto protoVer = msg.read<uint8_t>(0);
    if (protoVer > 1)
        return false;
    TlvParser tlv(msg, 1, true);
    TlvRecord record(msg);
    while (tlv.getRecord(record))
    {
        if (record.type == TLV_TYPE_MESSAGE_TYPE)
        {
            if (record.dataLen != 1)
                throw std::runtime_error("TLV message type record is not 1 byte");
            uint8_t type = msg.read<uint8_t>(record.dataOffset);
            if (type != SVCRYPTO_MSGTYPE_KEYED)
                return false;
            auto parsed = std::make_shared<ParsedMessage>(msg, *this);
            legacyExtractKeys(parsed);
            return true;
        }
    }
    return false;
}
void ProtocolHandler::randomBytes(void* buf, size_t bufsize) const
{
    randombytes_buf(buf, bufsize);
}
} //end stringvelope namespace

namespace chatd
{
std::string Message::managementInfoToString() const
{
    std::string ret;
    ret.reserve(128);
    switch (type)
    {
    case kMsgAlterParticipants:
    {
        auto& info = mgmtInfo();
        ret.append("User ").append(userid.toString())
           .append((info.privilege == chatd::PRIV_NOTPRESENT) ? " removed" : " added")
           .append(" user ").append(info.target.toString());
        return ret;
    }
    case kMsgTruncate:
    {
        ret.append("Chat history was truncated by user ").append(userid.toString());
        return ret;
    }
    case kMsgPrivChange:
    {
        auto& info = mgmtInfo();
        ret.append("User ").append(userid.toString())
           .append(" set privilege of user ").append(info.target.toString())
           .append(" to ").append(chatd::privToString(info.privilege));
        return ret;
    }
    case kMsgChatTitle:
    {
        ret.append("User ").append(userid.toString())
           .append(" set chat title to '")
           .append(buf(), dataSize())+='\'';
        return ret;
    }
    default:
        throw std::runtime_error("Message with type "+std::to_string(type)+" is not a management message");
    }
}
}
<|MERGE_RESOLUTION|>--- conflicted
+++ resolved
@@ -805,14 +805,10 @@
         case Message::kMsgAlterParticipants:
         case Message::kMsgPrivChange:
         {
-<<<<<<< HEAD
             assert(parsedMsg->managementInfo);
             msg->createMgmtInfo(*(parsedMsg->managementInfo));
-            msg->setEncrypted(0);
-=======
-            msg->createMgmtInfo(*parsedMsg);
             msg->setEncrypted(Message::kNotEncrypted);
->>>>>>> 47145c05
+
             return msg;
         }
         case Message::kMsgTruncate:
@@ -832,7 +828,7 @@
             parsedMsg->callEndedInfo->duration = parsedMsg->payload.read<uint32_t>(9);
 
             msg->createCallEndedInfo(*(parsedMsg->callEndedInfo));
-            msg->setEncrypted(0);
+            msg->setEncrypted(Message::kNotEncrypted);
             return msg;
         }
         default:
