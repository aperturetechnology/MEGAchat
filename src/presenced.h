#ifndef __PRESENCED_H__
#define __PRESENCED_H__

#include <stdint.h>
#include <string>
#include <buffer.h>
#include <base/promise.h>
#include <base/timers.hpp>
#include <karereId.h>
#include "url.h"
#include <base/trackDelete.h>
#include "net/websocketsIO.h"
#include <mega/backofftimer.h>
#include "sdkApi.h"

#define PRESENCED_LOG_DEBUG(fmtString,...) KARERE_LOG_DEBUG(krLogChannel_presenced, fmtString, ##__VA_ARGS__)
#define PRESENCED_LOG_INFO(fmtString,...) KARERE_LOG_INFO(krLogChannel_presenced, fmtString, ##__VA_ARGS__)
#define PRESENCED_LOG_WARNING(fmtString,...) KARERE_LOG_WARNING(krLogChannel_presenced, fmtString, ##__VA_ARGS__)
#define PRESENCED_LOG_ERROR(fmtString,...) KARERE_LOG_ERROR(krLogChannel_presenced, fmtString, ##__VA_ARGS__)

struct ws_s;
struct ws_base_s;
typedef struct ws_s *ws_t;

class MyMegaApi;

enum: uint32_t { kPromiseErrtype_presenced = 0x339a92e5 }; //should resemble 'megapres'
namespace karere
{
class Client;    
class Presence
{
public:
    typedef uint8_t Code;
    enum: Code
    {
        kClear = 0,
        kOffline = 1,
        kAway = 2,
        kOnline = 3,
        kBusy = 4,
        kLast = kBusy,
        kInvalid = 0xff,
        kFlagsMask = 0xf0
    };
    Presence(Code pres = kInvalid): mPres(pres){}
    Code code() const { return mPres & ~kFlagsMask; }
    Code status() const { return code(); }
    operator Code() const { return code(); }
    Code raw() const { return mPres; }
    bool isValid() const { return mPres != kInvalid; }
    inline static const char* toString(Code pres);
    const char* toString() const { return toString(mPres); }
    bool canWebRtc() { return mPres & kClientCanWebrtc; }
    bool isMobile() { return mPres & kClientIsMobile; }
protected:
    Code mPres;
};

inline const char* Presence::toString(Code pres)
{
    switch (pres & ~kFlagsMask)
    {
        case kOffline: return "Offline";
        case kOnline: return "Online";
        case kAway: return "Away";
        case kBusy: return "Busy";
        case kClear: return "kClear";
        case kInvalid: return "kInvalid";
        default: return "(unknown)";
    }
}
}

namespace presenced
{
enum { kKeepaliveSendInterval = 25, kKeepaliveReplyTimeout = 15 };
enum: karere::Presence::Code
{
    kPresFlagsMask = 0xf0,
    kPresFlagInProgress = 0x10 // used internally
};
enum: uint8_t
{
    /**
      * @brief
      * This command is used to know connection status. It is client responsibility to start
      * KEEPALIVE interaction. Client sends a KEEPALIVE every 25 seconds and server answers immediately
      */
    OP_KEEPALIVE = 0,

    /**
      * @brief
      * C->S
      * After establishing a connection, the client identifies itself with an OPCODE_HELLO,
      * followed by a byte indicating the version of presenced protocol supported and the
      * client's capabilities: an OR of push-enabled device (0x40) and/or WebRTC capabilities (0x80).
      *
      * <protocolVersion> + <clientCapabilities>
      *
      * After this command, client sends OP_USERACTIVE and OP_ADDPEERS (with all peers and contacts)
      */
    OP_HELLO = 1,

    /**
      * @brief
      * C->S
      * This command is sent when the local user's activity status changes (including right
      * after connecting to presenced).
      * The only supported flag is in bit 0: CLIENT_USERACTIVE. All other bits must always be 0.
      *
      * <activeState> 1: active | 0: inactive
      *
      * @note This command is also known as OP_SETFLAGS.
      */
    OP_USERACTIVE = 3,

    /**
      * @brief
      * C->S
      * Client must send all of the peers it wants to see its status when the connection is
      * (re-)established. This command is sent after OP_HELLO and every time the user wants
      * to subscribe to the status of a new peer or contact.
      *
      * <numberOfPeers> <peerHandle1>...<peerHandleN>
      */
    OP_ADDPEERS = 4,

    /**
      * @brief
      * C->S
      * This command is sent when the client doesn't want to know the status of a peer or a contact
      * anymore. In example, the contact relationship is broken or a non-contact doesn't participate
      * in any groupchat any longer.
      *
      * <1> <peerHandle>
      */
    OP_DELPEERS = 5,

    /**
      * @brief
      * S->C
      * Server sends own user's status (necessary for synchronization between different clients)
      * and peers status requested by user
      *
      * <status> <peerHandle>
      */
    OP_PEERSTATUS = 6,

    /**
      * @brief
      * C->S
      * Client sends its preferences to server
      *
      * S->C
      * Upon (re-)connection, the client receives the current prefs and needs to update
      * its settings UI accordingly, unless the user has made a recent change, in which
      * case it must send OPCODE_PREFS with the new user preferences.
      *
      * It is broadcast to all connections of a user if one of the clients makes a change.
      *
      * <preferences>
      *
      * Preferences are encoded as a 16-bit little-endian word:
      *     bits 0-1: user status config (offline, away, online, do-not-disturb)
      *     bit 2: override active (presenced uses the configured status if this is set)
      *     bit 3: timeout active (ignored by presenced, relevant for clients)
      *     bits 4-15 timeout (pseudo floating point, calculated as:
      *
      *         autoawaytimeout = prefs >> 4;
      *         if (autoawaytimeout > 600)
      *         {
      *             autoawaytimeout = (autoawaytimeout - 600) * 60 + 600;
      *         }
      */
    OP_PREFS = 7
};

class Config
{
protected:
    karere::Presence mPresence = karere::Presence::kInvalid;
    bool mPersist = false;
    bool mAutoawayActive = false;
    time_t mAutoawayTimeout = 0;
public:
    Config(karere::Presence pres=karere::Presence::kInvalid,
          bool persist=false, bool aaEnabled=true, time_t aaTimeout=600)
        :mPresence(pres), mPersist(persist), mAutoawayActive(aaEnabled),
          mAutoawayTimeout(aaTimeout){}
    explicit Config(uint16_t code) { fromCode(code); }
    karere::Presence presence() const { return mPresence; }
    bool persist() const { return mPersist; }
    bool autoawayActive() const { return mAutoawayActive; }
    time_t autoawayTimeout() const { return mAutoawayTimeout; }
    void fromCode(uint16_t code);
    uint16_t toCode() const;
    std::string toString() const;
    friend class Client;
};

class Command: public Buffer
{
private:
    Command(const Command&) = delete;
public:
    Command(): Buffer(){}
    Command(Command&& other): Buffer(std::forward<Buffer>(other)) {assert(!other.buf() && !other.bufSize() && !other.dataSize());}
    Command(uint8_t opcode, uint8_t reserve=10): Buffer(reserve+1) { write(0, opcode); }
    template<class T>
    Command&& operator+(const T& val)
    {
        append(val);
        return std::move(*this);
    }
    Command&& operator+(karere::Id id)
    {
        append(id.val);
        return std::move(*this);
    }
    uint8_t opcode() const { return read<uint8_t>(0); }
    const char* opcodeName() const { return opcodeToStr(opcode()); }
    void toString(char* buf, size_t bufsize) const;
    static inline const char* opcodeToStr(uint8_t code);
    virtual ~Command(){}
};
struct IdRefMap: public std::map<karere::Id, int>
{
    typedef std::map<karere::Id, int> Base;
    int insert(karere::Id id)
    {
        auto result = Base::insert(std::make_pair(id, 1));
        return result.second
            ? 1 //we just inserted the peer
            : ++result.first->second; //already have that peer
    }
};

class Listener;

class Client: public karere::DeleteTrackable, public WebsocketsClient
{
public:
    enum ConnState
    {
        kConnNew = 0,   // Initial state
        kFetchingURL,   // Request URL has been sent, waiting for response
        kDisconnected,  // Presenced is not connected, but reconnecting or in offline mode
        kResolvingDNS,  // Resolving DNS
        kConnecting,    // Establishing connection through websocket
        kConnected,     // Websocket connection is established
        kLoggedIn       // Connection is logged-in in presenced
    };
    enum: uint16_t { kProtoVersion = 0x0001 };

protected:
    ConnState mConnState = kConnNew;
    Listener* mListener;
    karere::Client *karereClient;
    karere::Url mUrl;
    std::string mIp;
    MyMegaApi *mApi;
    bool mHeartbeatEnabled = false;
    uint8_t mCapabilities;
    Config mConfig;
    bool mLastSentUserActive = false;
    time_t mTsLastUserActivity = 0;
    time_t mTsLastPingSent = 0;
    time_t mTsLastRecv = 0;
    time_t mTsLastSend = 0;
    bool mPrefsAckWait = false;
    IdRefMap mCurrentPeers;
    void initWebsocketCtx();
    void setConnState(ConnState newState);

    megaHandle mRetryTimerHandle = 0;
    ::mega::BackoffTimer bt;
    void resetConnection();
    void getPresenceURL();
    void retryGetPresenceURL();
    void resolveDNS();
    ApiPromise mResolveDnsPromise;
    void doConnect();
    void login();
    void retry();

    virtual void wsConnectCb();
    virtual void wsCloseCb(int errcode, int errtype, const char *preason, size_t reason_len);
    virtual void wsHandleMsgCb(char *data, size_t len);
    
    void onSocketClose(int ercode, int errtype, const std::string& reason);
<<<<<<< HEAD
    void enableInactivityTimer();
    void disableInactivityTimer();
=======
    promise::Promise<void> reconnect(const std::string& url=std::string());
>>>>>>> 3bb47315
    void notifyLoggedIn();
    void handleMessage(const StaticBuffer& buf); // Destroys the buffer content
    bool sendCommand(Command&& cmd);
    bool sendCommand(const Command& cmd);
    bool sendBuf(Buffer&& buf);
    void logSend(const Command& cmd);
    bool sendUserActive(bool active, bool force=false);
    bool sendPrefs();
    void setOnlineConfig(Config Config);
    void pushPeers();
    void configChanged();
    std::string prefsString() const;
    bool sendKeepalive(time_t now=0);
    
public:
    Client(MyMegaApi *api, karere::Client *client, Listener& listener, uint8_t caps);
    const Config& config() const { return mConfig; }
    bool isConfigAcknowledged() { return mPrefsAckWait; }
    bool isOnline() const { return (mConnState >= kConnected); }
    bool setPresence(karere::Presence pres);
    bool setPersist(bool enable);

    /** @brief Enables or disables autoaway
     * @param timeout The timeout in seconds after which the presence will be
     *  set to away
     */
    bool setAutoaway(bool enable, time_t timeout);
    void connect(IdRefMap&& peers, karere::Presence forcedPres);
    void disconnect();
    void retryPendingConnection();
    /** @brief Performs server ping and check for network inactivity.
     * Must be called externally in order to have all clients
     * perform pings at a single moment, to reduce mobile radio wakeup frequency */
    void heartbeat();
    void signalActivity(bool force = false);
    bool autoAwayInEffect();
    void addPeer(karere::Id peer);
    void removePeer(karere::Id peer, bool force=false);
    ~Client();
};

class Listener
{
public:
    virtual void onConnStateChange(Client::ConnState state) = 0;
    virtual void onPresenceChange(karere::Id userid, karere::Presence pres) = 0;
    virtual void onPresenceConfigChanged(const Config& Config, bool pending) = 0;
    virtual void onDestroy(){}
};

inline const char* Command::opcodeToStr(uint8_t opcode)
{
    switch (opcode)
    {
        case OP_PEERSTATUS: return "PEERSTATUS";
        case OP_USERACTIVE: return "USERACTIVE";
        case OP_KEEPALIVE: return "KEEPALIVE";
        case OP_PREFS: return "PREFS";
        case OP_HELLO: return "HELLO";
        case OP_ADDPEERS: return "ADDPEERS";
        case OP_DELPEERS: return "DELPEERS";
        default: return "(invalid)";
    }
}
static inline const char* connStateToStr(Client::ConnState state)
{
    switch (state)
    {
    case Client::kDisconnected: return "Disconnected";
    case Client::kResolvingDNS: return "Resolving DNS";
    case Client::kConnecting: return "Connecting";
    case Client::kConnected: return "Connected";
    case Client::kLoggedIn: return "Logged-in";
    case Client::kConnNew: return "New";
    case Client::kFetchingURL: return "Fetching URL";
    default: return "(invalid)";
    }
}
}

#endif<|MERGE_RESOLUTION|>--- conflicted
+++ resolved
@@ -262,6 +262,7 @@
     MyMegaApi *mApi;
     bool mHeartbeatEnabled = false;
     uint8_t mCapabilities;
+    karere::Id mMyHandle;
     Config mConfig;
     bool mLastSentUserActive = false;
     time_t mTsLastUserActivity = 0;
@@ -289,12 +290,8 @@
     virtual void wsHandleMsgCb(char *data, size_t len);
     
     void onSocketClose(int ercode, int errtype, const std::string& reason);
-<<<<<<< HEAD
     void enableInactivityTimer();
     void disableInactivityTimer();
-=======
-    promise::Promise<void> reconnect(const std::string& url=std::string());
->>>>>>> 3bb47315
     void notifyLoggedIn();
     void handleMessage(const StaticBuffer& buf); // Destroys the buffer content
     bool sendCommand(Command&& cmd);
@@ -322,7 +319,7 @@
      *  set to away
      */
     bool setAutoaway(bool enable, time_t timeout);
-    void connect(IdRefMap&& peers, karere::Presence forcedPres);
+    void connect(karere::Id myHandle, IdRefMap&& peers, const Config& config);
     void disconnect();
     void retryPendingConnection();
     /** @brief Performs server ping and check for network inactivity.
