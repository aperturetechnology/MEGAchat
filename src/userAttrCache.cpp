--- conflicted
+++ resolved
@@ -563,13 +563,8 @@
     mIsLoggedIn = false;
 }
 
-<<<<<<< HEAD
 promise::Promise<Buffer*>
 UserAttrCache::getAttr(uint64_t user, unsigned attrType, uint64_t ph)
-=======
-::promise::Promise<Buffer*>
-UserAttrCache::getAttr(uint64_t user, unsigned attrType)
->>>>>>> e4b2873f
 {
     auto pms = new Promise<Buffer*>;
     auto ret = *pms;
