#ifndef __CHATD_H__
#define __CHATD_H__

#include <stdint.h>
#include <string>
#include <buffer.h>
#include <map>
#include <set>
#include <list>
#include <deque>
#include <base/promise.h>
#include <base/timers.hpp>
#include <base/trackDelete.h>
#include "chatdMsg.h"
#include "url.h"
#include "net/websocketsIO.h"

namespace karere {
    class Client;
}

class MyMegaApi;

#define CHATD_LOG_DEBUG(fmtString,...) KARERE_LOG_DEBUG(krLogChannel_chatd, fmtString, ##__VA_ARGS__)
#define CHATD_LOG_INFO(fmtString,...) KARERE_LOG_INFO(krLogChannel_chatd, fmtString, ##__VA_ARGS__)
#define CHATD_LOG_WARNING(fmtString,...) KARERE_LOG_WARNING(krLogChannel_chatd, fmtString, ##__VA_ARGS__)
#define CHATD_LOG_ERROR(fmtString,...) KARERE_LOG_ERROR(krLogChannel_chatd, fmtString, ##__VA_ARGS__)

enum: uint32_t { kPromiseErrtype_chatd = 0x3e9ac47d }; //should resemble 'megachtd'

#define CHATD_MAX_EDIT_AGE 3600
namespace chatd
{

/// This type is used for ordered indexes in the message buffer
typedef int32_t Idx;

/// We want to fit in the positive range of a signed int64_t, for compatibility with sqlite which has no unsigned types
/// Don't use an enum as its implicit type may screw up our value
#define CHATD_IDX_RANGE_MIDDLE 0
#define CHATD_IDX_INVALID 0x7fffffff

class Chat;
class ICrypto;


/** @brief Reason codes passed to Listener::onManualSendRequired() */
enum ManualSendReason: uint8_t
{
    kManualSendInvalidReason = 0,
    kManualSendUsersChanged = 1, ///< Group chat participants have changed
    kManualSendTooOld = 2, ///< Message is older than CHATD_MAX_EDIT_AGE seconds
    kManualSendGeneralReject = 3, ///< chatd rejected the message, for unknown reason
    kManualSendNoWriteAccess = 4,  ///< Read-only privilege or not belong to the chatroom
    kManualSendEditNoChange = 6     /// Edit message has same content than message in server
};

/** The source from where history is being retrieved by the app */
enum HistSource
{
    kHistSourceNone = 0, //< History is not being retrieved
    kHistSourceRam = 1, //< History is being retrieved from the history buffer in RAM
    kHistSourceDb = 2, //<History is being retrieved from the local DB
    kHistSourceServer = 3, //< History is being retrieved from the server
    kHistSourceServerOffline = 4 //< History has to be fetched from server, but we are offline
};
enum { kProtocolVersion = 0x01 };

class DbInterface;
struct LastTextMsg;

class Listener
{
public:
    /** @brief
     * This is the first call chatd makes to the Listener, passing it necessary objects and
     * retrieving info about the local history database
     * If you want to replay notifications related to this chat and the history retrieval to
     * start from the beginning (so every message is notified again), call \c Chat::resetListenerState
     * @param chat - the Chat object that can be used to access the message buffer etc
     * @param dbIntf[out] reference to the internal pointer to the database abstraction
     * layer interface. Set this pointer to a newly created instance of a db abstraction
     * instance.
     * @note The \c dbIntf creation is handled by karere, and in the app interface,
     * this callback should not change this pointer (which is set to NULL)
     */
    virtual void init(Chat& chat, DbInterface*& dbIntf) = 0;
    /** @brief Called when that chatroom instance is being destroyed
     *  (e.g. on application close)
     */
    virtual void onDestroy(){}
    /** @brief A new message was received. This can be just sent by a peer, or retrieved from the server.
     * @param idx The index of the message in the buffer
     * @param status - The 'seen' status of the message. Normally it should be
     * 'not seen', until we call setMessageSeen() on it
     */
    virtual void onRecvNewMessage(Idx idx, Message& msg, Message::Status status){}

    /** @brief A history message has been received, as a result of getHistory().
     * @param The index of the message in the history buffer
     * @param The message itself
     * @param status The 'seen' status of the message
     * @param isFromDb The message can be received from the server, or from the app's local
     * history db via \c fetchDbHistory() - this parameter specifies the source
     */
    virtual void onRecvHistoryMessage(Idx idx, Message& msg, Message::Status status, bool isLocal){}

    /**
     * @brief The retrieval of the requested history batch, via \c getHistory(), was completed
     * @param source The source from where the last message of the history
     * chunk was returned. This basically means that if some of it was returned from RAM
     * and then from DB, then source will be kHistSourceDb. This is not valid
     * from mixing messages from local source and from server, as they are never
     * mixed in one history chunk.
     */
    virtual void onHistoryDone(HistSource source) {}

    /**
     * @brief An unsent message was loaded from local db. The app should normally
     * display it at the end of the message history, indicating that it has not been
     * sent. This callback is called for all unsent messages, in order in which
     * the message posting ocurrent, from the oldest to the newest,
     * i.e. subsequent onUnsentMsgLoaded() calls are for newer unsent messages
     */
    virtual void onUnsentMsgLoaded(Message& msg) {}

    /**
     * @brief An unsent edit of a message was loaded. Similar to \c onUnsentMsgLoaded()
     * @param msg The edited message
     * @param oriIsSending - whether the original message has been sent or not
     * yet sent (on the send queue).
     * @note The calls to \c onUnsentMsgLoaded() and \c onUnsentEditLoaded()
     * are done in the order of the corresponding events (send, edit)
     */
    virtual void onUnsentEditLoaded(Message& msg, bool oriMsgIsSending) {}

    /** @brief A message sent by us was acknoledged by the server, assigning it a MSGID.
      * At this stage, the message state is "received-by-server", and it is in the history
      * buffer when this callback is called.
      * @param msgxid - The request-response match id that we generated for the sent message.
      * Normally the application doesn't need to care about it
      * @param msg - The message object - \c id() returns a real msgid, and \c isSending() is \c false
      * @param idx - The history buffer index at which the message was put
      */
    virtual void onMessageConfirmed(karere::Id msgxid, const Message& msg, Idx idx){}

     /** @brief A message was rejected by the server for some reason.
      * As the message is not yet in the history buffer, its \c id()
      * is a msgxid, and \c msg.isSending() is \c true.
      * The message may have actually been received by the server, but we
      * didn't know about that.
      * The message is already removed from the client's send queue.
      * The app must remove this message from the 'pending' GUI list.
      * @param msg - The message that was rejected.
      * @param reason - The reason for the reject.
      * When the reason code is 0, the client has received a MSGID, i.e.
      * the message is already received by the server.
      * Possible scenarions when this can happens are:
      * - We went offline after sending a message but just before receiving
      *  the confirmation for it.
      * - We tried to send the message while offline and restarted the app
      * while still offline, then went online. On *nix systems, the packets
      * from the previous app run are kept in the TCP output queue, and once
      * the machine goes online, they are sent, effectively behaving like a
      * second client that sent the same message with the same msgxid.
      * When the actual client tries to send it again, the server sees the
      * same msgxid and returns OP_MSGID with the already assigned id
      * of the message. The client must have already received this message as
      * a NEWMSG upon reconnect, so it can just remove the pending message.
      */
    virtual void onMessageRejected(const Message& msg, uint8_t reason){}

    /** @brief A message was delivered, seen, etc. When the seen/received pointers are advanced,
     * this will be called for each message of the pointer-advanced range, so the application
     * doesn't need to iterate over ranges by itself
     */
    virtual void onMessageStatusChange(Idx idx, Message::Status newStatus, const Message& msg){}

    /**
     * @brief Called when a message edit is received, i.e. MSGUPD is received.
     * The message is already updated in the history buffer and in the db,
     * and the GUI should also update it.
     * \attention If the edited message is not in memory, it is still updated in
     * the database, but this callback will not be called.
     * @param msg The edited message
     * @param idx - the index of the edited message
     */
    virtual void onMessageEdited(const Message& msg, Idx idx){}

    /** @brief An edit posted by us was rejected for some reason.
     * // TODO
     * @param msg
     * @param reason
     */
    virtual void onEditRejected(const Message& msg, ManualSendReason reason){}

    /** @brief The chatroom connection (to the chatd server shard) state
     * has changed.
     */
    virtual void onOnlineStateChange(ChatState state) = 0;

    /** @brief A user has joined the room, or their privilege has
     * changed.
     */
    virtual void onUserJoin(karere::Id userid, Priv privilege){}

    /**
     * @brief onUserLeave User has been excluded from the group chat
     * @param userid The userid of the user
     */
    virtual void onUserLeave(karere::Id userid){}

    /** @brief We have been excluded from this chatroom */
    virtual void onExcludedFromChat() {}

    /** @brief We have rejoined the room
     */
    virtual void onRejoinedChat() {}

    /** @brief Unread message count has changed */
    virtual void onUnreadChanged() {}

    /** @brief A message could not be sent automatically, due to some reason.
     * User-initiated retry is required.
     * @attention Ownership of \c msg is passed to application.
     * The application can re-send or discard the message. In both cases, it should
     * call removeManualSend() when it's about to resend or discard, in order to
     * remove the message from the pending-manual-action list.
     * To re-send, just call msgSubmit() in the normal way.
     * @param id The send queue id of the message. As the message has no msgid,
     * this is used to identify the message in seubsequent retry/cancel
     * @param reason - The code of the reason why the message could not be auto sent
     */
    virtual void onManualSendRequired(Message* msg, uint64_t id, ManualSendReason reason) {}

    /**
     * @brief onHistoryTruncated The history of the chat was truncated by someone
     * at the message \c msg.
     * @param msg The message at which the history is truncated. The message before
     * it (if it exists) is the last preserved message. The \c msg message is
     * overwritten with a management message that contains information who truncated the message.
     * @param idx - The index of \c msg
     */
    virtual void onHistoryTruncated(const Message& msg, Idx idx) {}

    /**
     * @brief onMsgOrderVerificationFail The message ordering check for \c msg has
     * failed. The message may have been tampered.
     * @param msg The message
     * @param idx Index of \c msg
     * @param errmsg The error string describing what exactly is the problem
     */
    virtual void onMsgOrderVerificationFail(const Message& msg, Idx idx, const std::string& errmsg)
    {
        CHATD_LOG_ERROR("msgOrderFail[msgid %s]: %s", msg.id().toString().c_str(), errmsg.c_str());
    }

    /**
     * @brief onUserTyping Called when a signal is received that a peer
     * is typing a message. Normally the app should have a timer that
     * is reset each time a typing notification is received. When the timer
     * expires, it should hide the notification GUI.
     * @param user The user that is typing. The app can use the user attrib
     * cache to get a human-readable name for the user.
     */
    virtual void onUserTyping(karere::Id userid) {}

    /**
     * @brief Called when the last known text message changes/is updated, so that
     * the app can display it next to the chat title
     * @param msg Contains the properties of the last text message
     */
    virtual void onLastTextMessageUpdated(const LastTextMsg& msg) {}
    /**
     * @brief Called when a message with a newer timestamp/modification time
     * is encountered. This can be used by the app to order chats in the chat
     * list GUI based on last interaction.
     * @param ts The timestamp of the newer message. If a message is edited,
     * ts is the sum of the original message timestamp and the update delta.
     */
    virtual void onLastMessageTsUpdated(uint32_t ts) {}
};
class Connection;

class IRtcHandler
{
public:
    virtual void handleMessage(Chat& chat, const StaticBuffer& msg) {}
    virtual void handleCallData(Chat& chat, karere::Id chatid, karere::Id userid, uint32_t clientid, const StaticBuffer& msg) {}
    virtual void onShutdown() {}
    virtual void onUserOffline(karere::Id chatid, karere::Id userid, uint32_t clientid) {}
    virtual void onDisconnect(chatd::Connection& conn) {}
};
/** @brief userid + clientid map key class */
struct EndpointId
{
    karere::Id userid;
    uint32_t clientid;
    EndpointId(karere::Id aUserid, uint32_t aClientid): userid(aUserid), clientid(aClientid){}
    bool operator<(EndpointId other) const
    {
         if (userid.val < other.userid.val)
             return true;
         else if (userid.val > other.userid.val)
             return false;
         else
             return (clientid < other.clientid);
    }
};

class Client;

// need DeleteTrackable for graceful disconnect timeout
class Connection: public karere::DeleteTrackable, public WebsocketsClient
{
public:
    enum State { kStateNew, kStateFetchingUrl, kStateDisconnected, kStateResolving, kStateConnecting, kStateConnected, kStateLoggedIn };
    enum {
        kIdleTimeout = 64,  // chatd closes connection after 48-64s of not receiving a response
        kEchoTimeout = 3    // echo to check connection is alive when back to foreground
         };

protected:
    Client& mClient;
    int mShardNo;
    std::set<karere::Id> mChatIds;
    State mState = kStateNew;
    karere::Url mUrl;
    bool mHeartbeatEnabled = false;
    time_t mTsLastRecv = 0;
    megaHandle mEchoTimer = 0;
    promise::Promise<void> mConnectPromise;
    promise::Promise<void> mLoginPromise;
    uint32_t mClientId = 0;
    Connection(Client& client, int shardNo);
    State state() { return mState; }
    bool isConnected() const
    {
        return mState == kStateConnected;
    }
    bool isLoggedIn() const
    {
        return mState == kStateLoggedIn;
    }
    
    virtual void wsConnectCb();
    virtual void wsCloseCb(int errcode, int errtype, const char *preason, size_t reason_len);
    virtual void wsHandleMsgCb(char *data, size_t len);

    void onSocketClose(int ercode, int errtype, const std::string& reason);
    promise::Promise<void> reconnect();
    void disconnect();
    void notifyLoggedIn();
// Destroys the buffer content
    bool sendBuf(Buffer&& buf);
    promise::Promise<void> rejoinExistingChats();
    void resendPending();
    void join(karere::Id chatid);
    void hist(karere::Id chatid, long count);
    bool sendCommand(Command&& cmd); // used internally only for OP_HELLO
    void execCommand(const StaticBuffer& buf);
    bool sendKeepalive(uint8_t opcode);
    bool sendEcho();
    friend class Client;
    friend class Chat;
public:
    State state() const { return mState; }
    bool isOnline() const
    {
        return mState >= kStateConnected; //(mWebSocket && (ws_get_state(mWebSocket) == WS_STATE_CONNECTED));
    }
    const std::set<karere::Id>& chatIds() const { return mChatIds; }
    uint32_t clientId() const { return mClientId; }
    promise::Promise<void> retryPendingConnection();
    virtual ~Connection()
    {
        disconnect();
    }
<<<<<<< HEAD

    static const unsigned int callDataPayLoadPosition;
=======
    void heartbeat();
>>>>>>> 6ff35a40
};

enum ServerHistFetchState
{
/** Thie least significant 2 bits signify the history fetch source,
 * and correspond to HistSource values */

/** History is not being fetched, and there is probably history to fetch available */
    kHistNotFetching = 4,
/** We are fetching old messages if this flag is set, i.e. ones added to the back of
 *  the history buffer. If this flag is no set, we are fetching new messages, i.e. ones
 *  appended to the front of the history buffer */
    kHistOldFlag = 8,
/** We are fetching from the server if flag is set, otherwise we are fetching from
 * local db */
    kHistFetchingOldFromServer = kHistSourceServer | kHistOldFlag,
    kHistFetchingNewFromServer = kHistSourceServer | 0,
/** We are currently fetching history from db - always old messages */
/** Fething from RAM history buffer, always old messages */
    kHistDecryptingFlag = 16,
    kHistDecryptingOld = kHistDecryptingFlag | kHistOldFlag,
    kHistDecryptingNew = kHistDecryptingFlag | 0
};

/** @brief This is a class used to hold all properties of the last text
 * message that the app is interested in
 */
struct LastTextMsg
{
    /** @brief The sender of the message */
    karere::Id sender() const { return mSender; }
    /**
     * @brief Type of the last message
     *
     * This function returns the type of the message, as in Message::type.
     * @see \c Message::kMsgXXX enums.
     *
     * If no text message exists in history, type is \c LastTextMsgState::kNone.
     * If the message is being fetched from server, type is \c LastTextMsgState::kFetching.
     * Otherwise, the returned type will match the type of the message.
     */
    uint8_t type() const { return mType; }
    /**
     * @brief Content of the message
     *
     * The message contents in text form, so it can be displayed as it is in the UI.
     * If it's a special message, then this string contains the most important part,
     * like filename for attachment messages.
     */
    const std::string& contents() const { return mContents; }

    Idx idx() const { return mIdx; }
    karere::Id id() const { assert(mIdx != CHATD_IDX_INVALID); return mId; }
    karere::Id xid() const { assert(mIdx == CHATD_IDX_INVALID); return mId; }

protected:
    uint8_t mType = Message::kMsgInvalid;
    karere::Id mSender;
    std::string mContents;
    Idx mIdx = CHATD_IDX_INVALID;
    karere::Id mId;
};

/** @brief Internal class that maintains the last-text-message state */
struct LastTextMsgState: public LastTextMsg
{
    /** Enum for mState */
    enum: uint8_t { kNone = 0x0, kFetching = 0xff, kHave = 0x1 };

    bool mIsNotified = false;
    uint8_t state() const { return mState; }
    bool isValid() const { return mState == kHave; }
    bool isFetching() const { return mState == kFetching; }
    void setState(uint8_t state) { mState = state; }
    void assign(const chatd::Message& from, Idx idx)
    {
        assign(from, from.type, from.id(), idx, from.userid);
    }
    void assign(const Buffer& buf, uint8_t type, karere::Id id, Idx idx, karere::Id sender)
    {
        mType = type;
        mIdx = idx;
        mId = id;
        mContents.assign(buf.buf(), buf.dataSize());
        mSender = sender;
        mState = kHave;
        mIsNotified = false;
    }
    //assign both idx and proper msgid (was msgxid until now)
    void confirm(Idx idx, karere::Id msgid)
    {
        assert(mIdx == CHATD_IDX_INVALID);
        mIdx = idx;
        mId = msgid;
    }
    void clear() { mState = kNone; mType = Message::kMsgInvalid; mContents.clear(); }
protected:
    friend class Chat;
    uint8_t mState = kNone;
};

struct ChatDbInfo;

/** @brief Represents a single chatroom together with the message history.
 * Message sending is done by calling methods on this class.
 * The history buffer can grow in two directions and is always contiguous, i.e.
 * there are no "holes".
 */
class Chat: public karere::DeleteTrackable
{
///@cond PRIVATE
public:
    struct SendingItem
    {
    protected:
        uint8_t mOpcode;
    public:
        uint64_t rowid;
 /** When sending a message, we attach the Message object here to avoid
  * double-converting it when queued as a raw command in Sending, and after
  * that (when server confirms) move it as a Message object to history buffer */
        Message* msg;
        karere::SetOfIds recipients;
        uint8_t opcode() const { return mOpcode; }
        void setOpcode(uint8_t op) { mOpcode = op; }
        SendingItem(uint8_t aOpcode, Message* aMsg, const karere::SetOfIds& aRcpts,
            uint64_t aRowid=0)
        : mOpcode(aOpcode), rowid(aRowid), msg(aMsg), recipients(aRcpts){}
        ~SendingItem(){ if (msg) delete msg; }
        bool isMessage() const { return ((mOpcode == OP_NEWMSG) || (mOpcode == OP_MSGUPD) || (mOpcode == OP_MSGUPDX)); }
        bool isEdit() const { return mOpcode == OP_MSGUPD || mOpcode == OP_MSGUPDX; }
        void setKeyId(KeyId keyid)
        {
            msg->keyid = keyid;
        }
    };
    typedef std::list<SendingItem> OutputQueue;
    struct ManualSendItem
    {
        Message* msg;
        uint64_t rowid;
        uint8_t opcode;
        ManualSendReason reason;
        ManualSendItem(Message* aMsg, uint64_t aRowid, uint8_t aOpcode, ManualSendReason aReason)
            :msg(aMsg), rowid(aRowid), opcode(aOpcode), reason(aReason){}
        ManualSendItem()
            :msg(nullptr), rowid(0), opcode(0), reason(kManualSendInvalidReason){}
    };

    Client& mClient;

protected:
    Connection& mConnection;
    karere::Id mChatId;
    Idx mForwardStart;
    std::vector<std::unique_ptr<Message>> mForwardList;
    std::vector<std::unique_ptr<Message>> mBackwardList;
    OutputQueue mSending;
    OutputQueue::iterator mNextUnsent;
    bool mIsFirstJoin = true;
    std::map<karere::Id, Idx> mIdToIndexMap;
    karere::Id mLastReceivedId;
    Idx mLastReceivedIdx = CHATD_IDX_INVALID;
    karere::Id mLastSeenId;
    Idx mLastSeenIdx = CHATD_IDX_INVALID;
    Idx mLastIdxReceivedFromServer = CHATD_IDX_INVALID;
    karere::Id mLastIdReceivedFromServer;
    Listener* mListener;
    ChatState mOnlineState = kChatStateOffline;
    Priv mOwnPrivilege = PRIV_INVALID;
    karere::SetOfIds mUsers;
    karere::SetOfIds mUserDump; //< The initial dump of JOINs goes here, then after join is complete, mUsers is set to this in one step
    /// db-supplied initial range, that we use until we see the message with mOldestKnownMsgId
    /// Before that happens, missing messages are supposed to be in the database and
    /// incrementally fetched from there as needed. After we see the mOldestKnownMsgId,
    /// we disable this range by setting mOldestKnownMsgId to 0, and recalculate
    /// range() only from the buffer items
    karere::Id mOldestKnownMsgId;
    unsigned mLastServerHistFetchCount = 0; ///< The number of history messages that have been fetched so far by the currently active or the last history fetch. It is reset upon new history fetch initiation
    unsigned mLastHistDecryptCount = 0; ///< Similar to mLastServerHistFetchCount, but reflects the current number of message passed through the decrypt process, which may be less than mLastServerHistFetchCount at a given moment

    /** @brief The state of history fetching from server */
    ServerHistFetchState mServerFetchState = kHistNotFetching;

    /** @brief Whether we have more not-loaded history in db */
    bool mHasMoreHistoryInDb = false;
    bool mServerOldHistCbEnabled = false;
    bool mHaveAllHistory = false;
    bool mIsDisabled = false;
    Idx mNextHistFetchIdx = CHATD_IDX_INVALID;
    DbInterface* mDbInterface = nullptr;
    // last text message stuff
    LastTextMsgState mLastTextMsg;
    // crypto stuff
    ICrypto* mCrypto;
    /** If crypto can't decrypt immediately, we set this flag and only the plaintext
     * path of further messages to be sent is written to db, without calling encrypt().
     * Once encryption is finished, this flag is cleared, and all queued unencrypted
     * messages are passed to encryption, updating their command BLOB in the sending
     * db table. This, until another (or the same) encrypt call can't encrypt immediately,
     * in which case the flag is set again and the queue is blocked again */
    bool mEncryptionHalted = false;
    /** If an incoming new message can't be decrypted immediately, this is set to its
     * index in the hitory buffer, as it is already added there (in memory only!).
     * Further received new messages are only added to memory history buffer, and
     * not processed further until the delayed encryption of the message completes
     * or fails. After that, mDecryptNewHaltedAt is cleared (set to CHATD_IDX_INVALID),
     * the (supposedly, but not necessarily) decrypted message is added to db history,
     * SEEN and RECEIVED pointers are handled, and app callbacks are called with that
     * message. Then, processing of any newer messages, accumulated in the in-memory histiry
     * buffer is resumed, until decryption can't happen immediately again or all messages
     * are processed. The app may be terminated while a delayed decrypt is in progress
     * and there are newer undecrypted messages accumulated in the memory history buffer.
     * In that case, the app will resume its state from the point where the last message
     * decrypted (and saved to db), re-downloading all newer messages from server again.
     * Thus, not writing anything about queued undecrypted messages to the db allows
     * for a clean resume from the last known good point in message history. */
    Idx mDecryptNewHaltedAt = CHATD_IDX_INVALID;
    /** Similar to mDecryptNewhaltedAt, but for history messages, retrieved backwards
     * in regard to time and index in history buffer. Note that the two
     *  mDecryptXXXHaltedAt operate independently. I.e. decryption of old messages may
     * be blocked by delayed decryption of a message, while at the same time decryption
     * of new messages may work synchronously and not be delayed.
     */
    Idx mDecryptOldHaltedAt = CHATD_IDX_INVALID;
    uint32_t mLastMsgTs;
    bool mIsGroup;
    // ====
    std::map<karere::Id, Message*> mPendingEdits;
    std::map<BackRefId, Idx> mRefidToIdxMap;
    std::set<EndpointId> mCallParticipants;
    Chat(Connection& conn, karere::Id chatid, Listener* listener,
    const karere::SetOfIds& users, uint32_t chatCreationTs, ICrypto* crypto, bool isGroup);
    void push_forward(Message* msg) { mForwardList.emplace_back(msg); }
    void push_back(Message* msg) { mBackwardList.emplace_back(msg); }
    Message* oldest() const { return (!mBackwardList.empty()) ? mBackwardList.back().get() : mForwardList.front().get(); }
    Message* newest() const { return (!mForwardList.empty())? mForwardList.back().get() : mBackwardList.front().get(); }
    void clear()
    {
        mBackwardList.clear();
        mForwardList.clear();
    }
    // msgid can be 0 in case of rejections
    Idx msgConfirm(karere::Id msgxid, karere::Id msgid);
    bool msgAlreadySent(karere::Id msgxid, karere::Id msgid);
    Message* msgRemoveFromSending(karere::Id msgxid, karere::Id msgid);
    Idx msgIncoming(bool isNew, Message* msg, bool isLocal=false);
    bool msgIncomingAfterAdd(bool isNew, bool isLocal, Message& msg, Idx idx);
    void msgIncomingAfterDecrypt(bool isNew, bool isLocal, Message& msg, Idx idx);
    void onUserJoin(karere::Id userid, Priv priv);
    void onUserLeave(karere::Id userid);
    void onJoinComplete();
    void loadAndProcessUnsent();
    void initialFetchHistory(karere::Id serverNewest);
    void requestHistoryFromServer(int32_t count);
    Idx getHistoryFromDb(unsigned count);
    HistSource getHistoryFromDbOrServer(unsigned count);
    void onLastReceived(karere::Id msgid);
    void onLastSeen(karere::Id msgid);
    void handleLastReceivedSeen(karere::Id msgid);
    bool msgSend(const Message& message);
    void setOnlineState(ChatState state);
    SendingItem* postMsgToSending(uint8_t opcode, Message* msg);
    bool sendKeyAndMessage(std::pair<MsgCommand*, KeyCommand*> cmd);
    void flushOutputQueue(bool fromStart=false);
    karere::Id makeRandomId();
    void login();
    void join();
    void joinRangeHist(const ChatDbInfo& dbInfo);
    void onDisconnect();
    void onHistDone(); //called upont receipt of HISTDONE from server
    void onFetchHistDone(); //called by onHistDone() if we are receiving old history (not new, and not via JOINRANGEHIST)
    void onNewKeys(StaticBuffer&& keybuf);
    void logSend(const Command& cmd) const;
    void handleBroadcast(karere::Id userid, uint8_t type);
    void findAndNotifyLastTextMsg();
    void notifyLastTextMsg();
    void onMsgTimestamp(uint32_t ts); //support for newest-message-timestamp
    bool manualResendWhenUserJoins() const;
    void onInCall(karere::Id userid, uint32_t clientid);
    void onEndCall(karere::Id userid, uint32_t clientid);
    friend class Connection;
    friend class Client;
/// @endcond PRIVATE
public:
    unsigned initialHistoryFetchCount = 32; //< This is the amount of messages that will be requested from server _only_ in case local db is empty
    /** @brief users The current set of users in the chatroom */
    const karere::SetOfIds& users() const { return mUsers; }
    ~Chat();
    /** @brief The chatid of this chat */
    karere::Id chatId() const { return mChatId; }
    /** @brief The chatd client */
    Client& client() const { return mClient; }
    Connection& connection() const { return mConnection; }
    /** @brief The lowest index of a message in the RAM history buffer */
    Idx lownum() const { return mForwardStart - (Idx)mBackwardList.size(); }
    /** @brief The highest index of a message in the RAM history buffer */
    Idx highnum() const { return mForwardStart + (Idx)mForwardList.size()-1;}
    /** @brief Needed only for debugging purposes */
    Idx forwardStart() const { return mForwardStart; }
    /** The number of messages currently in the history buffer (in RAM).
     * @note Note that there may be more messages in history db, but not loaded
     * into memory*/
    Idx size() const { return mForwardList.size() + mBackwardList.size(); }
    /** @brief Whether we have any messages in the history buffer */
    bool empty() const { return mForwardList.empty() && mBackwardList.empty();}
    bool isDisabled() const { return mIsDisabled; }
    bool isFirstJoin() const { return mIsFirstJoin; }
    void disable(bool state) { mIsDisabled = state; }
    /** The index of the oldest decrypted message in the RAM history buffer.
     * This will be greater than lownum() if there are not-yet-decrypted messages
     * at the start of the buffer, i.e. when more history has been fetched, but
     * decryption keys have not yet been loaded for these messages.
     */
    Idx decryptedLownum() const
    {
        return (mDecryptOldHaltedAt == CHATD_IDX_INVALID)
            ? lownum() : mDecryptOldHaltedAt+1;
    }
    /** @brief Similar to decryptedLownum() */
    Idx decryptedHighnum() const
    {
        return(mDecryptNewHaltedAt == CHATD_IDX_INVALID)
            ? highnum() : mDecryptNewHaltedAt-1;
    }

    /** @brief connects the chatroom for the first time. A chatroom
      * is initialized in two stages: first it is created via Client::createChatRoom(),
      * after which it can be accessed in offline mode. The second stage is
      * connect(), after which it initiates or uses an existing connection to
      * chatd
      */
    void connect();

    void disconnect();
    /** @brief The online state of the chatroom */
    ChatState onlineState() const { return mOnlineState; }

    /** @brief Get the seen/received status of a message. Both the message object
     * and its index in the history buffer must be provided */
    Message::Status getMsgStatus(const Message& msg, Idx idx) const;

    /** @brief Contains all not-yet-confirmed edits of messages.
      *  This can be used by the app to replace the text of messages who have
      * been edited before they have been sent/confirmed. Normally the app needs
      * to display the edited text in the unsent message.*/
    const std::map<karere::Id, Message*>& pendingEdits() const { return mPendingEdits; }

    /** @brief The chatd::Listener currently attached to this chat */
    Listener* listener() const { return mListener; }

    /** @brief Whether the listener will be notified upon receiving
     * old history messages from the server.
     */
    bool isServerOldHistCbEnabled() const { return mServerOldHistCbEnabled;}

    /** @brief Returns whether history is being fetched from server _and_
     * send to the application callback via \c onRecvHistoryMsg().
     */
    bool isNotifyingOldHistFromServer() const { return mServerOldHistCbEnabled && (mServerFetchState & kHistOldFlag); }

    /** @brief Returns whether we are fetching old or new history at the moment */
    bool isFetchingFromServer() const { return (mServerFetchState & kHistNotFetching) == 0; }

    /** @brief The current history fetch state */
    ServerHistFetchState serverFetchState() const { return mServerFetchState; }

    /** @brief Whether we are decrypting the fetched history. The app may need
     * to differentiate whether the history fetch process is doing the actual fetch, or
     * is waiting for the decryption (i.e. fetching chat keys etc)
     */
    bool isServerFetchDecrypting() const { return mServerFetchState & kHistDecryptingFlag; }

    /**
     * @brief haveAllHistory
     * Returned whether we have locally all existing history.
     * Note that this doesn't mean that we have sent all history the app
     * via getHistory() - the client may still have history that hasn't yet
     * been sent to the app after a getHistory(), i.e. because resetGetHistory()
     * has been called.
     */
    bool haveAllHistory() const { return mHaveAllHistory; }
    /** @brief returns whether the app has received all existing history
     * for the current history fetch session (since the chat creation or
     * sinte the last call to \c resetGetHistory()
     */
    bool haveAllHistoryNotified() const;
    /**
     * @brief The last number of history messages that have actually been
     * returned to the app via * \c getHitory() */
    unsigned lastHistDecryptCount() const { return mLastHistDecryptCount; }

    /** @brief
     * Get the message with the specified index, or \c NULL if that
     * index is out of range
     */
    inline Message* findOrNull(Idx num) const
    {
        if (num < mForwardStart) //look in mBackwardList
        {
            Idx idx = mForwardStart - num - 1; //always >= 0
            if (static_cast<size_t>(idx) >= mBackwardList.size())
                return nullptr;
            return mBackwardList[idx].get();
        }
        else
        {
            Idx idx = num - mForwardStart;
            if (static_cast<size_t>(idx) >= mForwardList.size())
                return nullptr;
            return mForwardList[idx].get();
        }
    }

    /**
     * @brief Returns the message at the specified index in the RAM history buffer.
     * Throws if index is out of range
     */
    Message& at(Idx num) const
    {
        Message* msg = findOrNull(num);
        if (!msg)
        {
            throw std::runtime_error("Chat::operator[idx]: idx = "+
                std::to_string(num)+" is outside of ["+std::to_string(lownum())+":"+
                std::to_string(highnum())+"] range");
        }
        return *msg;
    }

    /**
     * @brief Returns the message at the specified index in the RAM history buffer.
     * Throws if index is out of range
     */
    Message& operator[](Idx num) const { return at(num); }

    /** @brief Returns whether the specified RAM history buffer index is valid or out
     * of range
     */
    bool hasNum(Idx num) const
    {
        if (num < mForwardStart)
            return (static_cast<size_t>(mForwardStart - num) <= mBackwardList.size());
        else
            return (num < mForwardStart + static_cast<int>(mForwardList.size()));
    }

    /**
     * @brief Returns the index of the message with the specified msgid.
     * @param msgid The message id whose index to find
     * @returns The index of the message inside the RAM history buffer.
     *  If no such message exists in the RAM history buffer, CHATD_IDX_INVALID
     * is returned
     */
    Idx msgIndexFromId(karere::Id msgid) const
    {
        auto it = mIdToIndexMap.find(msgid);
        return (it == mIdToIndexMap.end()) ? CHATD_IDX_INVALID : it->second;
    }

    /**
     * @brief Initiates fetching more history - from local RAM history buffer,
     * from local db or from server.
     * If ram + local db have less than the number of requested messages,
     * loading stops when local db is exhausted, returning less than \count
     * messages. Next call to this function will fetch history from server.
     * If there is no history in local db, loading is done from the chatd server.
     * Fetching from RAM and DB can be combined, if there is not enough history
     * in RAM. In that case, kHistSourceDb will be returned.
     * @param count - The number of requested messages to load. The actual number
     * of messages loaded can be less than this.
     * @returns The source from where history is fetched.
     * The app may use this to decide whether to display a progress bar/ui in case
     * the fetch is from server.
     */
    HistSource getHistory(unsigned count);

    /**
     * @brief Resets sending of history to the app, so that next getHistory()
     * will start from the newest known message. Note that this doesn't affect
     * the actual fetching of history from the server to the chatd client,
     * only the sending from the chatd client to the app.
     */
    void resetGetHistory();

    /**
     * @brief setMessageSeen Move the last-seen-by-us pointer to the message with the
     * specified index.
     * @return Whether the pointer was successfully set. Setting may fail if
     * it was attempted to set the pointer to an older than the current position.
     */
    bool setMessageSeen(Idx idx);

    /**
     * @brief Sets the last-seen-by-us pointer to the message with the specified
     * msgid.
     * @return Whether the pointer was successfully set. Setting may fail if
     * it was attempted to set the pointer to an older than the current position.
     */
    bool setMessageSeen(karere::Id msgid);

    /** @brief The last-seen-by-us pointer */
    Idx lastSeenIdx() const { return mLastSeenIdx; }

    /** @brief Whether the next history fetch will be from local db or from server */
    bool historyFetchIsFromDb() const { return (mOldestKnownMsgId != 0); }

    /** @brief The interface of the Strongvelope crypto module instance associated with this
      * chat
      */
    ICrypto* crypto() const { return mCrypto; }

    /** @group Message output methods */

    /** @brief Submits a message for sending.
     * @param msg - The message contents buffer
     * @param msglen - The size of the message contents buffer
     * @param type - The type of the message - normal message, type of management message,
     * application-specific type like link, share, picture etc.
     * @param userp - An optional user pointer to associate with the message object
     */
    Message* msgSubmit(const char* msg, size_t msglen, unsigned char type, void* userp);

    /** @brief Queues a message as an edit message for the specified original message.
     * @param msg - the original message
     * @param newdata - The new contents
     * @param newlen - The size of the new contents
     * @param userp - An optional user pointer to associate with the newly created
     * edit message
     * \attention Will delete a previous edit if the original was not yet ack-ed by
     * the server. That is, there can be only one pending edit for a not-yet-sent
     * message, and if there was a previous one, it will be deleted.
     * The user is responsible to clear any reference to a previous edit to avoid a
     * dangling pointer.
     */
    Message* msgModify(Message& msg, const char* newdata, size_t newlen, void* userp);

    /** @brief The number of unread messages. Calculated based on the last-seen-by-us pointer.
      * It's possible that the exact count is not yet known, if the last seen message is not
      * known by the client yet. In that case, the client knows the minumum count,
      * (which is the total count of locally loaded messages at the moment),
      * and returns the number as negative. The application may use this to
      * to display for example '1+' instead of '1' in the unread indicator.
      * When more history is fetched, the negative count increases in absolute value,
      * (but is still negative), until the actual last seen message is obtained,
      * at which point the count becomes positive.
      * An example: client has only one message pre-fetched from server, and
      * its msgid is not the same as the last-seen-by-us msgid. The client
      * will then return the unread count as -1. When one more message is loaded
      * from server but it's still not the last-seen one, the count will become
      * -2. A third message is fetched, and its msgid matches the last-seen-msgid.
      * The client will then return the unread count as +2, and will not change
      * as more history is fetched from server.
      * Example 1: Client has 1 message pre-fetched and its msgid is the same
      * as the last-seen-msgid. The count will be returned as 0.
      */
    int unreadMsgCount() const;

    /** @brief Returns the text of the most-recent message in the chat that can
     * be displayed as text in the chat list. If it is not found in RAM,
     * the database will be queried. If not found there as well, server is queried,
     * and 0xff is returned. When the message is received from server, the
     * \c onLastTextMsgUpdated callback will be called.
     * @param [out] msg Output pointer that will be set to the internal last-text-message
     * object. The object is owned by the client, and you should use this
     * pointer synchronously after the call to this function, and not in an
     * async-delayed way.
     * @return If there is currently a last-text-message, 1 is returned and
     * the output pointer will be set to the internal object. Otherwise,
     * the output pointer will be set to \c NULL, and an error code will be
     * returner, as follows:
     *   0xff - no text message is avaliable locally, the client is fetching
     * more history from server. The fetching will continue until a text
     * message is found, at which point the callback will be called.
     */
    uint8_t lastTextMessage(LastTextMsg*& msg);

    /** @brief Returns the timestamp of the newest known message */
    uint32_t lastMessageTs() { return mLastMsgTs; }

    /** @brief Changes the Listener */
    void setListener(Listener* newListener) { mListener = newListener; }

    /**
     * @brief Resets the state of the listener, initiating all initial
     * callbacks, such as the onManualSendRequired(), onUnsentMsgLoaded,
     * and resets the getHistory() pointer, so that subsequent getHistory()
     * calls will start returning history from the newest message.
     * You may want to call this method at \c chatd::Listener::init, so the
     * history retrieval starts from the beginning.
     */
    void resetListenerState();
    /**
     * @brief getMsgByXid searches the send queue for a message with the specified
     * msgxid. The message is supposed to be unconfirmed, but in reality the
     * message may have been received and recorded by the server,
     * and the client may have not received the confirmation.
     * @param msgxid - The transaction id of the message
     * @returns Pointer to the Message object, or nullptr if a message with
     * that msgxid does not exist in the send queue.
     */
    Message* getMsgByXid(karere::Id msgxid);
    /**
     * @brief Removes the specified manual-send message, from the manual send queue.
     * Normally should be called when the user opts to not retry sending the message
     * @param id The id of the message, provided by \c onManualSendRequired()
     */
    void removeManualSend(uint64_t id);

    /** @brief Broadcasts a notification that the user is typing. This will trigged
     * other clients receiving \c onUserTyping() callbacks
     */
    void sendTypingNotification();
    /**
     * @brief Generates a backreference id. Must be public because strongvelope
     *  uses it to generate chat title messages
     * @param aCrypto - the crypto module interface to use for random number
     * generation.
     */
    static uint64_t generateRefId(const ICrypto* aCrypto);
    Message *getManualSending(uint64_t rowid, chatd::ManualSendReason& reason);
    /** @brief Sends a command in the chatroom. This method needs to be public
     * only because webrtc needs to use it.
     @note Sending data over libws is destructive to the buffer - the websocket
     * protocol requires it to be xor-ed, and that is done in-place. So, we have
     * two versions of \c sendCommand() - the one with the rvalue reference is
     * picked by the compiler whenever the command object is a temporary, avoiding
     * copying the buffer, and the const reference one is picked when the Command
     * object is read-only and has to be preserved
     */
    bool sendCommand(Command&& cmd);
    bool sendCommand(const Command& cmd);
    Idx lastIdxReceivedFromServer() const;
    karere::Id lastIdReceivedFromServer() const;
    bool isGroup() const;
protected:
    void msgSubmit(Message* msg);
    bool msgEncryptAndSend(OutputQueue::iterator it);
    void continueEncryptNextPending();
    void onMsgUpdated(Message* msg);
    void onJoinRejected();
    void keyConfirm(KeyId keyxid, KeyId keyid);
    void rejectMsgupd(karere::Id id, uint8_t serverReason);
    template <bool mustBeInSending=false>
    void rejectGeneric(uint8_t opcode);
    void moveItemToManualSending(OutputQueue::iterator it, ManualSendReason reason);
    void handleTruncate(const Message& msg, Idx idx);
    void deleteMessagesBefore(Idx idx);
    void createMsgBackRefs(Message& msg);
    void verifyMsgOrder(const Message& msg, Idx idx);
    /**
     * @brief Initiates replaying of callbacks about unsent messages and unsent
     * edits, i.e. \c onUnsentMsgLoaded() and \c onUnsentEditLoaded().
     * This may be needed when the listener is switched, in order to init the new
     * listener state */
    void replayUnsentNotifications();
    void onLastTextMsgUpdated(const Message& msg, Idx idx=CHATD_IDX_INVALID);
    bool findLastTextMsg();
    /**
     * @brief Initiates loading of the queue with messages that require user
     * approval for re-sending */
    void loadManualSending();
public:
//realtime messaging

//===
};

class Client
{
protected:
/// maps the chatd shard number to its corresponding Shard connection
    std::map<int, std::shared_ptr<Connection>> mConnections;
/// maps a chatid to the handling Shard connection
    std::map<karere::Id, Connection*> mConnectionForChatId;
/// maps chatids to the Message object
    std::map<karere::Id, std::shared_ptr<Chat>> mChatForChatId;
    karere::Id mUserId;
    bool mMessageReceivedConfirmation = false;
    Connection& chatidConn(karere::Id chatid)
    {
        auto it = mConnectionForChatId.find(chatid);
        if (it == mConnectionForChatId.end())
            throw std::runtime_error("chatidConn: Unknown chatid "+chatid.toString());
        return *it->second;
    }
    bool onMsgAlreadySent(karere::Id msgxid, karere::Id msgid);
    void msgConfirm(karere::Id msgxid, karere::Id msgid);
    void sendKeepalive();
    void sendEcho();
public:
    enum: uint32_t { kOptManualResendWhenUserJoins = 1 };
    unsigned inactivityCheckIntervalSec = 20;
    uint32_t options = 0;
    MyMegaApi *mApi;
    karere::Client *karereClient;
    uint8_t mKeepaliveType = OP_KEEPALIVE;
    IRtcHandler* mRtcHandler = nullptr;
    karere::Id userId() const { return mUserId; }
    void setKeepaliveType(bool isInBackground);
    Client(karere::Client *client, karere::Id userId);
    ~Client(){}
    std::shared_ptr<Chat> chatFromId(karere::Id chatid) const
    {
        auto it = mChatForChatId.find(chatid);
        return (it == mChatForChatId.end()) ? nullptr : it->second;
    }
    Chat& chats(karere::Id chatid) const
    {
        auto it = mChatForChatId.find(chatid);
        if (it == mChatForChatId.end())
            throw std::runtime_error("chatidChat: Unknown chatid "+chatid.toString());
        return *it->second;
    }
    /** @brief Joins the specifed chatroom on the specified shard, using the specified
     * url, and assocuates the specified Listener and ICRypto instances
     * with the newly created Chat object.
     */
    Chat& createChat(karere::Id chatid, int shardNo, const std::string& url,
    Listener* listener, const karere::SetOfIds& initialUsers, ICrypto* crypto, uint32_t chatCreationTs, bool isGroup);
    /** @brief Leaves the specified chatroom */
    void leave(karere::Id chatid);
    void disconnect();
    promise::Promise<void> retryPendingConnections();
    void heartbeat();
    bool manualResendWhenUserJoins() const { return options & kOptManualResendWhenUserJoins; }
    void notifyUserIdle();
    void notifyUserActive();
    /** Changes the Rtc handler, returning the old one */
    IRtcHandler* setRtcHandler(IRtcHandler* handler);
    bool isMessageReceivedConfirmationActive() const;
    friend class Connection;
    friend class Chat;
};

static inline const char* connStateToStr(Connection::State state)
{
    switch (state)
    {
    case Connection::State::kStateDisconnected: return "Disconnected";
    case Connection::State::kStateConnecting: return "Connecting";
    case Connection::State::kStateConnected: return "Connected";
    case Connection::State::kStateLoggedIn: return "Logged-in";
    case Connection::State::kStateNew: return "New";
    case Connection::State::kStateFetchingUrl: return "Fetching URL";
    default: return "(invalid)";
    }
}

struct ChatDbInfo
{
    karere::Id oldestDbId;
    karere::Id newestDbId;
    Idx newestDbIdx;
    karere::Id lastSeenId;
    karere::Id lastRecvId;
};

class DbInterface
{
public:
    virtual void getHistoryInfo(ChatDbInfo& info) = 0;
    /// Called when the client was requested to fetch history, and it knows the db contains the requested
    /// history range.
    /// @param startIdx - the start index of the requested history range
    /// @param count - the number of messages to return
    /// @param[out] messages - The app should put the messages in this vector, the most recent message being
    /// at position 0 in the vector, and the oldest being the last. If the returned message count is less
    /// than the requested by \c count, the client considers there is no more history in the db. However,
    /// if the application-specified \c oldestDbId in the call to \n init() has not been retrieved yet,
    /// an assertion will be triggered. Therefore, the application must always try to read not less than
    /// \c count messages, in case they are avaialble in the db.
    virtual void fetchDbHistory(Idx startIdx, unsigned count, std::vector<Message*>& messages) = 0;
    virtual void saveMsgToSending(Chat::SendingItem& msg) = 0;
    virtual void updateMsgInSending(const chatd::Chat::SendingItem& item) = 0;
    virtual void addBlobsToSendingItem(uint64_t rowid, const MsgCommand* msgCmd, const Command* keyCmd) = 0;
    virtual void deleteItemFromSending(uint64_t rowid) = 0;
    virtual void updateMsgPlaintextInSending(uint64_t rowid, const StaticBuffer& data) = 0;
    virtual void updateMsgKeyIdInSending(uint64_t rowid, KeyId keyid) = 0;
    virtual void loadSendQueue(Chat::OutputQueue& queue) = 0;
    virtual void addMsgToHistory(const Message& msg, Idx idx) = 0;
    virtual void confirmKeyOfSendingItem(uint64_t rowid, KeyId keyid) = 0;
    virtual void updateMsgInHistory(karere::Id msgid, const Message& msg) = 0;
    virtual Idx getIdxOfMsgid(karere::Id msgid) = 0;
    virtual Idx getPeerMsgCountAfterIdx(Idx idx) = 0;
    virtual void saveItemToManualSending(const Chat::SendingItem& item, int reason) = 0;
    virtual void loadManualSendItems(std::vector<Chat::ManualSendItem>& items) = 0;
    virtual bool deleteManualSendItem(uint64_t rowid) = 0;
    virtual void loadManualSendItem(uint64_t rowid, Chat::ManualSendItem& item) = 0;
    virtual void truncateHistory(const chatd::Message& msg) = 0;
    virtual void setLastSeen(karere::Id msgid) = 0;
    virtual void setLastReceived(karere::Id msgid) = 0;
    virtual chatd::Idx getOldestIdx() = 0;
    virtual void sendingItemMsgupdxToMsgupd(const chatd::Chat::SendingItem& item, karere::Id msgid) = 0;
    virtual void setHaveAllHistory() = 0;
    virtual bool haveAllHistory() = 0;
    virtual void getLastTextMessage(Idx from, chatd::LastTextMsgState& msg) = 0;
    virtual ~DbInterface(){}
};

}

#endif<|MERGE_RESOLUTION|>--- conflicted
+++ resolved
@@ -376,12 +376,9 @@
     {
         disconnect();
     }
-<<<<<<< HEAD
-
+
+    void heartbeat();
     static const unsigned int callDataPayLoadPosition;
-=======
-    void heartbeat();
->>>>>>> 6ff35a40
 };
 
 enum ServerHistFetchState
