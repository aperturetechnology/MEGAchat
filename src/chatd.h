--- conflicted
+++ resolved
@@ -398,10 +398,7 @@
     bool mServerOldHistCbEnabled = false;
     bool mHaveAllHistory = false;
     bool mIsDisabled = false;
-<<<<<<< HEAD
     bool mHasLastTextMsg = false;
-=======
->>>>>>> f9a3bfb3
     Idx mNextHistFetchIdx = CHATD_IDX_INVALID;
     DbInterface* mDbInterface = nullptr;
     ICrypto* mCrypto;
@@ -937,4 +934,3 @@
 #endif
 
 
-
