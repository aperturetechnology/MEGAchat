#ifndef __CHATD_H__
#define __CHATD_H__

#include <stdint.h>
#include <string>
#include <buffer.h>
#include <map>
#include <set>
#include <list>
#include <deque>
#include <base/promise.h>
#include <base/timers.hpp>
#include <base/trackDelete.h>
#include "chatdMsg.h"
#include "url.h"
#include "net/websocketsIO.h"

namespace karere {
    class Client;
}

class MyMegaApi;

#define CHATD_LOG_DEBUG(fmtString,...) KARERE_LOG_DEBUG(krLogChannel_chatd, fmtString, ##__VA_ARGS__)
#define CHATD_LOG_INFO(fmtString,...) KARERE_LOG_INFO(krLogChannel_chatd, fmtString, ##__VA_ARGS__)
#define CHATD_LOG_WARNING(fmtString,...) KARERE_LOG_WARNING(krLogChannel_chatd, fmtString, ##__VA_ARGS__)
#define CHATD_LOG_ERROR(fmtString,...) KARERE_LOG_ERROR(krLogChannel_chatd, fmtString, ##__VA_ARGS__)

enum: uint32_t { kPromiseErrtype_chatd = 0x3e9ac47d }; //should resemble 'megachtd'

#define CHATD_MAX_EDIT_AGE 3600
namespace chatd
{

/// This type is used for ordered indexes in the message buffer
typedef int32_t Idx;

/// We want to fit in the positive range of a signed int64_t, for compatibility with sqlite which has no unsigned types
/// Don't use an enum as its implicit type may screw up our value
#define CHATD_IDX_RANGE_MIDDLE 0
#define CHATD_IDX_INVALID 0x7fffffff

class Chat;
class ICrypto;


/** @brief Reason codes passed to Listener::onManualSendRequired() */
enum ManualSendReason: uint8_t
{
    kManualSendInvalidReason = 0,
    kManualSendUsersChanged = 1, ///< Group chat participants have changed
    kManualSendTooOld = 2, ///< Message is older than CHATD_MAX_EDIT_AGE seconds
    kManualSendGeneralReject = 3, ///< chatd rejected the message, for unknown reason
    kManualSendNoWriteAccess = 4,  ///< Read-only privilege or not belong to the chatroom
    kManualSendEditNoChange = 6     /// Edit message has same content than message in server
};

/** The source from where history is being retrieved by the app */
enum HistSource
{
    kHistSourceNone = 0, //< History is not being retrieved
    kHistSourceRam = 1, //< History is being retrieved from the history buffer in RAM
    kHistSourceDb = 2, //<History is being retrieved from the local DB
    kHistSourceServer = 3, //< History is being retrieved from the server
    kHistSourceServerOffline = 4 //< History has to be fetched from server, but we are offline
};

class DbInterface;
struct LastTextMsg;

class Listener
{
public:
    /** @brief
     * This is the first call chatd makes to the Listener, passing it necessary objects and
     * retrieving info about the local history database
     * If you want to replay notifications related to this chat and the history retrieval to
     * start from the beginning (so every message is notified again), call \c Chat::resetListenerState
     * @param chat - the Chat object that can be used to access the message buffer etc
     * @param dbIntf[out] reference to the internal pointer to the database abstraction
     * layer interface. Set this pointer to a newly created instance of a db abstraction
     * instance.
     * @note The \c dbIntf creation is handled by karere, and in the app interface,
     * this callback should not change this pointer (which is set to NULL)
     */
    virtual void init(Chat& chat, DbInterface*& dbIntf) = 0;
    /** @brief Called when that chatroom instance is being destroyed
     *  (e.g. on application close)
     */
    virtual void onDestroy(){}
    /** @brief A new message was received. This can be just sent by a peer, or retrieved from the server.
     * @param idx The index of the message in the buffer
     * @param status - The 'seen' status of the message. Normally it should be
     * 'not seen', until we call setMessageSeen() on it
     */
    virtual void onRecvNewMessage(Idx idx, Message& msg, Message::Status status){}

    /** @brief A history message has been received, as a result of getHistory().
     * @param The index of the message in the history buffer
     * @param The message itself
     * @param status The 'seen' status of the message
     * @param isFromDb The message can be received from the server, or from the app's local
     * history db via \c fetchDbHistory() - this parameter specifies the source
     */
    virtual void onRecvHistoryMessage(Idx idx, Message& msg, Message::Status status, bool isLocal){}

    /**
     * @brief The retrieval of the requested history batch, via \c getHistory(), was completed
     * @param source The source from where the last message of the history
     * chunk was returned. This basically means that if some of it was returned from RAM
     * and then from DB, then source will be kHistSourceDb. This is not valid
     * from mixing messages from local source and from server, as they are never
     * mixed in one history chunk.
     */
    virtual void onHistoryDone(HistSource source) {}

    /**
     * @brief An unsent message was loaded from local db. The app should normally
     * display it at the end of the message history, indicating that it has not been
     * sent. This callback is called for all unsent messages, in order in which
     * the message posting ocurrent, from the oldest to the newest,
     * i.e. subsequent onUnsentMsgLoaded() calls are for newer unsent messages
     */
    virtual void onUnsentMsgLoaded(Message& msg) {}

    /**
     * @brief An unsent edit of a message was loaded. Similar to \c onUnsentMsgLoaded()
     * @param msg The edited message
     * @param oriIsSending - whether the original message has been sent or not
     * yet sent (on the send queue).
     * @note The calls to \c onUnsentMsgLoaded() and \c onUnsentEditLoaded()
     * are done in the order of the corresponding events (send, edit)
     */
    virtual void onUnsentEditLoaded(Message& msg, bool oriMsgIsSending) {}

    /** @brief A message sent by us was acknoledged by the server, assigning it a MSGID.
      * At this stage, the message state is "received-by-server", and it is in the history
      * buffer when this callback is called.
      * @param msgxid - The request-response match id that we generated for the sent message.
      * Normally the application doesn't need to care about it
      * @param msg - The message object - \c id() returns a real msgid, and \c isSending() is \c false
      * @param idx - The history buffer index at which the message was put
      */
    virtual void onMessageConfirmed(karere::Id msgxid, const Message& msg, Idx idx){}

     /** @brief A message was rejected by the server for some reason.
      * As the message is not yet in the history buffer, its \c id()
      * is a msgxid, and \c msg.isSending() is \c true.
      * The message may have actually been received by the server, but we
      * didn't know about that.
      * The message is already removed from the client's send queue.
      * The app must remove this message from the 'pending' GUI list.
      * @param msg - The message that was rejected.
      * @param reason - The reason for the reject.
      * When the reason code is 0, the client has received a MSGID, i.e.
      * the message is already received by the server.
      * Possible scenarions when this can happens are:
      * - We went offline after sending a message but just before receiving
      *  the confirmation for it.
      * - We tried to send the message while offline and restarted the app
      * while still offline, then went online. On *nix systems, the packets
      * from the previous app run are kept in the TCP output queue, and once
      * the machine goes online, they are sent, effectively behaving like a
      * second client that sent the same message with the same msgxid.
      * When the actual client tries to send it again, the server sees the
      * same msgxid and returns OP_MSGID with the already assigned id
      * of the message. The client must have already received this message as
      * a NEWMSG upon reconnect, so it can just remove the pending message.
      */
    virtual void onMessageRejected(const Message& msg, uint8_t reason){}

    /** @brief A message was delivered, seen, etc. When the seen/received pointers are advanced,
     * this will be called for each message of the pointer-advanced range, so the application
     * doesn't need to iterate over ranges by itself
     */
    virtual void onMessageStatusChange(Idx idx, Message::Status newStatus, const Message& msg){}

    /**
     * @brief Called when a message edit is received, i.e. MSGUPD is received.
     * The message is already updated in the history buffer and in the db,
     * and the GUI should also update it.
     * \attention If the edited message is not in memory, it is still updated in
     * the database, but this callback will not be called.
     * @param msg The edited message
     * @param idx - the index of the edited message
     */
    virtual void onMessageEdited(const Message& msg, Idx idx){}

    /** @brief An edit posted by us was rejected for some reason.
     * // TODO
     * @param msg
     * @param reason
     */
    virtual void onEditRejected(const Message& msg, ManualSendReason reason){}

    /** @brief The chatroom connection (to the chatd server shard) state
     * has changed.
     */
    virtual void onOnlineStateChange(ChatState state) = 0;

    /** @brief A user has joined the room, or their privilege has
     * changed.
     */
    virtual void onUserJoin(karere::Id userid, Priv privilege){}

    /**
     * @brief onUserLeave User has been excluded from the group chat
     * @param userid The userid of the user
     */
    virtual void onUserLeave(karere::Id userid){}

    /** @brief We have been excluded from this chatroom */
    virtual void onExcludedFromChat() {}

    /** @brief We have rejoined the room
     */
    virtual void onRejoinedChat() {}

    /** @brief Unread message count has changed */
    virtual void onUnreadChanged() {}

    /** @brief A message could not be sent automatically, due to some reason.
     * User-initiated retry is required.
     * @attention Ownership of \c msg is passed to application.
     * The application can re-send or discard the message. In both cases, it should
     * call removeManualSend() when it's about to resend or discard, in order to
     * remove the message from the pending-manual-action list.
     * To re-send, just call msgSubmit() in the normal way.
     * @param id The send queue id of the message. As the message has no msgid,
     * this is used to identify the message in seubsequent retry/cancel
     * @param reason - The code of the reason why the message could not be auto sent
     */
    virtual void onManualSendRequired(Message* msg, uint64_t id, ManualSendReason reason) {}

    /**
     * @brief onHistoryTruncated The history of the chat was truncated by someone
     * at the message \c msg.
     * @param msg The message at which the history is truncated. The message before
     * it (if it exists) is the last preserved message. The \c msg message is
     * overwritten with a management message that contains information who truncated the message.
     * @param idx - The index of \c msg
     */
    virtual void onHistoryTruncated(const Message& msg, Idx idx) {}

    /**
     * @brief onMsgOrderVerificationFail The message ordering check for \c msg has
     * failed. The message may have been tampered.
     * @param msg The message
     * @param idx Index of \c msg
     * @param errmsg The error string describing what exactly is the problem
     */
    virtual void onMsgOrderVerificationFail(const Message& msg, Idx idx, const std::string& errmsg)
    {
        CHATD_LOG_ERROR("msgOrderFail[msgid %s]: %s", msg.id().toString().c_str(), errmsg.c_str());
    }

    /**
     * @brief onUserTyping Called when a signal is received that a peer
     * is typing a message. Normally the app should have a timer that
     * is reset each time a typing notification is received. When the timer
     * expires, it should hide the notification GUI.
     * @param user The user that is typing. The app can use the user attrib
     * cache to get a human-readable name for the user.
     */
    virtual void onUserTyping(karere::Id userid) {}

    /**
     * @brief Called when the last known text message changes/is updated, so that
     * the app can display it next to the chat title
     * @param msg Contains the properties of the last text message
     */
    virtual void onLastTextMessageUpdated(const LastTextMsg& msg) {}
    /**
     * @brief Called when a message with a newer timestamp/modification time
     * is encountered. This can be used by the app to order chats in the chat
     * list GUI based on last interaction.
     * @param ts The timestamp of the newer message. If a message is edited,
     * ts is the sum of the original message timestamp and the update delta.
     */
    virtual void onLastMessageTsUpdated(uint32_t ts) {}
};

class Client;

// need DeleteTrackable for graceful disconnect timeout
class Connection: public karere::DeleteTrackable, public WebsocketsClient
{
public:
<<<<<<< HEAD
    enum State { kStateNew, kStateDisconnected, kStateResolving, kStateConnecting, kStateConnected, kStateLoggedIn };
=======
    enum State { kStateNew, kStateFetchingUrl, kStateDisconnected, kStateConnecting, kStateConnected, kStateLoggedIn };
>>>>>>> 34524934
protected:
    Client& mClient;
    int mShardNo;
    std::set<karere::Id> mChatIds;
    State mState = kStateNew;
    karere::Url mUrl;
    megaHandle mInactivityTimer = 0;
    int mInactivityBeats = 0;
    bool mTerminating = false;
    promise::Promise<void> mConnectPromise;
    promise::Promise<void> mDisconnectPromise;
    promise::Promise<void> mLoginPromise;
    Connection(Client& client, int shardNo): mClient(client), mShardNo(shardNo){}
    State state() { return mState; }
    bool isConnected() const
    {
        return mState == kStateConnected;
    }
    bool isLoggedIn() const
    {
        return mState == kStateLoggedIn;
    }
    
    virtual void wsConnectCb();
    virtual void wsCloseCb(int errcode, int errtype, const char *preason, size_t reason_len);
    virtual void wsHandleMsgCb(char *data, size_t len);

    void onSocketClose(int ercode, int errtype, const std::string& reason);
    promise::Promise<void> reconnect();
    promise::Promise<void> disconnect(int timeoutMs=2000);
    void notifyLoggedIn();
    void enableInactivityTimer();
    void disableInactivityTimer();
    void reset();
// Destroys the buffer content
    bool sendBuf(Buffer&& buf);
    promise::Promise<void> rejoinExistingChats();
    void resendPending();
    void join(karere::Id chatid);
    void hist(karere::Id chatid, long count);
    void execCommand(const StaticBuffer& buf);
    bool sendKeepalive(uint8_t opcode);
    friend class Client;
    friend class Chat;
public:
    promise::Promise<void> retryPendingConnection();
    ~Connection()
    {
        disableInactivityTimer();
        reset();
    }
};

enum ServerHistFetchState
{
/** Thie least significant 2 bits signify the history fetch source,
 * and correspond to HistSource values */

/** History is not being fetched, and there is probably history to fetch available */
    kHistNotFetching = 4,
/** We are fetching old messages if this flag is set, i.e. ones added to the back of
 *  the history buffer. If this flag is no set, we are fetching new messages, i.e. ones
 *  appended to the front of the history buffer */
    kHistOldFlag = 8,
/** We are fetching from the server if flag is set, otherwise we are fetching from
 * local db */
    kHistFetchingOldFromServer = kHistSourceServer | kHistOldFlag,
    kHistFetchingNewFromServer = kHistSourceServer | 0,
/** We are currently fetching history from db - always old messages */
/** Fething from RAM history buffer, always old messages */
    kHistDecryptingFlag = 16,
    kHistDecryptingOld = kHistDecryptingFlag | kHistOldFlag,
    kHistDecryptingNew = kHistDecryptingFlag | 0
};

/** @brief This is a class used to hold all properties of the last text
 * message that the app is interested in
 */
struct LastTextMsg
{
    /** @brief The sender of the message */
    karere::Id sender() const { return mSender; }
    /**
     * @brief Type of the last message
     *
     * This function returns the type of the message, as in Message::type.
     * @see \c Message::kMsgXXX enums.
     *
     * If no text message exists in history, type is \c LastTextMsg::kNone.
     * If the message is being fetched from server, type is \c LastTextMsg::kFetching.
     * If an error has occurred when trying to determine the message, like
     * server being offline, then LastTextMsg::kOffline will be returned.
     */
    uint8_t type() const { return mType; }
    /**
     * @brief Content of the message
     *
     * The message contents in text form, so it can be displayed as it is in the UI.
     * If it's a special message, then this string contains the most important part,
     * like filename for attachment messages.
     */
    const std::string& contents() const { return mContents; }

    Idx idx() const { return mIdx; }
    karere::Id id() const { assert(mIdx != CHATD_IDX_INVALID); return mId; }
    karere::Id xid() const { assert(mIdx == CHATD_IDX_INVALID); return mId; }

protected:
    uint8_t mType = Message::kMsgInvalid;
    karere::Id mSender;
    std::string mContents;
    Idx mIdx = CHATD_IDX_INVALID;
    karere::Id mId;
};

/** @brief Internal class that maintains the last-text-message state */
struct LastTextMsgState: public LastTextMsg
{
    /** Enum for mState */
    enum: uint8_t { kNone = 0x0, kFetching = 0xff, kOffline = 0xfe, kHave = 0x1 };

    bool mIsNotified = false;
    uint8_t state() const { return mState; }
    bool isValid() const { return mState == kHave; }
    bool isFetching() const { return mState == kFetching; }
    void setState(uint8_t state) { mState = state; }
    void assign(const chatd::Message& from, Idx idx)
    {
        assign(from, from.type, from.id(), idx, from.userid);
    }
    void assign(const Buffer& buf, uint8_t type, karere::Id id, Idx idx, karere::Id sender)
    {
        mType = type;
        mIdx = idx;
        mId = id;
        mContents.assign(buf.buf(), buf.dataSize());
        mSender = sender;
        mState = kHave;
        mIsNotified = false;
    }
    //assign both idx and proper msgid (was msgxid until now)
    void confirm(Idx idx, karere::Id msgid)
    {
        assert(mIdx == CHATD_IDX_INVALID);
        mIdx = idx;
        mId = msgid;
    }
    void clear() { mState = kNone; mType = Message::kMsgInvalid; mContents.clear(); }
protected:
    friend class Chat;
    uint8_t mState = kNone;
};

struct ChatDbInfo;

/** @brief Represents a single chatroom together with the message history.
 * Message sending is done by calling methods on this class.
 * The history buffer can grow in two directions and is always contiguous, i.e.
 * there are no "holes".
 */
class Chat: public karere::DeleteTrackable
{
///@cond PRIVATE
public:
    struct SendingItem
    {
    protected:
        uint8_t mOpcode;
    public:
        uint64_t rowid;
 /** When sending a message, we attach the Message object here to avoid
  * double-converting it when queued as a raw command in Sending, and after
  * that (when server confirms) move it as a Message object to history buffer */
        Message* msg;
        karere::SetOfIds recipients;
        uint8_t opcode() const { return mOpcode; }
        void setOpcode(uint8_t op) { mOpcode = op; }
        SendingItem(uint8_t aOpcode, Message* aMsg, const karere::SetOfIds& aRcpts,
            uint64_t aRowid=0)
        : mOpcode(aOpcode), rowid(aRowid), msg(aMsg), recipients(aRcpts){}
        ~SendingItem(){ if (msg) delete msg; }
        bool isMessage() const { return ((mOpcode == OP_NEWMSG) || (mOpcode == OP_MSGUPD) || (mOpcode == OP_MSGUPDX)); }
        bool isEdit() const { return mOpcode == OP_MSGUPD || mOpcode == OP_MSGUPDX; }
        void setKeyId(KeyId keyid)
        {
            msg->keyid = keyid;
        }
    };
    typedef std::list<SendingItem> OutputQueue;
    struct ManualSendItem
    {
        Message* msg;
        uint64_t rowid;
        uint8_t opcode;
        ManualSendReason reason;
        ManualSendItem(Message* aMsg, uint64_t aRowid, uint8_t aOpcode, ManualSendReason aReason)
            :msg(aMsg), rowid(aRowid), opcode(aOpcode), reason(aReason){}
        ManualSendItem()
            :msg(nullptr), rowid(0), opcode(0), reason(kManualSendInvalidReason){}
    };

protected:
    Connection& mConnection;
    Client& mClient;
    karere::Id mChatId;
    Idx mForwardStart;
    std::vector<std::unique_ptr<Message>> mForwardList;
    std::vector<std::unique_ptr<Message>> mBackwardList;
    OutputQueue mSending;
    OutputQueue::iterator mNextUnsent;
    bool mIsFirstJoin = true;
    std::map<karere::Id, Idx> mIdToIndexMap;
    karere::Id mLastReceivedId;
    Idx mLastReceivedIdx = CHATD_IDX_INVALID;
    karere::Id mLastSeenId;
    Idx mLastSeenIdx = CHATD_IDX_INVALID;
    Idx mLastIdxReceivedFromServer = CHATD_IDX_INVALID;
    karere::Id mLastIdReceivedFromServer;
    Listener* mListener;
    ChatState mOnlineState = kChatStateOffline;
    Priv mOwnPrivilege = PRIV_INVALID;
    karere::SetOfIds mUsers;
    karere::SetOfIds mUserDump; //< The initial dump of JOINs goes here, then after join is complete, mUsers is set to this in one step
    /// db-supplied initial range, that we use until we see the message with mOldestKnownMsgId
    /// Before that happens, missing messages are supposed to be in the database and
    /// incrementally fetched from there as needed. After we see the mOldestKnownMsgId,
    /// we disable this range by setting mOldestKnownMsgId to 0, and recalculate
    /// range() only from the buffer items
    karere::Id mOldestKnownMsgId;
    unsigned mLastServerHistFetchCount = 0; ///< The number of history messages that have been fetched so far by the currently active or the last history fetch. It is reset upon new history fetch initiation
    unsigned mLastHistDecryptCount = 0; ///< Similar to mLastServerHistFetchCount, but reflects the current number of message passed through the decrypt process, which may be less than mLastServerHistFetchCount at a given moment

    /** @brief The state of history fetching from server */
    ServerHistFetchState mServerFetchState = kHistNotFetching;

    /** @brief Whether we have more not-loaded history in db */
    bool mHasMoreHistoryInDb = false;
    bool mServerOldHistCbEnabled = false;
    bool mHaveAllHistory = false;
    bool mIsDisabled = false;
    Idx mNextHistFetchIdx = CHATD_IDX_INVALID;
    DbInterface* mDbInterface = nullptr;
    // last text message stuff
    LastTextMsgState mLastTextMsg;
    // crypto stuff
    ICrypto* mCrypto;
    /** If crypto can't decrypt immediately, we set this flag and only the plaintext
     * path of further messages to be sent is written to db, without calling encrypt().
     * Once encryption is finished, this flag is cleared, and all queued unencrypted
     * messages are passed to encryption, updating their command BLOB in the sending
     * db table. This, until another (or the same) encrypt call can't encrypt immediately,
     * in which case the flag is set again and the queue is blocked again */
    bool mEncryptionHalted = false;
    /** If an incoming new message can't be decrypted immediately, this is set to its
     * index in the hitory buffer, as it is already added there (in memory only!).
     * Further received new messages are only added to memory history buffer, and
     * not processed further until the delayed encryption of the message completes
     * or fails. After that, mDecryptNewHaltedAt is cleared (set to CHATD_IDX_INVALID),
     * the (supposedly, but not necessarily) decrypted message is added to db history,
     * SEEN and RECEIVED pointers are handled, and app callbacks are called with that
     * message. Then, processing of any newer messages, accumulated in the in-memory histiry
     * buffer is resumed, until decryption can't happen immediately again or all messages
     * are processed. The app may be terminated while a delayed decrypt is in progress
     * and there are newer undecrypted messages accumulated in the memory history buffer.
     * In that case, the app will resume its state from the point where the last message
     * decrypted (and saved to db), re-downloading all newer messages from server again.
     * Thus, not writing anything about queued undecrypted messages to the db allows
     * for a clean resume from the last known good point in message history. */
    Idx mDecryptNewHaltedAt = CHATD_IDX_INVALID;
    /** Similar to mDecryptNewhaltedAt, but for history messages, retrieved backwards
     * in regard to time and index in history buffer. Note that the two
     *  mDecryptXXXHaltedAt operate independently. I.e. decryption of old messages may
     * be blocked by delayed decryption of a message, while at the same time decryption
     * of new messages may work synchronously and not be delayed.
     */
    Idx mDecryptOldHaltedAt = CHATD_IDX_INVALID;
    uint32_t mLastMsgTs;
    bool mIsGroup;
    // ====
    std::map<karere::Id, Message*> mPendingEdits;
    std::map<BackRefId, Idx> mRefidToIdxMap;
    Chat(Connection& conn, karere::Id chatid, Listener* listener,
    const karere::SetOfIds& users, uint32_t chatCreationTs, ICrypto* crypto, bool isGroup);
    void push_forward(Message* msg) { mForwardList.emplace_back(msg); }
    void push_back(Message* msg) { mBackwardList.emplace_back(msg); }
    Message* oldest() const { return (!mBackwardList.empty()) ? mBackwardList.back().get() : mForwardList.front().get(); }
    Message* newest() const { return (!mForwardList.empty())? mForwardList.back().get() : mBackwardList.front().get(); }
    void clear()
    {
        mBackwardList.clear();
        mForwardList.clear();
    }
    // msgid can be 0 in case of rejections
    Idx msgConfirm(karere::Id msgxid, karere::Id msgid);
    bool msgAlreadySent(karere::Id msgxid, karere::Id msgid);
    Message* msgRemoveFromSending(karere::Id msgxid, karere::Id msgid);
    Idx msgIncoming(bool isNew, Message* msg, bool isLocal=false);
    bool msgIncomingAfterAdd(bool isNew, bool isLocal, Message& msg, Idx idx);
    void msgIncomingAfterDecrypt(bool isNew, bool isLocal, Message& msg, Idx idx);
    void onUserJoin(karere::Id userid, Priv priv);
    void onUserLeave(karere::Id userid);
    void onJoinComplete();
    void loadAndProcessUnsent();
    void initialFetchHistory(karere::Id serverNewest);
    void requestHistoryFromServer(int32_t count);
    Idx getHistoryFromDb(unsigned count);
    HistSource getHistoryFromDbOrServer(unsigned count);
    void onLastReceived(karere::Id msgid);
    void onLastSeen(karere::Id msgid);
    void handleLastReceivedSeen(karere::Id msgid);
    // As sending data over libws is destructive to the buffer, we have two versions
    // of sendCommand - the one with the rvalue reference is picked by the compiler
    // whenever the command object is a temporary, avoiding copying the buffer,
    // and the const reference one is picked when the Command object has to be preserved
    bool sendCommand(Command&& cmd);
    bool sendCommand(const Command& cmd);
    bool msgSend(const Message& message);
    void setOnlineState(ChatState state);
    SendingItem* postMsgToSending(uint8_t opcode, Message* msg);
    bool sendKeyAndMessage(std::pair<MsgCommand*, KeyCommand*> cmd);
    void flushOutputQueue(bool fromStart=false);
    karere::Id makeRandomId();
    void login();
    void join();
    void joinRangeHist(const ChatDbInfo& dbInfo);
    void onDisconnect();
    void onHistDone(); //called upont receipt of HISTDONE from server
    void onFetchHistDone(); //called by onHistDone() if we are receiving old history (not new, and not via JOINRANGEHIST)
    void onNewKeys(StaticBuffer&& keybuf);
    void logSend(const Command& cmd);
    void handleBroadcast(karere::Id userid, uint8_t type);
    void findAndNotifyLastTextMsg();
    void notifyLastTextMsg();
    void onMsgTimestamp(uint32_t ts); //support for newest-message-timestamp
    bool manualResendWhenUserJoins() const;
    friend class Connection;
    friend class Client;
/// @endcond PRIVATE
public:
    unsigned initialHistoryFetchCount = 32; //< This is the amount of messages that will be requested from server _only_ in case local db is empty
    /** @brief users The current set of users in the chatroom */
    const karere::SetOfIds& users() const { return mUsers; }
    ~Chat();
    /** @brief The chatid of this chat */
    karere::Id chatId() const { return mChatId; }
    /** @brief The chatd client */
    Client& client() const { return mClient; }
    /** @brief The lowest index of a message in the RAM history buffer */
    Idx lownum() const { return mForwardStart - (Idx)mBackwardList.size(); }
    /** @brief The highest index of a message in the RAM history buffer */
    Idx highnum() const { return mForwardStart + (Idx)mForwardList.size()-1;}
    /** @brief Needed only for debugging purposes */
    Idx forwardStart() const { return mForwardStart; }
    /** The number of messages currently in the history buffer (in RAM).
     * @note Note that there may be more messages in history db, but not loaded
     * into memory*/
    Idx size() const { return mForwardList.size() + mBackwardList.size(); }
    /** @brief Whether we have any messages in the history buffer */
    bool empty() const { return mForwardList.empty() && mBackwardList.empty();}
    bool isDisabled() const { return mIsDisabled; }
    bool isFirstJoin() const { return mIsFirstJoin; }
    void disable(bool state) { mIsDisabled = state; }
    /** The index of the oldest decrypted message in the RAM history buffer.
     * This will be greater than lownum() if there are not-yet-decrypted messages
     * at the start of the buffer, i.e. when more history has been fetched, but
     * decryption keys have not yet been loaded for these messages.
     */
    Idx decryptedLownum() const
    {
        return (mDecryptOldHaltedAt == CHATD_IDX_INVALID)
            ? lownum() : mDecryptOldHaltedAt+1;
    }
    /** @brief Similar to decryptedLownum() */
    Idx decryptedHighnum() const
    {
        return(mDecryptNewHaltedAt == CHATD_IDX_INVALID)
            ? highnum() : mDecryptNewHaltedAt-1;
    }

    /** @brief connects the chatroom for the first time. A chatroom
      * is initialized in two stages: first it is created via Client::createChatRoom(),
      * after which it can be accessed in offline mode. The second stage is
      * connect(), after which it initiates or uses an existing connection to
      * chatd
      */
    void connect();

    void disconnect();
    /** @brief The online state of the chatroom */
    ChatState onlineState() const { return mOnlineState; }

    /** @brief Get the seen/received status of a message. Both the message object
     * and its index in the history buffer must be provided */
    Message::Status getMsgStatus(const Message& msg, Idx idx) const;

    /** @brief Contains all not-yet-confirmed edits of messages.
      *  This can be used by the app to replace the text of messages who have
      * been edited before they have been sent/confirmed. Normally the app needs
      * to display the edited text in the unsent message.*/
    const std::map<karere::Id, Message*>& pendingEdits() const { return mPendingEdits; }

    /** @brief The chatd::Listener currently attached to this chat */
    Listener* listener() const { return mListener; }

    /** @brief Whether the listener will be notified upon receiving
     * old history messages from the server.
     */
    bool isServerOldHistCbEnabled() const { return mServerOldHistCbEnabled;}

    /** @brief Returns whether history is being fetched from server _and_
     * send to the application callback via \c onRecvHistoryMsg().
     */
    bool isNotifyingOldHistFromServer() const { return mServerOldHistCbEnabled && (mServerFetchState & kHistOldFlag); }

    /** @brief Returns whether we are fetching old or new history at the moment */
    bool isFetchingFromServer() const { return (mServerFetchState & kHistNotFetching) == 0; }

    /** @brief The current history fetch state */
    ServerHistFetchState serverFetchState() const { return mServerFetchState; }

    /** @brief Whether we are decrypting the fetched history. The app may need
     * to differentiate whether the history fetch process is doing the actual fetch, or
     * is waiting for the decryption (i.e. fetching chat keys etc)
     */
    bool isServerFetchDecrypting() const { return mServerFetchState & kHistDecryptingFlag; }

    /**
     * @brief haveAllHistory
     * Returned whether we have locally all existing history.
     * Note that this doesn't mean that we have sent all history the app
     * via getHistory() - the client may still have history that hasn't yet
     * been sent to the app after a getHistory(), i.e. because resetGetHistory()
     * has been called.
     */
    bool haveAllHistory() const { return mHaveAllHistory; }
    /** @brief returns whether the app has received all existing history
     * for the current history fetch session (since the chat creation or
     * sinte the last call to \c resetGetHistory()
     */
    bool haveAllHistoryNotified() const;
    /**
     * @brief The last number of history messages that have actually been
     * returned to the app via * \c getHitory() */
    unsigned lastHistDecryptCount() const { return mLastHistDecryptCount; }

    /** @brief
     * Get the message with the specified index, or \c NULL if that
     * index is out of range
     */
    inline Message* findOrNull(Idx num) const
    {
        if (num < mForwardStart) //look in mBackwardList
        {
            Idx idx = mForwardStart - num - 1; //always >= 0
            if (static_cast<size_t>(idx) >= mBackwardList.size())
                return nullptr;
            return mBackwardList[idx].get();
        }
        else
        {
            Idx idx = num - mForwardStart;
            if (static_cast<size_t>(idx) >= mForwardList.size())
                return nullptr;
            return mForwardList[idx].get();
        }
    }

    /**
     * @brief Returns the message at the specified index in the RAM history buffer.
     * Throws if index is out of range
     */
    Message& at(Idx num) const
    {
        Message* msg = findOrNull(num);
        if (!msg)
        {
            throw std::runtime_error("Chat::operator[idx]: idx = "+
                std::to_string(num)+" is outside of ["+std::to_string(lownum())+":"+
                std::to_string(highnum())+"] range");
        }
        return *msg;
    }

    /**
     * @brief Returns the message at the specified index in the RAM history buffer.
     * Throws if index is out of range
     */
    Message& operator[](Idx num) const { return at(num); }

    /** @brief Returns whether the specified RAM history buffer index is valid or out
     * of range
     */
    bool hasNum(Idx num) const
    {
        if (num < mForwardStart)
            return (static_cast<size_t>(mForwardStart - num) <= mBackwardList.size());
        else
            return (num < mForwardStart + static_cast<int>(mForwardList.size()));
    }

    /**
     * @brief Returns the index of the message with the specified msgid.
     * @param msgid The message id whose index to find
     * @returns The index of the message inside the RAM history buffer.
     *  If no such message exists in the RAM history buffer, CHATD_IDX_INVALID
     * is returned
     */
    Idx msgIndexFromId(karere::Id msgid) const
    {
        auto it = mIdToIndexMap.find(msgid);
        return (it == mIdToIndexMap.end()) ? CHATD_IDX_INVALID : it->second;
    }

    /**
     * @brief Initiates fetching more history - from local RAM history buffer,
     * from local db or from server.
     * If ram + local db have less than the number of requested messages,
     * loading stops when local db is exhausted, returning less than \count
     * messages. Next call to this function will fetch history from server.
     * If there is no history in local db, loading is done from the chatd server.
     * Fetching from RAM and DB can be combined, if there is not enough history
     * in RAM. In that case, kHistSourceDb will be returned.
     * @param count - The number of requested messages to load. The actual number
     * of messages loaded can be less than this.
     * @returns The source from where history is fetched.
     * The app may use this to decide whether to display a progress bar/ui in case
     * the fetch is from server.
     */
    HistSource getHistory(unsigned count);

    /**
     * @brief Resets sending of history to the app, so that next getHistory()
     * will start from the newest known message. Note that this doesn't affect
     * the actual fetching of history from the server to the chatd client,
     * only the sending from the chatd client to the app.
     */
    void resetGetHistory();

    /**
     * @brief setMessageSeen Move the last-seen-by-us pointer to the message with the
     * specified index.
     * @return Whether the pointer was successfully set. Setting may fail if
     * it was attempted to set the pointer to an older than the current position.
     */
    bool setMessageSeen(Idx idx);

    /**
     * @brief Sets the last-seen-by-us pointer to the message with the specified
     * msgid.
     * @return Whether the pointer was successfully set. Setting may fail if
     * it was attempted to set the pointer to an older than the current position.
     */
    bool setMessageSeen(karere::Id msgid);

    /** @brief The last-seen-by-us pointer */
    Idx lastSeenIdx() const { return mLastSeenIdx; }

    /** @brief Whether the next history fetch will be from local db or from server */
    bool historyFetchIsFromDb() const { return (mOldestKnownMsgId != 0); }

    /** @brief The interface of the Strongvelope crypto module instance associated with this
      * chat
      */
    ICrypto* crypto() const { return mCrypto; }

    /** @group Message output methods */

    /** @brief Submits a message for sending.
     * @param msg - The message contents buffer
     * @param msglen - The size of the message contents buffer
     * @param type - The type of the message - normal message, type of management message,
     * application-specific type like link, share, picture etc.
     * @param userp - An optional user pointer to associate with the message object
     */
    Message* msgSubmit(const char* msg, size_t msglen, unsigned char type, void* userp);

    /** @brief Queues a message as an edit message for the specified original message.
     * @param msg - the original message
     * @param newdata - The new contents
     * @param newlen - The size of the new contents
     * @param userp - An optional user pointer to associate with the newly created
     * edit message
     * \attention Will delete a previous edit if the original was not yet ack-ed by
     * the server. That is, there can be only one pending edit for a not-yet-sent
     * message, and if there was a previous one, it will be deleted.
     * The user is responsible to clear any reference to a previous edit to avoid a
     * dangling pointer.
     */
    Message* msgModify(Message& msg, const char* newdata, size_t newlen, void* userp);

    /** @brief The number of unread messages. Calculated based on the last-seen-by-us pointer.
      * It's possible that the exact count is not yet known, if the last seen message is not
      * known by the client yet. In that case, the client knows the minumum count,
      * (which is the total count of locally loaded messages at the moment),
      * and returns the number as negative. The application may use this to
      * to display for example '1+' instead of '1' in the unread indicator.
      * When more history is fetched, the negative count increases in absolute value,
      * (but is still negative), until the actual last seen message is obtained,
      * at which point the count becomes positive.
      * An example: client has only one message pre-fetched from server, and
      * its msgid is not the same as the last-seen-by-us msgid. The client
      * will then return the unread count as -1. When one more message is loaded
      * from server but it's still not the last-seen one, the count will become
      * -2. A third message is fetched, and its msgid matches the last-seen-msgid.
      * The client will then return the unread count as +2, and will not change
      * as more history is fetched from server.
      * Example 1: Client has 1 message pre-fetched and its msgid is the same
      * as the last-seen-msgid. The count will be returned as 0.
      */
    int unreadMsgCount() const;

    /** @brief Returns the text of the most-recent message in the chat that can
     * be displayed as text in the chat list. If it is not found in RAM,
     * the database will be queried. If not found there as well, server is queried,
     * and 0xff is returned. When the message is received from server, the
     * \c onLastTextMsgUpdated callback will be called. If the network connection
     * is offline, then 0xfe will be returned, and upon reconnect and join, the
     * client will fetch messages from the server until it finds a text message
     * and will call the callback with it.
     * @param [out] msg Output pointer that will be set to the internal last-text-message
     * object. The object is owned by the client, and you should use this
     * pointer synchronously after the call to this function, and not in an
     * async-delayed way.
     * @return If there is currently a last-text-message, 1 is returned and
     * the output pointer will be set to the internal object. Otherwise,
     * the output pointer will be set to \c NULL, and an error code will be
     * returner, as follows:
     *   0xff - no text message is avaliable locally, the client is fetching
     * more history from server. The fetching will continue until a text
     * message is found, at which point the callback will be called.
     *   0xfe - no text message is available locally, and there is no internet
     * connection to fetch more history from server. When connection is
     * restored, the client will fetch history until a text message is found,
     * then it will call the callback.
     */
    uint8_t lastTextMessage(LastTextMsg*& msg);

    /** @brief Returns the timestamp of the newest known message */
    uint32_t lastMessageTs() { return mLastMsgTs; }

    /** @brief Changes the Listener */
    void setListener(Listener* newListener) { mListener = newListener; }

    /**
     * @brief Resets the state of the listener, initiating all initial
     * callbacks, such as the onManualSendRequired(), onUnsentMsgLoaded,
     * and resets the getHistory() pointer, so that subsequent getHistory()
     * calls will start returning history from the newest message.
     * You may want to call this method at \c chatd::Listener::init, so the
     * history retrieval starts from the beginning.
     */
    void resetListenerState();
    /**
     * @brief getMsgByXid searches the send queue for a message with the specified
     * msgxid. The message is supposed to be unconfirmed, but in reality the
     * message may have been received and recorded by the server,
     * and the client may have not received the confirmation.
     * @param msgxid - The transaction id of the message
     * @returns Pointer to the Message object, or nullptr if a message with
     * that msgxid does not exist in the send queue.
     */
    Message* getMsgByXid(karere::Id msgxid);
    /**
     * @brief Removes the specified manual-send message, from the manual send queue.
     * Normally should be called when the user opts to not retry sending the message
     * @param id The id of the message, provided by \c onManualSendRequired()
     */
    void removeManualSend(uint64_t id);

    /** @brief Broadcasts a notification that the user is typing. This will trigged
     * other clients receiving \c onUserTyping() callbacks
     */
    void sendTypingNotification();
    /**
     * @brief Generates a backreference id. Must be public because strongvelope
     *  uses it to generate chat title messages
     * @param aCrypto - the crypto module interface to use for random number
     * generation.
     */
    static uint64_t generateRefId(const ICrypto* aCrypto);
    Message *getManualSending(uint64_t rowid, chatd::ManualSendReason& reason);

    Idx lastIdxReceivedFromServer() const;
    karere::Id lastIdReceivedFromServer() const;
    bool isGroup() const;
protected:
    void msgSubmit(Message* msg);
    bool msgEncryptAndSend(OutputQueue::iterator it);
    void continueEncryptNextPending();
    void onMsgUpdated(Message* msg);
    void onJoinRejected();
    void keyConfirm(KeyId keyxid, KeyId keyid);
    void rejectMsgupd(karere::Id id, uint8_t serverReason);
    template <bool mustBeInSending=false>
    void rejectGeneric(uint8_t opcode);
    void moveItemToManualSending(OutputQueue::iterator it, ManualSendReason reason);
    void handleTruncate(const Message& msg, Idx idx);
    void deleteMessagesBefore(Idx idx);
    void createMsgBackRefs(Message& msg);
    void verifyMsgOrder(const Message& msg, Idx idx);
    /**
     * @brief Initiates replaying of callbacks about unsent messages and unsent
     * edits, i.e. \c onUnsentMsgLoaded() and \c onUnsentEditLoaded().
     * This may be needed when the listener is switched, in order to init the new
     * listener state */
    void replayUnsentNotifications();
    void onLastTextMsgUpdated(const Message& msg, Idx idx=CHATD_IDX_INVALID);
    void findLastTextMsg();
    /**
     * @brief Initiates loading of the queue with messages that require user
     * approval for re-sending */
    void loadManualSending();

//===
};

class Client
{
protected:
/// maps the chatd shard number to its corresponding Shard connection
    std::map<int, std::shared_ptr<Connection>> mConnections;
/// maps a chatid to the handling Shard connection
    std::map<karere::Id, Connection*> mConnectionForChatId;
/// maps chatids to the Message object
    std::map<karere::Id, std::shared_ptr<Chat>> mChatForChatId;
    karere::Id mUserId;
    bool mMessageReceivedConfirmation = false;
    Connection& chatidConn(karere::Id chatid)
    {
        auto it = mConnectionForChatId.find(chatid);
        if (it == mConnectionForChatId.end())
            throw std::runtime_error("chatidConn: Unknown chatid "+chatid.toString());
        return *it->second;
    }
    bool onMsgAlreadySent(karere::Id msgxid, karere::Id msgid);
    void msgConfirm(karere::Id msgxid, karere::Id msgid);
public:
    enum: uint32_t { kOptManualResendWhenUserJoins = 1 };
    unsigned inactivityCheckIntervalSec = 20;
    uint32_t options = 0;
    MyMegaApi *mApi;
    karere::Client *karereClient;
    uint8_t mKeepaliveType = OP_KEEPALIVE;
    karere::Id userId() const { return mUserId; }
    Client(karere::Client *client, karere::Id userId);
    ~Client(){}
    Chat& chats(karere::Id chatid) const
    {
        auto it = mChatForChatId.find(chatid);
        if (it == mChatForChatId.end())
            throw std::runtime_error("chatidChat: Unknown chatid "+chatid.toString());
        return *it->second;
    }
    /** @brief Joins the specifed chatroom on the specified shard, using the specified
     * url, and assocuates the specified Listener and ICRypto instances
     * with the newly created Chat object.
     */
    Chat& createChat(karere::Id chatid, int shardNo, const std::string& url,
    Listener* listener, const karere::SetOfIds& initialUsers, ICrypto* crypto, uint32_t chatCreationTs, bool isGroup);
    /** @brief Leaves the specified chatroom */
    void leave(karere::Id chatid);
    promise::Promise<void> disconnect();
    void sendKeepalive();
    promise::Promise<void> retryPendingConnections();
    bool manualResendWhenUserJoins() const { return options & kOptManualResendWhenUserJoins; }
    void notifyUserIdle();
    void notifyUserActive();
    bool isMessageReceivedConfirmationActive() const;
    friend class Connection;
    friend class Chat;
};

static inline const char* connStateToStr(Connection::State state)
{
    switch (state)
    {
    case Connection::State::kStateDisconnected: return "Disconnected";
    case Connection::State::kStateConnecting: return "Connecting";
    case Connection::State::kStateConnected: return "Connected";
    case Connection::State::kStateLoggedIn: return "Logged-in";
    case Connection::State::kStateNew: return "New";
    case Connection::State::kStateFetchingUrl: return "Fetching URL";
    default: return "(invalid)";
    }
}

struct ChatDbInfo
{
    karere::Id oldestDbId;
    karere::Id newestDbId;
    Idx newestDbIdx;
    karere::Id lastSeenId;
    karere::Id lastRecvId;
};

class DbInterface
{
public:
    virtual void getHistoryInfo(ChatDbInfo& info) = 0;
    /// Called when the client was requested to fetch history, and it knows the db contains the requested
    /// history range.
    /// @param startIdx - the start index of the requested history range
    /// @param count - the number of messages to return
    /// @param[out] messages - The app should put the messages in this vector, the most recent message being
    /// at position 0 in the vector, and the oldest being the last. If the returned message count is less
    /// than the requested by \c count, the client considers there is no more history in the db. However,
    /// if the application-specified \c oldestDbId in the call to \n init() has not been retrieved yet,
    /// an assertion will be triggered. Therefore, the application must always try to read not less than
    /// \c count messages, in case they are avaialble in the db.
    virtual void fetchDbHistory(Idx startIdx, unsigned count, std::vector<Message*>& messages) = 0;
    virtual void saveMsgToSending(Chat::SendingItem& msg) = 0;
    virtual void updateMsgInSending(const chatd::Chat::SendingItem& item) = 0;
    virtual void addBlobsToSendingItem(uint64_t rowid, const MsgCommand* msgCmd, const Command* keyCmd) = 0;
    virtual void deleteItemFromSending(uint64_t rowid) = 0;
    virtual void updateMsgPlaintextInSending(uint64_t rowid, const StaticBuffer& data) = 0;
    virtual void updateMsgKeyIdInSending(uint64_t rowid, KeyId keyid) = 0;
    virtual void loadSendQueue(Chat::OutputQueue& queue) = 0;
    virtual void addMsgToHistory(const Message& msg, Idx idx) = 0;
    virtual void confirmKeyOfSendingItem(uint64_t rowid, KeyId keyid) = 0;
    virtual void updateMsgInHistory(karere::Id msgid, const Message& msg) = 0;
    virtual Idx getIdxOfMsgid(karere::Id msgid) = 0;
    virtual Idx getPeerMsgCountAfterIdx(Idx idx) = 0;
    virtual void saveItemToManualSending(const Chat::SendingItem& item, int reason) = 0;
    virtual void loadManualSendItems(std::vector<Chat::ManualSendItem>& items) = 0;
    virtual bool deleteManualSendItem(uint64_t rowid) = 0;
    virtual void loadManualSendItem(uint64_t rowid, Chat::ManualSendItem& item) = 0;
    virtual void truncateHistory(const chatd::Message& msg) = 0;
    virtual void setLastSeen(karere::Id msgid) = 0;
    virtual void setLastReceived(karere::Id msgid) = 0;
    virtual chatd::Idx getOldestIdx() = 0;
    virtual void sendingItemMsgupdxToMsgupd(const chatd::Chat::SendingItem& item, karere::Id msgid) = 0;
    virtual void setHaveAllHistory() = 0;
    virtual bool haveAllHistory() = 0;
    virtual void getLastTextMessage(Idx from, chatd::LastTextMsgState& msg) = 0;
    virtual ~DbInterface(){}
};

}

#endif


<|MERGE_RESOLUTION|>--- conflicted
+++ resolved
@@ -286,11 +286,8 @@
 class Connection: public karere::DeleteTrackable, public WebsocketsClient
 {
 public:
-<<<<<<< HEAD
-    enum State { kStateNew, kStateDisconnected, kStateResolving, kStateConnecting, kStateConnected, kStateLoggedIn };
-=======
-    enum State { kStateNew, kStateFetchingUrl, kStateDisconnected, kStateConnecting, kStateConnected, kStateLoggedIn };
->>>>>>> 34524934
+    enum State { kStateNew, kStateFetchingUrl, kStateDisconnected, kStateResolving, kStateConnecting, kStateConnected, kStateLoggedIn };
+
 protected:
     Client& mClient;
     int mShardNo;
