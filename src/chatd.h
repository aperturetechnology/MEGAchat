--- conflicted
+++ resolved
@@ -1025,11 +1025,8 @@
     /** @brief Leaves the specified chatroom */
     void leave(karere::Id chatid);
     promise::Promise<void> disconnect();
-<<<<<<< HEAD
     void sendKeepalive();
-=======
     void retryPendingConnections();
->>>>>>> 76e9b7e5
     bool manualResendWhenUserJoins() const { return options & kOptManualResendWhenUserJoins; }
     void notifyUserIdle();
     void notifyUserActive();
