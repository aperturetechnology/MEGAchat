#ifndef __CHATD_H__
#define __CHATD_H__

#include <stdint.h>
#include <string>
#include <buffer.h>
#include <map>
#include <set>
#include <list>
#include <deque>
#include <base/promise.h>
#include <base/timers.hpp>
#include <base/trackDelete.h>
#include "chatdMsg.h"
#include "url.h"
#include "net/websocketsIO.h"
#include "userAttrCache.h"

namespace karere {
    class Client;
}

class MyMegaApi;

#define CHATD_LOG_DEBUG(fmtString,...) KARERE_LOG_DEBUG(krLogChannel_chatd, fmtString, ##__VA_ARGS__)
#define CHATD_LOG_INFO(fmtString,...) KARERE_LOG_INFO(krLogChannel_chatd, fmtString, ##__VA_ARGS__)
#define CHATD_LOG_WARNING(fmtString,...) KARERE_LOG_WARNING(krLogChannel_chatd, fmtString, ##__VA_ARGS__)
#define CHATD_LOG_ERROR(fmtString,...) KARERE_LOG_ERROR(krLogChannel_chatd, fmtString, ##__VA_ARGS__)

enum: uint32_t { kPromiseErrtype_chatd = 0x3e9ac47d }; //should resemble 'megachtd'

#define CHATD_MAX_EDIT_AGE 3600
namespace chatd
{

/// This type is used for ordered indexes in the message buffer
typedef int32_t Idx;

/// We want to fit in the positive range of a signed int64_t, for compatibility with sqlite which has no unsigned types
/// Don't use an enum as its implicit type may screw up our value
#define CHATD_IDX_RANGE_MIDDLE 0
#define CHATD_IDX_INVALID 0x7fffffff

class Chat;
class ICrypto;


/** @brief Reason codes passed to Listener::onManualSendRequired() */
enum ManualSendReason: uint8_t
{
    kManualSendInvalidReason = 0,
    kManualSendUsersChanged = 1,    ///< Group chat participants have changed
    kManualSendTooOld = 2,          ///< Message is older than CHATD_MAX_EDIT_AGE seconds
    kManualSendGeneralReject = 3,   ///< chatd rejected the message, for unknown reason
    kManualSendNoWriteAccess = 4,   ///< Read-only privilege or not belong to the chatroom
    kManualSendEditNoChange = 6     /// Edit message has same content than message in server
};

/** The source from where history is being retrieved by the app */
enum HistSource
{
    kHistSourceNone = 0, //< History is not being retrieved
    kHistSourceRam = 1, //< History is being retrieved from the history buffer in RAM
    kHistSourceDb = 2, //<History is being retrieved from the local DB
    kHistSourceServer = 3, //< History is being retrieved from the server
    kHistSourceNotLoggedIn = 4 //< History has to be fetched from server, but we are not logged in yet
};
/** Timeout to send SEEN (Milliseconds)**/
enum { kSeenTimeout = 200 };
/** Timeout to recv SYNC (Milliseconds)**/
enum { kSyncTimeout = 2500 };
enum { kProtocolVersion = 0x01 };
enum { kMaxMsgSize = 120000 };  // (in bytes)

class DbInterface;
struct LastTextMsg;

class Listener
{
public:
    /** @brief
     * This is the first call chatd makes to the Listener, passing it necessary objects and
     * retrieving info about the local history database
     * If you want to replay notifications related to this chat and the history retrieval to
     * start from the beginning (so every message is notified again), call \c Chat::resetListenerState
     * @param chat - the Chat object that can be used to access the message buffer etc
     * @param dbIntf[out] reference to the internal pointer to the database abstraction
     * layer interface. Set this pointer to a newly created instance of a db abstraction
     * instance.
     * @note The \c dbIntf creation is handled by karere, and in the app interface,
     * this callback should not change this pointer (which is set to NULL)
     */
    virtual void init(Chat& chat, DbInterface*& dbIntf) = 0;
    /** @brief Called when that chatroom instance is being destroyed
     *  (e.g. on application close)
     */
    virtual void onDestroy(){}
    /** @brief A new message was received. This can be just sent by a peer, or retrieved from the server.
     * @param idx The index of the message in the buffer
     * @param status - The 'seen' status of the message. Normally it should be
     * 'not seen', until we call setMessageSeen() on it
     */
    virtual void onRecvNewMessage(Idx idx, Message& msg, Message::Status status){}

    /** @brief A history message has been received, as a result of getHistory().
     * @param idx The index of the message in the history buffer
     * @param msg The message itself
     * @param status The 'seen' status of the message
     * @param isLocal The message can be received from the server, or from the app's local
     * history db via \c fetchDbHistory() - this parameter specifies the source
     */
    virtual void onRecvHistoryMessage(Idx idx, Message& msg, Message::Status status, bool isLocal){}

    /**
     * @brief The retrieval of the requested history batch, via \c getHistory(), was completed
     * @param source The source from where the last message of the history
     * chunk was returned. This basically means that if some of it was returned from RAM
     * and then from DB, then source will be kHistSourceDb. This is not valid
     * from mixing messages from local source and from server, as they are never
     * mixed in one history chunk.
     */
    virtual void onHistoryDone(HistSource source) {}

    /**
     * @brief An unsent message was loaded from local db. The app should normally
     * display it at the end of the message history, indicating that it has not been
     * sent. This callback is called for all unsent messages, in order in which
     * the message posting ocurrent, from the oldest to the newest,
     * i.e. subsequent onUnsentMsgLoaded() calls are for newer unsent messages
     */
    virtual void onUnsentMsgLoaded(Message& msg) {}

    /**
     * @brief An unsent edit of a message was loaded. Similar to \c onUnsentMsgLoaded()
     * @param msg The edited message
     * @param oriMsgIsSending - whether the original message has been sent or not
     * yet sent (on the send queue).
     * @note The calls to \c onUnsentMsgLoaded() and \c onUnsentEditLoaded()
     * are done in the order of the corresponding events (send, edit)
     */
    virtual void onUnsentEditLoaded(Message& msg, bool oriMsgIsSending) {}

    /** @brief A message sent by us was acknoledged by the server, assigning it a MSGID.
      * At this stage, the message state is "received-by-server", and it is in the history
      * buffer when this callback is called.
      * @param msgxid - The request-response match id that we generated for the sent message.
      * Normally the application doesn't need to care about it
      * @param msg - The message object - \c id() returns a real msgid, and \c isSending() is \c false
      * @param idx - The history buffer index at which the message was put
      */
    virtual void onMessageConfirmed(karere::Id msgxid, const Message& msg, Idx idx){}

     /** @brief A message was rejected by the server for some reason.
      * As the message is not yet in the history buffer, its \c id()
      * is a msgxid, and \c msg.isSending() is \c true.
      * The message may have actually been received by the server, but we
      * didn't know about that.
      * The message is already removed from the client's send queue.
      * The app must remove this message from the 'pending' GUI list.
      * @param msg - The message that was rejected.
      * @param reason - The reason for the reject.
      * When the reason code is 0, the client has received a MSGID, i.e.
      * the message is already received by the server.
      * Possible scenarions when this can happens are:
      * - We went offline after sending a message but just before receiving
      *  the confirmation for it.
      * - We tried to send the message while offline and restarted the app
      * while still offline, then went online. On *nix systems, the packets
      * from the previous app run are kept in the TCP output queue, and once
      * the machine goes online, they are sent, effectively behaving like a
      * second client that sent the same message with the same msgxid.
      * When the actual client tries to send it again, the server sees the
      * same msgxid and returns OP_MSGID with the already assigned id
      * of the message. The client must have already received this message as
      * a NEWMSG upon reconnect, so it can just remove the pending message.
      */
    virtual void onMessageRejected(const Message& msg, uint8_t reason){}

    /** @brief A message was delivered, seen, etc. When the seen/received pointers are advanced,
     * this will be called for each message of the pointer-advanced range, so the application
     * doesn't need to iterate over ranges by itself
     */
    virtual void onMessageStatusChange(Idx idx, Message::Status newStatus, const Message& msg){}

    /**
     * @brief Called when a message edit is received, i.e. MSGUPD is received.
     * The message is already updated in the history buffer and in the db,
     * and the GUI should also update it.
     * \attention If the edited message is not in memory, it is still updated in
     * the database, but this callback will not be called.
     * @param msg The edited message
     * @param idx - the index of the edited message
     */
    virtual void onMessageEdited(const Message& msg, Idx idx){}

    /** @brief An edit posted by us was rejected for some reason.
     * // TODO
     * @param msg
     * @param reason
     */
    virtual void onEditRejected(const Message& msg, ManualSendReason reason){}

    /** @brief The chatroom connection (to the chatd server shard) state
     * has changed.
     */
    virtual void onOnlineStateChange(ChatState state) = 0;

    /** @brief A user has joined the room, or their privilege has
     * changed.
     */
    virtual void onUserJoin(karere::Id userid, Priv privilege){}

    /**
     * @brief onUserLeave User has been excluded from the group chat
     * @param userid The userid of the user
     */
    virtual void onUserLeave(karere::Id userid){}

    /** @brief We have been excluded from this chatroom */
    virtual void onExcludedFromChat() {}

    /** @brief We have rejoined the room
     */
    virtual void onRejoinedChat() {}

    /** @brief Unread message count has changed */
    virtual void onUnreadChanged() {}

    /** @brief A message could not be sent automatically, due to some reason.
     * User-initiated retry is required.
     * @attention Ownership of \c msg is passed to application.
     * The application can re-send or discard the message. In both cases, it should
     * call removeManualSend() when it's about to resend or discard, in order to
     * remove the message from the pending-manual-action list.
     * To re-send, just call msgSubmit() in the normal way.
     * @param id The send queue id of the message. As the message has no msgid,
     * this is used to identify the message in seubsequent retry/cancel
     * @param reason - The code of the reason why the message could not be auto sent
     */
    virtual void onManualSendRequired(Message* msg, uint64_t id, ManualSendReason reason) {}

    /**
     * @brief onHistoryTruncated The history of the chat was truncated by someone
     * at the message \c msg.
     * @param msg The message at which the history is truncated. The message before
     * it (if it exists) is the last preserved message. The \c msg message is
     * overwritten with a management message that contains information who truncated the message.
     * @param idx - The index of \c msg
     */
    virtual void onHistoryTruncated(const Message& msg, Idx idx) {}

    /**
     * @brief onMsgOrderVerificationFail The message ordering check for \c msg has
     * failed. The message may have been tampered.
     * @param msg The message
     * @param idx Index of \c msg
     * @param errmsg The error string describing what exactly is the problem
     */
    virtual void onMsgOrderVerificationFail(const Message& msg, Idx idx, const std::string& errmsg)
    {
        CHATD_LOG_ERROR("msgOrderFail[msgid %s, idx %d]: %s", msg.id().toString().c_str(), idx, errmsg.c_str());
    }

    /**
     * @brief onUserTyping Called when a signal is received that a peer
     * is typing a message. Normally the app should have a timer that
     * is reset each time a typing notification is received. When the timer
     * expires or stop typing is received, it should hide the notification GUI.
     * @param userid The user that is typing. The app can use the user attrib
     * cache to get a human-readable name for the user.
     */
    virtual void onUserTyping(karere::Id userid) {}

    /**
     * @brief onUserStopTyping Called when a signal is received that a peer
     * has stopped to type a message. When this message arrives, notification GUI
     * has to be removed.
     * @param userid The user that has stop to type. The app can use the user attrib
     * cache to get a human-readable name for the user.
     */
    virtual void onUserStopTyping(karere::Id userid) {}

    /**
     * @brief Called when the last known text message changes/is updated, so that
     * the app can display it next to the chat title
     * @param msg Contains the properties of the last text message
     */
    virtual void onLastTextMessageUpdated(const LastTextMsg& msg) {}
    /**
     * @brief Called when a message with a newer timestamp/modification time
     * is encountered. This can be used by the app to order chats in the chat
     * list GUI based on last interaction.
     * @param ts The timestamp of the newer message. If a message is edited,
     * ts is the sum of the original message timestamp and the update delta.
     */
    virtual void onLastMessageTsUpdated(uint32_t ts) {}

    /**
     * @brief Called when a chat is going to reload its history after the server rejects JOINRANGEHIST
     */
    virtual void onHistoryReloaded(){}
};
class Connection;

class IRtcHandler
{
public:
    virtual void handleMessage(Chat& chat, const StaticBuffer& msg) {}
    virtual void handleCallData(Chat& chat, karere::Id chatid, karere::Id userid, uint32_t clientid, const StaticBuffer& msg) {}
    virtual void onShutdown() {}
    virtual void onUserOffline(karere::Id chatid, karere::Id userid, uint32_t clientid) {}
    virtual void onDisconnect(chatd::Connection& conn) {}

    /**
     * @brief This function is used to stop incall timer call during reconnection process
     * and avoid to destroy the call due to an error sending process (kErrNetSignalling)
     */
    virtual void stopCallsTimers(int shard) = 0;
};
/** @brief userid + clientid map key class */
struct EndpointId
{
    karere::Id userid;
    uint32_t clientid;
    EndpointId(karere::Id aUserid, uint32_t aClientid): userid(aUserid), clientid(aClientid){}
    bool operator<(EndpointId other) const
    {
         if (userid.val < other.userid.val)
             return true;
         else if (userid.val > other.userid.val)
             return false;
         else
             return (clientid < other.clientid);
    }
};

class Client;

// need DeleteTrackable for graceful disconnect timeout
class Connection: public karere::DeleteTrackable, public WebsocketsClient
{
public:
    enum State { kStateNew, kStateFetchingUrl, kStateDisconnected, kStateResolving, kStateConnecting, kStateConnected};
    enum {
        kIdleTimeout = 64,  // chatd closes connection after 48-64s of not receiving a response
        kEchoTimeout = 1    // echo to check connection is alive when back to foreground
         };

protected:
    Client& mChatdClient;
    int mShardNo;
    std::set<karere::Id> mChatIds;
    State mState = kStateNew;
    karere::Url mUrl;
    bool usingipv6 = false; // ip version to try first (both are tried)
    std::string mTargetIp;
    DNScache &mDNScache;
    bool mHeartbeatEnabled = false;
    time_t mTsLastRecv = 0;
    megaHandle mEchoTimer = 0;
    promise::Promise<void> mConnectPromise;
    promise::Promise<void> mLoginPromise;
    uint32_t mClientId = 0;
    Connection(Client& client, int shardNo);
    State state() { return mState; }
    bool isConnected() const
    {
        return mState == kStateConnected;
    }
    
    virtual void wsConnectCb();
    virtual void wsCloseCb(int errcode, int errtype, const char *preason, size_t reason_len);
    virtual void wsHandleMsgCb(char *data, size_t len);

    void onSocketClose(int ercode, int errtype, const std::string& reason);
    promise::Promise<void> reconnect();
    void disconnect();
    void doConnect();
    void notifyLoggedIn();
// Destroys the buffer content
    bool sendBuf(Buffer&& buf);
    promise::Promise<void> rejoinExistingChats();
    void resendPending();
    void join(karere::Id chatid);
    void hist(karere::Id chatid, long count);
    bool sendCommand(Command&& cmd); // used internally only for OP_HELLO
    void execCommand(const StaticBuffer& buf);
    bool sendKeepalive(uint8_t opcode);
    void sendEcho();
    friend class Client;
    friend class Chat;
public:
    State state() const { return mState; }
    bool isOnline() const
    {
        return mState >= kStateConnected; //(mWebSocket && (ws_get_state(mWebSocket) == WS_STATE_CONNECTED));
    }
    const std::set<karere::Id>& chatIds() const { return mChatIds; }
    uint32_t clientId() const { return mClientId; }
    promise::Promise<void> retryPendingConnection();
    virtual ~Connection()
    {
        disconnect();
    }

    void heartbeat();

    int shardNo() const;
    promise::Promise<void> sendSync();
};

enum ServerHistFetchState
{
/** Thie least significant 2 bits signify the history fetch source,
 * and correspond to HistSource values */

/** History is not being fetched, and there is probably history to fetch available */
    kHistNotFetching = 4,
/** We are fetching old messages if this flag is set, i.e. ones added to the back of
 *  the history buffer. If this flag is no set, we are fetching new messages, i.e. ones
 *  appended to the front of the history buffer */
    kHistOldFlag = 8,
/** We are fetching from the server if flag is set, otherwise we are fetching from
 * local db */
    kHistFetchingOldFromServer = kHistSourceServer | kHistOldFlag,
    kHistFetchingNewFromServer = kHistSourceServer | 0,
/** We are currently fetching history from db - always old messages */
/** Fething from RAM history buffer, always old messages */
    kHistDecryptingFlag = 16,
    kHistDecryptingOld = kHistDecryptingFlag | kHistOldFlag,
    kHistDecryptingNew = kHistDecryptingFlag | 0
};

/** @brief This is a class used to hold all properties of the last text
 * message that the app is interested in
 */
struct LastTextMsg
{
    /** @brief The sender of the message */
    karere::Id sender() const { return mSender; }
    /**
     * @brief Type of the last message
     *
     * This function returns the type of the message, as in Message::type.
     * @see \c Message::kMsgXXX enums.
     *
     * If no text message exists in history, type is \c LastTextMsgState::kNone.
     * If the message is being fetched from server, type is \c LastTextMsgState::kFetching.
     * Otherwise, the returned type will match the type of the message.
     */
    uint8_t type() const { return mType; }
    /**
     * @brief Content of the message
     *
     * The message contents in text form, so it can be displayed as it is in the UI.
     * If it's a special message, then this string contains the most important part,
     * like filename for attachment messages.
     */
    const std::string& contents() const { return mContents; }

    Idx idx() const { return mIdx; }
    karere::Id id() const { assert(mIdx != CHATD_IDX_INVALID); return mId; }
    karere::Id xid() const { assert(mIdx == CHATD_IDX_INVALID); return mId; }

protected:
    uint8_t mType = Message::kMsgInvalid;
    karere::Id mSender;
    std::string mContents;
    Idx mIdx = CHATD_IDX_INVALID;
    karere::Id mId;
};

/** @brief Internal class that maintains the last-text-message state */
struct LastTextMsgState: public LastTextMsg
{
    /** Enum for mState */
    enum: uint8_t { kNone = 0x0, kFetching = 0xff, kHave = 0x1 };

    bool mIsNotified = false;
    uint8_t state() const { return mState; }
    bool isValid() const { return mState == kHave; }
    bool isFetching() const { return mState == kFetching; }
    void setState(uint8_t state) { mState = state; }
    void assign(const chatd::Message& from, Idx idx)
    {
        assign(from, from.type, from.id(), idx, from.userid);
    }
    void assign(const Buffer& buf, uint8_t type, karere::Id id, Idx idx, karere::Id sender)
    {
        mType = type;
        mIdx = idx;
        mId = id;
        mContents.assign(buf.buf(), buf.dataSize());
        mSender = sender;
        mState = kHave;
        mIsNotified = false;
    }
    //assign both idx and proper msgid (was msgxid until now)
    void confirm(Idx idx, karere::Id msgid)
    {
        assert(mIdx == CHATD_IDX_INVALID);
        mIdx = idx;
        mId = msgid;
    }
    void clear() { mState = kNone; mType = Message::kMsgInvalid; mContents.clear(); }
protected:
    friend class Chat;
    uint8_t mState = kNone;
};

struct ChatDbInfo;

/** @brief Represents a single chatroom together with the message history.
 * Message sending is done by calling methods on this class.
 * The history buffer can grow in two directions and is always contiguous, i.e.
 * there are no "holes".
 */
class Chat: public karere::DeleteTrackable
{
///@cond PRIVATE
public:

    /**
     * @brief The SendingItem struct represent items in the sending queue.
     * Initially,
     */
    struct SendingItem
    {
        SendingItem(uint8_t aOpcode, Message* aMsg, const karere::SetOfIds& aRcpts, uint64_t aRowid=0);
        ~SendingItem();

        uint8_t mOpcode;    // NEWMSG, MSGUPDX or MSGUPD

        /** When sending a message, we attach the Message object here to avoid
        * double-converting it when queued as a raw command in Sending, and after
        * that (when server confirms) move it as a Message object to history buffer */
        Message* msg;
        karere::SetOfIds recipients;
        uint64_t rowid; // in the sending table of DB cache

        MsgCommand *msgCmd = NULL;  // stores the encrypted NEWMSG/MSGUPDX/MSGUPD
        KeyCommand *keyCmd = NULL;  // stores the encrypted NEWKEY, if needed
        uint8_t opcode() const { return mOpcode; }
        void setOpcode(uint8_t op) { mOpcode = op; }

        bool isMessage() const { return ((mOpcode == OP_NEWMSG) || (mOpcode == OP_MSGUPD) || (mOpcode == OP_MSGUPDX)); }
        bool isEdit() const { return mOpcode == OP_MSGUPD || mOpcode == OP_MSGUPDX; }
        void setKeyId(KeyId keyid)
        {
            msg->keyid = keyid;
        }
    };
    typedef std::list<SendingItem> OutputQueue;
    struct ManualSendItem
    {
        ManualSendItem(Message* aMsg, uint64_t aRowid, uint8_t aOpcode, ManualSendReason aReason);
        ManualSendItem();

        Message* msg;
        uint64_t rowid;
        uint8_t opcode;
        ManualSendReason reason;
    };

    Client& mClient;

protected:
    Connection& mConnection;
    karere::Id mChatId;
    Idx mForwardStart;
    std::vector<std::unique_ptr<Message>> mForwardList;
    std::vector<std::unique_ptr<Message>> mBackwardList;
    OutputQueue mSending;
    OutputQueue::iterator mNextUnsent;
    bool mIsFirstJoin = true;
    std::map<karere::Id, Idx> mIdToIndexMap;
    karere::Id mLastReceivedId;
    Idx mLastReceivedIdx = CHATD_IDX_INVALID;
    karere::Id mLastSeenId;
    Idx mLastSeenIdx = CHATD_IDX_INVALID;
    Idx mLastIdxReceivedFromServer = CHATD_IDX_INVALID;
    karere::Id mLastIdReceivedFromServer;
    Listener* mListener;
    ChatState mOnlineState = kChatStateOffline;
    Priv mOwnPrivilege = PRIV_INVALID;
    karere::SetOfIds mUsers;
    karere::SetOfIds mUserDump; //< The initial dump of JOINs goes here, then after join is complete, mUsers is set to this in one step
    /// db-supplied initial range, that we use until we see the message with mOldestKnownMsgId
    /// Before that happens, missing messages are supposed to be in the database and
    /// incrementally fetched from there as needed. After we see the mOldestKnownMsgId,
    /// we disable this range by setting mOldestKnownMsgId to 0, and recalculate
    /// range() only from the buffer items
    karere::Id mOldestKnownMsgId;
    unsigned mLastServerHistFetchCount = 0; ///< The number of history messages that have been fetched so far by the currently active or the last history fetch. It is reset upon new history fetch initiation
    unsigned mLastHistDecryptCount = 0; ///< Similar to mLastServerHistFetchCount, but reflects the current number of message passed through the decrypt process, which may be less than mLastServerHistFetchCount at a given moment

    /** @brief The state of history fetching from server */
    ServerHistFetchState mServerFetchState = kHistNotFetching;

    /** @brief Whether we have more not-loaded history in db */
    bool mHasMoreHistoryInDb = false;
    bool mServerOldHistCbEnabled = false;
    /** @brief Have reached the beggining of the history (not necessarily the end of it) */
    bool mHaveAllHistory = false;
    bool mIsDisabled = false;
    Idx mNextHistFetchIdx = CHATD_IDX_INVALID;
    DbInterface* mDbInterface = nullptr;
    // last text message stuff
    LastTextMsgState mLastTextMsg;
    // crypto stuff
    ICrypto* mCrypto;
    /** If crypto can't decrypt immediately, we set this flag and only the plaintext
     * path of further messages to be sent is written to db, without calling encrypt().
     * Once encryption is finished, this flag is cleared, and all queued unencrypted
     * messages are passed to encryption, updating their command BLOB in the sending
     * db table. This, until another (or the same) encrypt call can't encrypt immediately,
     * in which case the flag is set again and the queue is blocked again */
    bool mEncryptionHalted = false;
    /** If an incoming new message can't be decrypted immediately, this is set to its
     * index in the hitory buffer, as it is already added there (in memory only!).
     * Further received new messages are only added to memory history buffer, and
     * not processed further until the delayed encryption of the message completes
     * or fails. After that, mDecryptNewHaltedAt is cleared (set to CHATD_IDX_INVALID),
     * the (supposedly, but not necessarily) decrypted message is added to db history,
     * SEEN and RECEIVED pointers are handled, and app callbacks are called with that
     * message. Then, processing of any newer messages, accumulated in the in-memory histiry
     * buffer is resumed, until decryption can't happen immediately again or all messages
     * are processed. The app may be terminated while a delayed decrypt is in progress
     * and there are newer undecrypted messages accumulated in the memory history buffer.
     * In that case, the app will resume its state from the point where the last message
     * decrypted (and saved to db), re-downloading all newer messages from server again.
     * Thus, not writing anything about queued undecrypted messages to the db allows
     * for a clean resume from the last known good point in message history. */
    Idx mDecryptNewHaltedAt = CHATD_IDX_INVALID;

    /** Similar to mDecryptNewhaltedAt, but for history messages, retrieved backwards
     * in regard to time and index in history buffer. Note that the two
     *  mDecryptXXXHaltedAt operate independently. I.e. decryption of old messages may
     * be blocked by delayed decryption of a message, while at the same time decryption
     * of new messages may work synchronously and not be delayed.
     */
    Idx mDecryptOldHaltedAt = CHATD_IDX_INVALID;
    uint32_t mLastMsgTs;
    bool mIsGroup;
    std::set<karere::Id> mMsgsToUpdateWithRichLink;
    // ====
    std::map<karere::Id, Message*> mPendingEdits;
    std::map<BackRefId, Idx> mRefidToIdxMap;
    std::set<EndpointId> mCallParticipants;
    Chat(Connection& conn, karere::Id chatid, Listener* listener,
    const karere::SetOfIds& users, uint32_t chatCreationTs, ICrypto* crypto, bool isGroup);
    void push_forward(Message* msg) { mForwardList.emplace_back(msg); }
    void push_back(Message* msg) { mBackwardList.emplace_back(msg); }
    Message* oldest() const { return (!mBackwardList.empty()) ? mBackwardList.back().get() : mForwardList.front().get(); }
    Message* newest() const { return (!mForwardList.empty())? mForwardList.back().get() : mBackwardList.front().get(); }
    void clear()
    {
        mBackwardList.clear();
        mForwardList.clear();
    }
    // msgid can be 0 in case of rejections
    Idx msgConfirm(karere::Id msgxid, karere::Id msgid);
    bool msgAlreadySent(karere::Id msgxid, karere::Id msgid);
    Message* msgRemoveFromSending(karere::Id msgxid, karere::Id msgid);
    Idx msgIncoming(bool isNew, Message* msg, bool isLocal=false);
    bool msgIncomingAfterAdd(bool isNew, bool isLocal, Message& msg, Idx idx);
    void msgIncomingAfterDecrypt(bool isNew, bool isLocal, Message& msg, Idx idx);
    void onUserJoin(karere::Id userid, Priv priv);
    void onUserLeave(karere::Id userid);
    void onJoinComplete();
    void loadAndProcessUnsent();
    void initialFetchHistory(karere::Id serverNewest);
    void requestHistoryFromServer(int32_t count);
    Idx getHistoryFromDb(unsigned count);
    HistSource getHistoryFromDbOrServer(unsigned count);
    void onLastReceived(karere::Id msgid);
    void onLastSeen(karere::Id msgid);
    void handleLastReceivedSeen(karere::Id msgid);
    bool msgSend(const Message& message);
    void setOnlineState(ChatState state);
    SendingItem* postMsgToSending(uint8_t opcode, Message* msg, karere::SetOfIds recipients);
    bool sendKeyAndMessage(std::pair<MsgCommand*, KeyCommand*> cmd);
    void flushOutputQueue(bool fromStart=false);
    karere::Id makeRandomId();
    void login();
    void join();
    void handlejoin();
    void joinRangeHist(const ChatDbInfo& dbInfo);
    void handlejoinRangeHist(const ChatDbInfo& dbInfo);
    void onDisconnect();
    void onHistDone(); //called upont receipt of HISTDONE from server
    void onFetchHistDone(); //called by onHistDone() if we are receiving old history (not new, and not via JOINRANGEHIST)
    void onNewKeys(StaticBuffer&& keybuf);
    void logSend(const Command& cmd) const;
    void handleBroadcast(karere::Id userid, uint8_t type);
    void findAndNotifyLastTextMsg();
    void notifyLastTextMsg();
    void onMsgTimestamp(uint32_t ts); //support for newest-message-timestamp
    bool manualResendWhenUserJoins() const;
    void onInCall(karere::Id userid, uint32_t clientid);
    void onEndCall(karere::Id userid, uint32_t clientid);
    void initChat();
    void requestRichLink(Message &message);
    void requestPendingRichLinks();
    void removePendingRichLinks();
    void removePendingRichLinks(Idx idx);
    void manageRichLinkMessage(Message &message);
    friend class Connection;
    friend class Client;
/// @endcond PRIVATE
public:
    unsigned initialHistoryFetchCount = 32; //< This is the amount of messages that will be requested from server _only_ in case local db is empty
    /** @brief users The current set of users in the chatroom */
    const karere::SetOfIds& users() const { return mUsers; }
    ~Chat();
    /** @brief The chatid of this chat */
    karere::Id chatId() const { return mChatId; }
    /** @brief The chatd client */
    Client& client() const { return mClient; }
    Connection& connection() const { return mConnection; }
    /** @brief The lowest index of a message in the RAM history buffer */
    Idx lownum() const { return mForwardStart - (Idx)mBackwardList.size(); }
    /** @brief The highest index of a message in the RAM history buffer */
    Idx highnum() const { return mForwardStart + (Idx)mForwardList.size()-1;}
    /** @brief Needed only for debugging purposes */
    Idx forwardStart() const { return mForwardStart; }
    /** The number of messages currently in the history buffer (in RAM).
     * @note Note that there may be more messages in history db, but not loaded
     * into memory*/
    Idx size() const { return mForwardList.size() + mBackwardList.size(); }
    /** @brief Whether we have any messages in the history buffer */
    bool empty() const { return mForwardList.empty() && mBackwardList.empty();}
    bool isDisabled() const { return mIsDisabled; }
    bool isFirstJoin() const { return mIsFirstJoin; }
    void disable(bool state) { mIsDisabled = state; }
    /** The index of the oldest decrypted message in the RAM history buffer.
     * This will be greater than lownum() if there are not-yet-decrypted messages
     * at the start of the buffer, i.e. when more history has been fetched, but
     * decryption keys have not yet been loaded for these messages.
     */
    Idx decryptedLownum() const
    {
        return (mDecryptOldHaltedAt == CHATD_IDX_INVALID)
            ? lownum() : mDecryptOldHaltedAt+1;
    }
    /** @brief Similar to decryptedLownum() */
    Idx decryptedHighnum() const
    {
        return(mDecryptNewHaltedAt == CHATD_IDX_INVALID)
            ? highnum() : mDecryptNewHaltedAt-1;
    }

    /** @brief connects the chatroom for the first time. A chatroom
      * is initialized in two stages: first it is created via Client::createChatRoom(),
      * after which it can be accessed in offline mode. The second stage is
      * connect(), after which it initiates or uses an existing connection to
      * chatd
      */
    void connect();

    void disconnect();
    /** @brief The online state of the chatroom */
    ChatState onlineState() const { return mOnlineState; }

    /** @brief Get the seen/received status of a message. Both the message object
     * and its index in the history buffer must be provided */
    Message::Status getMsgStatus(const Message& msg, Idx idx) const;

    /** @brief Contains all not-yet-confirmed edits of messages.
      *  This can be used by the app to replace the text of messages who have
      * been edited before they have been sent/confirmed. Normally the app needs
      * to display the edited text in the unsent message.*/
    const std::map<karere::Id, Message*>& pendingEdits() const { return mPendingEdits; }

    /** @brief Whether the listener will be notified upon receiving
     * old history messages from the server.
     */
    bool isServerOldHistCbEnabled() const { return mServerOldHistCbEnabled;}

    /** @brief Returns whether history is being fetched from server _and_
     * send to the application callback via \c onRecvHistoryMsg().
     */
    bool isNotifyingOldHistFromServer() const { return mServerOldHistCbEnabled && (mServerFetchState & kHistOldFlag); }

    /** @brief Returns whether we are fetching old or new history at the moment */
    bool isFetchingFromServer() const { return (mServerFetchState & kHistNotFetching) == 0; }

    /** @brief The current history fetch state */
    ServerHistFetchState serverFetchState() const { return mServerFetchState; }

    /** @brief Whether we are decrypting the fetched history. The app may need
     * to differentiate whether the history fetch process is doing the actual fetch, or
     * is waiting for the decryption (i.e. fetching chat keys etc)
     */
    bool isServerFetchDecrypting() const { return mServerFetchState & kHistDecryptingFlag; }

    /**
     * @brief haveAllHistory
     * Returned whether we have locally all existing history.
     * Note that this doesn't mean that we have sent all history the app
     * via getHistory() - the client may still have history that hasn't yet
     * been sent to the app after a getHistory(), i.e. because resetGetHistory()
     * has been called.
     */
    bool haveAllHistory() const { return mHaveAllHistory; }
    /** @brief returns whether the app has received all existing history
     * for the current history fetch session (since the chat creation or
     * sinte the last call to \c resetGetHistory()
     */
    bool haveAllHistoryNotified() const;
    /**
     * @brief The last number of history messages that have actually been
     * returned to the app via * \c getHitory() */
    unsigned lastHistDecryptCount() const { return mLastHistDecryptCount; }

    /** @brief
     * Get the message with the specified index, or \c NULL if that
     * index is out of range
     */
    inline Message* findOrNull(Idx num) const
    {
        if (num < mForwardStart) //look in mBackwardList
        {
            Idx idx = mForwardStart - num - 1; //always >= 0
            if (static_cast<size_t>(idx) >= mBackwardList.size())
                return nullptr;
            return mBackwardList[idx].get();
        }
        else
        {
            Idx idx = num - mForwardStart;
            if (static_cast<size_t>(idx) >= mForwardList.size())
                return nullptr;
            return mForwardList[idx].get();
        }
    }

    /**
     * @brief Returns the message at the specified index in the RAM history buffer.
     * Throws if index is out of range
     */
    Message& at(Idx num) const
    {
        Message* msg = findOrNull(num);
        if (!msg)
        {
            throw std::runtime_error("Chat::operator[idx]: idx = "+
                std::to_string(num)+" is outside of ["+std::to_string(lownum())+":"+
                std::to_string(highnum())+"] range");
        }
        return *msg;
    }

    /**
     * @brief Returns the message at the specified index in the RAM history buffer.
     * Throws if index is out of range
     */
    Message& operator[](Idx num) const { return at(num); }

    /** @brief Returns whether the specified RAM history buffer index is valid or out
     * of range
     */
    bool hasNum(Idx num) const
    {
        if (num < mForwardStart)
            return (static_cast<size_t>(mForwardStart - num) <= mBackwardList.size());
        else
            return (num < mForwardStart + static_cast<int>(mForwardList.size()));
    }

    /**
     * @brief Returns the index of the message with the specified msgid.
     * @param msgid The message id whose index to find
     * @returns The index of the message inside the RAM history buffer.
     *  If no such message exists in the RAM history buffer, CHATD_IDX_INVALID
     * is returned
     */
    Idx msgIndexFromId(karere::Id msgid) const
    {
        auto it = mIdToIndexMap.find(msgid);
        return (it == mIdToIndexMap.end()) ? CHATD_IDX_INVALID : it->second;
    }

    /**
     * @brief Initiates fetching more history - from local RAM history buffer,
     * from local db or from server.
     * If ram + local db have less than the number of requested messages,
     * loading stops when local db is exhausted, returning less than \count
     * messages. Next call to this function will fetch history from server.
     * If there is no history in local db, loading is done from the chatd server.
     * Fetching from RAM and DB can be combined, if there is not enough history
     * in RAM. In that case, kHistSourceDb will be returned.
     * @param count - The number of requested messages to load. The actual number
     * of messages loaded can be less than this.
     * @returns The source from where history is fetched.
     * The app may use this to decide whether to display a progress bar/ui in case
     * the fetch is from server.
     */
    HistSource getHistory(unsigned count);

    /**
     * @brief Resets sending of history to the app, so that next getHistory()
     * will start from the newest known message. Note that this doesn't affect
     * the actual fetching of history from the server to the chatd client,
     * only the sending from the chatd client to the app.
     */
    void resetGetHistory();

    /**
     * @brief setMessageSeen Move the last-seen-by-us pointer to the message with the
     * specified index.
     * @return Whether the pointer was successfully set. Setting may fail if
     * it was attempted to set the pointer to an older than the current position.
     */
    bool setMessageSeen(Idx idx);

    /**
     * @brief Sets the last-seen-by-us pointer to the message with the specified
     * msgid.
     * @return Whether the pointer was successfully set. Setting may fail if
     * it was attempted to set the pointer to an older than the current position.
     */
    bool setMessageSeen(karere::Id msgid);

    /** @brief The last-seen-by-us pointer */
    Idx lastSeenIdx() const { return mLastSeenIdx; }

    /** @brief The last-seen-by-us pointer */
    karere::Id lastSeenId() const { return mLastSeenId; }

    /** @brief Whether the next history fetch will be from local db or from server */
    bool historyFetchIsFromDb() const { return (mOldestKnownMsgId != 0); }

    /** @brief The interface of the Strongvelope crypto module instance associated with this
      * chat
      */
    ICrypto* crypto() const { return mCrypto; }

    /** @group Message output methods */

    /** @brief Submits a message for sending.
     * @param msg - The message contents buffer
     * @param msglen - The size of the message contents buffer
     * @param type - The type of the message - normal message, type of management message,
     * application-specific type like link, share, picture etc.
     * @param userp - An optional user pointer to associate with the message object
     */
    Message* msgSubmit(const char* msg, size_t msglen, unsigned char type, void* userp);

    /** @brief Queues a message as an edit message for the specified original message.
     * @param msg - the original message
     * @param newdata - The new contents
     * @param newlen - The size of the new contents
     * @param userp - An optional user pointer to associate with the newly created
     * edit message
     * \attention Will delete a previous edit if the original was not yet ack-ed by
     * the server. That is, there can be only one pending edit for a not-yet-sent
     * message, and if there was a previous one, it will be deleted.
     * The user is responsible to clear any reference to a previous edit to avoid a
     * dangling pointer.
     */
    Message* msgModify(Message& msg, const char* newdata, size_t newlen, void* userp, uint8_t newtype);

    /** Removes metadata from rich-link and converts the message to the original (normal) one */
    Message *removeRichLink(Message &message, const std::string &content);

    /** @brief The number of unread messages. Calculated based on the last-seen-by-us pointer.
      * It's possible that the exact count is not yet known, if the last seen message is not
      * known by the client yet. In that case, the client knows the minumum count,
      * (which is the total count of locally loaded messages at the moment),
      * and returns the number as negative. The application may use this to
      * to display for example '1+' instead of '1' in the unread indicator.
      * When more history is fetched, the negative count increases in absolute value,
      * (but is still negative), until the actual last seen message is obtained,
      * at which point the count becomes positive.
      * An example: client has only one message pre-fetched from server, and
      * its msgid is not the same as the last-seen-by-us msgid. The client
      * will then return the unread count as -1. When one more message is loaded
      * from server but it's still not the last-seen one, the count will become
      * -2. A third message is fetched, and its msgid matches the last-seen-msgid.
      * The client will then return the unread count as +2, and will not change
      * as more history is fetched from server.
      * Example 1: Client has 1 message pre-fetched and its msgid is the same
      * as the last-seen-msgid. The count will be returned as 0.
      */
    int unreadMsgCount() const;

    /** @brief Returns the text of the most-recent message in the chat that can
     * be displayed as text in the chat list. If it is not found in RAM,
     * the database will be queried. If not found there as well, server is queried,
     * and 0xff is returned. When the message is received from server, the
     * \c onLastTextMsgUpdated callback will be called.
     * @param [out] msg Output pointer that will be set to the internal last-text-message
     * object. The object is owned by the client, and you should use this
     * pointer synchronously after the call to this function, and not in an
     * async-delayed way.
     * @return If there is currently a last-text-message, 1 is returned and
     * the output pointer will be set to the internal object. Otherwise,
     * the output pointer will be set to \c NULL, and an error code will be
     * returner, as follows:
     *   0xff - no text message is avaliable locally, the client is fetching
     * more history from server. The fetching will continue until a text
     * message is found, at which point the callback will be called.
     */
    uint8_t lastTextMessage(LastTextMsg*& msg);

    /** @brief Returns the timestamp of the newest known message */
    uint32_t lastMessageTs() { return mLastMsgTs; }

    /** @brief Changes the Listener */
    void setListener(Listener* newListener) { mListener = newListener; }

    /**
     * @brief Resets the state of the listener, initiating all initial
     * callbacks, such as the onManualSendRequired(), onUnsentMsgLoaded,
     * and resets the getHistory() pointer, so that subsequent getHistory()
     * calls will start returning history from the newest message.
     * You may want to call this method at \c chatd::Listener::init, so the
     * history retrieval starts from the beginning.
     */
    void resetListenerState();
    /**
     * @brief getMsgByXid searches the send queue for a message with the specified
     * msgxid. The message is supposed to be unconfirmed, but in reality the
     * message may have been received and recorded by the server,
     * and the client may have not received the confirmation.
     * @param msgxid - The transaction id of the message
     * @returns Pointer to the Message object, or nullptr if a message with
     * that msgxid does not exist in the send queue.
     */
    Message* getMsgByXid(karere::Id msgxid);
    /**
     * @brief Removes the specified manual-send message, from the manual send queue.
     * Normally should be called when the user opts to not retry sending the message
     * @param id The id of the message, provided by \c onManualSendRequired()
     */
    void removeManualSend(uint64_t id);

    /** @brief Broadcasts a notification that the user is typing. This will trigged
     * other clients receiving \c onUserTyping() callbacks
     */
    void sendTypingNotification();

    /** @brief Broadcasts a notification that the user has stopped typing. This will trigged
     * other clients receiving \c onUserStopTyping() callbacks
     */
    void sendStopTypingNotification();

    /**
     * @brief Generates a backreference id. Must be public because strongvelope
     *  uses it to generate chat title messages
     * @param aCrypto - the crypto module interface to use for random number
     * generation.
     */
    static uint64_t generateRefId(const ICrypto* aCrypto);
    Message *getManualSending(uint64_t rowid, chatd::ManualSendReason& reason);
    /** @brief Sends a command in the chatroom. This method needs to be public
     * only because webrtc needs to use it.
     @note Sending data over libws is destructive to the buffer - the websocket
     * protocol requires it to be xor-ed, and that is done in-place. So, we have
     * two versions of \c sendCommand() - the one with the rvalue reference is
     * picked by the compiler whenever the command object is a temporary, avoiding
     * copying the buffer, and the const reference one is picked when the Command
     * object is read-only and has to be preserved
     */
    bool sendCommand(Command&& cmd);
    bool sendCommand(const Command& cmd);
    Idx lastIdxReceivedFromServer() const;
    karere::Id lastIdReceivedFromServer() const;
    bool isGroup() const;
    void clearHistory();
    void sendSync();
    DbInterface* getDbInterface();


protected:
    void msgSubmit(Message* msg, karere::SetOfIds recipients);
    bool msgEncryptAndSend(OutputQueue::iterator it);
    void continueEncryptNextPending();
    void onMsgUpdated(Message* msg);
    void onJoinRejected();
    void keyConfirm(KeyId keyxid, KeyId keyid);
    void onKeyReject();
    void onHistReject();
    void rejectMsgupd(karere::Id id, uint8_t serverReason);
    void rejectGeneric(uint8_t opcode, uint8_t reason);
    void moveItemToManualSending(OutputQueue::iterator it, ManualSendReason reason);
    void handleTruncate(const Message& msg, Idx idx);
    void deleteMessagesBefore(Idx idx);
    void createMsgBackRefs(OutputQueue::iterator msgit);
    void verifyMsgOrder(const Message& msg, Idx idx);

    /**
     * @brief Initiates replaying of callbacks about unsent messages and unsent
     * edits, i.e. \c onUnsentMsgLoaded() and \c onUnsentEditLoaded().
     * This may be needed when the listener is switched, in order to init the new
     * listener state */
    void replayUnsentNotifications();
    void onLastTextMsgUpdated(const Message& msg, Idx idx=CHATD_IDX_INVALID);
    bool findLastTextMsg();
    /**
     * @brief Initiates loading of the queue with messages that require user
     * approval for re-sending */
    void loadManualSending();
public:
//realtime messaging

//===
};

class Client
{
protected:
/// maps the chatd shard number to its corresponding Shard connection
    std::map<int, std::shared_ptr<Connection>> mConnections;
/// maps a chatid to the handling Shard connection
    std::map<karere::Id, Connection*> mConnectionForChatId;
/// maps chatids to the Message object
    std::map<karere::Id, std::shared_ptr<Chat>> mChatForChatId;
/// set of seen timers
    std::set<megaHandle> mSeenTimers;
    karere::Id mUserId;
    bool mMessageReceivedConfirmation = false;
    uint8_t mRichLinkState = kRichLinkNotDefined;
    karere::UserAttrCache::Handle mRichPrevAttrCbHandle;

    Connection& chatidConn(karere::Id chatid)
    {
        auto it = mConnectionForChatId.find(chatid);
        if (it == mConnectionForChatId.end())
            throw std::runtime_error("chatidConn: Unknown chatid "+chatid.toString());
        return *it->second;
    }
    bool onMsgAlreadySent(karere::Id msgxid, karere::Id msgid);
    void msgConfirm(karere::Id msgxid, karere::Id msgid);
    void sendKeepalive();
    void sendEcho();
public:
    enum: uint32_t { kOptManualResendWhenUserJoins = 1 };
    enum: uint8_t { kRichLinkNotDefined = 0,  kRichLinkEnabled = 1, kRichLinkDisabled = 2};
    unsigned inactivityCheckIntervalSec = 20;
    uint32_t options = 0;
    MyMegaApi *mApi;
    karere::Client *karereClient;
    uint8_t mKeepaliveType = OP_KEEPALIVE;
    IRtcHandler* mRtcHandler = nullptr;
    karere::Id userId() const { return mUserId; }
    void setKeepaliveType(bool isInBackground);
    uint8_t keepaliveType() { return mKeepaliveType; }
    Client(karere::Client *client, karere::Id userId);
    ~Client();
    std::shared_ptr<Chat> chatFromId(karere::Id chatid) const
    {
        auto it = mChatForChatId.find(chatid);
        return (it == mChatForChatId.end()) ? nullptr : it->second;
    }
    Chat& chats(karere::Id chatid) const
    {
        auto it = mChatForChatId.find(chatid);
        if (it == mChatForChatId.end())
            throw std::runtime_error("chatidChat: Unknown chatid "+chatid.toString());
        return *it->second;
    }
    /** @brief Joins the specifed chatroom on the specified shard, using the specified
     * url, and assocuates the specified Listener and ICRypto instances
     * with the newly created Chat object.
     */
    Chat& createChat(karere::Id chatid, int shardNo, const std::string& url,
    Listener* listener, const karere::SetOfIds& initialUsers, ICrypto* crypto, uint32_t chatCreationTs, bool isGroup);
    /** @brief Leaves the specified chatroom */
    void leave(karere::Id chatid);
    void disconnect();
    promise::Promise<void> retryPendingConnections();
    void heartbeat();
    bool manualResendWhenUserJoins() const { return options & kOptManualResendWhenUserJoins; }
    void notifyUserIdle();
    void notifyUserActive();
    /** Changes the Rtc handler, returning the old one */
    IRtcHandler* setRtcHandler(IRtcHandler* handler);
    /** Clean the timers set */
    void cancelTimers();
    bool isMessageReceivedConfirmationActive() const;
    uint8_t richLinkState() const;
    friend class Connection;
    friend class Chat;

    bool areAllChatsLoggedIn();


    // Chatd Version:
    // - Version 0: initial version
    // - Version 1:
    //  * Add commands CALLDATA and REJECT
    // - Version 2:
    //  * Add call-logging messages
    static const unsigned chatdVersion = 2;
};

static inline const char* connStateToStr(Connection::State state)
{
    switch (state)
    {
    case Connection::State::kStateDisconnected: return "Disconnected";
    case Connection::State::kStateConnecting: return "Connecting";
    case Connection::State::kStateConnected: return "Connected";
    case Connection::State::kStateNew: return "New";
    case Connection::State::kStateFetchingUrl: return "Fetching URL";
    default: return "(invalid)";
    }
}

struct ChatDbInfo
{
    karere::Id oldestDbId;
    karere::Id newestDbId;
    Idx newestDbIdx;
    karere::Id lastSeenId;
    karere::Id lastRecvId;
};

class DbInterface
{
public:
    virtual ~DbInterface(){}


//  <<<--- Management of the HISTORY buffer --->>>

    /**
    * @brief Called when the client was requested to fetch history
    *
    * @param startIdx - the start index of the requested history range
    * @param count - the number of messages to return
    * @param [out] messages - The app should put the messages in this vector, the most recent message being
    * at position 0 in the vector, and the oldest being the last. If the returned message count is less
    * than the requested by \c count, the client considers there is no more history in the db.
    */
    virtual void fetchDbHistory(Idx startIdx, unsigned count, std::vector<Message*>& messages) = 0;

    /// adds a message to the history buffer at the specified \c idx
    virtual void addMsgToHistory(const Message& msg, Idx idx) = 0;

    /// update a message in the history buffer with the specified \c msgid
    virtual void updateMsgInHistory(karere::Id msgid, const Message& msg) = 0;


//  <<<--- Management of the SENDING QUEUE --->>>

    /// adds a new item to the sending queue
    virtual void addSendingItem(Chat::SendingItem& msg) = 0;

    /// upon message's edit, every related item in the sending queue should be updated
    virtual int updateSendingItemsContentAndDelta(const chatd::Message& msg) = 0;

    /// upon key's confirmation (keyxid->keyid), every related item in sending queue should be updated
    virtual int updateSendingItemsKeyid(KeyId localkeyid, KeyId keyid) = 0;

    /// upon message's confirmation (msgxid->msgid), every related item in sending queue should be updated
    virtual int updateSendingItemsMsgidAndOpcode(karere::Id msgxid, karere::Id msgid) = 0;

    /// upon message's encryption, store MsgCommand, KeyCommand and local keyxid
    virtual void addBlobsToSendingItem(uint64_t rowid, const MsgCommand* msgCmd, const KeyCommand* keyCmd, KeyId keyid) = 0;

    /// delete item from the sending queue
    virtual void deleteSendingItem(uint64_t rowid) = 0;

    /// populate the sending queue in memory from DB
    virtual void loadSendQueue(Chat::OutputQueue& queue) = 0;


//  <<<--- Management of the MANUAL SENDING QUEUE --->>>

    /// move a message from the sending queue to manual-sending queue
    virtual void saveItemToManualSending(const Chat::SendingItem& item, int reason) = 0;

    /// delete item from the manual-sending queue
    virtual bool deleteManualSendItem(uint64_t rowid) = 0;

    /// load all messages in the manual-sending queue
    virtual void loadManualSendItems(std::vector<Chat::ManualSendItem>& items) = 0;

    /// load a single message from the manual-sending queue
    virtual void loadManualSendItem(uint64_t rowid, Chat::ManualSendItem& item) = 0;


//  <<<--- Additional methods: seen/received/delta/oldest/newest... --->>>

    virtual void getHistoryInfo(ChatDbInfo& info) = 0;

    virtual void setLastSeen(karere::Id msgid) = 0;
    virtual void setLastReceived(karere::Id msgid) = 0;
<<<<<<< HEAD
    virtual chatd::Idx getOldestIdx() = 0;
    virtual void sendingItemMsgupdxToMsgupd(const chatd::Chat::SendingItem& item, karere::Id msgid) = 0;
    virtual void getLastTextMessage(Idx from, chatd::LastTextMsgState& msg) = 0;
    virtual void setChatVar (const char *name, bool value) = 0;
    virtual bool chatVar (const char *name) = 0;
    virtual bool removeChatVar (const char *name) = 0;
    virtual void chatCleanup() = 0;
=======

    virtual Idx getOldestIdx() = 0;
    virtual Idx getIdxOfMsgid(karere::Id msgid) = 0;
    virtual Idx getUnreadMsgCountAfterIdx(Idx idx) = 0;
    virtual void getLastTextMessage(Idx from, chatd::LastTextMsgState& msg) = 0;
    virtual void getMessageDelta(karere::Id msgid, uint16_t *updated) = 0;

    virtual void setHaveAllHistory(bool haveAllHistory) = 0;
    virtual bool haveAllHistory() = 0;

    virtual void truncateHistory(const chatd::Message& msg) = 0;
>>>>>>> 46c60e7d
    virtual void clearHistory() = 0;
};

}

#endif<|MERGE_RESOLUTION|>--- conflicted
+++ resolved
@@ -1289,15 +1289,10 @@
 
     virtual void setLastSeen(karere::Id msgid) = 0;
     virtual void setLastReceived(karere::Id msgid) = 0;
-<<<<<<< HEAD
-    virtual chatd::Idx getOldestIdx() = 0;
-    virtual void sendingItemMsgupdxToMsgupd(const chatd::Chat::SendingItem& item, karere::Id msgid) = 0;
-    virtual void getLastTextMessage(Idx from, chatd::LastTextMsgState& msg) = 0;
+
     virtual void setChatVar (const char *name, bool value) = 0;
     virtual bool chatVar (const char *name) = 0;
     virtual bool removeChatVar (const char *name) = 0;
-    virtual void chatCleanup() = 0;
-=======
 
     virtual Idx getOldestIdx() = 0;
     virtual Idx getIdxOfMsgid(karere::Id msgid) = 0;
@@ -1305,12 +1300,9 @@
     virtual void getLastTextMessage(Idx from, chatd::LastTextMsgState& msg) = 0;
     virtual void getMessageDelta(karere::Id msgid, uint16_t *updated) = 0;
 
-    virtual void setHaveAllHistory(bool haveAllHistory) = 0;
-    virtual bool haveAllHistory() = 0;
-
     virtual void truncateHistory(const chatd::Message& msg) = 0;
->>>>>>> 46c60e7d
     virtual void clearHistory() = 0;
+    virtual void chatCleanup() = 0;
 };
 
 }
