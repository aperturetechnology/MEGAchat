/**
 * @file megachatapi.h
 * @brief Public header file of the intermediate layer for the MEGA Chat C++ SDK.
 *
 * (c) 2013-2016 by Mega Limited, Auckland, New Zealand
 *
 * This file is part of the MEGA SDK - Client Access Engine.
 *
 * Applications using the MEGA API must present a valid application key
 * and comply with the the rules set forth in the Terms of Service.
 *
 * The MEGA SDK is distributed in the hope that it will be useful,
 * but WITHOUT ANY WARRANTY; without even the implied warranty of
 * MERCHANTABILITY or FITNESS FOR A PARTICULAR PURPOSE.
 *
 * @copyright Simplified (2-clause) BSD License.
 *
 * You should have received a copy of the license along with this
 * program.
 */

#ifndef MEGACHATAPI_H
#define MEGACHATAPI_H


#include <megaapi.h>

namespace mega { class MegaApi; }

namespace megachat
{

typedef uint64_t MegaChatHandle;
typedef int MegaChatIndex;  // int32_t

/**
 * @brief MEGACHAT_INVALID_HANDLE Invalid value for a handle
 *
 * This value is used to represent an invalid handle. Several MEGA objects can have
 * a handle but it will never be megachat::MEGACHAT_INVALID_HANDLE
 *
 */
const MegaChatHandle MEGACHAT_INVALID_HANDLE = ~(MegaChatHandle)0;
const MegaChatIndex MEGACHAT_INVALID_INDEX = 0x7fffffff;

class MegaChatApi;
class MegaChatApiImpl;
class MegaChatRequest;
class MegaChatRequestListener;
class MegaChatError;
class MegaChatMessage;
class MegaChatRoom;
class MegaChatRoomListener;
class MegaChatCall;
class MegaChatCallListener;
class MegaChatVideoListener;
class MegaChatListener;
class MegaChatListItem;

class MegaChatCall
{
public:
    enum
    {
        CALL_STATUS_CONNECTING = 0,
        CALL_STATUS_RINGING,
        CALL_STATUS_CONNECTED,
        CALL_STATUS_DISCONNECTED
    };

    virtual ~MegaChatCall();
    virtual MegaChatCall *copy();

    virtual int getStatus() const;
    virtual int getTag() const;
    virtual MegaChatHandle getContactHandle() const;
};

class MegaChatVideoListener
{
public:
    virtual ~MegaChatVideoListener() {}

    virtual void onChatVideoData(MegaChatApi *api, MegaChatCall *chatCall, int width, int height, char*buffer);
};

class MegaChatCallListener
{
public:
    virtual ~MegaChatCallListener() {}

    virtual void onChatCallStart(MegaChatApi* api, MegaChatCall *call);
    virtual void onChatCallStateChange(MegaChatApi *api, MegaChatCall *call);
    virtual void onChatCallTemporaryError(MegaChatApi* api, MegaChatCall *call, MegaChatError* error);
    virtual void onChatCallFinish(MegaChatApi* api, MegaChatCall *call, MegaChatError* error);
};

class MegaChatPeerList
{
public:
    enum {
        PRIV_UNKNOWN = -2,
        PRIV_RM = -1,
        PRIV_RO = 0,
        PRIV_STANDARD = 2,
        PRIV_MODERATOR = 3
    };

    /**
     * @brief Creates a new instance of MegaChatPeerList
     * @return A pointer to the superclass of the private object
     */
    static MegaChatPeerList * createInstance();

    virtual ~MegaChatPeerList();

    /**
     * @brief Creates a copy of this MegaChatPeerList object
     *
     * The resulting object is fully independent of the source MegaChatPeerList,
     * it contains a copy of all internal attributes, so it will be valid after
     * the original object is deleted.
     *
     * You are the owner of the returned object
     *
     * @return Copy of the MegaChatPeerList object
     */
    virtual MegaChatPeerList *copy() const;

    /**
     * @brief addPeer Adds a new chat peer to the list
     *
     * @param h MegaChatHandle of the user to be added
     * @param priv Privilege level of the user to be added
     * Valid values are:
     * - MegaChatPeerList::PRIV_RM = -1
     * - MegaChatPeerList::PRIV_RO = 0
     * - MegaChatPeerList::PRIV_STANDARD = 2
     * - MegaChatPeerList::PRIV_MODERATOR = 3
     */
    virtual void addPeer(MegaChatHandle h, int priv);

    /**
     * @brief Returns the MegaChatHandle of the chat peer at the position i in the list
     *
     * If the index is >= the size of the list, this function returns MEGACHAT_INVALID_HANDLE.
     *
     * @param i Position of the chat peer that we want to get from the list
     * @return MegaChatHandle of the chat peer at the position i in the list
     */
    virtual MegaChatHandle getPeerHandle(int i) const;

    /**
     * @brief Returns the privilege of the chat peer at the position i in the list
     *
     * If the index is >= the size of the list, this function returns PRIV_UNKNOWN.
     *
     * @param i Position of the chat peer that we want to get from the list
     * @return Privilege level of the chat peer at the position i in the list.
     * Valid values are:
     * - MegaChatPeerList::PRIV_UNKNOWN = -2
     * - MegaChatPeerList::PRIV_RM = -1
     * - MegaChatPeerList::PRIV_RO = 0
     * - MegaChatPeerList::PRIV_STANDARD = 2
     * - MegaChatPeerList::PRIV_MODERATOR = 3
     */
    virtual int getPeerPrivilege(int i) const;

    /**
     * @brief Returns the number of chat peer in the list
     * @return Number of chat peers in the list
     */
    virtual int size() const;

protected:
    MegaChatPeerList();

};

/**
 * @brief List of MegaChatRoom objects
 *
 * A MegaChatRoomList has the ownership of the MegaChatRoom objects that it contains, so they will be
 * only valid until the MegaChatRoomList is deleted. If you want to retain a MegaChatRoom returned by
 * a MegaChatRoomList, use MegaChatRoom::copy.
 *
 * Objects of this class are immutable.
 */
class MegaChatRoomList
{
public:
    virtual ~MegaChatRoomList() {}

    virtual MegaChatRoomList *copy() const;

    /**
     * @brief Returns the MegaChatRoom at the position i in the MegaChatRoomList
     *
     * The MegaChatRoomList retains the ownership of the returned MegaChatRoom. It will be only valid until
     * the MegaChatRoomList is deleted.
     *
     * If the index is >= the size of the list, this function returns NULL.
     *
     * @param i Position of the MegaChatRoom that we want to get for the list
     * @return MegaChatRoom at the position i in the list
     */
    virtual const MegaChatRoom *get(unsigned int i)  const;

    /**
     * @brief Returns the number of MegaChatRooms in the list
     * @return Number of MegaChatRooms in the list
     */
    virtual unsigned int size() const;

};

/**
 * @brief List of MegaChatListItem objects
 *
 * A MegaChatListItemList has the ownership of the MegaChatListItem objects that it contains, so they will be
 * only valid until the MegaChatListItemList is deleted. If you want to retain a MegaChatListItem returned by
 * a MegaChatListItemList, use MegaChatListItem::copy.
 *
 * Objects of this class are immutable.
 */
class MegaChatListItemList
{
public:
    virtual ~MegaChatListItemList() {}

    virtual MegaChatListItemList *copy() const;

    /**
     * @brief Returns the MegaChatRoom at the position i in the MegaChatListItemList
     *
     * The MegaChatListItemList retains the ownership of the returned MegaChatListItem. It will be only valid until
     * the MegaChatListItemList is deleted.
     *
     * If the index is >= the size of the list, this function returns NULL.
     *
     * @param i Position of the MegaChatListItem that we want to get for the list
     * @return MegaChatListItem at the position i in the list
     */
    virtual const MegaChatListItem *get(unsigned int i)  const;

    /**
     * @brief Returns the number of MegaChatListItems in the list
     * @return Number of MegaChatListItem in the list
     */
    virtual unsigned int size() const;

};

class MegaChatMessage
{
public:
    // Online status of message
    enum {
        STATUS_UNKNOWN              = -1,   /// Invalid status
        // for outgoing messages
        STATUS_SENDING              = 0,    /// Message has not been sent or is not yet confirmed by the server
        STATUS_SENDING_MANUAL       = 1,    /// Message is too old to auto-retry sending, or group composition has changed, or user has read-only privilege, or user doesn't belong to chatroom. User must explicitly confirm re-sending. All further messages queued for sending also need confirmation
        STATUS_SERVER_RECEIVED      = 2,    /// Message confirmed by server, but not yet delivered to recepient(s)
        STATUS_SERVER_REJECTED      = 3,    /// Message is rejected by server for some reason (the message was confirmed but we didn't receive the confirmation because went offline or closed the app before)
        STATUS_DELIVERED            = 4,    /// Peer confirmed message receipt. Used only for 1on1 chats
        // for incoming messages
        STATUS_NOT_SEEN             = 5,    /// User hasn't read this message yet
        STATUS_SEEN                 = 6     /// User has read this message
    };

    // Types of message
    enum {
        TYPE_INVALID                = 0,    /// Invalid type
        TYPE_NORMAL                 = 1,    /// Regular text message
        TYPE_ALTER_PARTICIPANTS     = 2,    /// Management message indicating the participants in the chat have changed
        TYPE_TRUNCATE               = 3,    /// Management message indicating the history of the chat has been truncated
        TYPE_PRIV_CHANGE            = 4,    /// Management message indicating the privilege level of a user has changed
        TYPE_CHAT_TITLE             = 5,    /// Management message indicating the title of the chat has changed
        TYPE_NODE_ATTACHMENT        = 16,   /// User message including info about shared nodes
        TYPE_REVOKE_NODE_ATTACHMENT = 17,   /// User message including info about a node that has stopped being shared
        TYPE_CONTACT_ATTACHMENT     = 18,   /// User message including info about shared contacts
    };

    enum
    {
        CHANGE_TYPE_STATUS          = 0x01,
        CHANGE_TYPE_CONTENT         = 0x02
    };

    enum
    {
        REASON_PEERS_CHANGED        = 1,    /// Group chat participants have changed
        REASON_TOO_OLD              = 2,    /// Message is too old to auto-retry sending
        REASON_GENERAL_REJECT       = 3,    /// chatd rejected the message, for unknown reason
        REASON_NO_WRITE_ACCESS      = 4,    /// Read-only privilege or not belong to the chatroom
        REASON_NO_CHANGES           = 6     /// Edited message has the same content than original message
    };

    virtual ~MegaChatMessage() {}
    virtual MegaChatMessage *copy() const;

    /**
     * @brief Returns the status of the message.
     *
     * Valid values are:
     *  - STATUS_UNKNOWN            = -1
     *  - STATUS_SENDING            = 0
     *  - STATUS_SENDING_MANUAL     = 1
     *  - STATUS_SERVER_RECEIVED    = 2
     *  - STATUS_SERVER_REJECTED    = 3
     *  - STATUS_SERVER_DELIVERED   = 4
     *  - STATUS_NOT_SEEN           = 5
     *  - STATUS_SEEN               = 6
     *
     * If status is STATUS_SENDING_MANUAL, the user can whether manually retry to send the
     * message (get content and send new message as usual through MegaChatApi::sendMessage),
     * or discard the message. In both cases, the message should be removed from the manual-send
     * queue by calling MegaChatApi::removeUnsentMessage once the user has sent or discarded it.
     *
     * @return Returns the status of the message.
     */
    virtual int getStatus() const;

    /**
     * @brief Returns the identifier of the message.
     *
     * @return MegaChatHandle that identifies the message in this chatroom
     */
    virtual MegaChatHandle getMsgId() const;

    /**
     * @brief Returns the temporal identifier of the message
     *
     * The temporal identifier has different usages depending on the status of the message:
     *  - MegaChatMessage::STATUS_SENDING: valid until it's confirmed by the server.
     *  - MegaChatMessage::STATUS_SENDING_MANUAL: valid until it's remove from manual-send queue.
     *
     * @note If status is STATUS_SENDING_MANUAL, this value can be used to identify the
     * message moved into the manual-send queue. The message itself will be identified by its
     * MegaChatMessage::getRowId from now on. The row id can be passed to
     * MegaChatApi::removeUnsentMessage to definitely remove the message.
     *
     * For messages in a different status than above, this identifier should not be used.
     *
     * @return MegaChatHandle that temporary identifies the message
     */
    virtual MegaChatHandle getTempId() const;

    /**
     * @brief Returns the index of the message in the loaded history
     *
     * The higher is the value of the index, the newer is the chat message.
     * The lower is the value of the index, the older is the chat message.
     *
     * @note This index is can grow on both direction: increments are due to new
     * messages in the history, and decrements are due to old messages being loaded
     * in the history buffer.
     *
     * @return Index of the message in the loaded history.
     */
    virtual int getMsgIndex() const;

    /**
     * @brief Returns the handle of the user.
     *
     * @return For outgoing messages, it returns the handle of the target user.
     * For incoming messages, it returns the handle of the sender.
     */
    virtual MegaChatHandle getUserHandle() const;

    /**
     * @brief Returns the type of message.
     *
     * Valid values are:
     *  - TYPE_INVALID: Invalid type
     *  - TYPE_NORMAL: Regular text message
     *  - TYPE_ALTER_PARTICIPANTS: Management message indicating the participants in the chat have changed
     *  - TYPE_TRUNCATE: Management message indicating the history of the chat has been truncated
     *  - TYPE_PRIV_CHANGE: Management message indicating the privilege level of a user has changed
     *  - TYPE_CHAT_TITLE: Management message indicating the title of the chat has changed
     *  - TYPE_ATTACHMENT: User message including info about a shared node
     *  - TYPE_REVOKE_ATTACHMENT: User message including info about a node that has stopped being shared
     *  - TYPE_CONTACT: User message including info about a contact
     *
     * @return Returns the Type of message.
     */
    virtual int getType() const;

    /**
     * @brief Returns the timestamp of the message.
     * @return Returns the timestamp of the message.
     */
    virtual int64_t getTimestamp() const;

    /**
     * @brief Returns the content of the message
     *
     * The SDK retains the ownership of the returned value. It will be valid until
     * the MegaChatMessage object is deleted.
     *
     * @return Content of the message. If message was deleted, it returns NULL.
     */
    virtual const char *getContent() const;

    /**
     * @brief Returns whether the message is an edit of the original message
     * @return True if the message has been edited. Otherwise, false.
     */
    virtual bool isEdited() const;

    /**
     * @brief Returns whether the message has been deleted
     * @return True if the message has been deleted. Otherwise, false.
     */
    virtual bool isDeleted() const;

    /**
     * @brief Returns whether the message can be edited
     *
     * Currently, messages are editable only during a timeframe (1 hour). Later on, the
     * edit will be rejected. The same applies to deletions.
     *
     * @return True if the message can be edited. Otherwise, false.
     */
    virtual bool isEditable() const;

    /**
     * @brief Returns whether the message can be deleted
     *
     * Currently, messages can be deleted only during a timeframe (1 hour). Later on, the
     * deletion will be rejected.
     *
     * @return True if the message can be deleted. Otherwise, false.
     */
    virtual bool isDeletable() const;

    /**
     * @brief Returns whether the message is a management message
     *
     * Management messages are intented to record in the history any change related
     * to the management of the chatroom, such as a title change or an addition of a peer.
     *
     * @return True if the message is a management message.
     */
    virtual bool isManagementMessage() const;

    /**
     * @brief Return the handle of the user relative to the action
     *
     * Only valid for management messages:
     *  - MegaChatMessage::TYPE_ALTER_PARTICIPANTS: handle of the user who is added/removed
     *  - MegaChatMessage::TYPE_PRIV_CHANGE: handle of the user whose privilege is changed
     *  - MegaChatMessage::TYPE_REVOKE_ATTACHMENT: handle of the node which access has been revoked
     *
     * @return Handle of the user/node, depending on the type of message
     */
    virtual MegaChatHandle getHandleOfAction() const;

    /**
     * @brief Return the privilege of the user relative to the action
     *
     * Only valid for management messages:
     *  - MegaChatMessage::TYPE_ALTER_PARTICIPANTS:
     *      - When a peer is removed: MegaChatRoom::PRIV_RM
     *      - When a peer is added: MegaChatRoom::PRIV_UNKNOWN
     *  - MegaChatMessage::TYPE_PRIV_CHANGE: the new privilege of the user
     *
     * @return Privilege level as above
     */
    virtual int getPrivilege() const;

    /**
     * @brief Return a generic code used for different purposes
     *
     * The code returned by this method is valid only in the following cases:
     *
     *  - Messages with status MegaChatMessage::STATUS_SENDING_MANUAL: the code specifies
     * the reason because the server rejects the message. The possible values are:
     *      - MegaChatMessage::REASON_PEERS_CHANGED     = 1
     *      - MegaChatMessage::REASON_TOO_OLD           = 2
     *      - MegaChatMessage::REASON_GENERAL_REJECT    = 3
     *      - MegaChatMessage::REASON_NO_WRITE_ACCESS   = 4
     *      - MegaChatMessage::REASON_NO_CHANGES        = 6
     *
     * @return A generic code for additional information about the message.
     */
    virtual int getCode() const;

    /**
     * @brief Return number of user that have been attached to the message
     *
     * Only valid for management messages:
     *  - MegaChatMessage::TYPE_CONTACT_ATTACHMENT: the number of users in the message
     *
     * @return Number of users that have been attached to the message
     */
    virtual unsigned int getUsersCount() const;

    /**
     * @brief Return the handle of the user that has been attached in \c index position
     *
     * Only valid for management messages:
     *  - MegaChatMessage::TYPE_CONTACT_ATTACHMENT: the handle of the user
     *
     * If the index is >= the number of users attached to the message, this function
     * will return MEGACHAT_INVALID_HANDLE.
     *
     * @param index of the users inside user vector
     * @return The handle of the user
     */
    virtual MegaChatHandle getUserHandle(unsigned int index) const;

    /**
     * @brief Return the name of the user that has been attached in \c index position
     *
     * Only valid for management messages:
     *  - MegaChatMessage::TYPE_CONTACT_ATTACHMENT: the name of the user
     *
     * If the index is >= the number of users attached to the message, this function
     * will return NULL.
     *
     * @param index of the users inside user vector
     * @return The name of the user
     */
    virtual const char *getUserName(unsigned int index) const;

    /**
     * @brief Return the email of the user that has been attached in \c index position
     *
     * Only valid for management messages:
     *  - MegaChatMessage::TYPE_CONTACT_ATTACHMENT: the handle of the user
     *
     * If the index is >= the number of users attached to the message, this function
     * will return NULL.
     *
     * @param index of the users inside user vector
     * @return The email of the user
     */
    virtual const char *getUserEmail(unsigned int index) const;

    /**
     * @brief Return a list with all MegaNode attached to the message
     * @return list with MegaNode
     */
    virtual mega::MegaNodeList *getMegaNodeList() const;

     /** @brief Return the id for messages in manual sending status / queue
     *
     * This value can be used to identify the message moved into the manual-send
     * queue. The row id can be passed to MegaChatApi::removeUnsentMessage to
     * definitely remove the message.
     *
     * @note this id is only valid for messages in STATUS_SENDING_MANUAL. For any
     * other message, the function returns MEGACHAT_INVALID_HANDLE.
     *
     * @return The id of the message in the manual sending queue.
     */
    virtual MegaChatHandle getRowId() const;

    virtual int getChanges() const;
    virtual bool hasChanged(int changeType) const;
};

/**
 * @brief Provides information about an asynchronous request
 *
 * Most functions in this API are asynchonous, except the ones that never require to
 * contact MEGA servers. Developers can use listeners (MegaListener, MegaChatRequestListener)
 * to track the progress of each request. MegaChatRequest objects are provided in callbacks sent
 * to these listeners and allow developers to know the state of the request, their parameters
 * and their results.
 *
 * Objects of this class aren't live, they are snapshots of the state of the request
 * when the object is created, they are immutable.
 *
 * These objects have a high number of 'getters', but only some of them return valid values
 * for each type of request. Documentation of each request specify which fields are valid.
 *
 */
class MegaChatRequest
{
public:
    enum {
        TYPE_INITIALIZE,// (obsolete)
        TYPE_CONNECT,   // connect to chatd (call it after login+fetchnodes with MegaApi)
        TYPE_DELETE,    // delete MegaChatApi instance
        TYPE_LOGOUT,    // delete existing Client and creates a new one
        TYPE_SET_ONLINE_STATUS,
        TYPE_START_CHAT_CALL, TYPE_ANSWER_CHAT_CALL,
        TYPE_MUTE_CHAT_CALL, TYPE_HANG_CHAT_CALL,
        TYPE_CREATE_CHATROOM, TYPE_REMOVE_FROM_CHATROOM,
        TYPE_INVITE_TO_CHATROOM, TYPE_UPDATE_PEER_PERMISSIONS,
        TYPE_EDIT_CHATROOM_NAME, TYPE_EDIT_CHATROOM_PIC,
        TYPE_TRUNCATE_HISTORY,
        TYPE_SHARE_CONTACT,
        TYPE_GET_FIRSTNAME, TYPE_GET_LASTNAME,
        TYPE_DISCONNECT, TYPE_GET_EMAIL,
        TYPE_ATTACH_NODE_MESSAGE, TYPE_REVOKE_NODE_MESSAGE,
<<<<<<< HEAD
        TYPE_SET_BACKGROUND_STATUS,
=======
        TYPE_RETRY_PENDING_CONNECTIONS,
>>>>>>> 76e9b7e5
        TOTAL_OF_REQUEST_TYPES
    };

    virtual ~MegaChatRequest();

    /**
     * @brief Creates a copy of this MegaChatRequest object
     *
     * The resulting object is fully independent of the source MegaChatRequest,
     * it contains a copy of all internal attributes, so it will be valid after
     * the original object is deleted.
     *
     * You are the owner of the returned object
     *
     * @return Copy of the MegaChatRequest object
     */
    virtual MegaChatRequest *copy();

    /**
     * @brief Returns the type of request associated with the object
     * @return Type of request associated with the object
     */
    virtual int getType() const;

    /**
     * @brief Returns a readable string that shows the type of request
     *
     * This function returns a pointer to a statically allocated buffer.
     * You don't have to free the returned pointer
     *
     * @return Readable string showing the type of request
     */
    virtual const char *getRequestString() const;

    /**
     * @brief Returns a readable string that shows the type of request
     *
     * This function provides exactly the same result as MegaChatRequest::getRequestString.
     * It's provided for a better Java compatibility
     *
     * @return Readable string showing the type of request
     */
    virtual const char* toString() const;

    /**
     * @brief Returns the tag that identifies this request
     *
     * The tag is unique for the MegaChatApi object that has generated it only
     *
     * @return Unique tag that identifies this request
     */
    virtual int getTag() const;

    /**
     * @brief Returns a number related to this request
     * @return Number related to this request
     */
    virtual long long getNumber() const;

    /**
     * @brief Return the number of times that a request has temporarily failed
     * @return Number of times that a request has temporarily failed
     */
    virtual int getNumRetry() const;

    /**
     * @brief Returns a flag related to the request
     *
     * This value is valid for these requests:
     * - MegaChatApi::createChat - Creates a chat for one or more participants
     *
     * @return Flag related to the request
     */
    virtual bool getFlag() const;

    /**
     * @brief Returns the list of peers in a chat.
     *
     * The SDK retains the ownership of the returned value. It will be valid until
     * the MegaChatRequest object is deleted.
     *
     * This value is valid for these requests:
     * - MegaChatApi::createChat - Returns the list of peers and their privilege level
     *
     * @return List of peers of a chat
     */
    virtual MegaChatPeerList *getMegaChatPeerList();

    /**
     * @brief Returns the handle that identifies the chat
     * @return The handle of the chat
     */
    virtual MegaChatHandle getChatHandle();

    /**
     * @brief Returns the handle that identifies the user
     * @return The handle of the user
     */
    virtual MegaChatHandle getUserHandle();

    /**
     * @brief Returns the privilege level
     * @return The access level of the user in the chat
     */
    virtual int getPrivilege();

    /**
     * @brief Returns a text relative to this request
     *
     * The SDK retains the ownership of the returned value. It will be valid until
     * the MegaChatRequest object is deleted.
     *
     * @return Text relative to this request
     */
    virtual const char *getText() const;

    /**
     * @brief Returns a message contained on request
     *
     * The SDK retains the ownership of the returned value. It will be valid until
     * the MegaChatRequest object is deleted.
     *
     * @return Message relative to this request
     */
    virtual MegaChatMessage *getMegaChatMessage();

    /**
     * @brief Returns the list of nodes on this request.
     *
     * The SDK retains the ownership of the returned value. It will be valid until
     * the MegaChatRequest object is deleted.
     *
     * This value is valid for these requests:
     * - MegaChatApi::attachNodes - Returns the list of nodes attached to the message
     *
     * @return List of nodes in this request
     */
    virtual mega::MegaNodeList *getMegaNodeList();
};

/**
 * @brief Interface to receive information about requests
 *
 * All requests allows to pass a pointer to an implementation of this interface in the last parameter.
 * You can also get information about all requests using MegaChatApi::addChatRequestListener
 *
 * MegaListener objects can also receive information about requests
 *
 * This interface uses MegaChatRequest objects to provide information of requests. Take into account that not all
 * fields of MegaChatRequest objects are valid for all requests. See the documentation about each request to know
 * which fields contain useful information for each one.
 *
 */
class MegaChatRequestListener
{
public:
    /**
     * @brief This function is called when a request is about to start being processed
     *
     * The SDK retains the ownership of the request parameter.
     * Don't use it after this functions returns.
     *
     * The api object is the one created by the application, it will be valid until
     * the application deletes it.
     *
     * @param api MegaChatApi object that started the request
     * @param request Information about the request
     */
    virtual void onRequestStart(MegaChatApi* api, MegaChatRequest *request);

    /**
     * @brief This function is called when a request has finished
     *
     * There won't be more callbacks about this request.
     * The last parameter provides the result of the request. If the request finished without problems,
     * the error code will be API_OK
     *
     * The SDK retains the ownership of the request and error parameters.
     * Don't use them after this functions returns.
     *
     * The api object is the one created by the application, it will be valid until
     * the application deletes it.
     *
     * @param api MegaChatApi object that started the request
     * @param request Information about the request
     * @param e Error information
     */
    virtual void onRequestFinish(MegaChatApi* api, MegaChatRequest *request, MegaChatError* e);

    /**
     * @brief This function is called to inform about the progres of a request
     *
     * The SDK retains the ownership of the request parameter.
     * Don't use it after this functions returns.
     *
     * The api object is the one created by the application, it will be valid until
     * the application deletes it.
     *
     * @param api MegaChatApi object that started the request
     * @param request Information about the request
     * @see MegaChatRequest::getTotalBytes MegaChatRequest::getTransferredBytes
     */
    virtual void onRequestUpdate(MegaChatApi*api, MegaChatRequest *request);

    /**
     * @brief This function is called when there is a temporary error processing a request
     *
     * The request continues after this callback, so expect more MegaChatRequestListener::onRequestTemporaryError or
     * a MegaChatRequestListener::onRequestFinish callback
     *
     * The SDK retains the ownership of the request and error parameters.
     * Don't use them after this functions returns.
     *
     * The api object is the one created by the application, it will be valid until
     * the application deletes it.
     *
     * @param api MegaChatApi object that started the request
     * @param request Information about the request
     * @param error Error information
     */
    virtual void onRequestTemporaryError(MegaChatApi *api, MegaChatRequest *request, MegaChatError* error);
    virtual ~MegaChatRequestListener();
};

/**
 * @brief Represents the configuration of the online presence for the account
 *
 * The online presence configuration includes the following:
 *
 * - Online status - it can be one of the following values:
 *
 *      - MegaChatApi::STATUS_OFFLINE = 1
 *          The user appears as being offline
 *
 *      - MegaChatApi::STATUS_AWAY = 2
 *          The user is away and might not answer.
 *
 *      - MegaChatApi::STATUS_ONLINE = 3
 *          The user is connected and online.
 *
 *      - MegaChatApi::STATUS_BUSY = 4
 *          The user is busy and don't want to be disturbed.
 *
 * - Autoway: if enabled, the online status will change from MegaChatApi::STATUS_ONLINE to
 *  MegaChatApi::STATUS_AWAY automatically after a timeout.
 *
 * @note The autoaway settings are preserved even when the auto-away mechanism is inactive (i.e. when
 * the status is other than online or the user has enabled the persistence of the status.
 * When the autoaway mechanish is enabled, it requires the app calls \c MegaChatApi::signalPresenceActivity
 * in order to prevent becoming MegaChatApi::STATUS_AWAY automatically after the timeout. *
 * You can check if the autoaway mechanism is active by calling \c MegaChatApi::isSignalActivityRequired
 * or also by checking \c MegaChatPresenceConfig::isSignalActivityRequired.
 *
 * - Persist: if enabled, the online status will be preserved, even if user goes offline or closes the app
 *
 * - Pending: if true, it means the configuration is being saved in the server, but not confirmed yet
 *
 * @note When the online status is pending, apps may notice showing a blinking status or similar.
 */
class MegaChatPresenceConfig
{
public:
    virtual ~MegaChatPresenceConfig() {}

    /**
     * @brief Creates a copy of this MegaChatPresenceConfig object
     *
     * The resulting object is fully independent of the source MegaChatPresenceConfig,
     * it contains a copy of all internal attributes, so it will be valid after
     * the original object is deleted.
     *
     * You are the owner of the returned object
     *
     * @return Copy of the MegaChatRequest object
     */
    virtual MegaChatPresenceConfig *copy() const;

    /**
     * @brief Get the online status specified in the settings
     *
     * It can be one of the following values:
     * - MegaChatApi::STATUS_OFFLINE = 1
     * The user appears as being offline
     *
     * - MegaChatApi::STATUS_AWAY = 2
     * The user is away and might not answer.
     *
     * - MegaChatApi::STATUS_ONLINE = 3
     * The user is connected and online.
     *
     * - MegaChatApi::STATUS_BUSY = 4
     * The user is busy and don't want to be disturbed.
     */
    virtual int getOnlineStatus() const;

    /**
     * Whether the autoaway setting is enabled or disabled. Note
     * that the option can be enabled, but the auto-away mechanism
     * can be inactive. I.e. when the status is not online or the user
     * has enabled the persistence of the status.
     *
     * @see \c MegaChatPresenceConfig::isPersist
     *
     * @return True if the user will be away after a timeout.
     */
    virtual bool isAutoawayEnabled() const;

    /**
     * @return Number of seconds to change the online status to away
     */
    virtual int64_t getAutoawayTimeout() const;

    /**
     * @return True if the online status will persist after going offline and/or closing the app
     */
    virtual bool isPersist() const;

    /**
     * @return True if the presence configuration is pending to be confirmed by server
     */
    virtual bool isPending() const;

    /**
     * @return True if the app is required to call MegaChatApi::signalPresenceActivity
     */
    virtual bool isSignalActivityRequired() const;
};

/**
 * @brief Interface to receive SDK logs
 *
 * You can implement this class and pass an object of your subclass to MegaChatApi::setLoggerObject
 * to receive SDK logs. You will have to use also MegaChatApi::setLogLevel to select the level of
 * the logs that you want to receive.
 *
 */
class MegaChatLogger
{
public:
    /**
     * @brief This function will be called with all logs with level <= your selected
     * level of logging (by default it is MegaChatApi::LOG_LEVEL_INFO)
     *
     * The SDK retains the ownership of this string, it won't be valid after this funtion returns.
     *
     * @param loglevel Log level of this message
     *
     * Valid values are:
     * - MegaChatApi::LOG_LEVEL_ERROR   = 1
     * - MegaChatApi::LOG_LEVEL_WARNING = 2
     * - MegaChatApi::LOG_LEVEL_INFO    = 3
     * - MegaChatApi::LOG_LEVEL_VERBOSE = 4
     * - MegaChatApi::LOG_LEVEL_DEBUG   = 5
     * - MegaChatApi::LOG_LEVEL_MAX     = 6
     *
     * @param source Location where this log was generated
     *
     * For logs generated inside the SDK, this will contain the source file and the line of code.
     * The SDK retains the ownership of this string, it won't be valid after this funtion returns.
     *
     * @param message Log message
     *
     * The SDK retains the ownership of this string, it won't be valid after this funtion returns.
     *
     */
    virtual void log(int loglevel, const char *message);
    virtual ~MegaChatLogger(){}
};

/**
 * @brief Provides information about an error
 */
class MegaChatError
{
public:
    enum {
        ERROR_OK        =   0,
        ERROR_UNKNOWN   =  -1,		// internal error
        ERROR_ARGS      =  -2,		// bad arguments
        ERROR_NOENT     =  -9,		// resource does not exist
        ERROR_ACCESS    = -11,		// access denied
        ERROR_EXIST     = -12		// resource already exists
    };

    MegaChatError() {}
    virtual ~MegaChatError() {}

    virtual MegaChatError *copy() = 0;

    /**
     * @brief Returns the error code associated with this MegaChatError
     * @return Error code associated with this MegaChatError
     */
    virtual int getErrorCode() const = 0;

    /**
     * @brief Returns the type of the error associated with this MegaChatError
     * @return Type of the error associated with this MegaChatError
     */
    virtual int getErrorType() const = 0;

    /**
     * @brief Returns a readable description of the error
     *
     * @return Readable description of the error
     */
    virtual const char* getErrorString() const = 0;

    /**
     * @brief Returns a readable description of the error
     *
     * This function provides exactly the same result as MegaChatError::getErrorString.
     * It's provided for a better Java compatibility
     *
     * @return Readable description of the error
     */
    virtual const char* toString() const = 0;
};

/**
 * @brief List of MegaChatHandle objects
 *
 */
class MegaChatHandleList
{
public:
    /**
     * @brief Creates a new instance of MegaChatHandleList
     * @return A pointer the new object
     */
    static MegaChatHandleList *createInstance();

    virtual ~MegaChatHandleList();


    /**
     * @brief Creates a copy of this MegaChatHandleList object
     *
     * The resulting object is fully independent of the source MegaChatHandleList,
     * it contains a copy of all internal attributes, so it will be valid after
     * the original object is deleted.
     *
     * You are the owner of the returned object
     *
     * @return Copy of the MegaChatHandleList object
     */
    virtual MegaChatHandleList *copy() const;

    /**
     * @brief Returns the MegaChatHandle at the position i in the MegaChatHandleList
     *
     *
     * If the index is >= the size of the list, this function returns MEGACHAT_INVALID_HANDLE.
     *
     * @param i Position of the MegaChatHandle that we want to get for the list
     * @return MegaChatHandle at the position i in the list
     */
    virtual MegaChatHandle get(unsigned int i) const;

    /**
     * @brief Returns the number of MegaChatHandles in the list
     * @return Number of MegaChatHandles in the list
     */
    virtual unsigned int size() const;

    /**
     * @brief Add new MegaChatHandle to list
     * @param MegaChatHandle to be added
     */
    virtual void addMegaChatHandle(MegaChatHandle megaChatHandle);
};

/**
 * @brief Allows to manage the chat-related features of a MEGA account
 *
 * You must provide an appKey to use this SDK. You can generate an appKey for your app for free here:
 * - https://mega.nz/#sdk
 *
 * To properly initialize the chat engine and start using the chat features, you should follow this sequence:
 *     1. Create an object of MegaApi class (see https://github.com/meganz/sdk/tree/master#usage)
 *     2. Create an object of MegaChatApi class: passing the MegaApi instance to the constructor,
 * so the chat SDK can create its client and register listeners to receive the own handle, list of users and chats
 *     3. Call MegaChatApi::init() to initialize the chat engine.
 *         [at this stage, the app can retrieve chatrooms and can operate in offline mode]
 *     4. Call MegaApi::login() and wait for completion
 *     5. Call MegaApi::fetchnodes() and wait for completion
 *         [at this stage, cloud storage apps are ready, but chat-engine is offline]
 *     6. Call MegaChatApi::connect() and wait for completion
 *     7. The app is ready to operate
 *
 * Important considerations:
 *  - In order to logout from the account, the app should call MegaApi::logout before MegaChatApi::logout.
 *  - The instance of MegaChatApi must be deleted before the instance of MegaApi passed to the constructor.
 *
 * Some functions in this class return a pointer and give you the ownership. In all of them, memory allocations
 * are made using new (for single objects) and new[] (for arrays) so you should use delete and delete[] to free them.
 */
class MegaChatApi
{

public:
    enum {
        STATUS_OFFLINE    = 1,      /// Can be used for invisible mode
        STATUS_AWAY       = 2,      /// User is not available
        STATUS_ONLINE     = 3,      /// User is available
        STATUS_BUSY       = 4,      /// User don't expect notifications nor call requests
        STATUS_INVALID    = 0xFF    /// Invalid value
    };

    enum
    {
        //0 is reserved to overwrite completely disabled logging. Used only by logger itself
        LOG_LEVEL_ERROR     = 1,    /// Error information but will continue application to keep running.
        LOG_LEVEL_WARNING   = 2,    /// Information representing errors in application but application will keep running
        LOG_LEVEL_INFO      = 3,    /// Mainly useful to represent current progress of application.
        LOG_LEVEL_VERBOSE   = 4,    /// More information than the usual logging mode
        LOG_LEVEL_DEBUG     = 5,    /// Informational logs, that are useful for developers. Only applicable if DEBUG is defined.
        LOG_LEVEL_MAX       = 6     /// Maximum level of informational logs
    };

    enum
    {
        SOURCE_ERROR    = -1,
        SOURCE_NONE     = 0,
        SOURCE_LOCAL,
        SOURCE_REMOTE
    };

    enum
    {
        INIT_ERROR                  = -1,   /// Initialization failed --> force a logout
        INIT_WAITING_NEW_SESSION    = 1,    /// No \c sid provided at init() --> force a login
        INIT_OFFLINE_SESSION        = 2,    /// Initialization successful for offline operation
        INIT_ONLINE_SESSION         = 3,    /// Initialization successful for online operation --> login+fetchnodes completed
        INIT_NO_CACHE               = 7     /// Cache not available for \c sid provided --> remove SDK cache and force a login+fetchnodes
    };


    // chat will reuse an existent megaApi instance (ie. the one for cloud storage)
    /**
     * @brief Creates an instance of MegaChatApi to access to the chat-engine.
     *
     * @param megaApi Instance of MegaApi to be used by the chat-engine.
     */
    MegaChatApi(mega::MegaApi *megaApi);

//    // chat will use its own megaApi, a new instance
//    MegaChatApi(const char *appKey, const char* appDir);

    virtual ~MegaChatApi();

    /**
     * @brief Clean up resources used by application.
     * This function only has to be called one time just before application closes by external causes.
     * If application finish correctly, it will not be necessary to call it
     */
    static void cleanupServices();


    /**
     * @brief Set a MegaChatLogger implementation to receive SDK logs
     *
     * Logs received by this objects depends on the active log level.
     * By default, it is MegaChatApi::LOG_LEVEL_INFO. You can change it
     * using MegaChatApi::setLogLevel.
     *
     * The logger object can be removed by passing NULL as \c megaLogger.
     *
     * @param megaLogger MegaChatLogger implementation. NULL to remove the existing object.
     */
    static void setLoggerObject(MegaChatLogger *megaLogger);

    /**
     * @brief Set the active log level
     *
     * This function sets the log level of the logging system. If you set a log listener using
     * MegaApi::setLoggerObject, you will receive logs with the same or a lower level than
     * the one passed to this function.
     *
     * @param logLevel Active log level
     *
     * Valid values are:
     * - MegaChatApi::LOG_LEVEL_ERROR   = 1
     * - MegaChatApi::LOG_LEVEL_WARNING = 2
     * - MegaChatApi::LOG_LEVEL_INFO    = 3
     * - MegaChatApi::LOG_LEVEL_VERBOSE = 4
     * - MegaChatApi::LOG_LEVEL_DEBUG   = 5
     * - MegaChatApi::LOG_LEVEL_MAX     = 6
     */
    static void setLogLevel(int logLevel);

    /**
     * @brief Enable the usage of colouring for logging in the console
     *
     * Karere library uses ANSI escape codes to color messages in the log when they
     * are printed in a terminal. However, sometimes the terminal doesn't support those
     * codes, resulting on weird characters at the beggining of each line.
     *
     * By default, colors are disabled.
     *
     * @param useColors True to enable them, false to disable.
     */
    static void setLogWithColors(bool useColors);

    /**
     * @brief Enable the logging in the console
     *
     * By default, logging to console is enabled.
     *
     * @param enable True to enable it, false to disable.
     */
    static void setLogToConsole(bool enable);

    /**
     * @brief Initializes karere
     *
     * If a session id is provided, karere will try to resume the session from cache.
     * If no session is provided, karere will listen to login event in order to register a new
     * session.
     *
     * The initialization status is notified via `MegaChatListener::onChatInitStateUpdate`. See
     * the documentation of the callback for possible values.
     *
     * This function should be called before MegaApi::login and MegaApi::fetchnodes.
     *
     * @param sid Session id that wants to be resumed, or NULL if a new session will be created.
     */
    int init(const char *sid);

    /**
     * @brief Returns the current initialization state
     *
     * The possible values are:
     *  - MegaChatApi::INIT_ERROR = -1
     *  - MegaChatApi::INIT_WAITING_NEW_SESSION = 1
     *  - MegaChatApi::INIT_OFFLINE_SESSION = 2
     *  - MegaChatApi::INIT_ONLINE_SESSION = 3
     *  - MegaChatApi::INIT_NO_CACHE = 7
     *
     * The returned value will be undefined if \c init(sid) has not been called yet.
     *
     * @return The current initialization state
     */
    int getInitState();

    // ============= Requests ================

    /**
     * @brief Establish the connection with chat-related servers (chatd, presenced and Gelb).
     *
     * This function must be called only after calling:
     *  - MegaChatApi::init to initialize the chat engine
     *  - MegaApi::login to login in MEGA
     *  - MegaApi::fetchNodes to retrieve current state of the account
     *
     * At that point, the initialization state should be MegaChatApi::INIT_ONLINE_SESSION.
     *
     * The online status after connecting will be whatever was last used.
     *
     * The associated request type with this request is MegaChatRequest::TYPE_CONNECT
     *
     * @param listener MegaChatRequestListener to track this request
     */
    void connect(MegaChatRequestListener *listener = NULL);

    /**
     * @brief Disconnect from chat-related servers (chatd, presenced and Gelb).
     *
     * The associated request type with this request is MegaChatRequest::TYPE_DISCONNECT
     *
     * @param listener MegaChatRequestListener to track this request
     */
    void disconnect(MegaChatRequestListener *listener = NULL);
    
    /**
     * @brief Refresh DNS servers and retry pending connections
     *
     * The associated request type with this request is MegaChatRequest::TYPE_RETRY_PENDING_CONNECTIONS
     *
     * @param listener MegaChatRequestListener to track this request
     */
    void retryPendingConnections(MegaChatRequestListener *listener = NULL);

    /**
     * @brief Logout of chat servers invalidating the session
     *
     * The associated request type with this request is MegaChatRequest::TYPE_LOGOUT.
     *
     * The request will fail with MegaChatError::ERROR_ACCESS when this function is
     * called without a previous call to \c MegaChatApi::init.
     *
     * @param listener MegaChatRequestListener to track this request
     */
    void logout(MegaChatRequestListener *listener = NULL);

    /**
     * @brief Logout of chat servers without invalidating the session
     *
     * The associated request type with this request is MegaChatRequest::TYPE_LOGOUT
     *
     * After calling \c localLogout, the subsequent call to MegaChatApi::init expects to
     * have an already existing session created by MegaApi::fastLogin(session)
     *
     * @param listener MegaChatRequestListener to track this request
     */
    void localLogout(MegaChatRequestListener *listener = NULL);

    /**
     * @brief Set your online status.
     *
     * The associated request type with this request is MegaChatRequest::TYPE_SET_CHAT_STATUS
     * Valid data in the MegaChatRequest object received on callbacks:
     * - MegaChatRequest::getNumber - Returns the new status of the user in chat.
     *
     * @param status Online status in the chat.
     *
     * It can be one of the following values:
     * - MegaChatApi::STATUS_OFFLINE = 1
     * The user appears as being offline
     *
     * - MegaChatApi::STATUS_AWAY = 2
     * The user is away and might not answer.
     *
     * - MegaChatApi::STATUS_ONLINE = 3
     * The user is connected and online.
     *
     * - MegaChatApi::STATUS_BUSY = 4
     * The user is busy and don't want to be disturbed.
     *
     * @param listener MegaChatRequestListener to track this request
     */
    void setOnlineStatus(int status, MegaChatRequestListener *listener = NULL);

    /**
     * @brief Enable/disable the autoaway option, with one specific timeout
     *
     * When autoaway is enabled and persist is false, the app should call to
     * \c signalPresenceActivity regularly in order to keep the current online status.
     * Otherwise, after \c timeout seconds, the online status will be changed to away.
     *
     * @param enable True to enable the autoaway feature
     * @param timeout Seconds to wait before turning away (if no activity has been signalled)
     */
    void setPresenceAutoaway(bool enable, int64_t timeout);

    /**
     * @brief Enable/disable the persist option
     *
     * When this option is enable, the online status shown to other users will be the
     * one specified by the user, even when you are disconnected.
     *
     * @param enable True to enable the persist feature
     */
    void setPresencePersist(bool enable);

    /**
     * @brief Signal there is some user activity
     *
     * When the presence configuration is set to autoaway (and persist is false), this
     * function should be called regularly to not turn into away status automatically.
     *
     * A good approach is to call this function with every mouse move or keypress on desktop
     * platforms; or at any finger tap or gesture and any keypress on mobile platforms.
     *
     * Failing to call this function, you risk a user going "Away" while typing a lengthy message,
     * which would be awkward.
     */
    void signalPresenceActivity();

    /**
     * @brief Get your online status.
     *
     * It can be one of the following values:
     * - MegaChatApi::STATUS_OFFLINE = 1
     * The user appears as being offline
     *
     * - MegaChatApi::STATUS_AWAY = 2
     * The user is away and might not answer.
     *
     * - MegaChatApi::STATUS_ONLINE = 3
     * The user is connected and online.
     *
     * - MegaChatApi::STATUS_BUSY = 4
     * The user is busy and don't want to be disturbed.
     */
    int getOnlineStatus();

    /**
     * @brief Get the current presence configuration
     *
     * @see \c MegaChatPresenceConfig for further details.
     *
     * @return The current presence configuration, or NULL if not received yet from server
     */
    MegaChatPresenceConfig *getPresenceConfig();

    /**
     * @brief Returns whether the autoaway mechanism is active.
     *
     * @note This function may return false even when the Presence settings
     * establish that autoaway option is active. It happens when the persist
     * option is enabled and when the status is offline or away.
     *
     * @return True if the app should call \c MegaChatApi::signalPresenceActivity
     */
    bool isSignalActivityRequired();

    /**
     * @brief Get the online status of a user.
     *
     * It can be one of the following values:
     *
     * - MegaChatApi::STATUS_OFFLINE = 1
     * The user appears as being offline
     *
     * - MegaChatApi::STATUS_AWAY = 2
     * The user is away and might not answer.
     *
     * - MegaChatApi::STATUS_ONLINE = 3
     * The user is connected and online.
     *
     * - MegaChatApi::STATUS_BUSY = 4
     * The user is busy and don't want to be disturbed.
     *
     * @param userhandle Handle of the peer whose name is requested.
     * @return Online status of the user
     */
    int getUserOnlineStatus(MegaChatHandle userhandle);

    /**
     * @brief Set the status of the app
     *
     * Apps in mobile devices can be in different status. Typically, foreground and
     * background. The app should define its status in order to receive notifications
     * from server when the app is in background.
     *
     * The associated request type with this request is MegaChatRequest::TYPE_SET_BACKGROUND_STATUS
     * Valid data in the MegaChatRequest object received on callbacks:
     * - MegaChatRequest::getfLAG - Returns the background status
     *
     * @param status True if the the app is in background, false if in foreground.
     */
    void setBackgroundStatus(bool background, MegaChatRequestListener *listener = NULL);

    /**
     * @brief Returns the current firstname of the user
     *
     * This function is useful to get the firstname of users who participated in a groupchat with
     * you but already left. If the user sent a message, you may want to show the name of the sender.
     *
     * The associated request type with this request is MegaChatRequest::TYPE_GET_FIRSTNAME
     * Valid data in the MegaChatRequest object received on callbacks:
     * - MegaChatRequest::getUserHandle - Returns the handle of the user
     *
     * Valid data in the MegaChatRequest object received in onRequestFinish when the error code
     * is MegaError::ERROR_OK:
     * - MegaChatRequest::getText - Returns the firstname of the user
     *
     * @param userhandle Handle of the user whose name is requested.
     * @param listener MegaChatRequestListener to track this request
     */
    void getUserFirstname(MegaChatHandle userhandle, MegaChatRequestListener *listener = NULL);

    /**
     * @brief Returns the current lastname of the user
     *
     * This function is useful to get the lastname of users who participated in a groupchat with
     * you but already left. If the user sent a message, you may want to show the name of the sender.
     *
     * The associated request type with this request is MegaChatRequest::TYPE_GET_LASTNAME
     * Valid data in the MegaChatRequest object received on callbacks:
     * - MegaChatRequest::getUserHandle - Returns the handle of the user
     *
     * Valid data in the MegaChatRequest object received in onRequestFinish when the error code
     * is MegaError::ERROR_OK:
     * - MegaChatRequest::getText - Returns the lastname of the user
     *
     * @param userhandle Handle of the user whose name is requested.
     * @param listener MegaChatRequestListener to track this request
     */
    void getUserLastname(MegaChatHandle userhandle, MegaChatRequestListener *listener = NULL);

    /**
     * @brief Returns the current email address of the contact
     *
     * This function is useful to get the email address of users you are NOT contact with.
     * Note that for any other user without contact relationship, this function will return NULL.
     *
     * You take the ownership of the returned value
     *
     * This function is useful to get the email address of users who participate in a groupchat with
     * you but are not your contacts.
     *
     * The associated request type with this request is MegaChatRequest::TYPE_GET_EMAIL
     * Valid data in the MegaChatRequest object received on callbacks:
     * - MegaChatRequest::getUserHandle - Returns the handle of the user
     *
     * Valid data in the MegaChatRequest object received in onRequestFinish when the error code
     * is MegaError::ERROR_OK:
     * - MegaChatRequest::getText - Returns the email address of the user
     *
     * @param userhandle Handle of the user whose name is requested.
     * @param listener MegaChatRequestListener to track this request
     */
    void getUserEmail(MegaChatHandle userhandle, MegaChatRequestListener *listener = NULL);

    /**
     * @brief Returns the current email address of the contact
     *
     * This function is useful to get the email address of users you are contact with and users
     * you were contact with in the past and later on the contact relationship was broken.
     * Note that for any other user without contact relationship, this function will return NULL.
     *
     * You take the ownership of the returned value
     *
     * @param userhandle Handle of the user whose name is requested.
     * @return The email address of the contact, or NULL if not found.
     */
    char *getContactEmail(MegaChatHandle userhandle);

    /**
     * @brief Returns the userhandle of the contact
     *
     * This function is useful to get the handle of users you are contact with and users
     * you were contact with in the past and later on the contact relationship was broken.
     * Note that for any other user without contact relationship, this function will return
     * MEGACHAT_INVALID_HANDLE.
     *
     * @param email Email address of the user whose handle is requested.
     * @return The userhandle of the contact, or MEGACHAT_INVALID_HANDLE if not found.
     */
    MegaChatHandle getUserHandleByEmail(const char *email);

    /**
     * @brief Returns the handle of the logged in user.
     *
     * This function works even in offline mode (MegaChatApi::INIT_OFFLINE_SESSION),
     * since the value is retrieved from cache.
     *
     * @return Own user handle
     */
    MegaChatHandle getMyUserHandle();

    /**
     * @brief Returns the firstname of the logged in user.
     *
     * This function works even in offline mode (MegaChatApi::INIT_OFFLINE_SESSION),
     * since the value is retrieved from cache.
     *
     * You take the ownership of the returned value
     *
     * @return Own user firstname
     */
    char *getMyFirstname();

    /**
     * @brief Returns the lastname of the logged in user.
     *
     * This function works even in offline mode (MegaChatApi::INIT_OFFLINE_SESSION),
     * since the value is retrieved from cache.
     *
     * You take the ownership of the returned value
     *
     * @return Own user lastname
     */
    char *getMyLastname();

    /**
     * @brief Returns the fullname of the logged in user.
     *
     * This function works even in offline mode (MegaChatApi::INIT_OFFLINE_SESSION),
     * since the value is retrieved from cache.
     *
     * You take the ownership of the returned value
     *
     * @return Own user fullname
     */
    char *getMyFullname();

    /**
     * @brief Returns the email of the logged in user.
     *
     * This function works even in offline mode (MegaChatApi::INIT_OFFLINE_SESSION),
     * since the value is retrieved from cache.
     *
     * You take the ownership of the returned value
     *
     * @return Own user email
     */
    char *getMyEmail();


    /**
     * @brief Get all chatrooms (1on1 and groupal) of this MEGA account
     *
     * It is needed to have successfully called \c MegaChatApi::init (the initialization
     * state should be \c MegaChatApi::INIT_OFFLINE_SESSION or \c MegaChatApi::INIT_ONLINE_SESSION)
     * before calling this function.
     *
     * You take the ownership of the returned value
     *
     * @return List of MegaChatRoom objects with all chatrooms of this account.
     */
    MegaChatRoomList *getChatRooms();

    /**
     * @brief Get the MegaChatRoom that has a specific handle
     *
     * You can get the handle of a MegaChatRoom using MegaChatRoom::getChatId or
     * MegaChatListItem::getChatId.
     *
     * It is needed to have successfully called \c MegaChatApi::init (the initialization
     * state should be \c MegaChatApi::INIT_OFFLINE_SESSION or \c MegaChatApi::INIT_ONLINE_SESSION)
     * before calling this function.
     *
     * You take the ownership of the returned value
     *
     * @param chatid MegaChatHandle that identifies the chat room
     * @return MegaChatRoom object for the specified \c chatid
     */
    MegaChatRoom *getChatRoom(MegaChatHandle chatid);

    /**
     * @brief Get the MegaChatRoom for the 1on1 chat with the specified user
     *
     * If the 1on1 chat with the user specified doesn't exist, this function will
     * return NULL.
     *
     * It is needed to have successfully called \c MegaChatApi::init (the initialization
     * state should be \c MegaChatApi::INIT_OFFLINE_SESSION or \c MegaChatApi::INIT_ONLINE_SESSION)
     * before calling this function.
     *
     * You take the ownership of the returned value
     *
     * @param userhandle MegaChatHandle that identifies the user
     * @return MegaChatRoom object for the specified \c userhandle
     */
    MegaChatRoom *getChatRoomByUser(MegaChatHandle userhandle);

    /**
     * @brief Get all chatrooms (1on1 and groupal) with limited information
     *
     * It is needed to have successfully called \c MegaChatApi::init (the initialization
     * state should be \c MegaChatApi::INIT_OFFLINE_SESSION or \c MegaChatApi::INIT_ONLINE_SESSION)
     * before calling this function.
     *
     * Note that MegaChatListItem objects don't include as much information as
     * MegaChatRoom objects, but a limited set of data that is usually displayed
     * at the list of chatrooms, like the title of the chat or the unread count.
     *
     * You take the ownership of the returned value
     *
     * @return List of MegaChatListItemList objects with all chatrooms of this account.
     */
    MegaChatListItemList *getChatListItems();

    /**
     * @brief Get the MegaChatListItem that has a specific handle
     *
     * You can get the handle of the chatroom using MegaChatRoom::getChatId or
     * MegaChatListItem::getChatId.
     *
     * It is needed to have successfully called \c MegaChatApi::init (the initialization
     * state should be \c MegaChatApi::INIT_OFFLINE_SESSION or \c MegaChatApi::INIT_ONLINE_SESSION)
     * before calling this function.
     *
     * Note that MegaChatListItem objects don't include as much information as
     * MegaChatRoom objects, but a limited set of data that is usually displayed
     * at the list of chatrooms, like the title of the chat or the unread count.
     *
     * You take the ownership of the returned value
     *
     * @param chatid MegaChatHandle that identifies the chat room
     * @return MegaChatListItem object for the specified \c chatid
     */
    MegaChatListItem *getChatListItem(MegaChatHandle chatid);

    /**
     * @brief Return the number of chatrooms with unread messages
     *
     * Inactive chatrooms with unread messages are not considered.
     *
     * @return The number of chatrooms with unread messages
     */
    int getUnreadChats();

    /**
     * @brief Return the chatrooms that are currently active
     *
     * You take the onwership of the returned value.
     *
     * @return MegaChatListItemList including all the active chatrooms
     */
    MegaChatListItemList *getActiveChatListItems();

    /**
     * @brief Return the chatrooms that are currently inactive
     *
     * Chatrooms became inactive when you left a groupchat or, for 1on1 chats,
     * when the contact-relationship is broken (you remove the contact or you are
     * removed by the other contact).
     *
     * You take the onwership of the returned value.
     *
     * @return MegaChatListItemList including all the active chatrooms
     */
    MegaChatListItemList *getInactiveChatListItems();

    /**
     * @brief Get the chat id for the 1on1 chat with the specified user
     *
     * If the 1on1 chat with the user specified doesn't exist, this function will
     * return MEGACHAT_INVALID_HANDLE.
     *
     * @param userhandle MegaChatHandle that identifies the user
     * @return MegaChatHandle that identifies the 1on1 chatroom
     */
    MegaChatHandle getChatHandleByUser(MegaChatHandle userhandle);

    /**
     * @brief Creates a chat for one or more participants, allowing you to specify their
     * permissions and if the chat should be a group chat or not (when it is just for 2 participants).
     *
     * There are two types of chat: permanent an group. A permanent chat is between two people, and
     * participants can not leave it.
     *
     * The creator of the chat will have moderator level privilege and should not be included in the
     * list of peers.
     *
     * The associated request type with this request is MegaChatRequest::TYPE_CREATE_CHATROOM
     * Valid data in the MegaChatRequest object received on callbacks:
     * - MegaChatRequest::getFlag - Returns if the new chat is a group chat or permanent chat
     * - MegaChatRequest::getMegaChatPeerList - List of participants and their privilege level
     *
     * Valid data in the MegaChatRequest object received in onRequestFinish when the error code
     * is MegaError::ERROR_OK:
     * - MegaChatRequest::getChatHandle - Returns the handle of the new chatroom
     *
     * @note If you are trying to create a chat with more than 1 other person, then it will be forced
     * to be a group chat.
     *
     * @note If peers list contains only one person, group chat is not set and a permament chat already
     * exists with that person, then this call will return the information for the existing chat, rather
     * than a new chat.
     *
     * @param group Flag to indicate if the chat is a group chat or not
     * @param peers MegaChatPeerList including other users and their privilege level
     * @param listener MegaChatRequestListener to track this request
     */
    void createChat(bool group, MegaChatPeerList *peers, MegaChatRequestListener *listener = NULL);

    /**
     * @brief Adds a user to an existing chat. To do this you must have the
     * moderator privilege in the chat, and the chat must be a group chat.
     *
     * The associated request type with this request is MegaChatRequest::TYPE_INVITE_TO_CHATROOM
     * Valid data in the MegaChatRequest object received on callbacks:
     * - MegaChatRequest::getChatHandle - Returns the chat identifier
     * - MegaChatRequest::getUserHandle - Returns the MegaChatHandle of the user to be invited
     * - MegaChatRequest::getPrivilege - Returns the privilege level wanted for the user
     *
     * On the onRequestFinish error, the error code associated to the MegaChatError can be:
     * - MegaChatError::ERROR_ACCESS - If the logged in user doesn't have privileges to invite peers.
     * - MegaChatError::ERROR_NOENT - If there isn't any chat with the specified chatid.
     * - MegaChatError::ERROR_ARGS - If the chat is not a group chat (cannot invite peers)
     *
     * @param chatid MegaChatHandle that identifies the chat room
     * @param uh MegaChatHandle that identifies the user
     * @param privilege Privilege level for the new peers. Valid values are:
     * - MegaChatPeerList::PRIV_RO = 0
     * - MegaChatPeerList::PRIV_STANDARD = 2
     * - MegaChatPeerList::PRIV_MODERATOR = 3
     * @param listener MegaChatRequestListener to track this request
     */
    void inviteToChat(MegaChatHandle chatid, MegaChatHandle uh, int privilege, MegaChatRequestListener *listener = NULL);

    /**
     * @brief Remove another user from a chat. To remove a user you need to have the
     * operator/moderator privilege. Only groupchats can be left.
     *
     * The associated request type with this request is MegaChatRequest::TYPE_REMOVE_FROM_CHATROOM
     * Valid data in the MegaChatRequest object received on callbacks:
     * - MegaChatRequest::getChatHandle - Returns the chat identifier
     * - MegaChatRequest::getUserHandle - Returns the MegaChatHandle of the user to be removed
     *
     * On the onRequestFinish error, the error code associated to the MegaChatError can be:
     * - MegaChatError::ERROR_ACCESS - If the logged in user doesn't have privileges to remove peers.
     * - MegaChatError::ERROR_NOENT - If there isn't any chat with the specified chatid.
     * - MegaChatError::ERROR_ARGS - If the chat is not a group chat (cannot remove peers)
     *
     * @param chatid MegaChatHandle that identifies the chat room
     * @param uh MegaChatHandle that identifies the user.
     * @param listener MegaChatRequestListener to track this request
     */
    void removeFromChat(MegaChatHandle chatid, MegaChatHandle uh, MegaChatRequestListener *listener = NULL);

    /**
     * @brief Leave a chatroom. Only groupchats can be left.
     *
     * The associated request type with this request is MegaChatRequest::TYPE_REMOVE_FROM_CHATROOM
     * Valid data in the MegaChatRequest object received on callbacks:
     * - MegaChatRequest::getChatHandle - Returns the chat identifier
     *
     * On the onRequestFinish error, the error code associated to the MegaChatError can be:
     * - MegaChatError::ERROR_ACCESS - If the logged in user doesn't have privileges to remove peers.
     * - MegaChatError::ERROR_NOENT - If there isn't any chat with the specified chatid.
     * - MegaChatError::ERROR_ARGS - If the chat is not a group chat (cannot remove peers)
     *
     * @param chatid MegaChatHandle that identifies the chat room
     * @param listener MegaChatRequestListener to track this request
     */
    void leaveChat(MegaChatHandle chatid, MegaChatRequestListener *listener = NULL);

    /**
     * @brief Allows a logged in operator/moderator to adjust the permissions on any other user
     * in their group chat. This does not work for a 1:1 chat.
     *
     * The associated request type with this request is MegaChatRequest::TYPE_UPDATE_PEER_PERMISSIONS
     * Valid data in the MegaChatRequest object received on callbacks:
     * - MegaChatRequest::getChatHandle - Returns the chat identifier
     * - MegaChatRequest::getUserHandle - Returns the MegaChatHandle of the user whose permission
     * is to be upgraded
     * - MegaChatRequest::getPrivilege - Returns the privilege level wanted for the user
     *
     * On the onRequestFinish error, the error code associated to the MegaChatError can be:
     * - MegaChatError::ERROR_ACCESS - If the logged in user doesn't have privileges to update the privilege level.
     * - MegaChatError::ERROR_NOENT - If there isn't any chat with the specified chatid.
     * - MegaChatError::ERROR_ARGS - If the chatid or user handle are invalid
     *
     * @param chatid MegaChatHandle that identifies the chat room
     * @param uh MegaChatHandle that identifies the user
     * @param privilege Privilege level for the existing peer. Valid values are:
     * - MegaChatPeerList::PRIV_RO = 0
     * - MegaChatPeerList::PRIV_STANDARD = 2
     * - MegaChatPeerList::PRIV_MODERATOR = 3
     * @param listener MegaChatRequestListener to track this request
     */
    void updateChatPermissions(MegaChatHandle chatid, MegaChatHandle uh, int privilege, MegaChatRequestListener *listener = NULL);

    /**
     * @brief Allows a logged in operator/moderator to truncate their chat, i.e. to clear
     * the entire chat history up to a certain message. All earlier messages are wiped,
     * but this specific message will be overwritten by a management message. You can
     * expect a call to \c MegaChatRoomListener::onMessageUpdate where the message
     * will have no content and it will be of type \c MegaChatMessage::TYPE_TRUNCATE.
     *
     * The associated request type with this request is MegaChatRequest::TYPE_TRUNCATE_HISTORY
     * Valid data in the MegaChatRequest object received on callbacks:
     * - MegaChatRequest::getChatHandle - Returns the chat identifier
     * - MegaChatRequest::getUserHandle - Returns the message identifier to truncate from.
     *
     * On the onRequestFinish error, the error code associated to the MegaChatError can be:
     * - MegaChatError::ERROR_ACCESS - If the logged in user doesn't have privileges to truncate the chat history
     * - MegaChatError::ERROR_NOENT - If there isn't any chat with the specified chatid.
     * - MegaChatError::ERROR_ARGS - If the chatid or messageid are invalid
     *
     * @param chatid MegaChatHandle that identifies the chat room
     * @param messageid MegaChatHandle that identifies the message to truncate from
     * @param listener MegaChatRequestListener to track this request
     */
    void truncateChat(MegaChatHandle chatid, MegaChatHandle messageid, MegaChatRequestListener *listener = NULL);

    /**
     * @brief Allows a logged in operator/moderator to clear the entire history of a chat
     *
     * If the history is not already empty, the latest message will be overwritten by
     * a management message. You can expect a call to \c MegaChatRoomListener::onMessageUpdate
     * where the message will have no content and it will be of type
     * \c MegaChatMessage::TYPE_TRUNCATE.
     *
     * The associated request type with this request is MegaChatRequest::TYPE_TRUNCATE_HISTORY
     * Valid data in the MegaChatRequest object received on callbacks:
     * - MegaChatRequest::getChatHandle - Returns the chat identifier
     *
     * On the onRequestFinish error, the error code associated to the MegaChatError can be:
     * - MegaChatError::ERROR_ACCESS - If the logged in user doesn't have privileges to truncate the chat history
     * - MegaChatError::ERROR_NOENT - If there isn't any chat with the specified chatid.
     * - MegaChatError::ERROR_ARGS - If the chatid is invalid
     *
     * @param chatid MegaChatHandle that identifies the chat room
     * @param listener MegaChatRequestListener to track this request
     */
    void clearChatHistory(MegaChatHandle chatid, MegaChatRequestListener *listener = NULL);

    /**
     * @brief Allows to set the title of a group chat
     *
     * Only participants with privilege level MegaChatPeerList::PRIV_MODERATOR are allowed to
     * set the title of a chat.
     *
     * The associated request type with this request is MegaChatRequest::TYPE_EDIT_CHATROOM_NAME
     * Valid data in the MegaChatRequest object received on callbacks:
     * - MegaChatRequest::getChatHandle - Returns the chat identifier
     * - MegaChatRequest::getText - Returns the title of the chat.
     *
     * On the onRequestFinish error, the error code associated to the MegaChatError can be:
     * - MegaChatError::ERROR_ACCESS - If the logged in user doesn't have privileges to invite peers.
     * - MegaChatError::ERROR_ARGS - If there's a title and it's not Base64url encoded.
     *
     * Valid data in the MegaChatRequest object received in onRequestFinish when the error code
     * is MegaError::ERROR_OK:
     * - MegaChatRequest::getText - Returns the title of the chat that was actually saved.
     *
     * @param chatid MegaChatHandle that identifies the chat room
     * @param title Null-terminated character string with the title that wants to be set. If the
     * title is longer than 30 characters, it will be truncated to that maximum length.
     * @param listener MegaChatRequestListener to track this request
     */
    void setChatTitle(MegaChatHandle chatid, const char *title, MegaChatRequestListener *listener = NULL);

    /**
     * @brief This method should be called when a chat is opened
     *
     * The second parameter is the listener that will receive notifications about
     * events related to the specified chatroom. The same listener should be provided at
     * MegaChatApi::closeChatRoom to unregister it.
     *
     * @param chatid MegaChatHandle that identifies the chat room
     * @param listener MegaChatRoomListener to track events on this chatroom. NULL is not allowed.
     *
     * @return True if success, false if listener is NULL or the chatroom is not found.
     */
    bool openChatRoom(MegaChatHandle chatid, MegaChatRoomListener *listener);

    /**
     * @brief This method should be called when a chat is closed.
     *
     * It automatically unregisters the listener passed as the second paramenter, in
     * order to stop receiving the related events. Note that this listener should be
     * the one registered by MegaChatApi::openChatRoom.
     *
     * @param chatid MegaChatHandle that identifies the chat room
     * @param listener MegaChatRoomListener to be unregistered.
     */
    void closeChatRoom(MegaChatHandle chatid, MegaChatRoomListener *listener);

    /**
     * @brief Initiates fetching more history of the specified chatroom.
     *
     * The loaded messages will be notified one by one through the MegaChatRoomListener
     * specified at MegaChatApi::openChatRoom (and through any other listener you may have
     * registered by calling MegaChatApi::addChatRoomListener).
     *
     * The corresponding callback is MegaChatRoomListener::onMessageLoaded.
     * 
     * Messages are always loaded and notified in strict order, from newest to oldest.
     *
     * @note The actual number of messages loaded can be less than \c count. One reason is
     * the history being shorter than requested, the other is due to internal protocol
     * messages that are not intended to be displayed to the user. Additionally, if the fetch
     * is local and there's no more history locally available, the number of messages could be
     * lower too (and the next call to MegaChatApi::loadMessages will fetch messages from server).
     *
     * When there are no more history available from the reported source of messages
     * (local / remote), or when the requested \c count has been already loaded,
     * the callback MegaChatRoomListener::onMessageLoaded will be called with a NULL message.
     *
     * @param chatid MegaChatHandle that identifies the chat room
     * @param count The number of requested messages to load.
     *
     * @return Return the source of the messages that is going to be fetched. The possible values are:
     *   - MegaChatApi::SOURCE_ERROR = -1: history has to be fetched from server, but we are offline
     *   - MegaChatApi::SOURCE_NONE = 0: there's no more history available (not even int the server)
     *   - MegaChatApi::SOURCE_LOCAL: messages will be fetched locally (RAM or DB)
     *   - MegaChatApi::SOURCE_REMOTE: messages will be requested to the server. Expect some delay
     *
     * The value MegaChatApi::SOURCE_REMOTE can be used to show a progress bar accordingly when network operation occurs.
     */
    int loadMessages(MegaChatHandle chatid, int count);

    /**
     * @brief Checks whether the app has already loaded the full history of the chatroom
     *
     * @param chatid MegaChatHandle that identifies the chat room
     *
     * @return True the whole history is already loaded (including old messages from server).
     */
    bool isFullHistoryLoaded(MegaChatHandle chatid);

    /**
     * @brief Returns the MegaChatMessage specified from the chat room.
     *
     * Only the messages that are already loaded and notified
     * by MegaChatRoomListener::onMessageLoaded can be requested. For any
     * other message, this function will return NULL.
     *
     * You take the ownership of the returned value.
     *
     * @param chatid MegaChatHandle that identifies the chat room
     * @param msgid MegaChatHandle that identifies the message
     * @return The MegaChatMessage object, or NULL if not found.
     */
    MegaChatMessage *getMessage(MegaChatHandle chatid, MegaChatHandle msgid);

    /**
     * @brief Sends a new message to the specified chatroom
     *
     * The MegaChatMessage object returned by this function includes a message transaction id,
     * That id is not the definitive id, which will be assigned by the server. You can obtain the
     * temporal id with MegaChatMessage::getTempId()
     *
     * When the server confirms the reception of the message, the MegaChatRoomListener::onMessageUpdate
     * is called, including the definitive id and the new status: MegaChatMessage::STATUS_SERVER_RECEIVED.
     * At this point, the app should refresh the message identified by the temporal id and move it to
     * the final position in the history, based on the reported index in the callback.
     *
     * If the message is rejected by the server, the message will keep its temporal id and will have its
     * a message id set to MEGACHAT_INVALID_HANDLE.
     *
     * You take the ownership of the returned value.
     *
     * @note Any tailing carriage return and/or line feed ('\r' and '\n') will be removed.
     *
     * @param chatid MegaChatHandle that identifies the chat room
     * @param msg Content of the message
     *
     * @return MegaChatMessage that will be sent. The message id is not definitive, but temporal.
     */
    MegaChatMessage *sendMessage(MegaChatHandle chatid, const char* msg);

    /**
     * @brief Sends a contact or a group of contacts to the specified chatroom
     *
     * The MegaChatMessage object returned by this function includes a message transaction id,
     * That id is not the definitive id, which will be assigned by the server. You can obtain the
     * temporal id with MegaChatMessage::getTempId()
     *
     * When the server confirms the reception of the message, the MegaChatRoomListener::onMessageUpdate
     * is called, including the definitive id and the new status: MegaChatMessage::STATUS_SERVER_RECEIVED.
     * At this point, the app should refresh the message identified by the temporal id and move it to
     * the final position in the history, based on the reported index in the callback.
     *
     * If the message is rejected by the server, the message will keep its temporal id and will have its
     * a message id set to MEGACHAT_INVALID_HANDLE.
     *
     * You take the ownership of the returned value.
     *
     * @param chatid MegaChatHandle that identifies the chat room
     * @param contactsNumber Number of contacts to attach
     * @param handleContacts Array of contacts
     * @return MegaChatMessage that will be sent. The message id is not definitive, but temporal.
     */
    MegaChatMessage *attachContacts(MegaChatHandle chatid, unsigned int contactsNumber, MegaChatHandle* handleContacts);

    /**
     * @brief Sends a contact or a group of contacts to the specified chatroom
     *
     * The MegaChatMessage object returned by this function includes a message transaction id,
     * That id is not the definitive id, which will be assigned by the server. You can obtain the
     * temporal id with MegaChatMessage::getTempId()
     *
     * When the server confirms the reception of the message, the MegaChatRoomListener::onMessageUpdate
     * is called, including the definitive id and the new status: MegaChatMessage::STATUS_SERVER_RECEIVED.
     * At this point, the app should refresh the message identified by the temporal id and move it to
     * the final position in the history, based on the reported index in the callback.
     *
     * If the message is rejected by the server, the message will keep its temporal id and will have its
     * a message id set to MEGACHAT_INVALID_HANDLE.
     *
     * You take the ownership of the returned value.
     *
     * @param chatid MegaChatHandle that identifies the chat room
     * @param handles MegaChatHandleList with contacts to be attached
     * @return MegaChatMessage that will be sent. The message id is not definitive, but temporal.
     */
    MegaChatMessage *attachContacts(MegaChatHandle chatid, MegaChatHandleList* handles);

    /**
     * @brief Sends a node or a group of nodes to the specified chatroom
     *
     * In contrast to other functions to send messages, such as
     * MegaChatApi::sendMessage or MegaChatApi::attachContacts, this function
     * is asynchronous and does not return a MegaChatMessage directly. Instead, the
     * MegaChatMessage can be obtained as a result of the corresponding MegaChatRequest.
     *
     * The associated request type with this request is MegaChatRequest::TYPE_ATTACH_NODE_MESSAGE
     * Valid data in the MegaChatRequest object received on callbacks:
     * - MegaChatRequest::getChatHandle - Returns the chat identifier
     * - MegaChatRequest::getNodeList - Returns the list of nodes
     *
     * Valid data in the MegaChatRequest object received in onRequestFinish when the error code
     * is MegaError::ERROR_OK:
     * - MegaChatRequest::getMegaChatMessage - Returns the message that has been sent
     *
     * When the server confirms the reception of the message, the MegaChatRoomListener::onMessageUpdate
     * is called, including the definitive id and the new status: MegaChatMessage::STATUS_SERVER_RECEIVED.
     * At this point, the app should refresh the message identified by the temporal id and move it to
     * the final position in the history, based on the reported index in the callback.
     *
     * If the message is rejected by the server, the message will keep its temporal id and will have its
     * a message id set to MEGACHAT_INVALID_HANDLE.
     *
     * @param chatid MegaChatHandle that identifies the chat room
     * @param nodes Array of nodes that the user want to attach
     * @param listener MegaChatRequestListener to track this request
     * @return MegaChatMessage that will be sent. The message id is not definitive, but temporal.
     */
     void attachNodes(MegaChatHandle chatid, mega::MegaNodeList *nodes, MegaChatRequestListener *listener = NULL);

    /**
     * @brief Revoke the access to a node in the specified chatroom
     *
     * In contrast to other functions to send messages, such as
     * MegaChatApi::sendMessage or MegaChatApi::attachContacts, this function
     * is asynchronous and does not return a MegaChatMessage directly. Instead, the
     * MegaChatMessage can be obtained as a result of the corresponding MegaChatRequest.
     *
     * The associated request type with this request is MegaChatRequest::TYPE_REVOKE_NODE_MESSAGE
     * Valid data in the MegaChatRequest object received on callbacks:
     * - MegaChatRequest::getChatHandle - Returns the chat identifier
     * - MegaChatRequest::geUserHandle - Returns the handle of the node
     *
     * Valid data in the MegaChatRequest object received in onRequestFinish when the error code
     * is MegaError::ERROR_OK:
     * - MegaChatRequest::getMegaChatMessage - Returns the message that has been sent
     *
     * When the server confirms the reception of the message, the MegaChatRoomListener::onMessageUpdate
     * is called, including the definitive id and the new status: MegaChatMessage::STATUS_SERVER_RECEIVED.
     * At this point, the app should refresh the message identified by the temporal id and move it to
     * the final position in the history, based on the reported index in the callback.
     *
     * If the message is rejected by the server, the message will keep its temporal id and will have its
     * a message id set to MEGACHAT_INVALID_HANDLE.
     *
     * @param chatid MegaChatHandle that identifies the chat room
     * @param nodeHandle MegaChatHandle that identifies the node to revoke access to
     * @param listener MegaChatRequestListener to track this request
     *
     * @return MegaChatMessage that will be sent. The message id is not definitive, but temporal.
     */
    void revokeAttachment(MegaChatHandle chatid, MegaChatHandle nodeHandle, MegaChatRequestListener *listener = NULL);

    /**
     * @brief Edits an existing message
     *
     * Message's edits are only allowed during a short timeframe, usually 1 hour.
     * Message's deletions are equivalent to message's edits, but with empty content.
     *
     * There is only one pending edit for not-yet confirmed edits. Therefore, this function will
     * discard previous edits that haven't been notified via MegaChatRoomListener::onMessageUpdate
     * where the message has MegaChatMessage::hasChanged(MegaChatMessage::CHANGE_TYPE_CONTENT).
     *
     * If the edit is rejected because the original message is too old, this function return NULL.
     *
     * When an already delivered message (MegaChatMessage::STATUS_DELIVERED) is edited, the status 
     * of the message will change from STATUS_SENDING directly to STATUS_DELIVERED again, without
     * the transition through STATUS_SERVER_RECEIVED. In other words, the protocol doesn't allow
     * to know when an edit has been delived to the target user, but only when the edit has been
     * received by the server, so for convenience the status of the original message is kept.
     * 
     * You take the ownership of the returned value.
     *
     * @param chatid MegaChatHandle that identifies the chat room
     * @param msgid MegaChatHandle that identifies the message
     * @param msg New content of the message
     * @param msglen New length of the message
     *
     * @return MegaChatMessage that will be modified. NULL if the message cannot be edited (too old)
     */
    MegaChatMessage *editMessage(MegaChatHandle chatid, MegaChatHandle msgid, const char* msg);

    /**
     * @brief Deletes an existing message
     *
     * You take the ownership of the returned value.
     *
     * @param chatid MegaChatHandle that identifies the chat room
     * @param msgid MegaChatHandle that identifies the message
     *
     * @return MegaChatMessage that will be deleted. NULL if the message cannot be deleted (too old)
     */
    MegaChatMessage *deleteMessage(MegaChatHandle chatid, MegaChatHandle msgid);

    /**
     * @brief Sets the last-seen-by-us pointer to the specified message
     *
     * The last-seen-by-us pointer is persisted in the account, so every client will
     * be aware of the last-seen message.
     *
     * @param chatid MegaChatHandle that identifies the chat room
     * @param msgid MegaChatHandle that identifies the message
     *
     * @return False if the \c chatid is invalid or the message is older
     * than last-seen-by-us message. True if success.
     */
    bool setMessageSeen(MegaChatHandle chatid, MegaChatHandle msgid);

    /**
     * @brief Returns the last-seen-by-us message
     *
     * @param chatid MegaChatHandle that identifies the chat room
     *
     * @return The last-seen-by-us MegaChatMessage, or NULL if error.
     */
    MegaChatMessage *getLastMessageSeen(MegaChatHandle chatid);

    /**
     * @brief Removes the unsent message from the queue
     *
     * Messages with status MegaChatMessage::STATUS_SENDING_MANUAL should be
     * removed from the manual send queue after user discards them or resends them.
     *
     * The identifier of messages in manual sending status is notified when the
     * message is moved into that queue or while loading history. In both cases,
     * the callback MegaChatRoomListener::onMessageLoaded will be received with a
     * message object including the row id.
     *
     * @param chatid MegaChatHandle that identifies the chat room
     * @param rowId Manual sending queue id of the message
     */
    void removeUnsentMessage(MegaChatHandle chatid, MegaChatHandle rowId);

    /**
     * @brief Send a notification to the chatroom that the user is typing
     *
     * Other peers in the chatroom will receive a notification via
     * \c MegaChatRoomListener::onChatRoomUpdate with the change type
     * \c MegaChatRoom::CHANGE_TYPE_USER_TYPING. \see MegaChatRoom::getUserTyping.
     *
     * @param chatid MegaChatHandle that identifies the chat room
     */
    void sendTypingNotification(MegaChatHandle chatid);

    // Audio/Video device management
    mega::MegaStringList *getChatAudioInDevices();
    mega::MegaStringList *getChatVideoInDevices();
    bool setChatAudioInDevice(const char *device);
    bool setChatVideoInDevice(const char *device);

    // Call management
    void startChatCall(mega::MegaUser *peer, bool enableVideo = true, MegaChatRequestListener *listener = NULL);
    void answerChatCall(MegaChatCall *call, bool accept, MegaChatRequestListener *listener = NULL);
    void hangAllChatCalls();

    // Listeners
    /**
     * @brief Register a listener to receive global events
     *
     * You can use MegaChatApi::removeChatListener to stop receiving events.
     *
     * @param listener Listener that will receive global events
     */
    void addChatListener(MegaChatListener *listener);

    /**
     * @brief Unregister a MegaChatListener
     *
     * This listener won't receive more events.
     *
     * @param listener Object that is unregistered
     */
    void removeChatListener(MegaChatListener *listener);

    /**
     * @brief Register a listener to receive all events about an specific chat
     *
     * You can use MegaChatApi::removeChatRoomListener to stop receiving events.
     *
     * Note this listener is feeded with data from a chatroom that is opened. It
     * is required to call \c MegaChatApi::openChatRoom. Otherwise, the listener
     * will NOT receive any callback.
     *
     * @param chatid MegaChatHandle that identifies the chat room
     * @param listener Listener that will receive all events about an specific chat
     */
    void addChatRoomListener(MegaChatHandle chatid, MegaChatRoomListener *listener);

    /**
     * @brief Unregister a MegaChatRoomListener
     *
     * This listener won't receive more events.
     *
     * @param listener Object that is unregistered
     */
    void removeChatRoomListener(MegaChatRoomListener *listener);

    /**
     * @brief Register a listener to receive all events about requests
     *
     * You can use MegaChatApi::removeChatRequestListener to stop receiving events.
     *
     * @param listener Listener that will receive all events about requests
     */
    void addChatRequestListener(MegaChatRequestListener* listener);

    /**
     * @brief Unregister a MegaChatRequestListener
     *
     * This listener won't receive more events.
     *
     * @param listener Object that is unregistered
     */
    void removeChatRequestListener(MegaChatRequestListener* listener);

    void addChatCallListener(MegaChatCallListener *listener);
    void removeChatCallListener(MegaChatCallListener *listener);
    void addChatLocalVideoListener(MegaChatVideoListener *listener);
    void removeChatLocalVideoListener(MegaChatVideoListener *listener);
    void addChatRemoteVideoListener(MegaChatVideoListener *listener);
    void removeChatRemoteVideoListener(MegaChatVideoListener *listener);

private:
    MegaChatApiImpl *pImpl;
};

/**
 * @brief Represents every single chatroom where the user participates
 *
 * Unlike MegaChatRoom, which contains full information about the chatroom,
 * objects of this class include strictly the minimal information required
 * to populate a list of chats:
 *  - Chat ID
 *  - Title
 *  - Online status
 *  - Unread messages count
 *  - Visibility of the contact for 1on1 chats
 *
 * Changes on any of this fields will be reported by a callback: MegaChatListener::onChatListItemUpdate
 * It also notifies about a groupchat that has been closed (the user has left the room).
 */
class MegaChatListItem
{
public:

    enum
    {
        CHANGE_TYPE_STATUS          = 0x01, /// obsolete
        CHANGE_TYPE_OWN_PRIV        = 0x02, /// Our privilege level has changed
        CHANGE_TYPE_UNREAD_COUNT    = 0x04,
        CHANGE_TYPE_PARTICIPANTS    = 0x08, /// A participant joined/left the chatroom or its privilege changed
        CHANGE_TYPE_TITLE           = 0x10,
        CHANGE_TYPE_CLOSED          = 0x20, /// The chatroom has been left by own user
        CHANGE_TYPE_LAST_MSG        = 0x40, /// Last message recorded in the history, or chatroom creation data if no history at all (not even clear-history message)
        CHANGE_TYPE_LAST_TS         = 0x80  /// Timestamp of the last activity
    };

    virtual ~MegaChatListItem() {}
    virtual MegaChatListItem *copy() const;

    virtual int getChanges() const;
    virtual bool hasChanged(int changeType) const;

    /**
     * @brief Returns the MegaChatHandle of the chat.
     * @return MegaChatHandle of the chat.
     */
    virtual MegaChatHandle getChatId() const;

    /**
     * @brief getTitle Returns the title of the chat, if any.
     *
     * @return The title of the chat as a null-terminated char array.
     */
    virtual const char *getTitle() const;

    /**
     * @brief Returns the own privilege level in this chatroom.
     *
     * This privilege is the same from MegaChatRoom::getOwnPrivilege.
     *
     * It could be used to show/hide options at the chatlist level that
     * are only allowed to peers with the highest privilege level.
     *
     * The returned value will be one of these:
     * - MegaChatRoom::PRIV_UNKNOWN = -2
     * - MegaChatRoom::PRIV_RM = -1
     * - MegaChatRoom::PRIV_RO = 0
     * - MegaChatRoom::PRIV_STANDARD = 2
     * - MegaChatRoom::PRIV_MODERATOR = 3
     *
     * @return The current privilege of the logged in user in this chatroom.
     */
    virtual int getOwnPrivilege() const;

    /**
     * @brief Returns the number of unread messages for the chatroom
     *
     * It can be used to display an unread message counter next to the chatroom name
     *
     * @return The count of unread messages as follows:
     *  - If the returned value is 0, then the indicator should be removed.
     *  - If the returned value is > 0, the indicator should show the exact count.
     *  - If the returned value is < 0, then there are at least that count unread messages,
     * and possibly more. In that case the indicator should show e.g. '2+'
     */
    virtual int getUnreadCount() const;

    /**
     * @brief Returns the content of the last message for the chatroom
     *
     * If there are no messages in the history or the last message is still
     * pending to be retrieved from the server, it returns an empty string.
     *
     * If the message is of type MegaChatMessage::TYPE_ATTACHMENT, this function
     * returns the filenames of the attached nodes. The filenames of nodes are separated
     * by ASCII character '0x01'
     * If the message is of type MegaChatMessage::TYPE_CONTACT, this function
     * returns the usernames. The usernames are separated
     * by ASCII character '0x01'
     * 
     * The SDK retains the ownership of the returned value. It will be valid until
     * the MegaChatListItem object is deleted. If you want to save the MegaChatMessage,
     * use MegaChatMessage::copy
     *
     * @return The last message received.
     */
    virtual const char *getLastMessage() const;

    /**
     * @brief Returns the type of last message
     *
     * The possible values are as follows:
     *  - MegaChatMessage::TYPE_INVALID:  when no history (or truncate message)
     *  - MegaChatMessage::TYPE_NORMAL: for regular text messages
     *  - MegaChatMessage::TYPE_ATTACHMENT: for messages sharing a node
     *  - MegaChatMessage::TYPE_CONTACT: for messages sharing a contact
     *  - 0xFF when it's still fetching from server (for the public API)
     *  - 0xFE when cannot fetch from server, since we're offline (for the public API)
     *
     * @return The type of the last message
     */
    virtual int getLastMessageType() const;

    /**
     * @brief Returns the sender of last message
     * @return MegaChatHandle representing the user who sent the last message
     */
    virtual MegaChatHandle getLastMessageSender() const;

    /**
     * @brief Returns the timestamp of the latest activity in the chatroom
     *
     * This function returns the timestamp of the latest message, including management messages.
     * If there's no history at all, or is still being fetched from server, it will return
     * the creation timestamp of the chatroom.
     *
     * @return The timestamp relative to the latest activity in the chatroom.
     */
    virtual int64_t getLastTimestamp() const;

    /**
     * @brief Returns whether this chat is a group chat or not
     * @return True if this chat is a group chat. Only chats with more than 2 peers are groupal chats.
     */
    virtual bool isGroup() const;

    /**
     * @brief Returns whether the user is member of the chatroom (for groupchats),
     * or the user is contact with the peer (for 1on1 chats).
     *
     * @return True if the chat is active, false otherwise.
     */
    virtual bool isActive() const;

    /**
     * @brief Returns the userhandle of the Contact in 1on1 chatrooms
     *
     * The returned value is only valid for 1on1 chatrooms. For groupchats, it will
     * return MEGACHAT_INVALID_HANDLE.
     *
     * @return The userhandle of the Contact
     */
    virtual MegaChatHandle getPeerHandle() const;
};

class MegaChatRoom
{
public:

    enum
    {
        CHANGE_TYPE_STATUS          = 0x01, /// obsolete
        CHANGE_TYPE_UNREAD_COUNT    = 0x02,
        CHANGE_TYPE_PARTICIPANTS    = 0x04, /// joins/leaves/privileges/names
        CHANGE_TYPE_TITLE           = 0x08,
        CHANGE_TYPE_USER_TYPING     = 0x10, /// User is typing. \see MegaChatRoom::getUserTyping()
        CHANGE_TYPE_CLOSED          = 0X20, /// The chatroom has been left by own user
    };

    enum {
        PRIV_UNKNOWN    = -2,
        PRIV_RM         = -1,
        PRIV_RO         = 0,
        PRIV_STANDARD   = 2,
        PRIV_MODERATOR  = 3
    };

    virtual ~MegaChatRoom() {}
    virtual MegaChatRoom *copy() const;

    static const char *privToString(int);
    static const char *statusToString(int status);

    /**
     * @brief Returns the MegaChatHandle of the chat.
     * @return MegaChatHandle of the chat.
     */
    virtual MegaChatHandle getChatId() const;

    /**
     * @brief Returns your privilege level in this chat
     * @return
     */
    virtual int getOwnPrivilege() const;

    /**
     * @brief Returns the privilege level of the user in this chat.
     *
     * If the user doesn't participate in this MegaChatRoom, this function returns PRIV_UNKNOWN.
     *
     * @param Handle of the peer whose privilege is requested.
     * @return Privilege level of the chat peer with the handle specified.
     * Valid values are:
     * - MegaChatPeerList::PRIV_UNKNOWN = -2
     * - MegaChatPeerList::PRIV_RM = -1
     * - MegaChatPeerList::PRIV_RO = 0
     * - MegaChatPeerList::PRIV_STANDARD = 2
     * - MegaChatPeerList::PRIV_MODERATOR = 3
     */
    virtual int getPeerPrivilegeByHandle(MegaChatHandle userhandle) const;

    /**
     * @brief Returns the current firstname of the peer
     *
     * If the user doesn't participate in this MegaChatRoom, this function returns NULL.
     *
     * @param Handle of the peer whose name is requested.
     * @return Firstname of the chat peer with the handle specified.
     */
    virtual const char *getPeerFirstnameByHandle(MegaChatHandle userhandle) const;

    /**
     * @brief Returns the current lastname of the peer
     *
     * If the user doesn't participate in this MegaChatRoom, this function returns NULL.
     *
     * @param Handle of the peer whose name is requested.
     * @return Lastname of the chat peer with the handle specified.
     */
    virtual const char *getPeerLastnameByHandle(MegaChatHandle userhandle) const;

    /**
     * @brief Returns the current fullname of the peer
     *
     * If the user doesn't participate in this MegaChatRoom, this function returns NULL.
     *
     * You take the ownership of the returned value. Use delete [] value
     *
     * @param Handle of the peer whose name is requested.
     * @return Fullname of the chat peer with the handle specified.
     */
    virtual const char *getPeerFullnameByHandle(MegaChatHandle userhandle) const;

    /**
     * @brief Returns the email address of the peer
     *
     * If the user doesn't participate in this MegaChatRoom, this function returns NULL.
     *
     * @param Handle of the peer whose email is requested.
     * @return Email address of the chat peer with the handle specified.
     */
    virtual const char *getPeerEmailByHandle(MegaChatHandle userhandle) const;

    /**
     * @brief Returns the number of participants in the chat
     * @return Number of participants in the chat
     */
    virtual unsigned int getPeerCount() const;

    /**
     * @brief Returns the handle of the user
     *
     * If the index is >= the number of participants in this chat, this function
     * will return MEGACHAT_INVALID_HANDLE.
     *
     * @param i Position of the peer whose handle is requested
     * @return Handle of the peer in the position \c i.
     */
    virtual MegaChatHandle getPeerHandle(unsigned int i) const;

    /**
     * @brief Returns the privilege level of the user in this chat.
     *
     * If the index is >= the number of participants in this chat, this function
     * will return PRIV_UNKNOWN.
     *
     * @param i Position of the peer whose handle is requested
     * @return Privilege level of the peer in the position \c i.
     * Valid values are:
     * - MegaChatPeerList::PRIV_UNKNOWN = -2
     * - MegaChatPeerList::PRIV_RM = -1
     * - MegaChatPeerList::PRIV_RO = 0
     * - MegaChatPeerList::PRIV_STANDARD = 2
     * - MegaChatPeerList::PRIV_MODERATOR = 3
     */
    virtual int getPeerPrivilege(unsigned int i) const;

    /**
     * @brief Returns the current firstname of the peer
     *
     * If the index is >= the number of participants in this chat, this function
     * will return NULL.
     *
     * @param i Position of the peer whose name is requested
     * @return Firstname of the peer in the position \c i.
     */
    virtual const char *getPeerFirstname(unsigned int i) const;

    /**
     * @brief Returns the current lastname of the peer
     *
     * If the index is >= the number of participants in this chat, this function
     * will return NULL.
     *
     * @param i Position of the peer whose name is requested
     * @return Lastname of the peer in the position \c i.
     */
    virtual const char *getPeerLastname(unsigned int i) const;

    /**
     * @brief Returns the current fullname of the peer
     *
     * If the index is >= the number of participants in this chat, this function
     * will return NULL.
     *
     * You take the ownership of the returned value. Use delete [] value
     *
     * @param i Position of the peer whose name is requested
     * @return Fullname of the peer in the position \c i.
     */
    virtual const char *getPeerFullname(unsigned int i) const;

    /**
     * @brief Returns the email address of the peer
     *
     * If the index is >= the number of participants in this chat, this function
     * will return NULL.
     *
     * @param i Position of the peer whose email is requested
     * @return Email address of the peer in the position \c i.
     */
    virtual const char *getPeerEmail(unsigned int i) const;

    /**
     * @brief Returns whether this chat is a group chat or not
     * @return True if this chat is a group chat. Only chats with more than 2 peers are groupal chats.
     */
    virtual bool isGroup() const;

    /**
     * @brief getTitle Returns the title of the chat, if any.
     *
     * @return The title of the chat as a null-terminated char array.
     */
    virtual const char *getTitle() const;

    /**
     * @brief Returns the number of unread messages for the chatroom
     *
     * It can be used to display an unread message counter next to the chatroom name
     *
     * @return The count of unread messages as follows:
     *  - If the returned value is 0, then the indicator should be removed.
     *  - If the returned value is > 0, the indicator should show the exact count.
     *  - If the returned value is < 0, then there are at least that count unread messages,
     * and possibly more. In that case the indicator should show e.g. '2+'
     */
    virtual int getUnreadCount() const;

    /**
     * @brief Returns the handle of the user who is typing a message in the chatroom
     *
     * Normally the app should have a timer that is reset each time a typing
     * notification is received. When the timer expires, it should hide the notification GUI.
     *
     * @return The user that is typing
     */
    virtual MegaChatHandle getUserTyping() const;

    /**
     * @brief Returns whether the user is member of the chatroom (for groupchats),
     * or the user is contact with the peer (for 1on1 chats).
     *
     * @return True if the chat is active, false otherwise.
     */
    virtual bool isActive() const;

    virtual int getChanges() const;
    virtual bool hasChanged(int changeType) const;
};

/**
 * @brief Interface to get all information related to chats of a MEGA account
 *
 * Implementations of this interface can receive all events (request, global, call, video).
 *
 * Multiple inheritance isn't used for compatibility with other programming languages
 *
 * The implementation will receive callbacks from an internal worker thread.
 *
 */
class MegaChatListener
{
public:
    virtual ~MegaChatListener() {}

    /**
     * @brief This function is called when there are new chats or relevant changes on existing chats.
     *
     * The possible changes that are notified are the following:
     *  - Title
     *  - Unread messages count
     *  - Online status
     *  - Visibility: the contact of 1on1 chat has changed. i.e. added or removed
     *  - Participants: new peer added or existing peer removed
     *  - Last message: the last relevant message in the chatroom
     *  - Last timestamp: the last date of any activity in the chatroom
     *
     * The SDK retains the ownership of the MegaChatListItem in the second parameter.
     * The MegaChatListItem object will be valid until this function returns. If you
     * want to save the MegaChatListItem, use MegaChatListItem::copy
     *
     * @param api MegaChatApi connected to the account
     * @param item MegaChatListItem representing a 1on1 or groupchat in the list.
     */
    virtual void onChatListItemUpdate(MegaChatApi* api, MegaChatListItem *item);

    /**
     * @brief This function is called when the status of the initialization has changed
     *
     * The possible values are:
     *  - MegaChatApi::INIT_ERROR = -1
     *  - MegaChatApi::INIT_WAITING_NEW_SESSION = 0
     *  - MegaChatApi::INIT_OFFLINE_SESSION = 1
     *  - MegaChatApi::INIT_ONLINE_SESSION = 2
     *
     * @param api MegaChatApi connected to the account
     * @param newState New state of initialization
     */
    virtual void onChatInitStateUpdate(MegaChatApi* api, int newState);

    /**
     * @brief This function is called when the online status of a user has changed
     *
     * @param api MegaChatApi connected to the account
     * @param userhandle MegaChatHandle of the user whose online status has changed
     * @param status New online status
     * @param inProgress Whether the reported status is being set or it is definitive (only for your own changes)
     *
     * @note When the online status is in progress, apps may notice showing a blinking status or similar.
     */
    virtual void onChatOnlineStatusUpdate(MegaChatApi* api, MegaChatHandle userhandle, int status, bool inProgress);

    /**
     * @brief This function is called when the presence configuration has changed
     *
     * @param api MegaChatApi connected to the account
     * @param config New presence configuration
     */
    virtual void onChatPresenceConfigUpdate(MegaChatApi* api, MegaChatPresenceConfig *config);
};

/**
 * @brief Interface to receive information about one chatroom.
 *
 * A pointer to an implementation of this interface is required when calling MegaChatApi::openChatRoom.
 * When a chatroom is closed (MegaChatApi::closeChatRoom), the listener is automatically removed.
 * You can also register additional listeners by calling MegaChatApi::addChatRoomListener and remove them
 * by using MegaChatApi::removeChatRoomListener
 *
 * This interface uses MegaChatRoom and MegaChatMessage objects to provide information of the chatroom
 * and its messages respectively.
 *
 * The implementation will receive callbacks from an internal worker thread. *
 */
class MegaChatRoomListener
{
public:
    virtual ~MegaChatRoomListener() {}

    /**
     * @brief This function is called when there are changes in the chatroom
     *
     * The changes can include: a user join/leaves the chatroom, a user changes its name,
     * the unread messages count has changed, the online state of the connection to the
     * chat server has changed.
     *
     * @param api MegaChatApi connected to the account
     * @param chat MegaChatRoom that contains the updates relatives to the chat
     */
    virtual void onChatRoomUpdate(MegaChatApi* api, MegaChatRoom *chat);

    /**
     * @brief This function is called when new messages are loaded
     *
     * You can use MegaChatApi::loadMessages to request loading messages.
     *
     * When there are no more message to load from the source reported by MegaChatApi::loadMessages or
     * there are no more history at all, this function is also called, but the second parameter will be NULL.
     *
     * The SDK retains the ownership of the MegaChatMessage in the second parameter. The MegaChatMessage
     * object will be valid until this function returns. If you want to save the MegaChatMessage object,
     * use MegaChatMessage::copy for the message.
     *
     * @param api MegaChatApi connected to the account
     * @param msg The MegaChatMessage object, or NULL if no more history available.
     */
    virtual void onMessageLoaded(MegaChatApi* api, MegaChatMessage *msg);   // loaded by loadMessages()

    /**
     * @brief This function is called when a new message is received
     *
     * The SDK retains the ownership of the MegaChatMessage in the second parameter. The MegaChatMessage
     * object will be valid until this function returns. If you want to save the MegaChatMessage object,
     * use MegaChatMessage::copy for the message.
     *
     * @param api MegaChatApi connected to the account
     * @param msg MegaChatMessage representing the received message
     */
    virtual void onMessageReceived(MegaChatApi* api, MegaChatMessage *msg);

    /**
     * @brief This function is called when an existing message is updated
     *
     * i.e. When a submitted message is confirmed by the server, the status chages
     * to MegaChatMessage::STATUS_SERVER_RECEIVED and its message id is considered definitive.
     *
     * An important case is when the edition of a message is rejected. In those cases, the message
     * status of \c msg will be MegaChatMessage::STATUS_SENDING_MANUAL and the app reason of rejection
     * is recorded in MegaChatMessage::getCode().
     *
     * The SDK retains the ownership of the MegaChatMessage in the second parameter. The MegaChatMessage
     * object will be valid until this function returns. If you want to save the MegaChatMessage object,
     * use MegaChatMessage::copy for the message.
     *
     * @param api MegaChatApi connected to the account
     * @param msg MegaChatMessage representing the updated message
     */
    virtual void onMessageUpdate(MegaChatApi* api, MegaChatMessage *msg);
};

}

#endif // MEGACHATAPI_H<|MERGE_RESOLUTION|>--- conflicted
+++ resolved
@@ -596,11 +596,7 @@
         TYPE_GET_FIRSTNAME, TYPE_GET_LASTNAME,
         TYPE_DISCONNECT, TYPE_GET_EMAIL,
         TYPE_ATTACH_NODE_MESSAGE, TYPE_REVOKE_NODE_MESSAGE,
-<<<<<<< HEAD
-        TYPE_SET_BACKGROUND_STATUS,
-=======
-        TYPE_RETRY_PENDING_CONNECTIONS,
->>>>>>> 76e9b7e5
+        TYPE_SET_BACKGROUND_STATUS, TYPE_RETRY_PENDING_CONNECTIONS,
         TOTAL_OF_REQUEST_TYPES
     };
 
