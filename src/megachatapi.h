--- conflicted
+++ resolved
@@ -1089,18 +1089,11 @@
 
 public:
     enum {
-<<<<<<< HEAD
-        STATUS_OFFLINE    = 1,
-        STATUS_AWAY       = 2,
-        STATUS_ONLINE     = 3,
-        STATUS_BUSY       = 4
-=======
         STATUS_OFFLINE    = 1,      /// Can be used for invisible mode
         STATUS_AWAY       = 2,      /// User is not available
         STATUS_ONLINE     = 3,      /// User is available
         STATUS_BUSY       = 4,      /// User don't expect notifications nor call requests
         STATUS_INVALID    = 0xFF    /// Invalid value
->>>>>>> babe8378
     };
 
     enum
@@ -1125,12 +1118,6 @@
     enum
     {
         INIT_ERROR                  = -1,   /// Initialization failed --> force a logout
-<<<<<<< HEAD
-        INIT_NO_CACHE               = 0,    /// Cache not available for \c sid provided --> remove SDK cache and force a login+fetchnodes
-        INIT_WAITING_NEW_SESSION    = 1,    /// No \c sid provided at init() --> force a login
-        INIT_OFFLINE_SESSION        = 2,    /// Initialization successful for offline operation
-        INIT_ONLINE_SESSION         = 3     /// Initialization successful for online operation --> login+fetchnodes completed
-=======
         INIT_WAITING_NEW_SESSION    = 1,    /// No \c sid provided at init() --> force a login
         INIT_OFFLINE_SESSION        = 2,    /// Initialization successful for offline operation
         INIT_ONLINE_SESSION         = 3,    /// Initialization successful for online operation --> login+fetchnodes completed
@@ -1143,7 +1130,6 @@
         CONNECTING      = 1,    /// A call to connect() is in progress
         DISCONNECTING   = 2,    /// A call to disconnect() is in progress
         CONNECTED       = 3     /// A call to connect() succeed
->>>>>>> babe8378
     };
 
 
@@ -1201,37 +1187,6 @@
     static void setLogLevel(int logLevel);
 
     /**
-<<<<<<< HEAD
-     * @brief Initializes karere
-     *
-     * If a session id is provided, karere will try to resume the session from cache.
-     * If no session is provided, karere will listen to login event in order to register a new
-     * session.
-     *
-     * The initialization status is notified via `MegaChatListener::onChatInitStateUpdate`. See
-     * the documentation of the callback for possible values.
-     *
-     * This function should be called before MegaApi::login and MegaApi::fetchnodes.
-     *
-     * @param sid Session id that wants to be resumed, or NULL if a new session will be created.
-     */
-    int init(const char *sid);
-
-    /**
-     * @brief Returns the current initialization state
-     *
-     * The possible values are:
-     *  - MegaChatApi::INIT_ERROR = -1
-     *  - MegaChatApi::INIT_NO_CACHE = 0
-     *  - MegaChatApi::INIT_WAITING_NEW_SESSION = 1
-     *  - MegaChatApi::INIT_OFFLINE_SESSION = 2
-     *  - MegaChatApi::INIT_ONLINE_SESSION = 3
-     *
-     * The returned value will be undefined if \c init(sid) has not been called yet.
-     *
-     * @return The current initialization state
-     */
-=======
      * @brief Enable the usage of colouring for logging in the console
      *
      * Karere library uses ANSI escape codes to color messages in the log when they
@@ -1283,7 +1238,6 @@
      *
      * @return The current initialization state
      */
->>>>>>> babe8378
     int getInitState();
 
     // ============= Requests ================
@@ -2441,43 +2395,12 @@
     virtual const char *getTitle() const;
 
     /**
-<<<<<<< HEAD
-     * @brief Returns the online status of the chatroom
-     *
-     * The app may use this value to show in the chatlist the status of the chat
-     *
-     * It can be one of the following values:
-     *
-     * - MegaChatApi::STATUS_OFFLINE = 1
-     * It is not connected
-     *
-     * - MegaChatApi::STATUS_ONLINE = 3
-     * The connection is alive and properly joined to the chatroom.
-=======
      * @brief Returns the own privilege level in this chatroom.
->>>>>>> babe8378
      *
      * This privilege is the same from MegaChatRoom::getOwnPrivilege.
      *
-<<<<<<< HEAD
-     * - MegaChatApi::STATUS_AWAY = 2
-     * The peer of the chat is away and might not answer
-     *
-     * - MegaChatApi::STATUS_BUSY = 4
-     * The peer of the chat is busy and don't want to be disturbed.
-     *
-     * @return Online status of the chat
-     */
-    virtual int getOnlineStatus() const;
-
-    /**
-     * @brief Returns the visibility of the peer in a 1on1 chatroom.
-     *
-     * This visibility is the same from MegaUser::getVisibility.
-=======
      * It could be used to show/hide options at the chatlist level that
      * are only allowed to peers with the highest privilege level.
->>>>>>> babe8378
      *
      * The returned value will be one of these:
      * - MegaChatRoom::PRIV_UNKNOWN = -2
@@ -2767,29 +2690,7 @@
     virtual bool isGroup() const;
 
     /**
-<<<<<<< HEAD
-     * @brief Returns the online status of the chatroom
-     *
-     * The app may use this value to show in the chatlist the status of the chat
-     *
-     * It can be one of the following values:
-     *
-     * - MegaChatApi::STATUS_OFFLINE = 1
-     * It is not connected
-     *
-     * - MegaChatApi::STATUS_ONLINE = 3
-     * The connection is alive and properly joined to the chatroom.
-     *
-     * Additionally, for 1on1 chatrooms, the following values are also valid:
-     *
-     * - MegaChatApi::STATUS_AWAY = 2
-     * The peer of the chat is away and might not answer
-     *
-     * - MegaChatApi::STATUS_BUSY = 4
-     * The peer of the chat is busy and don't want to be disturbed.
-=======
      * @brief getTitle Returns the title of the chat, if any.
->>>>>>> babe8378
      *
      * @return The title of the chat as a null-terminated char array.
      */
@@ -2854,11 +2755,8 @@
      *  - Online status
      *  - Visibility: the contact of 1on1 chat has changed. i.e. added or removed
      *  - Participants: new peer added or existing peer removed
-<<<<<<< HEAD
-=======
      *  - Last message: the last relevant message in the chatroom
      *  - Last timestamp: the last date of any activity in the chatroom
->>>>>>> babe8378
      *
      * The SDK retains the ownership of the MegaChatListItem in the second parameter.
      * The MegaChatListItem object will be valid until this function returns. If you
@@ -2882,16 +2780,6 @@
      * @param newState New state of initialization
      */
     virtual void onChatInitStateUpdate(MegaChatApi* api, int newState);
-<<<<<<< HEAD
-
-    /**
-     * @brief This function is called when the own online status has changed
-     *
-     * @param api MegaChatApi connected to the account
-     * @param newState New online status
-     */
-    virtual void onChatOnlineStatusUpdate(MegaChatApi* api, int status);
-=======
 
     /**
      * @brief This function is called when the online status of a user has changed
@@ -2912,7 +2800,6 @@
      * @param config New presence configuration
      */
     virtual void onChatPresenceConfigUpdate(MegaChatApi* api, MegaChatPresenceConfig *config);
->>>>>>> babe8378
 };
 
 /**
