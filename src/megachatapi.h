/**
 * @file megachatapi.h
 * @brief Public header file of the intermediate layer for the MEGA Chat C++ SDK.
 *
 * (c) 2013-2016 by Mega Limited, Auckland, New Zealand
 *
 * This file is part of the MEGA SDK - Client Access Engine.
 *
 * Applications using the MEGA API must present a valid application key
 * and comply with the the rules set forth in the Terms of Service.
 *
 * The MEGA SDK is distributed in the hope that it will be useful,
 * but WITHOUT ANY WARRANTY; without even the implied warranty of
 * MERCHANTABILITY or FITNESS FOR A PARTICULAR PURPOSE.
 *
 * @copyright Simplified (2-clause) BSD License.
 *
 * You should have received a copy of the license along with this
 * program.
 */

#ifndef MEGACHATAPI_H
#define MEGACHATAPI_H


#include <megaapi.h>

namespace mega { class MegaApi; }

namespace megachat
{

typedef uint64_t MegaChatHandle;
typedef int MegaChatIndex;  // int32_t

/**
 * @brief MEGACHAT_INVALID_HANDLE Invalid value for a handle
 *
 * This value is used to represent an invalid handle. Several MEGA objects can have
 * a handle but it will never be megachat::MEGACHAT_INVALID_HANDLE
 *
 */
const MegaChatHandle MEGACHAT_INVALID_HANDLE = ~(MegaChatHandle)0;
const MegaChatIndex MEGACHAT_INVALID_INDEX = 0x7fffffff;

class MegaChatApi;
class MegaChatApiImpl;
class MegaChatRequest;
class MegaChatRequestListener;
class MegaChatError;
class MegaChatMessage;
class MegaChatRoom;
class MegaChatRoomListener;
class MegaChatCall;
class MegaChatCallListener;
class MegaChatVideoListener;
class MegaChatListener;
class MegaChatListItem;

class MegaChatCall
{
public:
    enum
    {
        CALL_STATUS_CONNECTING = 0,
        CALL_STATUS_RINGING,
        CALL_STATUS_CONNECTED,
        CALL_STATUS_DISCONNECTED
    };

    virtual ~MegaChatCall();
    virtual MegaChatCall *copy();

    virtual int getStatus() const;
    virtual int getTag() const;
    virtual MegaChatHandle getContactHandle() const;
};

class MegaChatVideoListener
{
public:
    virtual ~MegaChatVideoListener() {}

    virtual void onChatVideoData(MegaChatApi *api, MegaChatCall *chatCall, int width, int height, char*buffer);
};

class MegaChatCallListener
{
public:
    virtual ~MegaChatCallListener() {}

    virtual void onChatCallStart(MegaChatApi* api, MegaChatCall *call);
    virtual void onChatCallStateChange(MegaChatApi *api, MegaChatCall *call);
    virtual void onChatCallTemporaryError(MegaChatApi* api, MegaChatCall *call, MegaChatError* error);
    virtual void onChatCallFinish(MegaChatApi* api, MegaChatCall *call, MegaChatError* error);
};

class MegaChatPeerList
{
public:
    enum {
        PRIV_UNKNOWN = -2,
        PRIV_RM = -1,
        PRIV_RO = 0,
        PRIV_STANDARD = 2,
        PRIV_MODERATOR = 3
    };

    /**
     * @brief Creates a new instance of MegaChatPeerList
     * @return A pointer to the superclass of the private object
     */
    static MegaChatPeerList * createInstance();

    virtual ~MegaChatPeerList();

    /**
     * @brief Creates a copy of this MegaChatPeerList object
     *
     * The resulting object is fully independent of the source MegaChatPeerList,
     * it contains a copy of all internal attributes, so it will be valid after
     * the original object is deleted.
     *
     * You are the owner of the returned object
     *
     * @return Copy of the MegaChatPeerList object
     */
    virtual MegaChatPeerList *copy() const;

    /**
     * @brief addPeer Adds a new chat peer to the list
     *
     * @param h MegaChatHandle of the user to be added
     * @param priv Privilege level of the user to be added
     * Valid values are:
     * - MegaChatPeerList::PRIV_RM = -1
     * - MegaChatPeerList::PRIV_RO = 0
     * - MegaChatPeerList::PRIV_STANDARD = 2
     * - MegaChatPeerList::PRIV_MODERATOR = 3
     */
    virtual void addPeer(MegaChatHandle h, int priv);

    /**
     * @brief Returns the MegaChatHandle of the chat peer at the position i in the list
     *
     * If the index is >= the size of the list, this function returns MEGACHAT_INVALID_HANDLE.
     *
     * @param i Position of the chat peer that we want to get from the list
     * @return MegaChatHandle of the chat peer at the position i in the list
     */
    virtual MegaChatHandle getPeerHandle(int i) const;

    /**
     * @brief Returns the privilege of the chat peer at the position i in the list
     *
     * If the index is >= the size of the list, this function returns PRIV_UNKNOWN.
     *
     * @param i Position of the chat peer that we want to get from the list
     * @return Privilege level of the chat peer at the position i in the list.
     * Valid values are:
     * - MegaChatPeerList::PRIV_UNKNOWN = -2
     * - MegaChatPeerList::PRIV_RM = -1
     * - MegaChatPeerList::PRIV_RO = 0
     * - MegaChatPeerList::PRIV_STANDARD = 2
     * - MegaChatPeerList::PRIV_MODERATOR = 3
     */
    virtual int getPeerPrivilege(int i) const;

    /**
     * @brief Returns the number of chat peer in the list
     * @return Number of chat peers in the list
     */
    virtual int size() const;

protected:
    MegaChatPeerList();

};

/**
 * @brief List of MegaChatRoom objects
 *
 * A MegaChatRoomList has the ownership of the MegaChatRoom objects that it contains, so they will be
 * only valid until the MegaChatRoomList is deleted. If you want to retain a MegaChatRoom returned by
 * a MegaChatRoomList, use MegaChatRoom::copy.
 *
 * Objects of this class are immutable.
 */
class MegaChatRoomList
{
public:
    virtual ~MegaChatRoomList() {}

    virtual MegaChatRoomList *copy() const;

    /**
     * @brief Returns the MegaChatRoom at the position i in the MegaChatRoomList
     *
     * The MegaChatRoomList retains the ownership of the returned MegaChatRoom. It will be only valid until
     * the MegaChatRoomList is deleted.
     *
     * If the index is >= the size of the list, this function returns NULL.
     *
     * @param i Position of the MegaChatRoom that we want to get for the list
     * @return MegaChatRoom at the position i in the list
     */
    virtual const MegaChatRoom *get(unsigned int i)  const;

    /**
     * @brief Returns the number of MegaChatRooms in the list
     * @return Number of MegaChatRooms in the list
     */
    virtual unsigned int size() const;

};

/**
 * @brief List of MegaChatListItem objects
 *
 * A MegaChatListItemList has the ownership of the MegaChatListItem objects that it contains, so they will be
 * only valid until the MegaChatListItemList is deleted. If you want to retain a MegaChatListItem returned by
 * a MegaChatListItemList, use MegaChatListItem::copy.
 *
 * Objects of this class are immutable.
 */
class MegaChatListItemList
{
public:
    virtual ~MegaChatListItemList() {}

    virtual MegaChatListItemList *copy() const;

    /**
     * @brief Returns the MegaChatRoom at the position i in the MegaChatListItemList
     *
     * The MegaChatListItemList retains the ownership of the returned MegaChatListItem. It will be only valid until
     * the MegaChatListItemList is deleted.
     *
     * If the index is >= the size of the list, this function returns NULL.
     *
     * @param i Position of the MegaChatListItem that we want to get for the list
     * @return MegaChatListItem at the position i in the list
     */
    virtual const MegaChatListItem *get(unsigned int i)  const;

    /**
     * @brief Returns the number of MegaChatListItems in the list
     * @return Number of MegaChatListItem in the list
     */
    virtual unsigned int size() const;

};

class MegaChatMessage
{
public:
    // Online status of message
    enum {
        STATUS_UNKNOWN              = -1,   /// Invalid status
        // for outgoing messages
        STATUS_SENDING              = 0,    /// Message has not been sent or is not yet confirmed by the server
        STATUS_SENDING_MANUAL       = 1,    /// Message is too old to auto-retry sending, or group composition has changed. User must explicitly confirm re-sending. All further messages queued for sending also need confirmation
        STATUS_SERVER_RECEIVED      = 2,    /// Message confirmed by server, but not yet delivered to recepient(s)
        STATUS_SERVER_REJECTED      = 3,    /// Message is rejected by server for some reason (editing too old message for example)
        STATUS_DELIVERED            = 4,    /// Peer confirmed message receipt. Used only for 1on1 chats
        // for incoming messages
        STATUS_NOT_SEEN             = 5,    /// User hasn't read this message yet
        STATUS_SEEN                 = 6     /// User has read this message
    };

    // Types of message
    enum {
        TYPE_UNKNOWN                = -1,   /// Invalid type
        TYPE_NORMAL                 = 1,    /// Regular text message
        TYPE_ALTER_PARTICIPANTS     = 2,    /// Management message indicating the participants in the chat have changed
        TYPE_TRUNCATE               = 3,    /// Management message indicating the history of the chat has been truncated
        TYPE_PRIV_CHANGE            = 4,    /// Management message indicating the privilege level of a user has changed
        TYPE_CHAT_TITLE             = 5,    /// Management message indicating the title of the chat has changed
        TYPE_USER_MSG               = 16    /// User-specific message: links, share, picture, etc.
    };

    enum
    {
        CHANGE_TYPE_STATUS          = 0x01,
        CHANGE_TYPE_CONTENT         = 0x02
    };

    virtual ~MegaChatMessage() {}
    virtual MegaChatMessage *copy() const;

    /**
     * @brief Returns the status of the message.
     *
     * Valid values are:
     *  - STATUS_UNKNOWN            = -1
     *  - STATUS_SENDING            = 0
     *  - STATUS_SENDING_MANUAL     = 1
     *  - STATUS_SERVER_RECEIVED    = 2
     *  - STATUS_SERVER_REJECTED    = 3
     *  - STATUS_SERVER_DELIVERED   = 4
     *  - STATUS_NOT_SEEN           = 5
     *  - STATUS_SEEN               = 6
     *
     * If status is STATUS_SENDING_MANUAL, the user can whether manually retry to send the
     * message (get content and send new message as usual through MegaChatApi::sendMessage),
     * or discard the message. In both cases, the message should be removed from the manual-send
     * queue by calling MegaChatApi::removeUnsentMessage once the user has sent or discarded it.
     *
     * @return Returns the status of the message.
     */
    virtual int getStatus() const;

    /**
     * @brief Returns the identifier of the message.
     *
     * @return MegaChatHandle that identifies the message in this chatroom
     */
    virtual MegaChatHandle getMsgId() const;

    /**
     * @brief Returns the temporal identifier of the message
     *
     * The temporal identifier has different usages depending on the status of the message:
     *  - MegaChatMessage::STATUS_SENDING: valid until it's confirmed by the server.
     *  - MegaChatMessage::STATUS_SENDING_MANUAL: valid until it's removed from manual-send queue.
     *
     * @note If status is STATUS_SENDING_MANUAL, this value can be used to identify the
     * message in the manual-send queue and can be passed to MegaChatApi::removeUnsentMessage
     * to definitely remove the message.
     *
     * For messages in a different status than above, this identifier should not be used.
     *
     * @return MegaChatHandle that temporary identifies the message
     */
    virtual MegaChatHandle getTempId() const;

    /**
     * @brief Returns the index of the message in the loaded history
     *
     * The higher is the value of the index, the newer is the chat message.
     * The lower is the value of the index, the older is the chat message.
     *
     * @note This index is can grow on both direction: increments are due to new
     * messages in the history, and decrements are due to old messages being loaded
     * in the history buffer.
     *
     * @return Index of the message in the loaded history.
     */
    virtual int getMsgIndex() const;

    /**
     * @brief Returns the handle of the user.
     *
     * @return For outgoing messages, it returns the handle of the target user.
     * For incoming messages, it returns the handle of the sender.
     */
    virtual MegaChatHandle getUserHandle() const;

    /**
     * @brief Returns the type of message.
     *
     * Valid values are:
     *  - TYPE_UNKNOWN              = -1
     *  - TYPE_NORMAL               = 1
     *  - TYPE_ALTER_PARTICIPANTS   = 2
     *  - TYPE_TRUNCATE             = 3
     *  - TYPE_PRIV_CHANGE          = 4
     *  - TYPE_CHAT_TITLE           = 5
     *  - TYPE_USER_MSG             = 16
     *
     * @return Returns the Type of message.
     */
    virtual int getType() const;

    /**
     * @brief Returns the timestamp of the message.
     * @return Returns the timestamp of the message.
     */
    virtual int64_t getTimestamp() const;

    /**
     * @brief Returns the content of the message
     *
     * The SDK retains the ownership of the returned value. It will be valid until
     * the MegaChatMessage object is deleted.
     *
     * @return Content of the message. If message was deleted, it returns NULL.
     */
    virtual const char *getContent() const;

    /**
     * @brief Returns whether the message is an edit of the original message
     * @return True if the message has been edited. Otherwise, false.
     */
    virtual bool isEdited() const;

    /**
     * @brief Returns whether the message has been deleted
     * @return True if the message has been deleted. Otherwise, false.
     */
    virtual bool isDeleted() const;

    /**
     * @brief Returns whether the message can be edited
     *
     * Currently, messages are editable only during a timeframe (1 hour). Later on, the
     * edit will be rejected. The same applies to deletions.
     *
     * @return True if the message can be edited. Otherwise, false.
     */
    virtual bool isEditable() const;

    /**
     * @brief Returns whether the message is a management message
     *
     * Management messages are intented to record in the history any change related
     * to the management of the chatroom, such as a title change or an addition of a peer.
     *
     * @return True if the message is a management message.
     */
    virtual bool isManagementMessage() const;

    /**
     * @brief Return the handle of the user relative to the action
     *
     * Only valid for management messages:
     *  - MegaChatMessage::TYPE_ALTER_PARTICIPANTS: handle of the user who is added/removed
     *  - MegaChatMessage::TYPE_PRIV_CHANGE: handle of the user whose privilege is changed
     *
     * @return Handle of the user
     */
    virtual MegaChatHandle getUserHandleOfAction() const;

    /**
     * @brief Return the privilege of the user relative to the action
     *
     * Only valid for management messages:
     *  - MegaChatMessage::TYPE_ALTER_PARTICIPANTS:
     *      - When a peer is removed: MegaChatRoom::PRIV_RM
     *      - When a peer is added: MegaChatRoom::PRIV_UNKNOWN
     *  - MegaChatMessage::TYPE_PRIV_CHANGE: the new privilege of the user
     *
     * @return Privilege level as above
     */
    virtual int getPrivilege() const;

    virtual int getChanges() const;
    virtual bool hasChanged(int changeType) const;
};

/**
 * @brief Provides information about an asynchronous request
 *
 * Most functions in this API are asynchonous, except the ones that never require to
 * contact MEGA servers. Developers can use listeners (MegaListener, MegaChatRequestListener)
 * to track the progress of each request. MegaChatRequest objects are provided in callbacks sent
 * to these listeners and allow developers to know the state of the request, their parameters
 * and their results.
 *
 * Objects of this class aren't live, they are snapshots of the state of the request
 * when the object is created, they are immutable.
 *
 * These objects have a high number of 'getters', but only some of them return valid values
 * for each type of request. Documentation of each request specify which fields are valid.
 *
 */
class MegaChatRequest
{
public:
    enum {
        TYPE_INITIALIZE,// (obsolete)
        TYPE_CONNECT,   // connect to chatd (call it after login+fetchnodes with MegaApi)
        TYPE_DELETE,    // delete MegaChatApi instance
        TYPE_LOGOUT,    // delete existing Client and creates a new one
        TYPE_SET_ONLINE_STATUS,
        TYPE_START_CHAT_CALL, TYPE_ANSWER_CHAT_CALL,
        TYPE_MUTE_CHAT_CALL, TYPE_HANG_CHAT_CALL,
        TYPE_CREATE_CHATROOM, TYPE_REMOVE_FROM_CHATROOM,
        TYPE_INVITE_TO_CHATROOM, TYPE_UPDATE_PEER_PERMISSIONS,
        TYPE_EDIT_CHATROOM_NAME, TYPE_EDIT_CHATROOM_PIC,
        TYPE_TRUNCATE_HISTORY,
        TYPE_SHARE_CONTACT,
        TYPE_GET_FIRSTNAME, TYPE_GET_LASTNAME,
        TYPE_DISCONNECT,
        TOTAL_OF_REQUEST_TYPES
    };

    virtual ~MegaChatRequest();

    /**
     * @brief Creates a copy of this MegaChatRequest object
     *
     * The resulting object is fully independent of the source MegaChatRequest,
     * it contains a copy of all internal attributes, so it will be valid after
     * the original object is deleted.
     *
     * You are the owner of the returned object
     *
     * @return Copy of the MegaChatRequest object
     */
    virtual MegaChatRequest *copy();

    /**
     * @brief Returns the type of request associated with the object
     * @return Type of request associated with the object
     */
    virtual int getType() const;

    /**
     * @brief Returns a readable string that shows the type of request
     *
     * This function returns a pointer to a statically allocated buffer.
     * You don't have to free the returned pointer
     *
     * @return Readable string showing the type of request
     */
    virtual const char *getRequestString() const;

    /**
     * @brief Returns a readable string that shows the type of request
     *
     * This function provides exactly the same result as MegaChatRequest::getRequestString.
     * It's provided for a better Java compatibility
     *
     * @return Readable string showing the type of request
     */
    virtual const char* toString() const;

    /**
     * @brief Returns the tag that identifies this request
     *
     * The tag is unique for the MegaChatApi object that has generated it only
     *
     * @return Unique tag that identifies this request
     */
    virtual int getTag() const;

    /**
     * @brief Returns a number related to this request
     * @return Number related to this request
     */
    virtual long long getNumber() const;

    /**
     * @brief Return the number of times that a request has temporarily failed
     * @return Number of times that a request has temporarily failed
     */
    virtual int getNumRetry() const;

    /**
     * @brief Returns a flag related to the request
     *
     * This value is valid for these requests:
     * - MegaChatApi::createChat - Creates a chat for one or more participants
     *
     * @return Flag related to the request
     */
    virtual bool getFlag() const;

    /**
     * @brief Returns the list of peers in a chat.
     *
     * The SDK retains the ownership of the returned value. It will be valid until
     * the MegaChatRequest object is deleted.
     *
     * This value is valid for these requests:
     * - MegaChatApi::createChat - Returns the list of peers and their privilege level
     *
     * @return List of peers of a chat
     */
    virtual MegaChatPeerList *getMegaChatPeerList();

    /**
     * @brief Returns the handle that identifies the chat
     * @return The handle of the chat
     */
    virtual MegaChatHandle getChatHandle();

    /**
     * @brief Returns the handle that identifies the user
     * @return The handle of the user
     */
    virtual MegaChatHandle getUserHandle();

    /**
     * @brief Returns the privilege level
     * @return The access level of the user in the chat
     */
    virtual int getPrivilege();

    /**
     * @brief Returns a text relative to this request
     *
     * The SDK retains the ownership of the returned value. It will be valid until
     * the MegaChatRequest object is deleted.
     *
     * @return Text relative to this request
     */
    virtual const char *getText() const;
};

/**
 * @brief Interface to receive information about requests
 *
 * All requests allows to pass a pointer to an implementation of this interface in the last parameter.
 * You can also get information about all requests using MegaChatApi::addChatRequestListener
 *
 * MegaListener objects can also receive information about requests
 *
 * This interface uses MegaChatRequest objects to provide information of requests. Take into account that not all
 * fields of MegaChatRequest objects are valid for all requests. See the documentation about each request to know
 * which fields contain useful information for each one.
 *
 */
class MegaChatRequestListener
{
public:
    /**
     * @brief This function is called when a request is about to start being processed
     *
     * The SDK retains the ownership of the request parameter.
     * Don't use it after this functions returns.
     *
     * The api object is the one created by the application, it will be valid until
     * the application deletes it.
     *
     * @param api MegaChatApi object that started the request
     * @param request Information about the request
     */
    virtual void onRequestStart(MegaChatApi* api, MegaChatRequest *request);

    /**
     * @brief This function is called when a request has finished
     *
     * There won't be more callbacks about this request.
     * The last parameter provides the result of the request. If the request finished without problems,
     * the error code will be API_OK
     *
     * The SDK retains the ownership of the request and error parameters.
     * Don't use them after this functions returns.
     *
     * The api object is the one created by the application, it will be valid until
     * the application deletes it.
     *
     * @param api MegaChatApi object that started the request
     * @param request Information about the request
     * @param e Error information
     */
    virtual void onRequestFinish(MegaChatApi* api, MegaChatRequest *request, MegaChatError* e);

    /**
     * @brief This function is called to inform about the progres of a request
     *
     * The SDK retains the ownership of the request parameter.
     * Don't use it after this functions returns.
     *
     * The api object is the one created by the application, it will be valid until
     * the application deletes it.
     *
     * @param api MegaChatApi object that started the request
     * @param request Information about the request
     * @see MegaChatRequest::getTotalBytes MegaChatRequest::getTransferredBytes
     */
    virtual void onRequestUpdate(MegaChatApi*api, MegaChatRequest *request);

    /**
     * @brief This function is called when there is a temporary error processing a request
     *
     * The request continues after this callback, so expect more MegaChatRequestListener::onRequestTemporaryError or
     * a MegaChatRequestListener::onRequestFinish callback
     *
     * The SDK retains the ownership of the request and error parameters.
     * Don't use them after this functions returns.
     *
     * The api object is the one created by the application, it will be valid until
     * the application deletes it.
     *
     * @param api MegaChatApi object that started the request
     * @param request Information about the request
     * @param error Error information
     */
    virtual void onRequestTemporaryError(MegaChatApi *api, MegaChatRequest *request, MegaChatError* error);
    virtual ~MegaChatRequestListener();
};

/**
 * @brief Interface to receive SDK logs
 *
 * You can implement this class and pass an object of your subclass to MegaChatApi::setLoggerObject
 * to receive SDK logs. You will have to use also MegaChatApi::setLogLevel to select the level of
 * the logs that you want to receive.
 *
 */
class MegaChatLogger
{
public:
    /**
     * @brief This function will be called with all logs with level <= your selected
     * level of logging (by default it is MegaChatApi::LOG_LEVEL_INFO)
     *
     * @param time Readable string representing the current time.
     *
     * The SDK retains the ownership of this string, it won't be valid after this funtion returns.
     *
     * @param loglevel Log level of this message
     *
     * Valid values are:
     * - MegaChatApi::LOG_LEVEL_ERROR   = 1
     * - MegaChatApi::LOG_LEVEL_WARNING = 2
     * - MegaChatApi::LOG_LEVEL_INFO    = 3
     * - MegaChatApi::LOG_LEVEL_VERBOSE = 4
     * - MegaChatApi::LOG_LEVEL_DEBUG   = 5
     * - MegaChatApi::LOG_LEVEL_MAX     = 6
     *
     * @param source Location where this log was generated
     *
     * For logs generated inside the SDK, this will contain the source file and the line of code.
     * The SDK retains the ownership of this string, it won't be valid after this funtion returns.
     *
     * @param message Log message
     *
     * The SDK retains the ownership of this string, it won't be valid after this funtion returns.
     *
     */
    virtual void log(int loglevel, const char *message);
    virtual ~MegaChatLogger(){}
};

/**
 * @brief Provides information about an error
 */
class MegaChatError
{
public:
    enum {
        ERROR_OK        =   0,
        ERROR_UNKNOWN   =  -1,		// internal error
        ERROR_ARGS      =  -2,		// bad arguments
        ERROR_NOENT     =  -9,		// resource does not exist
        ERROR_ACCESS    = -11,		// access denied
        ERROR_EXIST     = -12		// resource already exists
    };

    MegaChatError() {}
    virtual ~MegaChatError() {}

    virtual MegaChatError *copy() = 0;

    /**
     * @brief Returns the error code associated with this MegaChatError
     * @return Error code associated with this MegaChatError
     */
    virtual int getErrorCode() const = 0;

    /**
     * @brief Returns the type of the error associated with this MegaChatError
     * @return Type of the error associated with this MegaChatError
     */
    virtual int getErrorType() const = 0;

    /**
     * @brief Returns a readable description of the error
     *
     * @return Readable description of the error
     */
    virtual const char* getErrorString() const = 0;

    /**
     * @brief Returns a readable description of the error
     *
     * This function provides exactly the same result as MegaChatError::getErrorString.
     * It's provided for a better Java compatibility
     *
     * @return Readable description of the error
     */
    virtual const char* toString() const = 0;
};


/**
 * @brief Allows to manage the chat-related features of a MEGA account
 *
 * You must provide an appKey to use this SDK. You can generate an appKey for your app for free here:
 * - https://mega.nz/#sdk
 *
 * To properly initialize the chat engine and start using the chat features, you should follow this sequence:
 *     1. Create an object of MegaApi class (see https://github.com/meganz/sdk/tree/master#usage)
 *     2. Create an object of MegaChatApi class: passing the MegaApi instance to the constructor,
 * so the chat SDK can create its client and register listeners to receive the own handle, list of users and chats
 *     3. Call MegaChatApi::init() to initialize the chat engine.
 *         [at this stage, the app can retrieve chatrooms and can operate in offline mode]
 *     4. Call MegaApi::login() and wait for completion
 *     5. Call MegaApi::fetchnodes() and wait for completion
 *         [at this stage, cloud storage apps are ready, but chat-engine is offline]
 *     6. Call MegaChatApi::connect() and wait for completion
 *     7. The app is ready to operate
 *
 * Important considerations:
 *  - In order to logout from the account, the app should call MegaApi::logout before MegaChatApi::logout.
 *  - The instance of MegaChatApi must be deleted before the instance of MegaApi passed to the constructor.
 *
 * Some functions in this class return a pointer and give you the ownership. In all of them, memory allocations
 * are made using new (for single objects) and new[] (for arrays) so you should use delete and delete[] to free them.
 */
class MegaChatApi
{

public:
    enum {
        STATUS_OFFLINE    = 1,  /// Can be used for invisible mode
        STATUS_AWAY       = 2,  /// User is not available
        STATUS_ONLINE     = 3,  /// User is available
        STATUS_BUSY       = 4   /// User don't expect notifications nor call requests
    };

    enum
    {
        //0 is reserved to overwrite completely disabled logging. Used only by logger itself
        LOG_LEVEL_ERROR     = 1,    /// Error information but will continue application to keep running.
        LOG_LEVEL_WARNING   = 2,    /// Information representing errors in application but application will keep running
        LOG_LEVEL_INFO      = 3,    /// Mainly useful to represent current progress of application.
        LOG_LEVEL_VERBOSE   = 4,    /// More information than the usual logging mode
        LOG_LEVEL_DEBUG     = 5,    /// Informational logs, that are useful for developers. Only applicable if DEBUG is defined.
        LOG_LEVEL_MAX       = 6     /// Maximum level of informational logs
    };

    enum
    {
        SOURCE_ERROR    = -1,
        SOURCE_NONE     = 0,
        SOURCE_LOCAL,
        SOURCE_REMOTE
    };

    enum
    {
        INIT_ERROR                  = -1,   /// Initialization failed --> force a logout
        INIT_NO_CACHE               = 0,    /// Cache not available for \c sid provided --> remove SDK cache and force a login+fetchnodes
        INIT_WAITING_NEW_SESSION    = 1,    /// No \c sid provided at init() --> force a login
        INIT_OFFLINE_SESSION        = 2,    /// Initialization successful for offline operation
        INIT_ONLINE_SESSION         = 3     /// Initialization successful for online operation --> login+fetchnodes completed
    };


    // chat will reuse an existent megaApi instance (ie. the one for cloud storage)
    /**
     * @brief Creates an instance of MegaChatApi to access to the chat-engine.
     *
     * @param megaApi Instance of MegaApi to be used by the chat-engine.
     */
    MegaChatApi(mega::MegaApi *megaApi);

//    // chat will use its own megaApi, a new instance
//    MegaChatApi(const char *appKey, const char* appDir);

    virtual ~MegaChatApi();


    /**
     * @brief Set a MegaChatLogger implementation to receive SDK logs
     *
     * Logs received by this objects depends on the active log level.
     * By default, it is MegaChatApi::LOG_LEVEL_INFO. You can change it
     * using MegaChatApi::setLogLevel.
     *
     * The logger object can be removed by passing NULL as \c megaLogger.
     *
     * @param megaLogger MegaChatLogger implementation. NULL to remove the existing object.
     */
    static void setLoggerObject(MegaChatLogger *megaLogger);

    /**
     * @brief Set the active log level
     *
     * This function sets the log level of the logging system. If you set a log listener using
     * MegaApi::setLoggerObject, you will receive logs with the same or a lower level than
     * the one passed to this function.
     *
     * @param logLevel Active log level
     *
     * Valid values are:
     * - MegaChatApi::LOG_LEVEL_ERROR   = 1
     * - MegaChatApi::LOG_LEVEL_WARNING = 2
     * - MegaChatApi::LOG_LEVEL_INFO    = 3
     * - MegaChatApi::LOG_LEVEL_VERBOSE = 4
     * - MegaChatApi::LOG_LEVEL_DEBUG   = 5
     * - MegaChatApi::LOG_LEVEL_MAX     = 6
     */
    static void setLogLevel(int logLevel);

    /**
     * @brief Initializes karere
     *
     * If a session id is provided, karere will try to resume the session from cache.
     * If no session is provided, karere will listen to login event in order to register a new
     * session.
     *
     * The initialization status is notified via `MegaChatListener::onChatInitStateUpdate`. See
     * the documentation of the callback for possible values.
     *
     * This function should be called before MegaApi::login and MegaApi::fetchnodes.
     *
     * @param sid Session id that wants to be resumed, or NULL if a new session will be created.
     */
    int init(const char *sid);

    /**
     * @brief Returns the current initialization state
     *
     * The possible values are:
     *  - MegaChatApi::INIT_ERROR = -1
     *  - MegaChatApi::INIT_NO_CACHE = 0
     *  - MegaChatApi::INIT_WAITING_NEW_SESSION = 1
     *  - MegaChatApi::INIT_OFFLINE_SESSION = 2
     *  - MegaChatApi::INIT_ONLINE_SESSION = 3
     *
     * The returned value will be undefined if \c init(sid) has not been called yet.
     *
     * @return The current initialization state
     */
    int getInitState();

    // ============= Requests ================

    /**
     * @brief Establish the connection with chat-related servers (chatd, presenced and Gelb).
     *
     * This function must be called only after calling:
     *  - MegaChatApi::init to initialize the chat engine
     *  - MegaApi::login to login in MEGA
     *  - MegaApi::fetchNodes to retrieve current state of the account
<<<<<<< HEAD
     *
     * At that point, the initialization state should be MegaChatApi::INIT_ONLINE_SESSION.
     *
     * The online status after connecting will be whatever was last used.
=======
>>>>>>> 7b247cd8
     *
     * The associated request type with this request is MegaChatRequest::TYPE_CONNECT
     *
     * @param listener MegaChatRequestListener to track this request
     */
    void connect(MegaChatRequestListener *listener = NULL);

    /**
     * @brief Disconnect from chat-related servers (chatd, presenced and Gelb).
     *
     * The associated request type with this request is MegaChatRequest::TYPE_DISCONNECT
     *
     * @param listener MegaChatRequestListener to track this request
     */
    void disconnect(MegaChatRequestListener *listener = NULL);

    /**
     * @brief Logout of chat servers invalidating the session
     *
     * The associated request type with this request is MegaChatRequest::TYPE_LOGOUT
     *
     * After calling \c logout, the subsequent call to MegaChatApi::init expects to
     * have a new session created by MegaApi::login.
     *
     * @param listener MegaChatRequestListener to track this request
     */
    void logout(MegaChatRequestListener *listener = NULL);

    /**
     * @brief Logout of chat servers without invalidating the session
     *
     * The associated request type with this request is MegaChatRequest::TYPE_LOGOUT
     *
     * After calling \c localLogout, the subsequent call to MegaChatApi::init expects to
     * have an already existing session created by MegaApi::fastLogin(session)
     *
     * @param listener MegaChatRequestListener to track this request
     */
    void localLogout(MegaChatRequestListener *listener = NULL);

    /**
     * @brief Set your online status.
     *
     * The associated request type with this request is MegaChatRequest::TYPE_SET_CHAT_STATUS
     * Valid data in the MegaChatRequest object received on callbacks:
     * - MegaRequest::getNumber - Returns the new status of the user in chat.
     *
     * @param status Online status in the chat.
     *
     * It can be one of the following values:
     * - MegaChatApi::STATUS_OFFLINE = 1
     * The user appears as being offline
     *
     * - MegaChatApi::STATUS_AWAY = 2
     * The user is away and might not answer.
     *
     * - MegaChatApi::STATUS_ONLINE = 3
     * The user is connected and online.
     *
     * - MegaChatApi::STATUS_BUSY = 4
     * The user is busy and don't want to be disturbed.
     *
     * @param listener MegaChatRequestListener to track this request
     */
    void setOnlineStatus(int status, MegaChatRequestListener *listener = NULL);

    /**
     * @brief Get your online status.
     *
     * It can be one of the following values:
     * - MegaChatApi::STATUS_OFFLINE = 1
     * The user appears as being offline
     *
     * - MegaChatApi::STATUS_AWAY = 2
     * The user is away and might not answer.
     *
     * - MegaChatApi::STATUS_ONLINE = 3
     * The user is connected and online.
     *
     * - MegaChatApi::STATUS_BUSY = 4
     * The user is busy and don't want to be disturbed.
     */
    int getOnlineStatus();

    /**
     * @brief Get the online status of a user.
     *
     * It can be one of the following values:
     *
     * - MegaChatApi::STATUS_OFFLINE = 1
     * The user appears as being offline
     *
     * - MegaChatApi::STATUS_AWAY = 2
     * The user is away and might not answer.
     *
     * - MegaChatApi::STATUS_ONLINE = 3
     * The user is connected and online.
     *
     * - MegaChatApi::STATUS_BUSY = 4
     * The user is busy and don't want to be disturbed.
     *
     * @param userhandle Handle of the peer whose name is requested.
     * @return Online status of the user
     */
    int getUserOnlineStatus(MegaChatHandle userhandle);

    /**
     * @brief Returns the current firstname of the user
     *
     * This function is useful to get the firstname of users who participated in a groupchat with
     * you but already left. If the user sent a message, you may want to show the name of the sender.
     *
     * The associated request type with this request is MegaChatRequest::TYPE_GET_FIRSTNAME
     * Valid data in the MegaChatRequest object received on callbacks:
     * - MegaChatRequest::getUserHandle - Returns the handle of the user
     *
     * Valid data in the MegaChatRequest object received in onRequestFinish when the error code
     * is MegaError::ERROR_OK:
     * - MegaChatRequest::getText - Returns the firstname of the user
     *
     * @param userhandle Handle of the user whose name is requested.
     * @param listener MegaChatRequestListener to track this request
     */
    void getUserFirstname(MegaChatHandle userhandle, MegaChatRequestListener *listener = NULL);

    /**
     * @brief Returns the current lastname of the user
     *
     * This function is useful to get the lastname of users who participated in a groupchat with
     * you but already left. If the user sent a message, you may want to show the name of the sender.
     *
     * The associated request type with this request is MegaChatRequest::TYPE_GET_LASTNAME
     * Valid data in the MegaChatRequest object received on callbacks:
     * - MegaChatRequest::getUserHandle - Returns the handle of the user
     *
     * Valid data in the MegaChatRequest object received in onRequestFinish when the error code
     * is MegaError::ERROR_OK:
     * - MegaChatRequest::getText - Returns the lastname of the user
     *
     * @param userhandle Handle of the user whose name is requested.
     * @param listener MegaChatRequestListener to track this request
     */
    void getUserLastname(MegaChatHandle userhandle, MegaChatRequestListener *listener = NULL);

    /**
     * @brief Returns the current email address of the user
     *
     * This function is useful to get the email address of users you are contact with and users
     * you were contact with in the past and later on the contact relationship was broken.
     * Note that for any other user without contact relationship, this function will return NULL.
     *
     * You take the ownership of the returned value
     *
     * @param userhandle Handle of the user whose name is requested.
     * @return The email address of the contact, or NULL if not found.
     */
    char *getUserEmail(MegaChatHandle userhandle);

    /**
     * @brief Returns the handle of the logged in user.
     *
     * This function works even in offline mode (MegaChatApi::INIT_OFFLINE_SESSION),
     * since the value is retrieved from cache.
     *
     * @return Own user handle
     */
    MegaChatHandle getMyUserHandle();

    /**
     * @brief Get all chatrooms (1on1 and groupal) of this MEGA account
     *
     * It is needed to have successfully called \c MegaChatApi::init (the initialization
     * state should be \c MegaChatApi::INIT_OFFLINE_SESSION or \c MegaChatApi::INIT_ONLINE_SESSION)
     * before calling this function.
     *
     * You take the ownership of the returned value
     *
     * @return List of MegaChatRoom objects with all chatrooms of this account.
     */
    MegaChatRoomList *getChatRooms();

    /**
     * @brief Get the MegaChatRoom that has a specific handle
     *
     * You can get the handle of a MegaChatRoom using MegaChatRoom::getChatId or
     * MegaChatListItem::getChatId.
     *
     * It is needed to have successfully called \c MegaChatApi::init (the initialization
     * state should be \c MegaChatApi::INIT_OFFLINE_SESSION or \c MegaChatApi::INIT_ONLINE_SESSION)
     * before calling this function.
     *
     * You take the ownership of the returned value
     *
     * @param chatid MegaChatHandle that identifies the chat room
     * @return MegaChatRoom object for the specified \c chatid
     */
    MegaChatRoom *getChatRoom(MegaChatHandle chatid);

    /**
     * @brief Get the MegaChatRoom for the 1on1 chat with the specified user
     *
     * If the 1on1 chat with the user specified doesn't exist, this function will
     * return NULL.
     *
     * It is needed to have successfully called \c MegaChatApi::init (the initialization
     * state should be \c MegaChatApi::INIT_OFFLINE_SESSION or \c MegaChatApi::INIT_ONLINE_SESSION)
     * before calling this function.
     *
     * You take the ownership of the returned value
     *
     * @param userhandle MegaChatHandle that identifies the user
     * @return MegaChatRoom object for the specified \c userhandle
     */
    MegaChatRoom *getChatRoomByUser(MegaChatHandle userhandle);

    /**
     * @brief Get all chatrooms (1on1 and groupal) with limited information
     *
     * It is needed to have successfully called \c MegaChatApi::init (the initialization
     * state should be \c MegaChatApi::INIT_OFFLINE_SESSION or \c MegaChatApi::INIT_ONLINE_SESSION)
     * before calling this function.
     *
     * Note that MegaChatListItem objects don't include as much information as
     * MegaChatRoom objects, but a limited set of data that is usually displayed
     * at the list of chatrooms, like the title of the chat or the unread count.
     *
     * You take the ownership of the returned value
     *
     * @return List of MegaChatListItemList objects with all chatrooms of this account.
     */
    MegaChatListItemList *getChatListItems();

    /**
     * @brief Get the MegaChatListItem that has a specific handle
     *
     * You can get the handle of the chatroom using MegaChatRoom::getChatId or
     * MegaChatListItem::getChatId.
     *
     * It is needed to have successfully called \c MegaChatApi::init (the initialization
     * state should be \c MegaChatApi::INIT_OFFLINE_SESSION or \c MegaChatApi::INIT_ONLINE_SESSION)
     * before calling this function.
     *
     * Note that MegaChatListItem objects don't include as much information as
     * MegaChatRoom objects, but a limited set of data that is usually displayed
     * at the list of chatrooms, like the title of the chat or the unread count.
     *
     * You take the ownership of the returned value
     *
     * @param chatid MegaChatHandle that identifies the chat room
     * @return MegaChatListItem object for the specified \c chatid
     */
    MegaChatListItem *getChatListItem(MegaChatHandle chatid);

    /**
     * @brief Get the chat id for the 1on1 chat with the specified user
     *
     * If the 1on1 chat with the user specified doesn't exist, this function will
     * return MEGACHAT_INVALID_HANDLE.
     *
     * @param userhandle MegaChatHandle that identifies the user
     * @return MegaChatHandle that identifies the 1on1 chatroom
     */
    MegaChatHandle getChatHandleByUser(MegaChatHandle userhandle);

    /**
     * @brief Creates a chat for one or more participants, allowing you to specify their
     * permissions and if the chat should be a group chat or not (when it is just for 2 participants).
     *
     * There are two types of chat: permanent an group. A permanent chat is between two people, and
     * participants can not leave it.
     *
     * The creator of the chat will have moderator level privilege and should not be included in the
     * list of peers.
     *
     * The associated request type with this request is MegaChatRequest::TYPE_CREATE_CHATROOM
     * Valid data in the MegaChatRequest object received on callbacks:
     * - MegaChatRequest::getFlag - Returns if the new chat is a group chat or permanent chat
     * - MegaChatRequest::getMegaChatPeerList - List of participants and their privilege level
     *
     * Valid data in the MegaChatRequest object received in onRequestFinish when the error code
     * is MegaError::ERROR_OK:
     * - MegaChatRequest::getChatHandle - Returns the handle of the new chatroom
     *
     * @note If you are trying to create a chat with more than 1 other person, then it will be forced
     * to be a group chat.
     *
     * @note If peers list contains only one person, group chat is not set and a permament chat already
     * exists with that person, then this call will return the information for the existing chat, rather
     * than a new chat.
     *
     * @param group Flag to indicate if the chat is a group chat or not
     * @param peers MegaChatPeerList including other users and their privilege level
     * @param listener MegaChatRequestListener to track this request
     */
    void createChat(bool group, MegaChatPeerList *peers, MegaChatRequestListener *listener = NULL);

    /**
     * @brief Adds a user to an existing chat. To do this you must have the
     * moderator privilege in the chat, and the chat must be a group chat.
     *
     * The associated request type with this request is MegaChatRequest::TYPE_INVITE_TO_CHATROOM
     * Valid data in the MegaChatRequest object received on callbacks:
     * - MegaChatRequest::getChatHandle - Returns the chat identifier
     * - MegaChatRequest::getUserHandle - Returns the MegaChatHandle of the user to be invited
     * - MegaChatRequest::getPrivilege - Returns the privilege level wanted for the user
     *
     * On the onRequestFinish error, the error code associated to the MegaChatError can be:
     * - MegaChatError::ERROR_ACCESS - If the logged in user doesn't have privileges to invite peers.
     * - MegaChatError::ERROR_NOENT - If there isn't any chat with the specified chatid.
     * - MegaChatError::ERROR_ARGS - If the chat is not a group chat (cannot invite peers)
     *
     * @param chatid MegaChatHandle that identifies the chat room
     * @param uh MegaChatHandle that identifies the user
     * @param privilege Privilege level for the new peers. Valid values are:
     * - MegaChatPeerList::PRIV_RO = 0
     * - MegaChatPeerList::PRIV_STANDARD = 2
     * - MegaChatPeerList::PRIV_MODERATOR = 3
     * @param listener MegaChatRequestListener to track this request
     */
    void inviteToChat(MegaChatHandle chatid, MegaChatHandle uh, int privilege, MegaChatRequestListener *listener = NULL);

    /**
     * @brief Remove another user from a chat. To remove a user you need to have the
     * operator/moderator privilege. Only groupchats can be left.
     *
     * The associated request type with this request is MegaChatRequest::TYPE_REMOVE_FROM_CHATROOM
     * Valid data in the MegaChatRequest object received on callbacks:
     * - MegaChatRequest::getChatHandle - Returns the chat identifier
     * - MegaChatRequest::getUserHandle - Returns the MegaChatHandle of the user to be removed
     *
     * On the onRequestFinish error, the error code associated to the MegaChatError can be:
     * - MegaChatError::ERROR_ACCESS - If the logged in user doesn't have privileges to remove peers.
     * - MegaChatError::ERROR_NOENT - If there isn't any chat with the specified chatid.
     * - MegaChatError::ERROR_ARGS - If the chat is not a group chat (cannot remove peers)
     *
     * @param chatid MegaChatHandle that identifies the chat room
     * @param uh MegaChatHandle that identifies the user.
     * @param listener MegaChatRequestListener to track this request
     */
    void removeFromChat(MegaChatHandle chatid, MegaChatHandle uh, MegaChatRequestListener *listener = NULL);

    /**
     * @brief Leave a chatroom. Only groupchats can be left.
     *
     * The associated request type with this request is MegaChatRequest::TYPE_REMOVE_FROM_CHATROOM
     * Valid data in the MegaChatRequest object received on callbacks:
     * - MegaChatRequest::getChatHandle - Returns the chat identifier
     *
     * On the onRequestFinish error, the error code associated to the MegaChatError can be:
     * - MegaChatError::ERROR_ACCESS - If the logged in user doesn't have privileges to remove peers.
     * - MegaChatError::ERROR_NOENT - If there isn't any chat with the specified chatid.
     * - MegaChatError::ERROR_ARGS - If the chat is not a group chat (cannot remove peers)
     *
     * @param chatid MegaChatHandle that identifies the chat room
     * @param listener MegaChatRequestListener to track this request
     */
    void leaveChat(MegaChatHandle chatid, MegaChatRequestListener *listener = NULL);

    /**
     * @brief Allows a logged in operator/moderator to adjust the permissions on any other user
     * in their group chat. This does not work for a 1:1 chat.
     *
     * The associated request type with this request is MegaChatRequest::TYPE_UPDATE_PEER_PERMISSIONS
     * Valid data in the MegaChatRequest object received on callbacks:
     * - MegaChatRequest::getChatHandle - Returns the chat identifier
     * - MegaChatRequest::getUserHandle - Returns the MegaChatHandle of the user whose permission
     * is to be upgraded
     * - MegaChatRequest::getPrivilege - Returns the privilege level wanted for the user
     *
     * On the onRequestFinish error, the error code associated to the MegaChatError can be:
     * - MegaChatError::ERROR_ACCESS - If the logged in user doesn't have privileges to update the privilege level.
     * - MegaChatError::ERROR_NOENT - If there isn't any chat with the specified chatid.
     * - MegaChatError::ERROR_ARGS - If the chatid or user handle are invalid
     *
     * @param chatid MegaChatHandle that identifies the chat room
     * @param uh MegaChatHandle that identifies the user
     * @param privilege Privilege level for the existing peer. Valid values are:
     * - MegaChatPeerList::PRIV_RO = 0
     * - MegaChatPeerList::PRIV_STANDARD = 2
     * - MegaChatPeerList::PRIV_MODERATOR = 3
     * @param listener MegaChatRequestListener to track this request
     */
    void updateChatPermissions(MegaChatHandle chatid, MegaChatHandle uh, int privilege, MegaChatRequestListener *listener = NULL);

    /**
     * @brief Allows a logged in operator/moderator to truncate their chat, i.e. to clear
     * the entire chat history up to a certain message. All earlier messages are wiped,
     * but his specific message gets overridden with a management message.
     *
     * The associated request type with this request is MegaChatRequest::TYPE_TRUNCATE_HISTORY
     * Valid data in the MegaChatRequest object received on callbacks:
     * - MegaChatRequest::getChatHandle - Returns the chat identifier
     * - MegaChatRequest::getUserHandle - Returns the message identifier to truncate from.
     *
     * On the onRequestFinish error, the error code associated to the MegaChatError can be:
     * - MegaChatError::ERROR_ACCESS - If the logged in user doesn't have privileges to truncate the chat history
     * - MegaChatError::ERROR_NOENT - If there isn't any chat with the specified chatid.
     * - MegaChatError::ERROR_ARGS - If the chatid or user handle are invalid
     *
     * @param chatid MegaChatHandle that identifies the chat room
     * @param messageid MegaChatHandle that identifies the message to truncate from
     * @param listener MegaChatRequestListener to track this request
     */
    void truncateChat(MegaChatHandle chatid, MegaChatHandle messageid, MegaChatRequestListener *listener = NULL);

    /**
     * @brief Allows a logged in operator/moderator to clear the entire history of a chat
     *
     * The latest message gets overridden with a management message.
     *
     * The associated request type with this request is MegaChatRequest::TYPE_TRUNCATE_HISTORY
     * Valid data in the MegaChatRequest object received on callbacks:
     * - MegaChatRequest::getChatHandle - Returns the chat identifier
     *
     * On the onRequestFinish error, the error code associated to the MegaChatError can be:
     * - MegaChatError::ERROR_ACCESS - If the logged in user doesn't have privileges to truncate the chat history
     * - MegaChatError::ERROR_NOENT - If there isn't any chat with the specified chatid.
     * - MegaChatError::ERROR_ARGS - If the chatid or user handle are invalid
     *
     * @param chatid MegaChatHandle that identifies the chat room
     * @param listener MegaChatRequestListener to track this request
     */
    void clearChatHistory(MegaChatHandle chatid, MegaChatRequestListener *listener = NULL);

    /**
     * @brief Allows to set the title of a group chat
     *
     * Only participants with privilege level MegaChatPeerList::PRIV_MODERATOR are allowed to
     * set the title of a chat.
     *
     * The associated request type with this request is MegaChatRequest::TYPE_EDIT_CHATROOM_NAME
     * Valid data in the MegaChatRequest object received on callbacks:
     * - MegaChatRequest::getChatHandle - Returns the chat identifier
     * - MegaChatRequest::getText - Returns the title of the chat.
     *
     * On the onRequestFinish error, the error code associated to the MegaChatError can be:
     * - MegaChatError::ERROR_ACCESS - If the logged in user doesn't have privileges to invite peers.
     * - MegaChatError::ERROR_ARGS - If there's a title and it's not Base64url encoded.
     *
     * Valid data in the MegaChatRequest object received in onRequestFinish when the error code
     * is MegaError::ERROR_OK:
     * - MegaChatRequest::getText - Returns the title of the chat that was actually saved.
     *
     * @param chatid MegaChatHandle that identifies the chat room
     * @param title Null-terminated character string with the title that wants to be set. If the
     * title is longer than 30 characters, it will be truncated to that maximum length.
     * @param listener MegaChatRequestListener to track this request
     */
    void setChatTitle(MegaChatHandle chatid, const char *title, MegaChatRequestListener *listener = NULL);

    /**
     * @brief This method should be called when a chat is opened
     *
     * The second parameter is the listener that will receive notifications about
     * events related to the specified chatroom. The same listener should be provided at
     * MegaChatApi::closeChatRoom to unregister it.
     *
     * @param chatid MegaChatHandle that identifies the chat room
     * @param listener MegaChatRoomListener to track events on this chatroom. NULL is not allowed.
     *
     * @return True if success, false if listener is NULL or the chatroom is not found.
     */
    bool openChatRoom(MegaChatHandle chatid, MegaChatRoomListener *listener);

    /**
     * @brief This method should be called when a chat is closed.
     *
     * It automatically unregisters the listener passed as the second paramenter, in
     * order to stop receiving the related events. Note that this listener should be
     * the one registered by MegaChatApi::openChatRoom.
     *
     * @param chatid MegaChatHandle that identifies the chat room
     * @param listener MegaChatRoomListener to be unregistered.
     */
    void closeChatRoom(MegaChatHandle chatid, MegaChatRoomListener *listener);

    /**
     * @brief Initiates fetching more history of the specified chatroom.
     *
     * The loaded messages will be notified one by one through the MegaChatRoomListener
     * specified at MegaChatApi::openChatRoom (and through any other listener you may have
     * registered by calling MegaChatApi::addChatRoomListener).
     *
     * The corresponding callback is MegaChatRoomListener::onMessageLoaded.
     * 
     * Messages are always loaded and notified in strict order, from newest to oldest.
     *
     * @note The actual number of messages loaded can be less than \c count. One reason is
     * the history being shorter than requested, the other is due to internal protocol
     * messages that are not intended to be displayed to the user. Additionally, if the fetch
     * is local and there's no more history locally available, the number of messages could be
     * lower too (and the next call to MegaChatApi::loadMessages will fetch messages from server).
     *
     * When there are no more history available from the reported source of messages
     * (local / remote), or when the requested \c count has been already loaded,
     * the callback MegaChatRoomListener::onMessageLoaded will be called with a NULL message.
     *
     * @param chatid MegaChatHandle that identifies the chat room
     * @param count The number of requested messages to load.
     *
     * @return Return the source of the messages that is going to be fetched. The possible values are:
     *   - MegaChatApi::SOURCE_NONE = 0: there's no more history available (not even int the server)
     *   - MegaChatApi::SOURCE_LOCAL: messages will be fetched locally (RAM or DB)
     *   - MegaChatApi::SOURCE_REMOTE: messages will be requested to the server. Expect some delay
     *
     * The value MegaChatApi::SOURCE_REMOTE can be used to show a progress bar accordingly when network operation occurs.
     */
    int loadMessages(MegaChatHandle chatid, int count);

    /**
     * @brief Checks whether the app has already loaded the full history of the chatroom
     *
     * @param chatid MegaChatHandle that identifies the chat room
     *
     * @return True the whole history is already loaded (including old messages from server).
     */
    bool isFullHistoryLoaded(MegaChatHandle chatid);

    /**
     * @brief Returns the MegaChatMessage specified from the chat room.
     *
     * Only the messages that are already loaded and notified
     * by MegaChatRoomListener::onMessageLoaded can be requested. For any
     * other message, this function will return NULL.
     *
     * You take the ownership of the returned value.
     *
     * @param chatid MegaChatHandle that identifies the chat room
     * @param msgid MegaChatHandle that identifies the message
     * @return The MegaChatMessage object, or NULL if not found.
     */
    MegaChatMessage *getMessage(MegaChatHandle chatid, MegaChatHandle msgid);

    /**
     * @brief Sends a new message to the specified chatroom
     *
     * The MegaChatMessage object returned by this function includes a message transaction id,
     * That id is not the definitive id, which will be assigned by the server. You can obtain the
     * temporal id with MegaChatMessage::getTempId()
     *
     * When the server confirms the reception of the message, the MegaChatRoomListener::onMessageUpdate
     * is called, including the definitive id and the new status: MegaChatMessage::STATUS_SERVER_RECEIVED.
     * At this point, the app should refresh the message identified by the temporal id and move it to
     * the final position in the history, based on the reported index in the callback.
     *
     * If the message is rejected by the server, the message will keep its temporal id and will have its
     * a message id set to MEGACHAT_INVALID_HANDLE.
     *
     * You take the ownership of the returned value.
     *
     * @param chatid MegaChatHandle that identifies the chat room
     * @param msg Content of the message
     *
     * @return MegaChatMessage that will be sent. The message id is not definitive, but temporal.
     */
    MegaChatMessage *sendMessage(MegaChatHandle chatid, const char* msg);

    /**
     * @brief Edits an existing message
     *
     * Message's edits are only allowed during a short timeframe, usually 1 hour.
     * Message's deletions are equivalent to message's edits, but with empty content.
     *
     * There is only one pending edit for not-yet confirmed edits. Therefore, this function will
     * discard previous edits that haven't been notified via MegaChatRoomListener::onMessageUpdate
     * where the message has MegaChatMessage::hasChanged(MegaChatMessage::CHANGE_TYPE_CONTENT).
     *
     * If the edits is rejected... // TODO:
     *
     * You take the ownership of the returned value.
     *
     * @param chatid MegaChatHandle that identifies the chat room
     * @param msgid MegaChatHandle that identifies the message
     * @param msg New content of the message
     * @param msglen New length of the message
     *
     * @return MegaChatMessage that will be modified. NULL if the message cannot be edited (too old)
     */
    MegaChatMessage *editMessage(MegaChatHandle chatid, MegaChatHandle msgid, const char* msg);

    /**
     * @brief Deletes an existing message
     *
     * You take the ownership of the returned value.
     *
     * @param chatid MegaChatHandle that identifies the chat room
     * @param msgid MegaChatHandle that identifies the message
     *
     * @return MegaChatMessage that will be deleted. NULL if the message cannot be deleted (too old)
     */
    MegaChatMessage *deleteMessage(MegaChatHandle chatid, MegaChatHandle msgid);

    /**
     * @brief Sets the last-seen-by-us pointer to the specified message
     *
     * The last-seen-by-us pointer is persisted in the account, so every client will
     * be aware of the last-seen message.
     *
     * @param chatid MegaChatHandle that identifies the chat room
     * @param msgid MegaChatHandle that identifies the message
     *
     * @return False if the \c chatid is invalid or the message is older
     * than last-seen-by-us message. True if success.
     */
    bool setMessageSeen(MegaChatHandle chatid, MegaChatHandle msgid);

    /**
     * @brief Returns the last-seen-by-us message
     *
     * @param chatid MegaChatHandle that identifies the chat room
     *
     * @return The last-seen-by-us MegaChatMessage, or NULL if error.
     */
    MegaChatMessage *getLastMessageSeen(MegaChatHandle chatid);

    /**
     * @brief Removes the unsent message from the queue
     *
     * Messages with status MegaChatMessage::STATUS_SENDING_MANUAL should be
     * removed from the manual send queue after user discards them or resends them.
     *
     * @param chatid MegaChatHandle that identifies the chat room
     * @param tempId Temporal id of the message, as returned by MegaChatMessage::getTempId.
     */
    void removeUnsentMessage(MegaChatHandle chatid, MegaChatHandle tempId);

    // Audio/Video device management
    mega::MegaStringList *getChatAudioInDevices();
    mega::MegaStringList *getChatVideoInDevices();
    bool setChatAudioInDevice(const char *device);
    bool setChatVideoInDevice(const char *device);

    // Call management
    void startChatCall(mega::MegaUser *peer, bool enableVideo = true, MegaChatRequestListener *listener = NULL);
    void answerChatCall(MegaChatCall *call, bool accept, MegaChatRequestListener *listener = NULL);
    void hangAllChatCalls();

    // Listeners
    /**
     * @brief Register a listener to receive global events
     *
     * You can use MegaChatApi::removeChatListener to stop receiving events.
     *
     * @param listener Listener that will receive global events
     */
    void addChatListener(MegaChatListener *listener);

    /**
     * @brief Unregister a MegaChatListener
     *
     * This listener won't receive more events.
     *
     * @param listener Object that is unregistered
     */
    void removeChatListener(MegaChatListener *listener);

    /**
     * @brief Register a listener to receive all events about an specific chat
     *
     * You can use MegaChatApi::removeChatRoomListener to stop receiving events.
     *
     * @param chatid MegaChatHandle that identifies the chat room
     * @param listener Listener that will receive all events about an specific chat
     */
    void addChatRoomListener(MegaChatHandle chatid, MegaChatRoomListener *listener);

    /**
     * @brief Unregister a MegaChatRoomListener
     *
     * This listener won't receive more events.
     *
     * @param listener Object that is unregistered
     */
    void removeChatRoomListener(MegaChatRoomListener *listener);

    /**
     * @brief Register a listener to receive all events about requests
     *
     * You can use MegaChatApi::removeChatRequestListener to stop receiving events.
     *
     * @param listener Listener that will receive all events about requests
     */
    void addChatRequestListener(MegaChatRequestListener* listener);

    /**
     * @brief Unregister a MegaChatRequestListener
     *
     * This listener won't receive more events.
     *
     * @param listener Object that is unregistered
     */
    void removeChatRequestListener(MegaChatRequestListener* listener);

    void addChatCallListener(MegaChatCallListener *listener);
    void removeChatCallListener(MegaChatCallListener *listener);
    void addChatLocalVideoListener(MegaChatVideoListener *listener);
    void removeChatLocalVideoListener(MegaChatVideoListener *listener);
    void addChatRemoteVideoListener(MegaChatVideoListener *listener);
    void removeChatRemoteVideoListener(MegaChatVideoListener *listener);

private:
    MegaChatApiImpl *pImpl;
};

/**
 * @brief Represents every single chatroom where the user participates
 *
 * Unlike MegaChatRoom, which contains full information about the chatroom,
 * objects of this class include strictly the minimal information required
 * to populate a list of chats:
 *  - Chat ID
 *  - Title
 *  - Online status
 *  - Unread messages count
 *  - Visibility of the contact for 1on1 chats
 *
 * Changes on any of this fields will be reported by a callback: MegaChatListener::onChatListItemUpdate
 * It also notifies about a groupchat that has been closed (the user has left the room).
 */
class MegaChatListItem
{
public:

    enum
    {
        CHANGE_TYPE_STATUS          = 0x01,
        CHANGE_TYPE_VISIBILITY      = 0x02, /// The contact of 1on1 chat has changed: added/removed... (chat remains even for removed contacts)
        CHANGE_TYPE_UNREAD_COUNT    = 0x04,
        CHANGE_TYPE_PARTICIPANTS    = 0x08,
        CHANGE_TYPE_TITLE           = 0x10,
        CHANGE_TYPE_CLOSED          = 0x20, /// The chatroom has been left by own user
        CHANGE_TYPE_LAST_MSG        = 0x40  /// Last message recorded in the history
    };

    virtual ~MegaChatListItem() {}
    virtual MegaChatListItem *copy() const;

    virtual int getChanges() const;
    virtual bool hasChanged(int changeType) const;

    /**
     * @brief Returns the MegaChatHandle of the chat.
     * @return MegaChatHandle of the chat.
     */
    virtual MegaChatHandle getChatId() const;

    /**
     * @brief getTitle Returns the title of the chat, if any.
     *
     * @return The title of the chat as a null-terminated char array.
     */
    virtual const char *getTitle() const;

    /**
     * @brief Returns the online status of the chatroom
     *
     * The app may use this value to show in the chatlist the status of the chat
     *
     * It can be one of the following values:
     *
     * - MegaChatApi::STATUS_OFFLINE = 1
     * It is not connected
     *
     * - MegaChatApi::STATUS_ONLINE = 3
     * The connection is alive and properly joined to the chatroom.
     *
     * Additionally, for 1on1 chatrooms, the following values are also valid:
     *
     * - MegaChatApi::STATUS_AWAY = 2
     * The peer of the chat is away and might not answer
     *
     * - MegaChatApi::STATUS_BUSY = 4
     * The peer of the chat is busy and don't want to be disturbed.
     *
     * @return Online status of the chat
     */
    virtual int getOnlineStatus() const;

    /**
     * @brief Returns the visibility of the peer in a 1on1 chatroom.
     *
     * This visibility is the same from MegaUser::getVisibility.
     *
     * The returned value will be one of these:
     * - VISIBILITY_UNKNOWN = -1 The visibility of the contact isn't know
     * - VISIBILITY_HIDDEN = 0 The contact is currently hidden
     * - VISIBILITY_VISIBLE = 1 The contact is currently visible
     * - VISIBILITY_INACTIVE = 2 The contact is currently inactive
     * - VISIBILITY_BLOCKED = 3 The contact is currently blocked
     *
     * @note The returned value is only valid for 1on1 chatrooms. It shouldn't be
     * used for Groupchats.
     *
     * @return The current visibility of the peer in 1on1 chatrooms.
     */
    virtual int getVisibility() const;

    /**
     * @brief Returns the number of unread messages for the chatroom
     *
     * It can be used to display an unread message counter next to the chatroom name
     *
     * @return The count of unread messages as follows:
     *  - If the returned value is 0, then the indicator should be removed.
     *  - If the returned value is > 0, the indicator should show the exact count.
     *  - If the returned value is < 0, then there are at least that count unread messages,
     * and possibly more. In that case the indicator should show e.g. '2+'
     */
    virtual int getUnreadCount() const;

    /**
     * @brief Returns the last message for the chatroom
     *
     * If there are no messages in the history or the last message is still
     * pending to be retrieved from the server, the returned value will be NULL.
     * 
     * The SDK retains the ownership of the returned value. It will be valid until
     * the MegaChatListItem object is deleted. If you want to save the MegaChatMessage,
     * use MegaChatMessage::copy
     *
     * @return The last message received.
     */
    virtual MegaChatMessage *getLastMessage() const;

    /**
     * @brief Returns whether this chat is a group chat or not
     * @return True if this chat is a group chat. Only chats with more than 2 peers are groupal chats.
     */
    virtual bool isGroup() const;

    /**
     * @brief Returns the userhandle of the Contact in 1on1 chatrooms
     *
     * The returned value is only valid for 1on1 chatrooms. For groupchats, it will
     * return MEGACHAT_INVALID_HANDLE.
     *
     * @return The userhandle of the Contact
     */
    virtual MegaChatHandle getPeerHandle() const;
};

class MegaChatRoom
{
public:

    enum
    {
        CHANGE_TYPE_STATUS          = 0x01,
        CHANGE_TYPE_UNREAD_COUNT    = 0x02,
        CHANGE_TYPE_PARTICIPANTS    = 0x04, /// joins/leaves/privileges/names
        CHANGE_TYPE_TITLE           = 0x08,
        CHANGE_TYPE_CHAT_STATE      = 0x10,
        CHANGE_TYPE_USER_TYPING     = 0X20,
        CHANGE_TYPE_CLOSED          = 0X40  /// The chatroom has been left by own user
    };

    enum {
        PRIV_UNKNOWN    = -2,
        PRIV_RM         = -1,
        PRIV_RO         = 0,
        PRIV_STANDARD   = 2,
        PRIV_MODERATOR  = 3
    };

    //  (status of connection with chatd server)
    enum {
        STATE_OFFLINE      = 0,
        STATE_CONNECTING   = 1,
        STATE_JOINING      = 2,
        STATE_ONLINE       = 3
    };

    virtual ~MegaChatRoom() {}
    virtual MegaChatRoom *copy() const;

    static const char *privToString(int);
    static const char *stateToString(int);
    static const char *statusToString(int status);

    /**
     * @brief Returns the MegaChatHandle of the chat.
     * @return MegaChatHandle of the chat.
     */
    virtual MegaChatHandle getChatId() const;

    /**
     * @brief Returns your privilege level in this chat
     * @return
     */
    virtual int getOwnPrivilege() const;

    /**
     * @brief Returns the privilege level of the user in this chat.
     *
     * If the user doesn't participate in this MegaChatRoom, this function returns PRIV_UNKNOWN.
     *
     * @param Handle of the peer whose privilege is requested.
     * @return Privilege level of the chat peer with the handle specified.
     * Valid values are:
     * - MegaChatPeerList::PRIV_UNKNOWN = -2
     * - MegaChatPeerList::PRIV_RM = -1
     * - MegaChatPeerList::PRIV_RO = 0
     * - MegaChatPeerList::PRIV_STANDARD = 2
     * - MegaChatPeerList::PRIV_MODERATOR = 3
     */
    virtual int getPeerPrivilegeByHandle(MegaChatHandle userhandle) const;

    /**
     * @brief Returns the current firstname of the peer
     *
     * If the user doesn't participate in this MegaChatRoom, this function returns NULL.
     *
     * @param Handle of the peer whose name is requested.
     * @return Firstname of the chat peer with the handle specified.
     */
    virtual const char *getPeerFirstnameByHandle(MegaChatHandle userhandle) const;

    /**
     * @brief Returns the current lastname of the peer
     *
     * If the user doesn't participate in this MegaChatRoom, this function returns NULL.
     *
     * @param Handle of the peer whose name is requested.
     * @return Lastname of the chat peer with the handle specified.
     */
    virtual const char *getPeerLastnameByHandle(MegaChatHandle userhandle) const;

    /**
     * @brief Returns the current fullname of the peer
     *
     * If the user doesn't participate in this MegaChatRoom, this function returns NULL.
     *
     * You take the ownership of the returned value. Use delete [] value
     *
     * @param Handle of the peer whose name is requested.
     * @return Fullname of the chat peer with the handle specified.
     */
    virtual const char *getPeerFullnameByHandle(MegaChatHandle userhandle) const;

    /**
     * @brief Returns the number of participants in the chat
     * @return Number of participants in the chat
     */
    virtual unsigned int getPeerCount() const;

    /**
     * @brief Returns the handle of the user
     *
     * If the index is >= the number of participants in this chat, this function
     * will return MEGACHAT_INVALID_HANDLE.
     *
     * @param i Position of the peer whose handle is requested
     * @return Handle of the peer in the position \c i.
     */
    virtual MegaChatHandle getPeerHandle(unsigned int i) const;

    /**
     * @brief Returns the privilege level of the user in this chat.
     *
     * If the index is >= the number of participants in this chat, this function
     * will return PRIV_UNKNOWN.
     *
     * @param i Position of the peer whose handle is requested
     * @return Privilege level of the peer in the position \c i.
     * Valid values are:
     * - MegaChatPeerList::PRIV_UNKNOWN = -2
     * - MegaChatPeerList::PRIV_RM = -1
     * - MegaChatPeerList::PRIV_RO = 0
     * - MegaChatPeerList::PRIV_STANDARD = 2
     * - MegaChatPeerList::PRIV_MODERATOR = 3
     */
    virtual int getPeerPrivilege(unsigned int i) const;

    /**
     * @brief Returns the current firstname of the peer
     *
     * If the index is >= the number of participants in this chat, this function
     * will return NULL.
     *
     * @param i Position of the peer whose name is requested
     * @return Firstname of the peer in the position \c i.
     */
    virtual const char *getPeerFirstname(unsigned int i) const;

    /**
     * @brief Returns the current lastname of the peer
     *
     * If the index is >= the number of participants in this chat, this function
     * will return NULL.
     *
     * @param i Position of the peer whose name is requested
     * @return Lastname of the peer in the position \c i.
     */
    virtual const char *getPeerLastname(unsigned int i) const;

    /**
     * @brief Returns the current fullname of the peer
     *
     * If the index is >= the number of participants in this chat, this function
     * will return NULL.
     *
     * You take the ownership of the returned value. Use delete [] value
     *
     * @param i Position of the peer whose name is requested
     * @return Fullname of the peer in the position \c i.
     */
    virtual const char *getPeerFullname(unsigned int i) const;

    /**
     * @brief Returns whether this chat is a group chat or not
     * @return True if this chat is a group chat. Only chats with more than 2 peers are groupal chats.
     */
    virtual bool isGroup() const;

    /**
     * @brief getTitle Returns the title of the chat, if any.
     *
     * @return The title of the chat as a null-terminated char array.
     */
    virtual const char *getTitle() const;

    /**
     * @brief Returns the chatroom connection (to the chatd server shard) state
     *
     * It can be one of the following values:
     * - STATE_OFFLINE = 0
     * It is not connected
     *
     * - STATE_CONNECTING = 1
     * The connection is in progress
     *
     * - STATE_JOINING = 2
     * The connection is alive, joining the chatroom.
     *
     * - STATE_ONLINE = 3
     * The connected is alive and properly joined to the chatroom.
     *
     * @return State of the connection to the chatd server shard
     */
    virtual int getOnlineState() const;

    /**
     * @brief Returns the online status of the chatroom
     *
     * The app may use this value to show in the chatlist the status of the chat
     *
     * It can be one of the following values:
     *
     * - MegaChatApi::STATUS_OFFLINE = 1
     * It is not connected
     *
     * - MegaChatApi::STATUS_ONLINE = 3
     * The connection is alive and properly joined to the chatroom.
     *
     * Additionally, for 1on1 chatrooms, the following values are also valid:
     *
     * - MegaChatApi::STATUS_AWAY = 2
     * The peer of the chat is away and might not answer
     *
     * - MegaChatApi::STATUS_BUSY = 4
     * The peer of the chat is busy and don't want to be disturbed.
     *
     * @return Online status of the chat
     */
    virtual int getOnlineStatus() const;

    /**
     * @brief Returns the number of unread messages for the chatroom
     *
     * It can be used to display an unread message counter next to the chatroom name
     *
     * @return The count of unread messages as follows:
     *  - If the returned value is 0, then the indicator should be removed.
     *  - If the returned value is > 0, the indicator should show the exact count.
     *  - If the returned value is < 0, then there are at least that count unread messages,
     * and possibly more. In that case the indicator should show e.g. '2+'
     */
    virtual int getUnreadCount() const;

    /**
     * TODO: this feature is still not implemented. Ticket on Redmine: #5595
     * @brief Returns the handle of the user who is typing a message in the chatroom
     *
     * Normally the app should have a timer that is reset each time a typing
     * notification is received. When the timer expires, it should hide the notification GUI.
     *
     * @return The user that is typing
     */
    virtual MegaChatHandle getUserTyping() const;

    virtual int getChanges() const;
    virtual bool hasChanged(int changeType) const;
};

/**
 * @brief Interface to get all information related to chats of a MEGA account
 *
 * Implementations of this interface can receive all events (request, global, call, video).
 *
 * Multiple inheritance isn't used for compatibility with other programming languages
 *
 * The implementation will receive callbacks from an internal worker thread.
 *
 */
class MegaChatListener
{
public:
    virtual ~MegaChatListener() {}

    /**
     * @brief This function is called when there are new chats or relevant changes on existing chats.
     *
     * The possible changes that are notified are the following:
     *  - Title
     *  - Unread messages count
     *  - Online status
     *  - Visibility: the contact of 1on1 chat has changed. i.e. added or removed
     *  - Participants: new peer added or existing peer removed
     *
     * The SDK retains the ownership of the MegaChatListItem in the second parameter.
     * The MegaChatListItem object will be valid until this function returns. If you
     * want to save the MegaChatListItem, use MegaChatListItem::copy
     *
     * @param api MegaChatApi connected to the account
     * @param item MegaChatListItem representing a 1on1 or groupchat in the list.
     */
    virtual void onChatListItemUpdate(MegaChatApi* api, MegaChatListItem *item);

    /**
     * @brief This function is called when the status of the initialization has changed
     *
     * The possible values are:
     *  - MegaChatApi::INIT_ERROR = -1
     *  - MegaChatApi::INIT_WAITING_NEW_SESSION = 0
     *  - MegaChatApi::INIT_OFFLINE_SESSION = 1
     *  - MegaChatApi::INIT_ONLINE_SESSION = 2
     *
     * @param api MegaChatApi connected to the account
     * @param newState New state of initialization
     */
    virtual void onChatInitStateUpdate(MegaChatApi* api, int newState);

    /**
     * @brief This function is called when the own online status has changed
     *
     * @param api MegaChatApi connected to the account
     * @param newState New online status
     */
    virtual void onChatOnlineStatusUpdate(MegaChatApi* api, int status);
};

/**
 * @brief Interface to receive information about one chatroom.
 *
 * A pointer to an implementation of this interface is required when calling MegaChatApi::openChatRoom.
 * When a chatroom is closed (MegaChatApi::closeChatRoom), the listener is automatically removed.
 * You can also register additional listeners by calling MegaChatApi::addChatRoomListener and remove them
 * by using MegaChatApi::removeChatRoomListener
 *
 * This interface uses MegaChatRoom and MegaChatMessage objects to provide information of the chatroom
 * and its messages respectively.
 *
 * The implementation will receive callbacks from an internal worker thread. *
 */
class MegaChatRoomListener
{
public:
    virtual ~MegaChatRoomListener() {}

    /**
     * @brief This function is called when there are changes in the chatroom
     *
     * The changes can include: a user join/leaves the chatroom, a user changes its name,
     * the unread messages count has changed, the online state of the connection to the
     * chat server has changed.
     *
     * @param api MegaChatApi connected to the account
     * @param chat MegaChatRoom that contains the updates relatives to the chat
     */
    virtual void onChatRoomUpdate(MegaChatApi* api, MegaChatRoom *chat);

    /**
     * @brief This function is called when new messages are loaded
     *
     * You can use MegaChatApi::loadMessages to request loading messages.
     *
     * When there are no more message to load from the source reported by MegaChatApi::loadMessages or
     * there are no more history at all, this function is also called, but the second parameter will be NULL.
     *
     * The SDK retains the ownership of the MegaChatMessage in the second parameter. The MegaChatMessage
     * object will be valid until this function returns. If you want to save the MegaChatMessage object,
     * use MegaChatMessage::copy for the message.
     *
     * @param api MegaChatApi connected to the account
     * @param msg The MegaChatMessage object, or NULL if no more history available.
     */
    virtual void onMessageLoaded(MegaChatApi* api, MegaChatMessage *msg);   // loaded by loadMessages()

    /**
     * @brief This function is called when a new message is received
     *
     * The SDK retains the ownership of the MegaChatMessage in the second parameter. The MegaChatMessage
     * object will be valid until this function returns. If you want to save the MegaChatMessage object,
     * use MegaChatMessage::copy for the message.
     *
     * @param api MegaChatApi connected to the account
     * @param msg MegaChatMessage representing the received message
     */
    virtual void onMessageReceived(MegaChatApi* api, MegaChatMessage *msg);

    /**
     * @brief This function is called when an existing message is updated
     *
     * i.e. When a submitted message is confirmed by the server, the status chages
     * to MegaChatMessage::STATUS_SERVER_RECEIVED and its message id is considered definitive.
     *
     * The SDK retains the ownership of the MegaChatMessage in the second parameter. The MegaChatMessage
     * object will be valid until this function returns. If you want to save the MegaChatMessage object,
     * use MegaChatMessage::copy for the message.
     *
     * @param api MegaChatApi connected to the account
     * @param msg MegaChatMessage representing the updated message
     */
    virtual void onMessageUpdate(MegaChatApi* api, MegaChatMessage *msg);
};

}

#endif // MEGACHATAPI_H<|MERGE_RESOLUTION|>--- conflicted
+++ resolved
@@ -929,13 +929,10 @@
      *  - MegaChatApi::init to initialize the chat engine
      *  - MegaApi::login to login in MEGA
      *  - MegaApi::fetchNodes to retrieve current state of the account
-<<<<<<< HEAD
      *
      * At that point, the initialization state should be MegaChatApi::INIT_ONLINE_SESSION.
      *
      * The online status after connecting will be whatever was last used.
-=======
->>>>>>> 7b247cd8
      *
      * The associated request type with this request is MegaChatRequest::TYPE_CONNECT
      *
