--- conflicted
+++ resolved
@@ -62,17 +62,6 @@
 public:
     enum
     {
-<<<<<<< HEAD
-        CALL_STATUS_INITIAL = 0,
-        CALL_STATUS_HAS_LOCAL_STREAM,
-        CALL_STATUS_REQUEST_SENT,
-        CALL_STATUS_RINGIN,
-        CALL_STATUS_JOINING,
-        CALL_STATUS_IN_PROGRESS,
-        CALL_STATUS_TERMINATING,
-        CALL_STATUS_DESTROYED,
-        CALL_STATUS_DISCONNECTED
-=======
         CALL_STATUS_INITIAL = 0,        /// Initial state
         CALL_STATUS_HAS_LOCAL_STREAM,   /// Call has obtained a local video-audio stream
         CALL_STATUS_REQUEST_SENT,       /// Call request has been sent to receiver
@@ -82,7 +71,6 @@
         CALL_STATUS_TERMINATING,        ///
         CALL_STATUS_DESTROYED,          /// Call is finished and resources can be released
         CALL_STATUS_DISCONNECTED        ///
->>>>>>> 9aec281f
     };
 
     virtual ~MegaChatCall();
@@ -116,18 +104,13 @@
      *  - CALL_STATUS_DISCONNECTED = 8
      */
     virtual int getStatus() const;
-<<<<<<< HEAD
-    virtual int getTag() const;
+
+    /**
+     * @brief Returns the MegaChatHandle of the chat. Every call is asociated to a chatroom
+     *
+     * @return MegaChatHandle of the chat.
+     */
     virtual MegaChatHandle getChatid() const;
-    virtual bool answer(bool videoEnabled);
-=======
-
-    /**
-     * @brief Returns the MegaChatHandle of the chat. Every call is asociated to a chatroom
-     *
-     * @return MegaChatHandle of the chat.
-     */
-    virtual MegaChatHandle getChatid() const;
 
     /**
      * @brief Returns the call identifier
@@ -135,7 +118,6 @@
      * @return MegaChatHandle of the call.
      */
     virtual MegaChatHandle getId() const;
->>>>>>> 9aec281f
 };
 
 /**
@@ -179,9 +161,6 @@
      * @param call MegaChatCall that represents the call that is starting
      */
     virtual void onChatCallStart(MegaChatApi* api, MegaChatCall *call);
-<<<<<<< HEAD
-    virtual void onChatCallIncoming(MegaChatApi* api, MegaChatCall *call);
-=======
 
     /**
      * @brief This function is called when there is an incoming call
@@ -197,7 +176,6 @@
      * @param api MegaChatApi connected to the account
      * @param call MegaChatCall that represents the call whose state has changed
      */
->>>>>>> 9aec281f
     virtual void onChatCallStateChange(MegaChatApi *api, MegaChatCall *call);
 
     /**
@@ -911,17 +889,6 @@
     virtual mega::MegaNodeList *getMegaNodeList();
 
     /**
-<<<<<<< HEAD
-     * @brief Return operation type on this request. This fill is vaild for
-     * TYPE_DISABLE_AUDIO_VIDEO_CALL request
-     *
-     * 0: audio operation
-     * 1: video operation
-     *
-     * @return an operation type indication
-     */
-    virtual int getOperationType();
-=======
      * @brief Returns the type of parameter related to the request
      *
      * This value is valid for these requests:
@@ -933,7 +900,6 @@
      * @return Type of parameter related to the request
      */
     virtual int getParamType();
->>>>>>> 9aec281f
 };
 
 /**
@@ -2593,14 +2559,6 @@
     bool setChatVideoInDevice(const char *device);
 
     // Call management
-<<<<<<< HEAD
-    void startChatCall(MegaChatHandle chatid, bool enableVideo = true, MegaChatRequestListener *listener = NULL);
-    void answerChatCall(MegaChatHandle chatid, bool answerOrHangup, bool enableVideo = true, MegaChatRequestListener *listener = NULL);
-    void hangChatCall(MegaChatHandle chatid, MegaChatRequestListener *listener = NULL);
-    void hangAllChatCalls(MegaChatRequestListener *listener = NULL);
-    void muteCall(MegaChatHandle chatid, bool mute, MegaChatRequestListener *listener = NULL);
-    void disableVideoCall(MegaChatHandle chatid, bool videoCall, MegaChatRequestListener *listener = NULL);
-=======
     /**
      * @brief Start a call in a chat room
      *
@@ -2702,7 +2660,6 @@
     void loadAudioVideoDeviceList(MegaChatRequestListener *listener = NULL);
 
 #endif
->>>>>>> 9aec281f
 
     // Listeners
     /**
