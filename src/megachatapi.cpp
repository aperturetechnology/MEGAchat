--- conflicted
+++ resolved
@@ -93,23 +93,18 @@
     MegaChatApiImpl::setLogLevel(logLevel);
 }
 
-<<<<<<< HEAD
+void MegaChatApi::setLogWithColors(bool useColors)
+{
+    MegaChatApiImpl::setLogWithColors(useColors);
+}
+
+void MegaChatApi::setLogToConsole(bool enable)
+{
+    MegaChatApiImpl::setLogToConsole(enable);
+}
+
 int MegaChatApi::init(const char *sid)
 {
-=======
-void MegaChatApi::setLogWithColors(bool useColors)
-{
-    MegaChatApiImpl::setLogWithColors(useColors);
-}
-
-void MegaChatApi::setLogToConsole(bool enable)
-{
-    MegaChatApiImpl::setLogToConsole(enable);
-}
-
-int MegaChatApi::init(const char *sid)
-{
->>>>>>> babe8378
     return pImpl->init(sid);
 }
 
@@ -840,16 +835,12 @@
 
 }
 
-<<<<<<< HEAD
-void MegaChatListener::onChatOnlineStatusUpdate(MegaChatApi *api, int status)
-=======
 void MegaChatListener::onChatOnlineStatusUpdate(MegaChatApi* api, MegaChatHandle userhandle, int status, bool inProgress)
 {
 
 }
 
 void MegaChatListener::onChatPresenceConfigUpdate(MegaChatApi *api, MegaChatPresenceConfig *config)
->>>>>>> babe8378
 {
 
 }
