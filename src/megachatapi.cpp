/**
 * @file megachatapi.cpp
 * @brief Intermediate layer for the MEGA Chat C++ SDK.
 *
 * (c) 2013-2016 by Mega Limited, Auckland, New Zealand
 *
 * This file is part of the MEGA SDK - Client Access Engine.
 *
 * Applications using the MEGA API must present a valid application key
 * and comply with the the rules set forth in the Terms of Service.
 *
 * The MEGA SDK is distributed in the hope that it will be useful,
 * but WITHOUT ANY WARRANTY; without even the implied warranty of
 * MERCHANTABILITY or FITNESS FOR A PARTICULAR PURPOSE.
 *
 * @copyright Simplified (2-clause) BSD License.
 *
 * You should have received a copy of the license along with this
 * program.
 */


#include <megaapi_impl.h>
#include <megaapi.h>
#include "megachatapi.h"
#include "megachatapi_impl.h"

#include <chatClient.h>
#include <karereCommon.h>

// define the weak symbol for Logger to know where to create the log file
namespace karere
{
    APP_ALWAYS_EXPORT std::string getAppDir() 
    {
        #ifdef __ANDROID__
            return "/data/data/mega.privacy.android.app"; 
        #else
            return karere::createAppDir();
        #endif
    }
}

using namespace mega;
using namespace megachat;

MegaChatCall::~MegaChatCall()
{
}

MegaChatCall *MegaChatCall::copy()
{
    return NULL;
}

int MegaChatCall::getStatus() const
{
    return 0;
}

int MegaChatCall::getTag() const
{
    return 0;
}

MegaChatHandle MegaChatCall::getContactHandle() const
{
    return MEGACHAT_INVALID_HANDLE;
}

MegaChatApi::MegaChatApi(MegaApi *megaApi)
{
    this->pImpl = new MegaChatApiImpl(this, megaApi);
}

MegaChatApi::~MegaChatApi()
{
    delete pImpl;
}

void MegaChatApi::setLoggerObject(MegaChatLogger *megaLogger)
{
    MegaChatApiImpl::setLoggerClass(megaLogger);
}

void MegaChatApi::setLogLevel(int logLevel)
{
    MegaChatApiImpl::setLogLevel(logLevel);
}

void MegaChatApi::setLogWithColors(bool useColors)
{
    MegaChatApiImpl::setLogWithColors(useColors);
}

int MegaChatApi::init(const char *sid)
{
    return pImpl->init(sid);
}

int MegaChatApi::getInitState()
{
    return pImpl->getInitState();
}

void MegaChatApi::connect(MegaChatRequestListener *listener)
{
    pImpl->connect(listener);
}

void MegaChatApi::disconnect(MegaChatRequestListener *listener)
{
    pImpl->disconnect(listener);
}

void MegaChatApi::logout(MegaChatRequestListener *listener)
{
    pImpl->logout(listener);
}

void MegaChatApi::localLogout(MegaChatRequestListener *listener)
{
    pImpl->localLogout(listener);
}

//MegaChatApi::MegaChatApi(const char *appKey, const char *appDir)
//{
//    this->pImpl = new MegaChatApiImpl(this, appKey, appDir);
//}

void MegaChatApi::setOnlineStatus(int status, MegaChatRequestListener *listener)
{
    pImpl->setOnlineStatus(status, listener);
}

void MegaChatApi::setPresenceAutoaway(bool enable, int64_t timeout)
{
    pImpl->setPresenceAutoaway(enable, timeout);
}

bool MegaChatApi::isSignalActivityRequired()
{
    return pImpl->isSignalActivityRequired();
}

void MegaChatApi::setPresencePersist(bool enable)
{
    pImpl->setPresencePersist(enable);
}

void MegaChatApi::signalPresenceActivity()
{
    pImpl->signalPresenceActivity();
}

int MegaChatApi::getOnlineStatus()
{
    return pImpl->getOnlineStatus();
}

MegaChatPresenceConfig *MegaChatApi::getPresenceConfig()
{
    return pImpl->getPresenceConfig();
}

int MegaChatApi::getUserOnlineStatus(MegaChatHandle userhandle)
{
    return pImpl->getUserOnlineStatus(userhandle);
}

void MegaChatApi::getUserFirstname(MegaChatHandle userhandle, MegaChatRequestListener *listener)
{
    pImpl->getUserFirstname(userhandle, listener);
}

void MegaChatApi::getUserLastname(MegaChatHandle userhandle, MegaChatRequestListener *listener)
{
    pImpl->getUserLastname(userhandle, listener);
}

void MegaChatApi::getUserEmail(MegaChatHandle userhandle, MegaChatRequestListener *listener)
{
    pImpl->getUserEmail(userhandle, listener);
}

char *MegaChatApi::getContactEmail(MegaChatHandle userhandle)
{
    return pImpl->getContactEmail(userhandle);
}

MegaChatHandle MegaChatApi::getMyUserHandle()
{
    return pImpl->getMyUserHandle();
}

char *MegaChatApi::getMyFirstname()
{
    return pImpl->getMyFirstname();
}

char *MegaChatApi::getMyLastname()
{
    return pImpl->getMyLastname();
}

char *MegaChatApi::getMyFullname()
{
    return pImpl->getMyFullname();
}

char *MegaChatApi::getMyEmail()
{
    return pImpl->getMyEmail();
}

MegaChatRoomList *MegaChatApi::getChatRooms()
{
    return pImpl->getChatRooms();
}

MegaChatRoom *MegaChatApi::getChatRoom(MegaChatHandle chatid)
{
    return pImpl->getChatRoom(chatid);
}

MegaChatRoom *MegaChatApi::getChatRoomByUser(MegaChatHandle userhandle)
{
    return pImpl->getChatRoomByUser(userhandle);
}

MegaChatListItemList *MegaChatApi::getChatListItems()
{
    return pImpl->getChatListItems();
}

MegaChatListItem *MegaChatApi::getChatListItem(MegaChatHandle chatid)
{
    return pImpl->getChatListItem(chatid);
}

int MegaChatApi::getUnreadChats()
{
    return pImpl->getUnreadChats();
}

MegaChatListItemList *MegaChatApi::getActiveChatListItems()
{
    return pImpl->getActiveChatListItems();
}

MegaChatListItemList *MegaChatApi::getInactiveChatListItems()
{
    return pImpl->getInactiveChatListItems();
}

MegaChatHandle MegaChatApi::getChatHandleByUser(MegaChatHandle userhandle)
{
    return pImpl->getChatHandleByUser(userhandle);
}

void MegaChatApi::createChat(bool group, MegaChatPeerList *peers, MegaChatRequestListener *listener)
{
    pImpl->createChat(group, peers, listener);
}

void MegaChatApi::inviteToChat(MegaChatHandle chatid, MegaChatHandle uh, int privilege, MegaChatRequestListener *listener)
{
    pImpl->inviteToChat(chatid, uh, privilege, listener);
}

void MegaChatApi::removeFromChat(MegaChatHandle chatid, MegaChatHandle uh, MegaChatRequestListener *listener)
{
    pImpl->removeFromChat(chatid, uh, listener);
}

void MegaChatApi::leaveChat(MegaChatHandle chatid, MegaChatRequestListener *listener)
{
    pImpl->removeFromChat(chatid, MEGACHAT_INVALID_HANDLE, listener);
}

void MegaChatApi::updateChatPermissions(MegaChatHandle chatid, MegaChatHandle uh, int privilege, MegaChatRequestListener *listener)
{
    pImpl->updateChatPermissions(chatid, uh, privilege, listener);
}

void MegaChatApi::truncateChat(MegaChatHandle chatid, MegaChatHandle messageid, MegaChatRequestListener *listener)
{
    pImpl->truncateChat(chatid, messageid, listener);
}

void MegaChatApi::clearChatHistory(MegaChatHandle chatid, MegaChatRequestListener *listener)
{
    pImpl->truncateChat(chatid, MEGACHAT_INVALID_HANDLE, listener);
}

void MegaChatApi::setChatTitle(MegaChatHandle chatid, const char *title, MegaChatRequestListener *listener)
{
    pImpl->setChatTitle(chatid, title, listener);
}

bool MegaChatApi::openChatRoom(MegaChatHandle chatid, MegaChatRoomListener *listener)
{
    return pImpl->openChatRoom(chatid, listener);
}

void MegaChatApi::closeChatRoom(MegaChatHandle chatid, MegaChatRoomListener *listener)
{
    pImpl->closeChatRoom(chatid, listener);
}

int MegaChatApi::loadMessages(MegaChatHandle chatid, int count)
{
    return pImpl->loadMessages(chatid, count);
}

bool MegaChatApi::isFullHistoryLoaded(MegaChatHandle chatid)
{
    return pImpl->isFullHistoryLoaded(chatid);
}

MegaChatMessage *MegaChatApi::getMessage(MegaChatHandle chatid, MegaChatHandle msgid)
{
    return pImpl->getMessage(chatid, msgid);
}

MegaChatMessage *MegaChatApi::sendMessage(MegaChatHandle chatid, const char *msg)
{
    return pImpl->sendMessage(chatid, msg);
}

MegaChatMessage *MegaChatApi::attachContacts(MegaChatHandle chatid, unsigned int contactsNumber, MegaChatHandle *contacts)
{
    return pImpl->attachContacts(chatid, contactsNumber, contacts);
}

void MegaChatApi::attachNodes(MegaChatHandle chatid, MegaNodeList *nodes, MegaChatRequestListener *listener)
{
    pImpl->attachNodes(chatid, nodes, listener);
    return;
}

void MegaChatApi::revokeAttachment(MegaChatHandle chatid, MegaChatHandle nodeHandle, MegaChatRequestListener *listener)
{
    pImpl->revokeAttachment(chatid, nodeHandle, listener);
    return;
}

MegaChatMessage *MegaChatApi::editMessage(MegaChatHandle chatid, MegaChatHandle msgid, const char *msg)
{
    if (!msg)   // force to use deleteMessage() to delete message instead
    {
        return NULL;
    }

    return pImpl->editMessage(chatid, msgid, msg);
}

MegaChatMessage *MegaChatApi::deleteMessage(MegaChatHandle chatid, MegaChatHandle msgid)
{
    return pImpl->editMessage(chatid, msgid, NULL);
}

bool MegaChatApi::setMessageSeen(MegaChatHandle chatid, MegaChatHandle msgid)
{
    return pImpl->setMessageSeen(chatid, msgid);
}

MegaChatMessage *MegaChatApi::getLastMessageSeen(MegaChatHandle chatid)
{
    return  pImpl->getLastMessageSeen(chatid);
}

void MegaChatApi::removeUnsentMessage(MegaChatHandle chatid, MegaChatHandle tempId)
{
    pImpl->removeUnsentMessage(chatid, tempId);
}

void MegaChatApi::sendTypingNotification(MegaChatHandle chatid)
{
    pImpl->sendTypingNotification(chatid);
}

MegaStringList *MegaChatApi::getChatAudioInDevices()
{
    return pImpl->getChatAudioInDevices();
}

MegaStringList *MegaChatApi::getChatVideoInDevices()
{
    return pImpl->getChatVideoInDevices();
}

bool MegaChatApi::setChatAudioInDevice(const char *device)
{
    return pImpl->setChatAudioInDevice(device);
}

bool MegaChatApi::setChatVideoInDevice(const char *device)
{
    return pImpl->setChatVideoInDevice(device);
}

void MegaChatApi::startChatCall(MegaUser *peer, bool enableVideo, MegaChatRequestListener *listener)
{
    pImpl->startChatCall(peer, enableVideo, listener);
}

void MegaChatApi::answerChatCall(MegaChatCall *call, bool accept, MegaChatRequestListener *listener)
{
    pImpl->answerChatCall(call, accept, listener);
}

void MegaChatApi::hangAllChatCalls()
{
    pImpl->hangAllChatCalls();
}

void MegaChatApi::addChatCallListener(MegaChatCallListener *listener)
{
    pImpl->addChatCallListener(listener);
}

void MegaChatApi::removeChatCallListener(MegaChatCallListener *listener)
{
    pImpl->removeChatCallListener(listener);
}

void MegaChatApi::addChatLocalVideoListener(MegaChatVideoListener *listener)
{
    pImpl->addChatLocalVideoListener(listener);
}

void MegaChatApi::removeChatLocalVideoListener(MegaChatVideoListener *listener)
{
    pImpl->removeChatLocalVideoListener(listener);
}

void MegaChatApi::addChatRemoteVideoListener(MegaChatVideoListener *listener)
{
    pImpl->addChatRemoteVideoListener(listener);
}

void MegaChatApi::removeChatRemoteVideoListener(MegaChatVideoListener *listener)
{
    pImpl->removeChatRemoteVideoListener(listener);
}

void MegaChatApi::addChatListener(MegaChatListener *listener)
{
    pImpl->addChatListener(listener);
}

void MegaChatApi::removeChatListener(MegaChatListener *listener)
{
    pImpl->removeChatListener(listener);
}

void MegaChatApi::addChatRoomListener(MegaChatHandle chatid, MegaChatRoomListener *listener)
{
    pImpl->addChatRoomListener(chatid, listener);
}

void MegaChatApi::removeChatRoomListener(MegaChatRoomListener *listener)
{
    pImpl->removeChatRoomListener(listener);
}

void MegaChatApi::addChatRequestListener(MegaChatRequestListener *listener)
{
    pImpl->addChatRequestListener(listener);
}

void MegaChatApi::removeChatRequestListener(MegaChatRequestListener *listener)
{
    pImpl->removeChatRequestListener(listener);
}

MegaChatRequest::~MegaChatRequest() { }
MegaChatRequest *MegaChatRequest::copy()
{
    return NULL;
}

int MegaChatRequest::getType() const
{
    return 0;
}

const char *MegaChatRequest::getRequestString() const
{
    return NULL;
}

const char *MegaChatRequest::toString() const
{
    return NULL;
}

int MegaChatRequest::getTag() const
{
    return 0;
}

long long MegaChatRequest::getNumber() const
{
    return 0;
}

int MegaChatRequest::getNumRetry() const
{
    return 0;
}

bool MegaChatRequest::getFlag() const
{
    return false;
}

MegaChatPeerList *MegaChatRequest::getMegaChatPeerList()
{
    return NULL;
}

MegaHandle MegaChatRequest::getChatHandle()
{
    return MEGACHAT_INVALID_HANDLE;
}

MegaHandle MegaChatRequest::getUserHandle()
{
    return MEGACHAT_INVALID_HANDLE;
}

int MegaChatRequest::getPrivilege()
{
    return MegaChatPeerList::PRIV_UNKNOWN;
}

const char *MegaChatRequest::getText() const
{
    return NULL;
}

const MegaChatMessage *MegaChatRequest::getAttachRevokeNodesMessage() const
{
    return NULL;
}

MegaChatRoomList *MegaChatRoomList::copy() const
{
    return NULL;
}

const MegaChatRoom *MegaChatRoomList::get(unsigned int i) const
{
    return NULL;
}

unsigned int MegaChatRoomList::size() const
{
    return 0;
}

//Request callbacks
void MegaChatRequestListener::onRequestStart(MegaChatApi *, MegaChatRequest *)
{ }
void MegaChatRequestListener::onRequestFinish(MegaChatApi *, MegaChatRequest *, MegaChatError *)
{ }
void MegaChatRequestListener::onRequestUpdate(MegaChatApi *, MegaChatRequest *)
{ }
void MegaChatRequestListener::onRequestTemporaryError(MegaChatApi *, MegaChatRequest *, MegaChatError *)
{ }
MegaChatRequestListener::~MegaChatRequestListener() {}


MegaChatRoom *MegaChatRoom::copy() const
{
    return NULL;
}

const char *MegaChatRoom::privToString(int priv)
{
    switch (priv)
    {
    case PRIV_RM: return "removed";
    case PRIV_RO: return "read-only";
    case PRIV_STANDARD: return "standard";
    case PRIV_MODERATOR:return "moderator";
    case PRIV_UNKNOWN:
    default: return "unknown privilege";
    }
}

const char *MegaChatRoom::statusToString(int status)
{
    switch (status)
    {
    case MegaChatApi::STATUS_OFFLINE: return "offline";
    case MegaChatApi::STATUS_BUSY: return "busy";
    case MegaChatApi::STATUS_AWAY: return "away";
    case MegaChatApi::STATUS_ONLINE:return "online";
    default: return "unknown status";
    }
}

MegaChatHandle MegaChatRoom::getChatId() const
{
    return MEGACHAT_INVALID_HANDLE;
}

int MegaChatRoom::getOwnPrivilege() const
{
    return PRIV_UNKNOWN;
}

int MegaChatRoom::getPeerPrivilegeByHandle(MegaChatHandle userhandle) const
{
    return PRIV_UNKNOWN;
}

const char *MegaChatRoom::getPeerFirstnameByHandle(MegaChatHandle userhandle) const
{
    return NULL;
}

const char *MegaChatRoom::getPeerLastnameByHandle(MegaChatHandle userhandle) const
{
    return NULL;
}

const char *MegaChatRoom::getPeerFullnameByHandle(MegaChatHandle userhandle) const
{
    return NULL;
}

const char *MegaChatRoom::getPeerEmailByHandle(MegaChatHandle userhandle) const
{
    return NULL;
}

unsigned int MegaChatRoom::getPeerCount() const
{
    return 0;
}

MegaChatHandle MegaChatRoom::getPeerHandle(unsigned int i) const
{
    return MEGACHAT_INVALID_HANDLE;
}

int MegaChatRoom::getPeerPrivilege(unsigned int i) const
{
    return PRIV_UNKNOWN;
}

const char *MegaChatRoom::getPeerFirstname(unsigned int i) const
{
    return NULL;
}

const char *MegaChatRoom::getPeerLastname(unsigned int i) const
{
    return NULL;
}

const char *MegaChatRoom::getPeerFullname(unsigned int i) const
{
    return NULL;
}

const char *MegaChatRoom::getPeerEmail(unsigned int i) const
{
    return NULL;
}

bool MegaChatRoom::isGroup() const
{
    return false;
}

const char *MegaChatRoom::getTitle() const
{
    return NULL;
}

int MegaChatRoom::getChanges() const
{
    return 0;
}

bool MegaChatRoom::hasChanged(int) const
{
    return false;
}

int MegaChatRoom::getUnreadCount() const
{
    return 0;
}

MegaChatHandle MegaChatRoom::getUserTyping() const
{
    return MEGACHAT_INVALID_HANDLE;
}

bool MegaChatRoom::isActive() const
{
    return false;
}

MegaChatPeerList * MegaChatPeerList::createInstance()
{
    return new MegaChatPeerListPrivate();
}

MegaChatPeerList::MegaChatPeerList()
{

}

MegaChatPeerList::~MegaChatPeerList()
{

}

MegaChatPeerList *MegaChatPeerList::copy() const
{
    return NULL;
}

void MegaChatPeerList::addPeer(MegaChatHandle, int)
{
}

MegaChatHandle MegaChatPeerList::getPeerHandle(int) const
{
    return MEGACHAT_INVALID_HANDLE;
}

int MegaChatPeerList::getPeerPrivilege(int) const
{
    return PRIV_UNKNOWN;
}

int MegaChatPeerList::size() const
{
    return 0;
}


void MegaChatVideoListener::onChatVideoData(MegaChatApi *api, MegaChatCall *chatCall, int width, int height, char *buffer)
{

}


void MegaChatCallListener::onChatCallStart(MegaChatApi *api, MegaChatCall *call)
{

}

void MegaChatCallListener::onChatCallStateChange(MegaChatApi *api, MegaChatCall *call)
{

}

void MegaChatCallListener::onChatCallTemporaryError(MegaChatApi *api, MegaChatCall *call, MegaChatError *error)
{

}

void MegaChatCallListener::onChatCallFinish(MegaChatApi *api, MegaChatCall *call, MegaChatError *error)
{

}


void MegaChatListener::onChatListItemUpdate(MegaChatApi *api, MegaChatListItem *item)
{

}

void MegaChatListener::onChatInitStateUpdate(MegaChatApi *api, int newState)
{

}

void MegaChatListener::onChatOnlineStatusUpdate(MegaChatApi* api, MegaChatHandle userhandle, int status, bool inProgress)
{

}

void MegaChatListener::onChatPresenceConfigUpdate(MegaChatApi *api, MegaChatPresenceConfig *config)
{

}

MegaChatListItem *MegaChatListItem::copy() const
{
    return NULL;
}

int MegaChatListItem::getChanges() const
{
    return 0;
}

bool MegaChatListItem::hasChanged(int changeType) const
{
    return 0;
}

MegaChatHandle MegaChatListItem::getChatId() const
{
    return MEGACHAT_INVALID_HANDLE;
}

const char *MegaChatListItem::getTitle() const
{
    return NULL;
}

int MegaChatListItem::getVisibility() const
{
    return VISIBILITY_UNKNOWN;
}

int MegaChatListItem::getUnreadCount() const
{
    return 0;
}

const char *MegaChatListItem::getLastMessage() const
{
    return NULL;
}

int MegaChatListItem::getLastMessageType() const
{
    return MegaChatMessage::TYPE_INVALID;
}

MegaChatHandle MegaChatListItem::getLastMessageSender() const
{
    return MEGACHAT_INVALID_HANDLE;
}

int64_t MegaChatListItem::getLastTimestamp() const
{
    return 0;
}

bool MegaChatListItem::isGroup() const
{
    return false;
}

bool MegaChatListItem::isActive() const
{
    return false;
}

MegaChatHandle MegaChatListItem::getPeerHandle() const
{
    return MEGACHAT_INVALID_HANDLE;
}

void MegaChatRoomListener::onChatRoomUpdate(MegaChatApi *api, MegaChatRoom *chat)
{

}

void MegaChatRoomListener::onMessageLoaded(MegaChatApi *api, MegaChatMessage *msg)
{

}

void MegaChatRoomListener::onMessageReceived(MegaChatApi *api, MegaChatMessage *msg)
{

}

void MegaChatRoomListener::onMessageUpdate(MegaChatApi *api, MegaChatMessage *msg)
{

}

MegaChatMessage *MegaChatMessage::copy() const
{
    return NULL;
}

int MegaChatMessage::getStatus() const
{
    return MegaChatMessage::STATUS_UNKNOWN;
}

MegaChatHandle MegaChatMessage::getMsgId() const
{
    return MEGACHAT_INVALID_HANDLE;
}

MegaChatHandle MegaChatMessage::getTempId() const
{
    return MEGACHAT_INVALID_HANDLE;
}

int MegaChatMessage::getMsgIndex() const
{
    return 0;
}

MegaChatHandle MegaChatMessage::getUserHandle() const
{
    return MEGACHAT_INVALID_HANDLE;
}

int MegaChatMessage::getType() const
{
    return MegaChatMessage::TYPE_INVALID;
}

int64_t MegaChatMessage::getTimestamp() const
{
    return 0;
}

const char *MegaChatMessage::getContent() const
{
    return NULL;
}

bool MegaChatMessage::isEdited() const
{
    return false;
}

bool MegaChatMessage::isDeleted() const
{
    return false;
}

bool MegaChatMessage::isEditable() const
{
    return false;
}

bool MegaChatMessage::isManagementMessage() const
{
    return false;
}

MegaChatHandle MegaChatMessage::getHandleOfAction() const
{
    return MEGACHAT_INVALID_HANDLE;
}

int MegaChatMessage::getPrivilege() const
{
    return MegaChatRoom::PRIV_UNKNOWN;
}

int MegaChatMessage::getChanges() const
{
    return 0;
}

bool MegaChatMessage::hasChanged(int) const
{
    return false;
}

int MegaChatMessage::getCode() const
{
    return 0;
}

int MegaChatMessage::getContactsCount() const
{
    return 0;
}

MegaChatHandle MegaChatMessage::getContactUserHandle(int contact) const
{
    return MEGACHAT_INVALID_HANDLE;
}

const char *MegaChatMessage::getContactName(int contact) const
{
    return NULL;
}

const char *MegaChatMessage::getContactEmail(int contact) const
{
    return NULL;
}

MegaNodeList *MegaChatMessage::getAttachmentNodeList()
{
    return NULL;
}

void MegaChatLogger::log(int , const char *)
{

}


MegaChatListItemList *MegaChatListItemList::copy() const
{
    return NULL;
}

const MegaChatListItem *MegaChatListItemList::get(unsigned int i) const
{
    return NULL;
}

unsigned int MegaChatListItemList::size() const
{
    return 0;
}

<<<<<<< HEAD
MegaChatHandle MegaChatUser::getHandle() const
{
    return MEGACHAT_INVALID_HANDLE;
}

const char *MegaChatUser::getEmail() const
{
    return NULL;
}

const char *MegaChatUser::getName() const
{
    return NULL;
=======
MegaChatPresenceConfig *MegaChatPresenceConfig::copy() const
{
    return NULL;
}

int MegaChatPresenceConfig::getOnlineStatus() const
{
    return MegaChatApi::STATUS_INVALID;
}

bool MegaChatPresenceConfig::isAutoawayEnabled() const
{
    return false;
}

int64_t MegaChatPresenceConfig::getAutoawayTimeout() const
{
    return 0;
}

bool MegaChatPresenceConfig::isPersist() const
{
    return false;
}

bool MegaChatPresenceConfig::isPending() const
{
    return false;
}

bool MegaChatPresenceConfig::isSignalActivityRequired() const
{
    return false;
>>>>>>> 64a3ff07
}<|MERGE_RESOLUTION|>--- conflicted
+++ resolved
@@ -1021,7 +1021,6 @@
     return 0;
 }
 
-<<<<<<< HEAD
 MegaChatHandle MegaChatUser::getHandle() const
 {
     return MEGACHAT_INVALID_HANDLE;
@@ -1035,7 +1034,8 @@
 const char *MegaChatUser::getName() const
 {
     return NULL;
-=======
+}
+
 MegaChatPresenceConfig *MegaChatPresenceConfig::copy() const
 {
     return NULL;
@@ -1069,5 +1069,4 @@
 bool MegaChatPresenceConfig::isSignalActivityRequired() const
 {
     return false;
->>>>>>> 64a3ff07
 }