/**
 * @file megachatapi.cpp
 * @brief Intermediate layer for the MEGA Chat C++ SDK.
 *
 * (c) 2013-2016 by Mega Limited, Auckland, New Zealand
 *
 * This file is part of the MEGA SDK - Client Access Engine.
 *
 * Applications using the MEGA API must present a valid application key
 * and comply with the the rules set forth in the Terms of Service.
 *
 * The MEGA SDK is distributed in the hope that it will be useful,
 * but WITHOUT ANY WARRANTY; without even the implied warranty of
 * MERCHANTABILITY or FITNESS FOR A PARTICULAR PURPOSE.
 *
 * @copyright Simplified (2-clause) BSD License.
 *
 * You should have received a copy of the license along with this
 * program.
 */


#include <megaapi_impl.h>
#include <megaapi.h>
#include "megachatapi.h"
#include "megachatapi_impl.h"

#include <chatClient.h>
#include <karereCommon.h>

// define the weak symbol for Logger to know where to create the log file
namespace karere
{
    APP_ALWAYS_EXPORT const std::string& getAppDir()
    {
        #ifdef __ANDROID__
            return "/data/data/mega.privacy.android.app"; 
        #else
            return karere::createAppDir();
        #endif
    }
}

using namespace mega;
using namespace megachat;

MegaChatCall::~MegaChatCall()
{
}

MegaChatCall *MegaChatCall::copy()
{
    return NULL;
}

int MegaChatCall::getStatus() const
{
    return 0;
}

MegaChatHandle MegaChatCall::getChatid() const
{
    return MEGACHAT_INVALID_HANDLE;
}

MegaChatHandle MegaChatCall::getId() const
{
    return MEGACHAT_INVALID_HANDLE;
}

bool MegaChatCall::hasLocalAudio()
{
    return false;
}

bool MegaChatCall::hasRemoteAudio()
{
    return false;
}

bool MegaChatCall::hasLocalVideo()
{
    return false;
}

bool MegaChatCall::hasRemoteVideo()
{
    return false;
}

int MegaChatCall::getChanges() const
{
    return 0;
}

bool MegaChatCall::hasChanged(int changeType) const
{
    return false;
}

int64_t MegaChatCall::getDuration() const
{
    return 0;
}

int64_t MegaChatCall::getInitialTimeStamp() const
{
    return 0;
}

int64_t MegaChatCall::getFinalTimeStamp() const
{
    return 0;
}

const char* MegaChatCall::getTemporaryError() const
{
    return NULL;
}

int MegaChatCall::getTermCode() const
{
    return TERM_CODE_NOT_FINISHED;
}

bool MegaChatCall::isLocalTermCode() const
{
    return false;
}

bool MegaChatCall::isRinging() const
{
    return false;
}

<<<<<<< HEAD
=======
int MegaChatCall::getSessionStatus(MegaChatHandle peerId) const
{
    return SESSION_STATUS_NO_SESSION;
}

MegaChatHandle MegaChatCall::getPeerSessionStatusChange() const
{
    return MEGACHAT_INVALID_HANDLE;
}

>>>>>>> a93d27fd
bool MegaChatCall::isIgnored() const
{
    return false;
}

MegaChatApi::MegaChatApi(MegaApi *megaApi)
{
    this->pImpl = new MegaChatApiImpl(this, megaApi);
}

MegaChatApi::~MegaChatApi()
{
    delete pImpl;
}

const char *MegaChatApi::getAppDir()
{
    return karere::getAppDir().c_str();
}

void MegaChatApi::setLoggerObject(MegaChatLogger *megaLogger)
{
    MegaChatApiImpl::setLoggerClass(megaLogger);
}

void MegaChatApi::setLogLevel(int logLevel)
{
    MegaChatApiImpl::setLogLevel(logLevel);
}

void MegaChatApi::setLogWithColors(bool useColors)
{
    MegaChatApiImpl::setLogWithColors(useColors);
}

void MegaChatApi::setLogToConsole(bool enable)
{
    MegaChatApiImpl::setLogToConsole(enable);
}

int MegaChatApi::init(const char *sid)
{
    return pImpl->init(sid);
}

int MegaChatApi::getInitState()
{
    return pImpl->getInitState();
}

void MegaChatApi::connect(MegaChatRequestListener *listener)
{
    pImpl->connect(listener);
}

void MegaChatApi::connectInBackground(MegaChatRequestListener *listener)
{
    pImpl->connectInBackground(listener);
}

void MegaChatApi::disconnect(MegaChatRequestListener *listener)
{
    pImpl->disconnect(listener);
}

int MegaChatApi::getConnectionState()
{
    return pImpl->getConnectionState();
}

int MegaChatApi::getChatConnectionState(MegaChatHandle chatid)
{
    return pImpl->getChatConnectionState(chatid);
}

void MegaChatApi::retryPendingConnections(MegaChatRequestListener *listener)
{
    pImpl->retryPendingConnections(listener);
}

void MegaChatApi::logout(MegaChatRequestListener *listener)
{
    pImpl->logout(listener);
}

void MegaChatApi::localLogout(MegaChatRequestListener *listener)
{
    pImpl->localLogout(listener);
}

//MegaChatApi::MegaChatApi(const char *appKey, const char *appDir)
//{
//    this->pImpl = new MegaChatApiImpl(this, appKey, appDir);
//}

void MegaChatApi::setOnlineStatus(int status, MegaChatRequestListener *listener)
{
    pImpl->setOnlineStatus(status, listener);
}

void MegaChatApi::setPresenceAutoaway(bool enable, int64_t timeout, MegaChatRequestListener *listener)
{
    pImpl->setPresenceAutoaway(enable, timeout, listener);
}

bool MegaChatApi::isSignalActivityRequired()
{
    return pImpl->isSignalActivityRequired();
}

void MegaChatApi::setPresencePersist(bool enable, MegaChatRequestListener *listener)
{
    pImpl->setPresencePersist(enable, listener);
}

void MegaChatApi::signalPresenceActivity(MegaChatRequestListener *listener)
{
    pImpl->signalPresenceActivity(listener);
}

int MegaChatApi::getOnlineStatus()
{
    return pImpl->getOnlineStatus();
}

MegaChatPresenceConfig *MegaChatApi::getPresenceConfig()
{
    return pImpl->getPresenceConfig();
}

int MegaChatApi::getUserOnlineStatus(MegaChatHandle userhandle)
{
    return pImpl->getUserOnlineStatus(userhandle);
}

void MegaChatApi::setBackgroundStatus(bool background, MegaChatRequestListener *listener)
{
    pImpl->setBackgroundStatus(background, listener);
}

void MegaChatApi::getUserFirstname(MegaChatHandle userhandle, MegaChatRequestListener *listener)
{
    pImpl->getUserFirstname(userhandle, listener);
}

void MegaChatApi::getUserLastname(MegaChatHandle userhandle, MegaChatRequestListener *listener)
{
    pImpl->getUserLastname(userhandle, listener);
}

void MegaChatApi::getUserEmail(MegaChatHandle userhandle, MegaChatRequestListener *listener)
{
    pImpl->getUserEmail(userhandle, listener);
}

char *MegaChatApi::getContactEmail(MegaChatHandle userhandle)
{
    return pImpl->getContactEmail(userhandle);
}

MegaChatHandle MegaChatApi::getUserHandleByEmail(const char *email)
{
    return pImpl->getUserHandleByEmail(email);
}

MegaChatHandle MegaChatApi::getMyUserHandle()
{
    return pImpl->getMyUserHandle();
}

char *MegaChatApi::getMyFirstname()
{
    return pImpl->getMyFirstname();
}

char *MegaChatApi::getMyLastname()
{
    return pImpl->getMyLastname();
}

char *MegaChatApi::getMyFullname()
{
    return pImpl->getMyFullname();
}

char *MegaChatApi::getMyEmail()
{
    return pImpl->getMyEmail();
}

MegaChatRoomList *MegaChatApi::getChatRooms()
{
    return pImpl->getChatRooms();
}

MegaChatRoom *MegaChatApi::getChatRoom(MegaChatHandle chatid)
{
    return pImpl->getChatRoom(chatid);
}

MegaChatRoom *MegaChatApi::getChatRoomByUser(MegaChatHandle userhandle)
{
    return pImpl->getChatRoomByUser(userhandle);
}

MegaChatListItemList *MegaChatApi::getChatListItems()
{
    return pImpl->getChatListItems();
}

MegaChatListItem *MegaChatApi::getChatListItem(MegaChatHandle chatid)
{
    return pImpl->getChatListItem(chatid);
}

int MegaChatApi::getUnreadChats()
{
    return pImpl->getUnreadChats();
}

MegaChatListItemList *MegaChatApi::getActiveChatListItems()
{
    return pImpl->getActiveChatListItems();
}

MegaChatListItemList *MegaChatApi::getInactiveChatListItems()
{
    return pImpl->getInactiveChatListItems();
}

MegaChatListItemList *MegaChatApi::getUnreadChatListItems()
{
    return pImpl->getUnreadChatListItems();
}

MegaChatHandle MegaChatApi::getChatHandleByUser(MegaChatHandle userhandle)
{
    return pImpl->getChatHandleByUser(userhandle);
}

void MegaChatApi::createChat(bool group, MegaChatPeerList *peers, MegaChatRequestListener *listener)
{
    pImpl->createChat(group, peers, listener);
}

void MegaChatApi::inviteToChat(MegaChatHandle chatid, MegaChatHandle uh, int privilege, MegaChatRequestListener *listener)
{
    pImpl->inviteToChat(chatid, uh, privilege, listener);
}

void MegaChatApi::removeFromChat(MegaChatHandle chatid, MegaChatHandle uh, MegaChatRequestListener *listener)
{
    pImpl->removeFromChat(chatid, uh, listener);
}

void MegaChatApi::leaveChat(MegaChatHandle chatid, MegaChatRequestListener *listener)
{
    pImpl->removeFromChat(chatid, MEGACHAT_INVALID_HANDLE, listener);
}

void MegaChatApi::updateChatPermissions(MegaChatHandle chatid, MegaChatHandle uh, int privilege, MegaChatRequestListener *listener)
{
    pImpl->updateChatPermissions(chatid, uh, privilege, listener);
}

void MegaChatApi::truncateChat(MegaChatHandle chatid, MegaChatHandle messageid, MegaChatRequestListener *listener)
{
    pImpl->truncateChat(chatid, messageid, listener);
}

void MegaChatApi::clearChatHistory(MegaChatHandle chatid, MegaChatRequestListener *listener)
{
    pImpl->truncateChat(chatid, MEGACHAT_INVALID_HANDLE, listener);
}

void MegaChatApi::setChatTitle(MegaChatHandle chatid, const char *title, MegaChatRequestListener *listener)
{
    pImpl->setChatTitle(chatid, title, listener);
}

bool MegaChatApi::openChatRoom(MegaChatHandle chatid, MegaChatRoomListener *listener)
{
    return pImpl->openChatRoom(chatid, listener);
}

void MegaChatApi::closeChatRoom(MegaChatHandle chatid, MegaChatRoomListener *listener)
{
    pImpl->closeChatRoom(chatid, listener);
}

int MegaChatApi::loadMessages(MegaChatHandle chatid, int count)
{
    return pImpl->loadMessages(chatid, count);
}

bool MegaChatApi::isFullHistoryLoaded(MegaChatHandle chatid)
{
    return pImpl->isFullHistoryLoaded(chatid);
}

MegaChatMessage *MegaChatApi::getMessage(MegaChatHandle chatid, MegaChatHandle msgid)
{
    return pImpl->getMessage(chatid, msgid);
}

MegaChatMessage *MegaChatApi::getManualSendingMessage(MegaChatHandle chatid, MegaChatHandle rowid)
{
    return pImpl->getManualSendingMessage(chatid, rowid);
}

MegaChatMessage *MegaChatApi::sendMessage(MegaChatHandle chatid, const char *msg)
{
    return pImpl->sendMessage(chatid, msg);
}

MegaChatMessage *MegaChatApi::attachContacts(MegaChatHandle chatid, MegaHandleList *handles)
{
   return pImpl->attachContacts(chatid, handles);
}

void MegaChatApi::attachNodes(MegaChatHandle chatid, MegaNodeList *nodes, MegaChatRequestListener *listener)
{
    pImpl->attachNodes(chatid, nodes, listener);
}

void MegaChatApi::revokeAttachment(MegaChatHandle chatid, MegaChatHandle nodeHandle, MegaChatRequestListener *listener)
{
    pImpl->revokeAttachment(chatid, nodeHandle, listener);
}

void MegaChatApi::attachNode(MegaChatHandle chatid, MegaChatHandle nodehandle, MegaChatRequestListener *listener)
{
    pImpl->attachNode(chatid, nodehandle, listener);
}

MegaChatMessage *MegaChatApi::revokeAttachmentMessage(MegaChatHandle chatid, MegaChatHandle msgid)
{
    return pImpl->editMessage(chatid, msgid, NULL);
}

bool MegaChatApi::isRevoked(MegaChatHandle chatid, MegaChatHandle nodeHandle) const
{
    return pImpl->isRevoked(chatid, nodeHandle);
}

MegaChatMessage *MegaChatApi::editMessage(MegaChatHandle chatid, MegaChatHandle msgid, const char *msg)
{
    if (!msg)   // force to use deleteMessage() to delete message instead
    {
        return NULL;
    }

    return pImpl->editMessage(chatid, msgid, msg);
}

MegaChatMessage *MegaChatApi::deleteMessage(MegaChatHandle chatid, MegaChatHandle msgid)
{
    return pImpl->editMessage(chatid, msgid, NULL);
}

bool MegaChatApi::setMessageSeen(MegaChatHandle chatid, MegaChatHandle msgid)
{
    return pImpl->setMessageSeen(chatid, msgid);
}

MegaChatMessage *MegaChatApi::getLastMessageSeen(MegaChatHandle chatid)
{
    return  pImpl->getLastMessageSeen(chatid);
}

MegaChatHandle MegaChatApi::getLastMessageSeenId(MegaChatHandle chatid)
{
    return pImpl->getLastMessageSeenId(chatid);
}

void MegaChatApi::removeUnsentMessage(MegaChatHandle chatid, MegaChatHandle rowId)
{
    pImpl->removeUnsentMessage(chatid, rowId);
}

void MegaChatApi::sendTypingNotification(MegaChatHandle chatid, MegaChatRequestListener *listener)
{
    pImpl->sendTypingNotification(chatid, listener);
}

void MegaChatApi::sendStopTypingNotification(MegaChatHandle chatid, MegaChatRequestListener *listener)
{
    pImpl->sendStopTypingNotification(chatid, listener);
}

bool MegaChatApi::isMessageReceptionConfirmationActive() const
{
    return pImpl->isMessageReceptionConfirmationActive();
}

void MegaChatApi::saveCurrentState()
{
    pImpl->saveCurrentState();
}

void MegaChatApi::pushReceived(bool beep, MegaChatRequestListener *listener)
{
    pImpl->pushReceived(beep, listener);
}

#ifndef KARERE_DISABLE_WEBRTC

MegaStringList *MegaChatApi::getChatAudioInDevices()
{
    return pImpl->getChatAudioInDevices();
}

MegaStringList *MegaChatApi::getChatVideoInDevices()
{
    return pImpl->getChatVideoInDevices();
}

bool MegaChatApi::setChatAudioInDevice(const char *device)
{
    return pImpl->setChatAudioInDevice(device);
}

bool MegaChatApi::setChatVideoInDevice(const char *device)
{
    return pImpl->setChatVideoInDevice(device);
}

void MegaChatApi::startChatCall(MegaChatHandle chatid, bool enableVideo, MegaChatRequestListener *listener)
{
    pImpl->startChatCall(chatid, enableVideo, listener);
}

void MegaChatApi::answerChatCall(MegaChatHandle chatid, bool enableVideo, MegaChatRequestListener *listener)
{
    pImpl->answerChatCall(chatid, enableVideo, listener);
}

void MegaChatApi::hangChatCall(MegaChatHandle chatid, MegaChatRequestListener *listener)
{
    pImpl->hangChatCall(chatid, listener);
}

void MegaChatApi::hangAllChatCalls(MegaChatRequestListener *listener)
{
    pImpl->hangAllChatCalls(listener);
}

void MegaChatApi::enableAudio(MegaChatHandle chatid, MegaChatRequestListener *listener)
{
    pImpl->setAudioEnable(chatid, true, listener);
}

void MegaChatApi::disableAudio(MegaChatHandle chatid, MegaChatRequestListener *listener)
{
    pImpl->setAudioEnable(chatid, false, listener);
}

void MegaChatApi::enableVideo(MegaChatHandle chatid, MegaChatRequestListener *listener)
{
    pImpl->setVideoEnable(chatid, true, listener);
}

void MegaChatApi::disableVideo(MegaChatHandle chatid, MegaChatRequestListener *listener)
{
    pImpl->setVideoEnable(chatid,false, listener);
}

void MegaChatApi::loadAudioVideoDeviceList(MegaChatRequestListener *listener)
{
    pImpl->loadAudioVideoDeviceList(listener);
}

MegaChatCall *MegaChatApi::getChatCall(MegaChatHandle chatid)
{
    return pImpl->getChatCall(chatid);
}

void MegaChatApi::setIgnoredCall(MegaChatHandle chatid)
{
    pImpl->setIgnoredCall(chatid);
}

MegaChatCall *MegaChatApi::getChatCallByCallId(MegaChatHandle callId)
{
    return pImpl->getChatCallByCallId(callId);
}

int MegaChatApi::getNumCalls()
{
    return pImpl->getNumCalls();
}

MegaHandleList *MegaChatApi::getChatCalls()
{
    return pImpl->getChatCalls();
}

MegaHandleList *MegaChatApi::getChatCallsIds()
{
    return pImpl->getChatCallsIds();
}

void MegaChatApi::addChatCallListener(MegaChatCallListener *listener)
{
    pImpl->addChatCallListener(listener);
}

void MegaChatApi::removeChatCallListener(MegaChatCallListener *listener)
{
    pImpl->removeChatCallListener(listener);
}

void MegaChatApi::addChatLocalVideoListener(MegaChatVideoListener *listener)
{
    pImpl->addChatLocalVideoListener(listener);
}

void MegaChatApi::removeChatLocalVideoListener(MegaChatVideoListener *listener)
{
    pImpl->removeChatLocalVideoListener(listener);
}

void MegaChatApi::addChatRemoteVideoListener(MegaChatVideoListener *listener)
{
    pImpl->addChatRemoteVideoListener(listener);
}

void MegaChatApi::removeChatRemoteVideoListener(MegaChatVideoListener *listener)
{
    pImpl->removeChatRemoteVideoListener(listener);
}

#endif

void MegaChatApi::setCatchException(bool enable)
{
    MegaChatApiImpl::setCatchException(enable);
}

void MegaChatApi::addChatListener(MegaChatListener *listener)
{
    pImpl->addChatListener(listener);
}

void MegaChatApi::removeChatListener(MegaChatListener *listener)
{
    pImpl->removeChatListener(listener);
}

void MegaChatApi::addChatRoomListener(MegaChatHandle chatid, MegaChatRoomListener *listener)
{
    pImpl->addChatRoomListener(chatid, listener);
}

void MegaChatApi::removeChatRoomListener(MegaChatHandle chatid, MegaChatRoomListener *listener)
{
    pImpl->removeChatRoomListener(chatid, listener);
}

void MegaChatApi::addChatRequestListener(MegaChatRequestListener *listener)
{
    pImpl->addChatRequestListener(listener);
}

void MegaChatApi::removeChatRequestListener(MegaChatRequestListener *listener)
{
    pImpl->removeChatRequestListener(listener);
}

void MegaChatApi::addChatNotificationListener(MegaChatNotificationListener *listener)
{
    pImpl->addChatNotificationListener(listener);
}

void MegaChatApi::removeChatNotificationListener(MegaChatNotificationListener *listener)
{
    pImpl->removeChatNotificationListener(listener);
}

MegaChatRequest::~MegaChatRequest() { }
MegaChatRequest *MegaChatRequest::copy()
{
    return NULL;
}

int MegaChatRequest::getType() const
{
    return 0;
}

const char *MegaChatRequest::getRequestString() const
{
    return NULL;
}

const char *MegaChatRequest::toString() const
{
    return NULL;
}

int MegaChatRequest::getTag() const
{
    return 0;
}

long long MegaChatRequest::getNumber() const
{
    return 0;
}

int MegaChatRequest::getNumRetry() const
{
    return 0;
}

bool MegaChatRequest::getFlag() const
{
    return false;
}

MegaChatPeerList *MegaChatRequest::getMegaChatPeerList()
{
    return NULL;
}

MegaHandle MegaChatRequest::getChatHandle()
{
    return MEGACHAT_INVALID_HANDLE;
}

MegaHandle MegaChatRequest::getUserHandle()
{
    return MEGACHAT_INVALID_HANDLE;
}

int MegaChatRequest::getPrivilege()
{
    return MegaChatPeerList::PRIV_UNKNOWN;
}

const char *MegaChatRequest::getText() const
{
    return NULL;
}

MegaChatMessage *MegaChatRequest::getMegaChatMessage()
{
    return NULL;
}

MegaNodeList *MegaChatRequest::getMegaNodeList()
{
    return NULL;
}

MegaHandleList *MegaChatRequest::getMegaHandleList()
{
    return NULL;
}

MegaHandleList *MegaChatRequest::getMegaHandleListByChat(MegaChatHandle)
{
    return NULL;
}

int MegaChatRequest::getParamType()
{
    return -1;
}

MegaChatRoomList *MegaChatRoomList::copy() const
{
    return NULL;
}

const MegaChatRoom *MegaChatRoomList::get(unsigned int i) const
{
    return NULL;
}

unsigned int MegaChatRoomList::size() const
{
    return 0;
}

//Request callbacks
void MegaChatRequestListener::onRequestStart(MegaChatApi *, MegaChatRequest *)
{ }
void MegaChatRequestListener::onRequestFinish(MegaChatApi *, MegaChatRequest *, MegaChatError *)
{ }
void MegaChatRequestListener::onRequestUpdate(MegaChatApi *, MegaChatRequest *)
{ }
void MegaChatRequestListener::onRequestTemporaryError(MegaChatApi *, MegaChatRequest *, MegaChatError *)
{ }
MegaChatRequestListener::~MegaChatRequestListener() {}


MegaChatRoom *MegaChatRoom::copy() const
{
    return NULL;
}

const char *MegaChatRoom::privToString(int priv)
{
    switch (priv)
    {
    case PRIV_RM: return "removed";
    case PRIV_RO: return "read-only";
    case PRIV_STANDARD: return "standard";
    case PRIV_MODERATOR:return "moderator";
    case PRIV_UNKNOWN:
    default: return "unknown privilege";
    }
}

const char *MegaChatRoom::statusToString(int status)
{
    switch (status)
    {
    case MegaChatApi::STATUS_OFFLINE: return "offline";
    case MegaChatApi::STATUS_BUSY: return "busy";
    case MegaChatApi::STATUS_AWAY: return "away";
    case MegaChatApi::STATUS_ONLINE:return "online";
    default: return "unknown status";
    }
}

MegaChatHandle MegaChatRoom::getChatId() const
{
    return MEGACHAT_INVALID_HANDLE;
}

int MegaChatRoom::getOwnPrivilege() const
{
    return PRIV_UNKNOWN;
}

int MegaChatRoom::getPeerPrivilegeByHandle(MegaChatHandle userhandle) const
{
    return PRIV_UNKNOWN;
}

const char *MegaChatRoom::getPeerFirstnameByHandle(MegaChatHandle userhandle) const
{
    return NULL;
}

const char *MegaChatRoom::getPeerLastnameByHandle(MegaChatHandle userhandle) const
{
    return NULL;
}

const char *MegaChatRoom::getPeerFullnameByHandle(MegaChatHandle userhandle) const
{
    return NULL;
}

const char *MegaChatRoom::getPeerEmailByHandle(MegaChatHandle userhandle) const
{
    return NULL;
}

unsigned int MegaChatRoom::getPeerCount() const
{
    return 0;
}

MegaChatHandle MegaChatRoom::getPeerHandle(unsigned int i) const
{
    return MEGACHAT_INVALID_HANDLE;
}

int MegaChatRoom::getPeerPrivilege(unsigned int i) const
{
    return PRIV_UNKNOWN;
}

const char *MegaChatRoom::getPeerFirstname(unsigned int i) const
{
    return NULL;
}

const char *MegaChatRoom::getPeerLastname(unsigned int i) const
{
    return NULL;
}

const char *MegaChatRoom::getPeerFullname(unsigned int i) const
{
    return NULL;
}

const char *MegaChatRoom::getPeerEmail(unsigned int i) const
{
    return NULL;
}

bool MegaChatRoom::isGroup() const
{
    return false;
}

const char *MegaChatRoom::getTitle() const
{
    return NULL;
}

int MegaChatRoom::getChanges() const
{
    return 0;
}

bool MegaChatRoom::hasChanged(int) const
{
    return false;
}

int MegaChatRoom::getUnreadCount() const
{
    return 0;
}

MegaChatHandle MegaChatRoom::getUserTyping() const
{
    return MEGACHAT_INVALID_HANDLE;
}

bool MegaChatRoom::isActive() const
{
    return false;
}

MegaChatPeerList * MegaChatPeerList::createInstance()
{
    return new MegaChatPeerListPrivate();
}

MegaChatPeerList::MegaChatPeerList()
{

}

MegaChatPeerList::~MegaChatPeerList()
{

}

MegaChatPeerList *MegaChatPeerList::copy() const
{
    return NULL;
}

void MegaChatPeerList::addPeer(MegaChatHandle, int)
{
}

MegaChatHandle MegaChatPeerList::getPeerHandle(int) const
{
    return MEGACHAT_INVALID_HANDLE;
}

int MegaChatPeerList::getPeerPrivilege(int) const
{
    return PRIV_UNKNOWN;
}

int MegaChatPeerList::size() const
{
    return 0;
}


void MegaChatVideoListener::onChatVideoData(MegaChatApi *api, MegaChatHandle chatid, int width, int height, char *buffer, size_t size)
{

}


void MegaChatCallListener::onChatCallUpdate(MegaChatApi *api, MegaChatCall *call)
{

}

void MegaChatListener::onChatListItemUpdate(MegaChatApi *api, MegaChatListItem *item)
{

}

void MegaChatListener::onChatInitStateUpdate(MegaChatApi *api, int newState)
{

}

void MegaChatListener::onChatOnlineStatusUpdate(MegaChatApi* api, MegaChatHandle userhandle, int status, bool inProgress)
{

}

void MegaChatListener::onChatPresenceConfigUpdate(MegaChatApi *api, MegaChatPresenceConfig *config)
{

}

void MegaChatListener::onChatConnectionStateUpdate(MegaChatApi *api, MegaChatHandle chatid, int newState)
{

}

MegaChatListItem *MegaChatListItem::copy() const
{
    return NULL;
}

int MegaChatListItem::getChanges() const
{
    return 0;
}

bool MegaChatListItem::hasChanged(int changeType) const
{
    return 0;
}

MegaChatHandle MegaChatListItem::getChatId() const
{
    return MEGACHAT_INVALID_HANDLE;
}

const char *MegaChatListItem::getTitle() const
{
    return NULL;
}

int MegaChatListItem::getOwnPrivilege() const
{
    return PRIV_UNKNOWN;
}

int MegaChatListItem::getUnreadCount() const
{
    return 0;
}

const char *MegaChatListItem::getLastMessage() const
{
    return NULL;
}

MegaChatHandle MegaChatListItem::getLastMessageId() const
{
    return MEGACHAT_INVALID_HANDLE;
}

int MegaChatListItem::getLastMessageType() const
{
    return MegaChatMessage::TYPE_INVALID;
}

MegaChatHandle MegaChatListItem::getLastMessageSender() const
{
    return MEGACHAT_INVALID_HANDLE;
}

int64_t MegaChatListItem::getLastTimestamp() const
{
    return 0;
}

bool MegaChatListItem::isGroup() const
{
    return false;
}

bool MegaChatListItem::isActive() const
{
    return false;
}

MegaChatHandle MegaChatListItem::getPeerHandle() const
{
    return MEGACHAT_INVALID_HANDLE;
}

int MegaChatListItem::getLastMessagePriv() const
{
    return MegaChatRoom::PRIV_UNKNOWN;
}

MegaChatHandle MegaChatListItem::getLastMessageHandle() const
{
    return MEGACHAT_INVALID_HANDLE;
}

void MegaChatRoomListener::onChatRoomUpdate(MegaChatApi *api, MegaChatRoom *chat)
{

}

void MegaChatRoomListener::onMessageLoaded(MegaChatApi *api, MegaChatMessage *msg)
{

}

void MegaChatRoomListener::onMessageReceived(MegaChatApi *api, MegaChatMessage *msg)
{

}

void MegaChatRoomListener::onMessageUpdate(MegaChatApi *api, MegaChatMessage *msg)
{

}

void MegaChatRoomListener::onHistoryReloaded(MegaChatApi *api, MegaChatRoom *chat)
{

}

MegaChatMessage *MegaChatMessage::copy() const
{
    return NULL;
}

int MegaChatMessage::getStatus() const
{
    return MegaChatMessage::STATUS_UNKNOWN;
}

MegaChatHandle MegaChatMessage::getMsgId() const
{
    return MEGACHAT_INVALID_HANDLE;
}

MegaChatHandle MegaChatMessage::getTempId() const
{
    return MEGACHAT_INVALID_HANDLE;
}

int MegaChatMessage::getMsgIndex() const
{
    return 0;
}

MegaChatHandle MegaChatMessage::getUserHandle() const
{
    return MEGACHAT_INVALID_HANDLE;
}

int MegaChatMessage::getType() const
{
    return MegaChatMessage::TYPE_INVALID;
}

int64_t MegaChatMessage::getTimestamp() const
{
    return 0;
}

const char *MegaChatMessage::getContent() const
{
    return NULL;
}

bool MegaChatMessage::isEdited() const
{
    return false;
}

bool MegaChatMessage::isDeleted() const
{
    return false;
}

bool MegaChatMessage::isEditable() const
{
    return false;
}

bool MegaChatMessage::isDeletable() const
{
    return false;
}

bool MegaChatMessage::isManagementMessage() const
{
    return false;
}

MegaChatHandle MegaChatMessage::getHandleOfAction() const
{
    return MEGACHAT_INVALID_HANDLE;
}

int MegaChatMessage::getPrivilege() const
{
    return MegaChatRoom::PRIV_UNKNOWN;
}

int MegaChatMessage::getChanges() const
{
    return 0;
}

bool MegaChatMessage::hasChanged(int) const
{
    return false;
}

int MegaChatMessage::getCode() const
{
    return 0;
}

unsigned int MegaChatMessage::getUsersCount() const
{
    return 0;
}

MegaChatHandle MegaChatMessage::getUserHandle(unsigned int) const
{
    return MEGACHAT_INVALID_HANDLE;
}

MegaChatHandle MegaChatMessage::getRowId() const
{
    return MEGACHAT_INVALID_HANDLE;
}

const char *MegaChatMessage::getUserName(unsigned int) const
{
    return NULL;
}

const char *MegaChatMessage::getUserEmail(unsigned int) const
{
    return NULL;
}

MegaNodeList *MegaChatMessage::getMegaNodeList() const
{
    return NULL;
}

void MegaChatLogger::log(int , const char *)
{

}


MegaChatListItemList *MegaChatListItemList::copy() const
{
    return NULL;
}

const MegaChatListItem *MegaChatListItemList::get(unsigned int i) const
{
    return NULL;
}

unsigned int MegaChatListItemList::size() const
{
    return 0;
}

MegaChatPresenceConfig *MegaChatPresenceConfig::copy() const
{
    return NULL;
}

int MegaChatPresenceConfig::getOnlineStatus() const
{
    return MegaChatApi::STATUS_INVALID;
}

bool MegaChatPresenceConfig::isAutoawayEnabled() const
{
    return false;
}

int64_t MegaChatPresenceConfig::getAutoawayTimeout() const
{
    return 0;
}

bool MegaChatPresenceConfig::isPersist() const
{
    return false;
}

bool MegaChatPresenceConfig::isPending() const
{
    return false;
}

bool MegaChatPresenceConfig::isSignalActivityRequired() const
{
    return false;
}

void MegaChatNotificationListener::onChatNotification(MegaChatApi *, MegaChatHandle , MegaChatMessage *)
{

}<|MERGE_RESOLUTION|>--- conflicted
+++ resolved
@@ -133,8 +133,6 @@
     return false;
 }
 
-<<<<<<< HEAD
-=======
 int MegaChatCall::getSessionStatus(MegaChatHandle peerId) const
 {
     return SESSION_STATUS_NO_SESSION;
@@ -145,7 +143,6 @@
     return MEGACHAT_INVALID_HANDLE;
 }
 
->>>>>>> a93d27fd
 bool MegaChatCall::isIgnored() const
 {
     return false;
