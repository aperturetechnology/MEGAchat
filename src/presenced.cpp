#include "presenced.h"
#include "chatClient.h"

using namespace std;
using namespace promise;
using namespace karere;

#define PRESENCED_LOG_LISTENER_CALLS

#ifdef PRESENCED_LOG_LISTENER_CALLS
    #define LOG_LISTENER_CALL(fmtString,...) PRESENCED_LOG_DEBUG(fmtString, ##__VA_ARGS__)
#else
    #define LOG_LISTENER_CALL(...)
#endif

#define CALL_LISTENER(methodName,...)                                                           \
    do {                                                                                        \
      try {                                                                                     \
          LOG_LISTENER_CALL("Calling Listener::" #methodName "()");                       \
          mListener->methodName(__VA_ARGS__);                                                   \
      } catch(std::exception& e) {                                                              \
          PRESENCED_LOG_WARNING("Exception thrown from Listener::" #methodName "():\n%s", e.what());\
      }                                                                                         \
    } while(0)

namespace presenced
{

Client::Client(MyMegaApi *api, karere::Client *client, Listener& listener, uint8_t caps)
: mApi(api), mKarereClient(client), mListener(&listener), mCapabilities(caps),
  mDNScache(mKarereClient->websocketIO->mDnsCache)
{
    mApi->sdk.addGlobalListener(this);
}

::promise::Promise<void>
Client::connect(const std::string& url, const Config& config)
{
    mConfig = config;
    mUrl.parse(url);

    if (mConnState == kConnNew)
    {
        return reconnect();
    }
    else    // connect() was already called, reconnection is automatic
    {
        PRESENCED_LOG_WARNING("connect() was already called, reconnection is automatic");
        return ::promise::Void();
    }
}

void Client::pushPeers()
{
    if (!mLastScsn.isValid())
    {
        PRESENCED_LOG_WARNING("pushPeers: still not catch-up with API");
        return;
    }

    size_t numPeers = mCurrentPeers.size();
    size_t totalSize = sizeof(uint64_t) + sizeof(uint32_t) + sizeof(uint64_t) * numPeers;

    Command cmd(OP_SNSETPEERS, totalSize);
    cmd.append<uint64_t>(mLastScsn.val);
    cmd.append<uint32_t>(numPeers);
    for (auto it = mCurrentPeers.begin(); it != mCurrentPeers.end(); it++)
    {
        cmd.append<uint64_t>(it->first);
    }

    sendCommand(std::move(cmd));
}

void Client::wsConnectCb()
{
    setConnState(kConnected);
}

void Client::wsCloseCb(int errcode, int errtype, const char *preason, size_t /*reason_len*/)
{
    onSocketClose(errcode, errtype, preason);
}
    
void Client::onSocketClose(int errcode, int errtype, const std::string& reason)
{
    if (mKarereClient->isTerminated())
    {
        PRESENCED_LOG_WARNING("Socket close but karere client was terminated.");
        return;
    }

    PRESENCED_LOG_WARNING("Socket close on IP %s. Reason: %s", mTargetIp.c_str(), reason.c_str());

    auto oldState = mConnState;
    setConnState(kDisconnected);

    assert(oldState != kDisconnected);

    usingipv6 = !usingipv6;
    mTargetIp.clear();

    if (oldState >= kConnected)
    {
        PRESENCED_LOG_DEBUG("Socket close at state kLoggedIn");

        assert(!mRetryCtrl);
        reconnect(); //start retry controller
    }
    else // (mConState < kConnected) --> tell retry controller that the connect attempt failed
    {
        PRESENCED_LOG_DEBUG("Socket close and state is not kStateConnected (but %s), start retry controller", connStateToStr(oldState));

        assert(mRetryCtrl);
        assert(!mConnectPromise.succeeded());
        if (!mConnectPromise.done())
        {
            mConnectPromise.reject(reason, errcode, errtype);
        }
    }
}

std::string Config::toString() const
{
    std::string result;
    result.reserve(64);
    result.append("pres: ").append(mPresence.toString())
          .append(", persist: ").append(mPersist ? "1" : "0")
          .append(", aaActive: ").append(mAutoawayActive ? "1" : "0")
          .append(", aaTimeout: ").append(std::to_string(mAutoawayTimeout))
          .append(", hideLastGreen: ").append(mLastGreenVisible ? "0" : "1");
    return result;
}

bool Client::setPresence(Presence pres)
{
    if (pres == mConfig.mPresence)
        return true;

    PRESENCED_LOG_DEBUG("setPresence(): %s -> %s", mConfig.mPresence.toString(), pres.toString());

    mConfig.mPresence = pres;
    return sendPrefs();
}

bool Client::setPersist(bool enable)
{
    if (enable == mConfig.mPersist)
        return true;

    PRESENCED_LOG_DEBUG("setPersist(): %d -> %d", (int)mConfig.mPersist, (int)enable);

    mConfig.mPersist = enable;
    return sendPrefs();
}

bool Client::setLastGreenVisible(bool enable)
{
    if (enable == mConfig.mLastGreenVisible)
        return true;

    mConfig.mLastGreenVisible = enable;
    return sendPrefs();
}

bool Client::requestLastGreen(Id userid)
{
    return sendCommand(Command(OP_LASTGREEN) + userid);
}

bool Client::setAutoaway(bool enable, time_t timeout)
{
    if (enable == mConfig.mAutoawayActive && timeout == mConfig.mAutoawayTimeout)
        return true;

    if (enable)
    {
        mConfig.mPersist = false;
        mConfig.mPresence = Presence::kOnline;
    }

    mConfig.mAutoawayTimeout = timeout;
    mConfig.mAutoawayActive = enable;
    return sendPrefs();
}

bool Client::autoAwayInEffect()
{
    return mConfig.mPresence.isValid() && mConfig.mAutoawayActive && mConfig.mPresence == Presence::kOnline;
}

void Client::signalActivity()
{
    if (!autoAwayInEffect())
    {
        if (!mConfig.mPresence.isValid())
        {
            PRESENCED_LOG_DEBUG("signalActivity(): the current configuration is not yet received, cannot be changed");
        }
        else if (!mConfig.mAutoawayActive)
        {
            PRESENCED_LOG_WARNING("signalActivity(): autoaway is disabled, no need to signal user's activity");
        }
        else if (mConfig.mPresence != Presence::kOnline)
        {
            PRESENCED_LOG_WARNING("signalActivity(): configured status is not online, autoaway shouldn't be used");
        }
        return;
    }

    mTsLastUserActivity = time(NULL);
    sendUserActive(true);
}

void Client::abortRetryController()
{
    if (!mRetryCtrl)
    {
        return;
    }

    assert(!isOnline());

    PRESENCED_LOG_DEBUG("Reconnection was aborted");
    mRetryCtrl->abort();
    mRetryCtrl.reset();
}

Promise<void>
Client::reconnect()
{
    if (mKarereClient->isTerminated())
    {
        PRESENCED_LOG_WARNING("Reconnect attempt initiated, but karere client was terminated.");
        assert(false);
        return ::promise::Error("Reconnect called when karere::Client is terminated", kErrorAccess, kErrorAccess);
    }

    assert(!mHeartbeatEnabled);
    assert(!mRetryCtrl);
    try
    {
        if (mConnState >= kResolving) //would be good to just log and return, but we have to return a promise
            return ::promise::Error(std::string("Already connecting/connected"));

        if (!mUrl.isValid())
            return ::promise::Error("Current URL is not valid");

        setConnState(kResolving);

        // if there were an existing retry in-progress, abort it first or it will kick in after its backoff
        abortRetryController();

        // create a new retry controller and return its promise for reconnection
        auto wptr = weakHandle();
        mRetryCtrl.reset(createRetryController("presenced", [this](size_t attemptNo, DeleteTrackable::Handle wptr) -> Promise<void>
        {
            if (wptr.deleted())
            {
                PRESENCED_LOG_DEBUG("Reconnect attempt initiated, but presenced client was deleted.");
                return ::promise::_Void();
            }

            setConnState(kDisconnected);
            mConnectPromise = Promise<void>();

            string ipv4, ipv6;
            bool cachedIPs = mDNScache.get(mUrl.host, ipv4, ipv6);

            setConnState(kResolving);
            PRESENCED_LOG_DEBUG("Resolving hostname %s...", mUrl.host.c_str());

            auto retryCtrl = mRetryCtrl.get();
            int statusDNS = wsResolveDNS(mKarereClient->websocketIO, mUrl.host.c_str(),
                         [wptr, cachedIPs, this, retryCtrl, attemptNo](int statusDNS, std::vector<std::string> &ipsv4, std::vector<std::string> &ipsv6)
            {
                if (wptr.deleted())
                {
                    PRESENCED_LOG_DEBUG("DNS resolution completed, but presenced client was deleted.");
                    return;
                }

                if (mKarereClient->isTerminated())
                {
                    PRESENCED_LOG_DEBUG("DNS resolution completed but karere client was terminated.");
                    return;
                }

                if (!mRetryCtrl)
                {
                    PRESENCED_LOG_DEBUG("DNS resolution completed but ignored: connection is already established using cached IP");
                    assert(isOnline());
                    assert(cachedIPs);
                    return;
                }
                if (mRetryCtrl.get() != retryCtrl)
                {
                    PRESENCED_LOG_DEBUG("DNS resolution completed but ignored: a newer retry has already started");
                    return;
                }
                if (mRetryCtrl->currentAttemptNo() != attemptNo)
                {
                    PRESENCED_LOG_DEBUG("DNS resolution completed but ignored: a newer attempt is already started (old: %d, new: %d)",
                                     attemptNo, mRetryCtrl->currentAttemptNo());
                    return;
                }

                if (statusDNS < 0 || (ipsv4.empty() && ipsv6.empty()))
                {
                    if (isOnline() && cachedIPs)
                    {
                        assert(false);  // this case should be handled already at: if (!mRetryCtrl)
                        PRESENCED_LOG_WARNING("DNS error, but connection is established. Relaying on cached IPs...");
                        return;
                    }

                    if (statusDNS < 0)
                    {
                        PRESENCED_LOG_ERROR("Async DNS error in presenced. Error code: %d", statusDNS);
                    }
                    else
                    {
                        PRESENCED_LOG_ERROR("Async DNS error in presenced. Empty set of IPs");
                    }

                    assert(!isOnline());
                    onSocketClose(0, 0, "Async DNS error (presenced)");
                    return;
                }

                if (!cachedIPs) // connect required DNS lookup
                {
                    PRESENCED_LOG_DEBUG("Hostname resolved by first time. Connecting...");

                    mDNScache.set(mUrl.host,
                                  ipsv4.size() ? ipsv4.at(0) : "",
                                  ipsv6.size() ? ipsv6.at(0) : "");
                    doConnect();
                    return;
                }

                if (mDNScache.isMatch(mUrl.host, ipsv4, ipsv6))
                {
                    PRESENCED_LOG_DEBUG("DNS resolve matches cached IPs.");
                }
                else
                {
                    // update DNS cache
                    bool ret = mDNScache.set(mUrl.host,
                                             ipsv4.size() ? ipsv4.at(0) : "",
                                             ipsv6.size() ? ipsv6.at(0) : "");
                    assert(!ret);

                    PRESENCED_LOG_WARNING("DNS resolve doesn't match cached IPs. Forcing reconnect...");
                    onSocketClose(0, 0, "DNS resolve doesn't match cached IPs (presenced)");
                }
            });

            // immediate error at wsResolveDNS()
            if (statusDNS < 0)
            {
                string errStr = "Immediate DNS error in presenced. Error code: "+std::to_string(statusDNS);
                PRESENCED_LOG_ERROR("%s", errStr.c_str());

                assert(mConnState == kResolving);
                assert(!mConnectPromise.done());

                // reject promise, so the RetryController starts a new attempt
                mConnectPromise.reject(errStr, statusDNS, kErrorTypeGeneric);
            }
            else if (cachedIPs) // if wsResolveDNS() failed immediately, very likely there's
            // no network connetion, so it's futile to attempt to connect
            {
                doConnect();
            }
            
            return mConnectPromise
            .then([wptr, this]()
            {
                if (wptr.deleted())
                    return;

                assert(isOnline());
                mTsLastPingSent = 0;
                mTsLastRecv = time(NULL);
                mHeartbeatEnabled = true;
                login();
            });

        }, wptr, mKarereClient->appCtx, nullptr, 0, 0, KARERE_RECONNECT_DELAY_MAX, KARERE_RECONNECT_DELAY_INITIAL));

        return static_cast<Promise<void>&>(mRetryCtrl->start());
    }
    KR_EXCEPTION_TO_PROMISE(kPromiseErrtype_presenced);
}
    
bool Client::sendKeepalive(time_t now)
{
    mTsLastPingSent = now ? now : time(NULL);
    return sendCommand(Command(OP_KEEPALIVE));
}

bool Client::isExContact(uint64_t userid)
<<<<<<< HEAD
{
    auto it = mContacts.find(userid);
    if (it == mContacts.end() || (it != mContacts.end() && it->second != mega::MegaUser::VISIBILITY_HIDDEN))
    {
        return false;
    }

    return true;
}

void Client::onChatsUpdate(mega::MegaApi *api, mega::MegaTextChatList *roomsUpdated)
{
=======
{
    auto it = mContacts.find(userid);
    if (it == mContacts.end() || (it != mContacts.end() && it->second != ::mega::MegaUser::VISIBILITY_HIDDEN))
    {
        return false;
    }

    return true;
}

void Client::onChatsUpdate(::mega::MegaApi *api, ::mega::MegaTextChatList *roomsUpdated)
{
>>>>>>> d6df783a
    const char *buf = api->getSequenceNumber();
    Id scsn(buf, strlen(buf));
    delete [] buf;

    if (!roomsUpdated)
    {
        PRESENCED_LOG_DEBUG("Chatroom list up to date. scsn: %s", scsn.toString().c_str());
        return;
    }

    std::shared_ptr<::mega::MegaTextChatList> rooms(roomsUpdated->copy());
    auto wptr = weakHandle();
    marshallCall([wptr, this, rooms, scsn]()
    {
        if (wptr.deleted())
        {
            return;
        }

        if (!mLastScsn.isValid())
        {
            PRESENCED_LOG_DEBUG("onChatsUpdate: still catching-up with actionpackets");
            return;
        }

        mLastScsn = scsn;

        for (int i = 0; i < rooms->size(); i++)
        {
            const ::mega::MegaTextChat *room = rooms->get(i);
            uint64_t chatid = room->getHandle();
            const ::mega::MegaTextChatPeerList *peerList = room->getPeerList();

            auto it = mChatMembers.find(chatid);
            if (it == mChatMembers.end())  // new room
            {
                if (!peerList)
                {
                    continue;   // no peers in this chatroom
                }

                for (int j = 0; j < peerList->size(); j++)
                {
                    uint64_t userid = peerList->getPeerHandle(j);
                    mChatMembers[chatid].insert(userid);
                    addPeer(userid);
                }
            }
            else    // existing room
            {
                SetOfIds oldPeerList = mChatMembers[chatid];
                SetOfIds newPeerList;
                if (peerList)
                {
                    for (int j = 0; j < peerList->size(); j++)
                    {
                        newPeerList.insert(peerList->getPeerHandle(j));
                    }
                }

                // check for removals
                for (auto oldIt = oldPeerList.begin(); oldIt != oldPeerList.end(); oldIt++)
                {
                    uint64_t userid = *oldIt;
                    if (!newPeerList.has(userid))
                    {
                        mChatMembers[chatid].erase(userid);
                        removePeer(userid);
                    }
                }

                // check for additions
                for (auto newIt = newPeerList.begin(); newIt != newPeerList.end(); newIt++)
                {
                    uint64_t userid = *newIt;
                    if (!oldPeerList.has(userid))
                    {
                        mChatMembers[chatid].insert(userid);
                        addPeer(userid);
                    }
                }
            }
        }

    }, mKarereClient->appCtx);
}

<<<<<<< HEAD
void Client::onUsersUpdate(mega::MegaApi *api, mega::MegaUserList *usersUpdated)
=======
void Client::onUsersUpdate(::mega::MegaApi *api, ::mega::MegaUserList *usersUpdated)
>>>>>>> d6df783a
{
    const char *buf = api->getSequenceNumber();
    Id scsn(buf, strlen(buf));
    delete [] buf;

    if (!usersUpdated)
    {
        PRESENCED_LOG_DEBUG("User list up to date. scsn: %s", scsn.toString().c_str());
        return;
    }

    std::shared_ptr<::mega::MegaUserList> users(usersUpdated->copy());
    auto wptr = weakHandle();
    marshallCall([wptr, this, users, scsn]()
    {
        if (wptr.deleted())
        {
            return;
        }

        if (!mLastScsn.isValid())
        {
            PRESENCED_LOG_DEBUG("onUsersUpdate: still catching-up with actionpackets");
            return;
        }

        mLastScsn = scsn;

        for (int i = 0; i < users->size(); i++)
        {
            ::mega::MegaUser *user = users->get(i);
            uint64_t userid = user->getHandle();
            int newVisibility = user->getVisibility();

            if (userid == mKarereClient->myHandle())
            {
                continue;
            }

            auto it = mContacts.find(userid);
            if (it == mContacts.end())  // new contact
            {
                assert(newVisibility == ::mega::MegaUser::VISIBILITY_VISIBLE);
                mContacts[userid] = newVisibility;
                addPeer(userid);
            }
            else    // existing (ex)contact
            {
                int oldVisibility = it->second;
                it->second = newVisibility;

                if (newVisibility == ::mega::MegaUser::VISIBILITY_INACTIVE) // user cancelled the account
                {
                    mContacts.erase(it);
                    removePeer(userid, true);
                }
                else if (oldVisibility == ::mega::MegaUser::VISIBILITY_VISIBLE && newVisibility == ::mega::MegaUser::VISIBILITY_HIDDEN)
                {
                    removePeer(userid, true);
                }
                else if (oldVisibility == ::mega::MegaUser::VISIBILITY_HIDDEN && newVisibility == ::mega::MegaUser::VISIBILITY_VISIBLE)
                {
                    addPeer(userid);

                    // update mCurrentPeers's counter in order to consider groupchats. Otherwise, the count=1 will be zeroed if
                    // the user (now contact again) is removed from any groupchat, resulting in an incorrect DELPEERS
                    for (auto it = mChatMembers.begin(); it != mChatMembers.end(); it++)
                    {
                        if (it->second.has(userid))
                        {
                            addPeer(userid);
                        }
                    }
                }
            }
        }

    }, mKarereClient->appCtx);
}

<<<<<<< HEAD
void Client::onEvent(mega::MegaApi *api, mega::MegaEvent *event)
=======
void Client::onEvent(::mega::MegaApi *api, ::mega::MegaEvent *event)
>>>>>>> d6df783a
{
    if (event->getType() == ::mega::MegaEvent::EVENT_NODES_CURRENT)
    {
        // Prepare list of peers to subscribe to its presence now, when catch-up phase is completed
        std::shared_ptr<::mega::MegaUserList> contacts(api->getContacts());
        std::shared_ptr<::mega::MegaTextChatList> chats(api->getChatList());
        const char *buf = api->getSequenceNumber();
        Id scsn(buf, strlen(buf));
        delete [] buf;

        auto wptr = weakHandle();
        marshallCall([wptr, this, contacts, chats, scsn]()
        {
            if (wptr.deleted())
            {
                return;
            }

            assert(!mLastScsn.isValid());
            assert(mCurrentPeers.empty());
            assert(mContacts.empty());
            assert(mChatMembers.empty());

            mLastScsn = scsn;
            mCurrentPeers.clear();
            mContacts.clear();
            mChatMembers.clear();

            // initialize the list of contacts
            for (int i = 0; i < contacts->size(); i++)
            {
                ::mega::MegaUser *user = contacts->get(i);
                uint64_t userid = user->getHandle();
                int visibility = user->getVisibility();

                mContacts[userid] = visibility; // add ex-contacts to identify them
                if (visibility == ::mega::MegaUser::VISIBILITY_VISIBLE)
                {
                    mCurrentPeers.insert(userid);
                }
            }

            // initialize chatroom's peers
            for (int i = 0; i < chats->size(); i++)
            {
                const ::mega::MegaTextChat *chat = chats->get(i);
                uint64_t chatid = chat->getHandle();
                const ::mega::MegaTextChatPeerList *peerlist = chat->getPeerList();
                if (!peerlist)
                {
                    continue;   // no peers in this chatroom
                }

                for (int j = 0; j < peerlist->size(); j++)
                {
                    uint64_t userid = peerlist->getPeerHandle(j);
                    if (!isExContact(userid))
                    {
                        mCurrentPeers.insert(userid);
                        mChatMembers[chatid].insert(userid);
                    }
                }
            }

            // finally send to presenced the initial set of peers
            pushPeers();

        }, mKarereClient->appCtx);
    }
}

void Client::heartbeat()
{
    // if a heartbeat is received but we are already offline...
    if (!mHeartbeatEnabled)
        return;

    auto now = time(NULL);
    if (autoAwayInEffect()
            && mLastSentUserActive
            && (now - mTsLastUserActivity > mConfig.mAutoawayTimeout)
            && !mKarereClient->isCallInProgress())
    {
            sendUserActive(false);
    }

    bool needReconnect = false;
    if (now - mTsLastSend > kKeepaliveSendInterval)
    {
        if (!sendKeepalive(now))
        {
            PRESENCED_LOG_WARNING("Failed to send keepalive, reconnecting...");
            needReconnect = true;
        }
    }
    else if (mTsLastPingSent)
    {
        if (now - mTsLastPingSent > kKeepaliveReplyTimeout)
        {
            PRESENCED_LOG_WARNING("Timed out waiting for KEEPALIVE response, reconnecting...");
            needReconnect = true;
        }
    }
    else if (now - mTsLastRecv >= kKeepaliveSendInterval)
    {
        if (!sendKeepalive(now))
        {
            PRESENCED_LOG_WARNING("Failed to send keepalive, reconnecting...");
            needReconnect = true;
        }
    }
    if (needReconnect)
    {
        setConnState(kDisconnected);
        abortRetryController();
        reconnect();
    }
}

void Client::disconnect()
{
    setConnState(kDisconnected);
}

void Client::doConnect()
{
    string ipv4, ipv6;
    bool cachedIPs = mDNScache.get(mUrl.host, ipv4, ipv6);
    assert(cachedIPs);
    mTargetIp = (usingipv6 && ipv6.size()) ? ipv6 : ipv4;

    setConnState(kConnecting);
    PRESENCED_LOG_DEBUG("Connecting to presenced using the IP: %s", mTargetIp.c_str());

    bool rt = wsConnect(mKarereClient->websocketIO, mTargetIp.c_str(),
          mUrl.host.c_str(),
          mUrl.port,
          mUrl.path.c_str(),
          mUrl.isSecure);

    if (!rt)    // immediate failure --> try the other IP family (if available)
    {
        PRESENCED_LOG_DEBUG("Connection to presenced failed using the IP: %s", mTargetIp.c_str());

        string oldTargetIp = mTargetIp;
        mTargetIp.clear();
        if (oldTargetIp == ipv6 && ipv4.size())
        {
            mTargetIp = ipv4;
        }
        else if (oldTargetIp == ipv4 && ipv6.size())
        {
            mTargetIp = ipv6;
        }

        if (mTargetIp.size())
        {
            PRESENCED_LOG_DEBUG("Retrying using the IP: %s", mTargetIp.c_str());
            if (wsConnect(mKarereClient->websocketIO, mTargetIp.c_str(),
                          mUrl.host.c_str(),
                          mUrl.port,
                          mUrl.path.c_str(),
                          mUrl.isSecure))
            {
                return;
            }
            PRESENCED_LOG_DEBUG("Connection to presenced failed using the IP: %s", mTargetIp.c_str());
        }

        onSocketClose(0, 0, "Websocket error on wsConnect (presenced)");
    }
}

void Client::retryPendingConnection(bool disconnect)
{
    if (mUrl.isValid())
    {
        if (disconnect)
        {
            PRESENCED_LOG_WARNING("retryPendingConnection: forced reconnection!");

            setConnState(kDisconnected);
            abortRetryController();
            reconnect();
        }
        else if (mRetryCtrl && mRetryCtrl->state() == rh::State::kStateRetryWait)
        {
            PRESENCED_LOG_WARNING("retryPendingConnection: abort backoff and reconnect immediately");

            assert(!isOnline());
            assert(!mHeartbeatEnabled);

            mRetryCtrl->restart();
        }
        else
        {
            PRESENCED_LOG_WARNING("retryPendingConnection: ignored (currently connecting/connected, no forced disconnect was requested)");
        }
    }
    else
    {
        PRESENCED_LOG_WARNING("No valid URL provided to retry pending connections");
    }
}

bool Client::sendBuf(Buffer&& buf)
{
    if (!isOnline())
        return false;
    
    bool rc = wsSendMessage(buf.buf(), buf.dataSize());
    buf.free();  //just in case, as it's content is xor-ed with the websock datamask so it's unusable
    mTsLastSend = time(NULL);
    return rc && isOnline();
}
    
bool Client::sendCommand(Command&& cmd)
{
    if (krLoggerWouldLog(krLogChannel_presenced, krLogLevelDebug))
        logSend(cmd);
    bool result = sendBuf(std::move(cmd));
    if (!result)
        PRESENCED_LOG_DEBUG("  Can't send, we are offline");
    return result;
}

bool Client::sendCommand(const Command& cmd)
{
    Buffer buf(cmd.buf(), cmd.dataSize());
    if (krLoggerWouldLog(krLogChannel_presenced, krLogLevelDebug))
        logSend(cmd);
    auto result = sendBuf(std::move(buf));
    if (!result)
        PRESENCED_LOG_DEBUG("  Can't send, we are offline");
    return result;
}
void Client::logSend(const Command& cmd)
{
    char buf[512];
    cmd.toString(buf, 512);
    krLoggerLog(krLogChannel_presenced, krLogLevelDebug, "send %s\n", buf);
}

//only for sent commands
void Command::toString(char* buf, size_t bufsize) const
{
    auto op = opcode();
    switch (op)
    {
        case OP_USERACTIVE:
        {
            auto code = read<uint8_t>(1);
            snprintf(buf, bufsize, "USERACTIVE - %d", code);
            break;
        }
        case OP_PREFS:
        {
            Config config(read<uint16_t>(1));
            snprintf(buf, bufsize, "PREFS - %s", config.toString().c_str());
            break;
        }
        case OP_HELLO:
        {
            uint8_t caps = read<uint8_t>(2);
            snprintf(buf, bufsize, "HELLO - version 0x%02X, caps: (%s,%s,%s)",
                read<uint8_t>(1),
                (caps & karere::kClientCanWebrtc) ? "webrtc" : "nowebrtc",
                (caps & karere::kClientIsMobile) ? "mobile" : "desktop",
                (caps & karere::kClientSupportLastGreen ? "last-green" : "no-last-green"));
            break;
        }
        case OP_SNADDPEERS:
        {
            Id sn = read<uint64_t>(1);
            uint32_t numPeers = read<uint32_t>(9);
            string tmpString;
            tmpString.append("SNADDPEERS - scsn: ");
            tmpString.append(ID_CSTR(sn));
            tmpString.append(" num_peers: ");
            tmpString.append(to_string(numPeers));
            tmpString.append((numPeers == 1) ? " peer: " :  " peers: ");
            for (unsigned int i = 0; i < numPeers; i++)
            {
                Id peerId = read<uint64_t>(13+i*8);
                tmpString.append(ID_CSTR(peerId));
                if (i + 1 < numPeers)
                    tmpString.append(", ");
            }
            snprintf(buf, bufsize, "%s", tmpString.c_str());
            break;
        }
        case OP_SNDELPEERS:
        {
            Id sn = read<uint64_t>(1);
            uint32_t numPeers = read<uint32_t>(9);
            string tmpString;
            tmpString.append("SNDELPEERS - scsn: ");
            tmpString.append(ID_CSTR(sn));
            tmpString.append(" num_peers: ");
            tmpString.append(to_string(numPeers));
            tmpString.append((numPeers == 1) ? " peer: " :  " peers: ");
            for (unsigned int i = 0; i < numPeers; i++)
            {
                Id peerId = read<uint64_t>(13+i*8);
                tmpString.append(ID_CSTR(peerId));
                if (i + 1 < numPeers)
                    tmpString.append(", ");
            }
            snprintf(buf, bufsize, "%s", tmpString.c_str());
            break;
        }
        case OP_LASTGREEN:
        {
            Id user = read<uint64_t>(1);
            string tmpString;
            tmpString.append("LASTGREEN - ");
            tmpString.append(ID_CSTR(user));
            if (size() > 9)
            {
                uint16_t lastGreen = read<uint16_t>(9);
                tmpString.append(" Last green: ");
                tmpString.append(to_string(lastGreen));
            }
            snprintf(buf, bufsize, "%s", tmpString.c_str());
            break;
        }
        case OP_SNSETPEERS:
        {
            Id sn = read<uint64_t>(1);
            uint32_t numPeers = read<uint32_t>(9);
            string tmpString;
            tmpString.append("SNSETPEERS - scsn: ");
            tmpString.append(ID_CSTR(sn));
            tmpString.append(" num_peers: ");
            tmpString.append(to_string(numPeers));
            if (numPeers)
            {
                tmpString.append((numPeers == 1) ? " peer: " :  " peers: ");
            }
            for (unsigned int i = 0; i < numPeers; i++)
            {
                Id peerId = read<uint64_t>(13+i*8);
                tmpString.append(ID_CSTR(peerId));
                if (i + 1 < numPeers)
                    tmpString.append(", ");
            }
            snprintf(buf, bufsize, "%s", tmpString.c_str());
            break;
        }
        default:
        {
            snprintf(buf, bufsize, "%s", opcodeName());
            break;
        }
    }
    buf[bufsize-1] = 0; //terminate, just in case
}

void Client::login()
{
    // login to presenced indicating capabilities of the client
    sendCommand(Command(OP_HELLO) + (uint8_t)kProtoVersion + mCapabilities);

    // if reconnecting and the PREFS's changes are not acknowledge yet... retry
    if (mPrefsAckWait)
    {
        sendPrefs();
    }

    if (mLastScsn.isValid())
    {
        // send the list of peers allowed to see the own presence's status
        pushPeers();
    }
}

bool Client::sendUserActive(bool active, bool force)
{
    if ((active == mLastSentUserActive) && !force)
    {
        PRESENCED_LOG_DEBUG("Tried to change user-active to the current state: %d", (int)mLastSentUserActive);
        return true;
    }

    bool sent = sendCommand(Command(OP_USERACTIVE) + (uint8_t)(active ? 1 : 0));
    if (!sent)
    {
        return false;
    }

    mLastSentUserActive = active;
    return true;
}

bool Client::sendPrefs()
{
    mPrefsAckWait = true;
    configChanged();
    return sendCommand(Command(OP_PREFS) + mConfig.toCode());
}

void Client::configChanged()
{
    CALL_LISTENER(onPresenceConfigChanged, mConfig, mPrefsAckWait);
}

void Config::fromCode(uint16_t code)
{
    mPresence = (code & 3) + karere::Presence::kOffline;
    mPersist = !!(code & 4);
    mAutoawayActive = !(code & 8);
    mAutoawayTimeout = (code & ~Config::kLastGreenVisibleMask) >> 4;
    if (mAutoawayTimeout > 600) // if longer than 10 minutes, use 10m + number of minutes (in seconds)
    {
        mAutoawayTimeout = 600 + (mAutoawayTimeout - 600) * 60;
    }
    mLastGreenVisible = !(code & Config::kLastGreenVisibleMask);
}

uint16_t Config::toCode() const
{
    uint32_t autoawayTimeout = mAutoawayTimeout;
    if (autoawayTimeout > 600)  // if longer than 10 minutes, convert into 10m (in seconds) + number of minutes
    {
        autoawayTimeout = 600 + (mAutoawayTimeout - 600) / 60;
    }

    return ((mPresence.code() - karere::Presence::kOffline) & 3)
          | (mPersist ? 4 : 0)
          | (mAutoawayActive ? 0 : 8)
          | (autoawayTimeout << 4)
          | (mLastGreenVisible ? 0 : Config::kLastGreenVisibleMask);
}

Client::~Client()
{
    mApi->sdk.removeGlobalListener(this);

    disconnect();
    CALL_LISTENER(onDestroy); //we don't delete because it may have its own idea of its lifetime (i.e. it could be a GUI class)
}

#define READ_ID(varname, offset)\
    assert(offset==pos-base); Id varname(buf.read<uint64_t>(pos)); pos+=sizeof(uint64_t)
#define READ_CHATID(offset)\
    assert(offset==pos-base); chatid = buf.read<uint64_t>(pos); pos+=sizeof(uint64_t)

#define READ_32(varname, offset)\
    assert(offset==pos-base); uint32_t varname(buf.read<uint32_t>(pos)); pos+=4
#define READ_16(varname, offset)\
    assert(offset==pos-base); uint16_t varname(buf.read<uint16_t>(pos)); pos+=2
#define READ_8(varname, offset)\
    assert(offset==pos-base); uint8_t varname(buf.read<uint8_t>(pos)); pos+=1

void Client::wsHandleMsgCb(char *data, size_t len)
{
    mTsLastRecv = time(NULL);
    mTsLastPingSent = 0;
    handleMessage(StaticBuffer(data, len));
}

// inbound command processing
void Client::handleMessage(const StaticBuffer& buf)
{
    size_t pos = 0;
//IMPORTANT: Increment pos before calling the command handler, because the handler may throw, in which
//case the next iteration will not advance and will execute the same command again, resulting in
//infinite loop
    while (pos < buf.dataSize())
    {
      char opcode = buf.buf()[pos];
      try
      {
        pos++;
#ifndef NDEBUG
        size_t base = pos;
#endif
        switch (opcode)
        {
            case OP_KEEPALIVE:
            {
                PRESENCED_LOG_DEBUG("recv KEEPALIVE");
                break;
            }
            case OP_PEERSTATUS:
            {
                READ_8(pres, 0);
                READ_ID(userid, 1);
                PRESENCED_LOG_DEBUG("recv PEERSTATUS - user '%s' with presence %s",
                    ID_CSTR(userid), Presence::toString(pres));
                CALL_LISTENER(onPresenceChange, userid, pres);
                break;
            }
            case OP_PREFS:
            {
                bool loginCompleted = false;
                if (mConnState < kLoggedIn)
                {
                    loginCompleted = true;
                    setConnState(kLoggedIn);
                }

                READ_16(prefs, 0);
                if (mPrefsAckWait && prefs == mConfig.toCode()) //ack
                {
                    PRESENCED_LOG_DEBUG("recv PREFS - server ack to the prefs we sent (%s)", mConfig.toString().c_str());
                }
                else
                {
                    mConfig.fromCode(prefs);
                    if (mPrefsAckWait)
                    {
                        PRESENCED_LOG_DEBUG("recv other PREFS while waiting for our PREFS ack, cancelling our send.\nPrefs: %s",
                          mConfig.toString().c_str());
                    }
                    else if (loginCompleted)
                    {
                        PRESENCED_LOG_DEBUG("recv PREFS from server (initial config): %s", mConfig.toString().c_str());
                        if (autoAwayInEffect())
                        {
                            // signal whether the user is active or inactive
                            bool isActive = ((time(NULL) - mTsLastUserActivity) < mConfig.mAutoawayTimeout);
                            sendUserActive(isActive, true);
                        }
                    }
                    else
                    {
                        PRESENCED_LOG_DEBUG("recv PREFS from another client: %s", mConfig.toString().c_str());
                    }
                }
                mPrefsAckWait = false;
                configChanged();
                break;
            }
            case OP_LASTGREEN:
            {
                READ_ID(userid, 0);
                READ_16(lastGreen, 8);
                PRESENCED_LOG_DEBUG("recv LASTGREEN - user '%s' last green %d", ID_CSTR(userid), lastGreen);
                CALL_LISTENER(onPresenceLastGreenUpdated, userid, lastGreen);
                break;
            }
            default:
            {
                PRESENCED_LOG_ERROR("Unknown opcode %d, ignoring all subsequent commands", opcode);
                return;
            }
        }
      }
      catch(BufferRangeError& e)
      {
          PRESENCED_LOG_ERROR("Buffer bound check error while parsing %s:\n\t%s\n\tAborting command processing", Command::opcodeToStr(opcode), e.what());
          return;
      }
      catch(std::exception& e)
      {
          PRESENCED_LOG_ERROR("Exception while processing incoming %s: %s", Command::opcodeToStr(opcode), e.what());
          return;
      }
    }
}

void Client::setConnState(ConnState newState)
{
    if (newState == mConnState)
    {
        PRESENCED_LOG_DEBUG("Tried to change connection state to the current state: %s", connStateToStr(newState));
        return;
    }
    else
    {
        PRESENCED_LOG_DEBUG("Connection state change: %s --> %s", connStateToStr(mConnState), connStateToStr(newState));
        mConnState = newState;
    }

    CALL_LISTENER(onConnStateChange, mConnState);

    if (newState == kDisconnected)
    {
        mHeartbeatEnabled = false;

        // if a socket is opened, close it immediately
        if (wsIsConnected())
        {
            wsDisconnect(true);
        }

        // if connect-timer is running, it must be reset (kResolving --> kDisconnected)
        if (mConnectTimer)
        {
            cancelTimeout(mConnectTimer, mKarereClient->appCtx);
            mConnectTimer = 0;
        }

        if (!mKarereClient->isTerminated())
        {
            // start a timer to ensure the connection is established after kConnectTimeout. Otherwise, reconnect
            auto wptr = weakHandle();
            mConnectTimer = setTimeout([this, wptr]()
            {
                if (wptr.deleted())
                    return;

                mConnectTimer = 0;

                PRESENCED_LOG_DEBUG("Reconnection attempt has not succeed after %d. Reconnecting...", kConnectTimeout);
                mKarereClient->api.callIgnoreResult(&::mega::MegaApi::sendEvent, 99005, "Reconnection timed out (presenced)");

                retryPendingConnection(true);

            }, kConnectTimeout * 1000, mKarereClient->appCtx);
        }

        // if disconnected, we don't really know the presence status anymore
        for (auto it = mCurrentPeers.begin(); it != mCurrentPeers.end(); it++)
        {
            CALL_LISTENER(onPresenceChange, it->first, Presence::kInvalid);
        }
        CALL_LISTENER(onPresenceChange, mKarereClient->myHandle(), Presence::kInvalid);
    }
    else if (mConnState == kConnected)
    {
        PRESENCED_LOG_DEBUG("Presenced connected to %s", mTargetIp.c_str());

        mDNScache.connectDone(mUrl.host, mTargetIp);
        assert(!mConnectPromise.done());
        mConnectPromise.resolve();
        mRetryCtrl.reset();

        if (mConnectTimer)
        {
            cancelTimeout(mConnectTimer, mKarereClient->appCtx);
            mConnectTimer = 0;
        }
    }
}
void Client::addPeer(karere::Id peer)
{
<<<<<<< HEAD
    if (mKarereClient->anonymousMode())
        return;

=======
>>>>>>> d6df783a
    if (isExContact(peer))
    {
        PRESENCED_LOG_WARNING("Not sending ADDPEERS for user %s because it's ex-contact", peer.toString().c_str());
        return;
    }

    assert(mLastScsn.isValid());

    int result = mCurrentPeers.insert(peer);
    if (result == 1) //refcount = 1, wasnt there before
    {
        size_t totalSize = sizeof(uint64_t) + sizeof(uint32_t) + sizeof(uint64_t);

        Command cmd(OP_SNADDPEERS, totalSize);
        cmd.append<uint64_t>(mLastScsn.val);
        cmd.append<uint32_t>(1);
        cmd.append<uint64_t>(peer.val);

        sendCommand(std::move(cmd));
    }
}

void Client::removePeer(karere::Id peer, bool force)
{
<<<<<<< HEAD
    if (mKarereClient->anonymousMode())
        return;

=======
>>>>>>> d6df783a
    assert(mLastScsn.isValid());

    auto it = mCurrentPeers.find(peer);
    if (it == mCurrentPeers.end())
    {
        PRESENCED_LOG_WARNING("removePeer: Unknown peer %s", peer.toString().c_str());
        return;
    }
    if (--it->second > 0)
    {
        if (!force)
        {
            PRESENCED_LOG_DEBUG("removePeer: decremented number of references for peer %s", peer.toString().c_str());
            return;
        }
        else
        {
            PRESENCED_LOG_DEBUG("removePeer: Forcing delete of peer %s with refcount > 0", ID_CSTR(peer));
        }
    }
    else //refcount reched zero
    {
        assert(it->second == 0);
    }

    mCurrentPeers.erase(it);

    size_t totalSize = sizeof(uint64_t) + sizeof(uint32_t) + sizeof(uint64_t);

    Command cmd(OP_SNDELPEERS, totalSize);
    cmd.append<uint64_t>(mLastScsn.val);
    cmd.append<uint32_t>(1);
    cmd.append<uint64_t>(peer.val);

    sendCommand(std::move(cmd));
}
}<|MERGE_RESOLUTION|>--- conflicted
+++ resolved
@@ -401,20 +401,6 @@
 }
 
 bool Client::isExContact(uint64_t userid)
-<<<<<<< HEAD
-{
-    auto it = mContacts.find(userid);
-    if (it == mContacts.end() || (it != mContacts.end() && it->second != mega::MegaUser::VISIBILITY_HIDDEN))
-    {
-        return false;
-    }
-
-    return true;
-}
-
-void Client::onChatsUpdate(mega::MegaApi *api, mega::MegaTextChatList *roomsUpdated)
-{
-=======
 {
     auto it = mContacts.find(userid);
     if (it == mContacts.end() || (it != mContacts.end() && it->second != ::mega::MegaUser::VISIBILITY_HIDDEN))
@@ -427,7 +413,6 @@
 
 void Client::onChatsUpdate(::mega::MegaApi *api, ::mega::MegaTextChatList *roomsUpdated)
 {
->>>>>>> d6df783a
     const char *buf = api->getSequenceNumber();
     Id scsn(buf, strlen(buf));
     delete [] buf;
@@ -515,11 +500,7 @@
     }, mKarereClient->appCtx);
 }
 
-<<<<<<< HEAD
-void Client::onUsersUpdate(mega::MegaApi *api, mega::MegaUserList *usersUpdated)
-=======
 void Client::onUsersUpdate(::mega::MegaApi *api, ::mega::MegaUserList *usersUpdated)
->>>>>>> d6df783a
 {
     const char *buf = api->getSequenceNumber();
     Id scsn(buf, strlen(buf));
@@ -600,11 +581,7 @@
     }, mKarereClient->appCtx);
 }
 
-<<<<<<< HEAD
-void Client::onEvent(mega::MegaApi *api, mega::MegaEvent *event)
-=======
 void Client::onEvent(::mega::MegaApi *api, ::mega::MegaEvent *event)
->>>>>>> d6df783a
 {
     if (event->getType() == ::mega::MegaEvent::EVENT_NODES_CURRENT)
     {
@@ -1243,12 +1220,12 @@
 }
 void Client::addPeer(karere::Id peer)
 {
-<<<<<<< HEAD
     if (mKarereClient->anonymousMode())
+    {
+        PRESENCED_LOG_WARNING("Not sending ADDPEERS in anonymous mode");
         return;
-
-=======
->>>>>>> d6df783a
+    }
+
     if (isExContact(peer))
     {
         PRESENCED_LOG_WARNING("Not sending ADDPEERS for user %s because it's ex-contact", peer.toString().c_str());
@@ -1273,12 +1250,12 @@
 
 void Client::removePeer(karere::Id peer, bool force)
 {
-<<<<<<< HEAD
     if (mKarereClient->anonymousMode())
+    {
+        PRESENCED_LOG_WARNING("Not sending DELPEERS in anonymous mode");
         return;
-
-=======
->>>>>>> d6df783a
+    }
+
     assert(mLastScsn.isValid());
 
     auto it = mCurrentPeers.find(peer);
