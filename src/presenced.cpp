#include "presenced.h"
#include <base/cservices.h>
#include <gcmpp.h>
#include <retryHandler.h>
#include <chatClient.h>
#include <arpa/inet.h>

using namespace std;
using namespace promise;
using namespace karere;

#define ID_CSTR(id) id.toString().c_str()
#define PRESENCED_LOG_LISTENER_CALLS

#ifdef PRESENCED_LOG_LISTENER_CALLS
    #define LOG_LISTENER_CALL(fmtString,...) PRESENCED_LOG_DEBUG(fmtString, ##__VA_ARGS__)
#else
    #define LOG_LISTENER_CALL(...)
#endif

#define CALL_LISTENER(methodName,...)                                                           \
    do {                                                                                        \
      try {                                                                                     \
          LOG_LISTENER_CALL("Calling Listener::" #methodName "()");                       \
          mListener->methodName(__VA_ARGS__);                                                   \
      } catch(std::exception& e) {                                                              \
          PRESENCED_LOG_WARNING("Exception thrown from Listener::" #methodName "():\n%s", e.what());\
      }                                                                                         \
    } while(0)


namespace presenced
{

    Client::Client(MyMegaApi *api, karere::Client *client, Listener& listener, uint8_t caps)
: mListener(&listener), mApi(api), mCapabilities(caps), karereClient(client)
{
}

promise::Promise<void>
Client::connect(const std::string& url, Id myHandle, IdRefMap&& currentPeers,
    const Config& config)
{
    mMyHandle = myHandle;
    mConfig = config;
    mCurrentPeers = std::move(currentPeers);
    return reconnect(url);
}

void Client::pushPeers()
{
    Command cmd(OP_ADDPEERS, 4 + mCurrentPeers.size()*8);
    cmd.append<uint32_t>(mCurrentPeers.size());
    for (auto& peer: mCurrentPeers)
    {
        cmd.append<uint64_t>(peer.first);
    }
    if (cmd.dataSize() > 1)
    {
        sendCommand(std::move(cmd));
    }
}

void Client::wsConnectCb()
{
    CHATD_LOG_DEBUG("Presenced connected");
    setConnState(kConnected);
    mConnectPromise.resolve();
}
    
void Client::notifyLoggedIn()
{
    assert(mConnState < kLoggedIn);
    assert(mConnectPromise.succeeded());
    assert(!mLoginPromise.done());
    setConnState(kLoggedIn);
    mLoginPromise.resolve();
}

void Client::wsCloseCb(int errcode, int errtype, const char *preason, size_t reason_len)
{
    onSocketClose(errcode, errtype, preason);
}
    
void Client::onSocketClose(int errcode, int errtype, const std::string& reason)
{
    PRESENCED_LOG_WARNING("Socket close, reason: %s", reason.c_str());
    
    mHeartbeatEnabled = false;
    
    if (mConnState == kDisconnected)
        return;

    if (mConnState < kLoggedIn) //tell retry controller that the connect attempt failed
    {
        assert(!mLoginPromise.done());
        mConnectPromise.reject(reason, errcode, errtype);
    }
    else
    {
        setConnState(kDisconnected);
        reconnect(); //start retry controller
    }
}

std::string Config::toString() const
{
    std::string result;
    result.reserve(64);
    result.append("pres: ").append(mPresence.toString())
          .append(", persist: ").append(mPersist ? "1":"0")
          .append(", aaActive: ").append(mAutoawayActive ? "1":"0")
          .append(", aaTimeout: ").append(std::to_string(mAutoawayTimeout));
    return result;
}

bool Client::setPresence(Presence pres)
{
    if (pres == mConfig.mPresence)
        return true;
    mConfig.mPresence = pres;
    auto ret = sendPrefs();
    signalActivity(true);
    PRESENCED_LOG_DEBUG("setPresence-> %s", pres.toString());
    return ret;
}

bool Client::setPersist(bool enable)
{
    if (enable == mConfig.mPersist)
        return true;
    mConfig.mPersist = enable;
    signalActivity(true);
    return sendPrefs();
}

bool Client::setAutoaway(bool enable, time_t timeout)
{
    if (enable)
    {
        mConfig.mPersist = false;
    }
    mConfig.mAutoawayTimeout = timeout;
    mConfig.mAutoawayActive = enable;
    signalActivity(true);
    return sendPrefs();
}

bool Client::autoAwayInEffect()
{
    bool needTimer = !mConfig.mPersist
                && mConfig.mPresence != Presence::kOffline
                && mConfig.mPresence != Presence::kAway
                && mConfig.mAutoawayTimeout
                && mConfig.mAutoawayActive;
    return needTimer;
}

void Client::signalActivity(bool force)
{
    mTsLastUserActivity = time(NULL);
    if (mConfig.mPresence == Presence::kAway)
        sendUserActive(false);
    else if (mConfig.mPresence != Presence::kOffline)
        sendUserActive(true, force);
}

Promise<void>
Client::reconnect(const std::string& url)
{
    assert(!mHeartbeatEnabled);
    try
    {
        if (mConnState >= kConnecting) //would be good to just log and return, but we have to return a promise
            return promise::Error("Already connecting/connected");
        if (!url.empty())
        {
            mUrl.parse(url);
        }
        else
        {
            if (!mUrl.isValid())
                return promise::Error("No valid URL provided and current URL is not valid");
        }

        setConnState(kResolving);
        return retry("presenced", [this](int no)
        {
            reset();
            mConnectPromise = Promise<void>();
            mLoginPromise = Promise<void>();
            PRESENCED_LOG_DEBUG("Resolving hostmane...");

            auto wptr = weakHandle();
            mApi->call(&::mega::MegaApi::queryDNS, mUrl.host.c_str())
            .then([wptr, this](ReqResult result)
            {
                if (wptr.deleted())
                {
                    PRESENCED_LOG_DEBUG("DNS resolution completed, but presenced client was deleted.");
                    return;
                }
                if (mConnState != kResolving)
                {
                    PRESENCED_LOG_DEBUG("Connection state changed while resolving DNS.");
                    return;
                }

                setConnState(kConnecting);
                string ip = result->getText();
                PRESENCED_LOG_DEBUG("Connecting to presenced using the IP: %s", ip.c_str());
                bool rt = wsConnect(karereClient->websocketIO, ip.c_str(),
                          mUrl.host.c_str(),
                          mUrl.port,
                          mUrl.path.c_str(),
                          mUrl.isSecure);
                if (!rt)
                {
                    throw std::runtime_error("Websocket error on wsConnect (presenced)");
                }
            })
            .fail([this](const promise::Error& err)
            {
<<<<<<< HEAD
                mConnectPromise.reject(err.msg(), err.code(), err.type());
                mLoginPromise.reject(err.msg(), err.code(), err.type());
=======
                if (err.type() == ERRTYPE_MEGASDK)
                {
                    mConnectPromise.reject(err.msg(), err.code(), err.type());
                    mLoginPromise.reject(err.msg(), err.code(), err.type());
                }
>>>>>>> 93753022
            });
            
            return mConnectPromise
            .then([this]()
            {
                mTsLastPingSent = 0;
                mTsLastRecv = time(NULL);
                mHeartbeatEnabled = true;
                return login();
            });
        }, karereClient->appCtx, nullptr, 0, 0, KARERE_RECONNECT_DELAY_MAX, KARERE_RECONNECT_DELAY_INITIAL);
    }
    KR_EXCEPTION_TO_PROMISE(kPromiseErrtype_presenced);
}
    
bool Client::sendKeepalive(time_t now)
{
    mTsLastPingSent = now ? now : time(NULL);
    return sendCommand(Command(OP_KEEPALIVE));
}

void Client::heartbeat()
{
    // if a heartbeat is received but we are already offline...
    if (!mHeartbeatEnabled)
        return;

    auto now = time(NULL);
    if (autoAwayInEffect())
    {
        if (now - mTsLastUserActivity > mConfig.mAutoawayTimeout)
        {
            sendUserActive(false);
        }
    }

    bool needReconnect = false;
    if (now - mTsLastSend > kKeepaliveSendInterval)
    {
        if (!sendKeepalive(now))
        {
            needReconnect = true;
            PRESENCED_LOG_WARNING("Failed to send keepalive, reconnecting...");
        }
    }
    else if (mTsLastPingSent)
    {
        if (now - mTsLastPingSent > kKeepaliveReplyTimeout)
        {
            PRESENCED_LOG_WARNING("Timed out waiting for KEEPALIVE response, reconnecting...");
            needReconnect = true;
        }
    }
    else if (now - mTsLastRecv >= kKeepaliveSendInterval)
    {
        if (!sendKeepalive(now))
        {
            needReconnect = true;
            PRESENCED_LOG_WARNING("Failed to send keepalive, reconnecting...");
        }
    }
    if (needReconnect)
    {
        setConnState(kDisconnected);
        mHeartbeatEnabled = false;
        reconnect();
    }
}

void Client::disconnect() //should be graceful disconnect
{
    mHeartbeatEnabled = false;
    mTerminating = true;
    reset();
    setConnState(kDisconnected);
}

promise::Promise<void> Client::retryPendingConnection()
{
    if (mUrl.isValid())
    {
        setConnState(kDisconnected);
        mHeartbeatEnabled = false;
        PRESENCED_LOG_WARNING("Retry pending connections...");
        return reconnect();
    }
    return promise::Error("No valid URL provided to retry pending connections");
}

void Client::reset() //immediate disconnect
{
    wsDisconnect(true);
}

bool Client::sendBuf(Buffer&& buf)
{
    if (!isOnline())
        return false;
    
    bool rc = wsSendMessage(buf.buf(), buf.dataSize());
    buf.free();  //just in case, as it's content is xor-ed with the websock datamask so it's unusable
    mTsLastSend = time(NULL);
    return rc && isOnline();
}
    
bool Client::sendCommand(Command&& cmd)
{
    if (krLoggerWouldLog(krLogChannel_presenced, krLogLevelDebug))
        logSend(cmd);
    bool result = sendBuf(std::move(cmd));
    if (!result)
        PRESENCED_LOG_DEBUG("  Can't send, we are offline");
    return result;
}

bool Client::sendCommand(const Command& cmd)
{
    Buffer buf(cmd.buf(), cmd.dataSize());
    if (krLoggerWouldLog(krLogChannel_presenced, krLogLevelDebug))
        logSend(cmd);
    auto result = sendBuf(std::move(buf));
    if (!result)
        PRESENCED_LOG_DEBUG("  Can't send, we are offline");
    return result;
}
void Client::logSend(const Command& cmd)
{
    char buf[512];
    cmd.toString(buf, 512);
    krLoggerLog(krLogChannel_presenced, krLogLevelDebug, "send %s\n", buf);
}

//only for sent commands
void Command::toString(char* buf, size_t bufsize) const
{
    auto op = opcode();
    switch (op)
    {
        case OP_USERACTIVE:
        {
            auto code = read<uint8_t>(1);
            snprintf(buf, bufsize, "USERACTIVE - %d", code);
            break;
        }
        case OP_PREFS:
        {
            Config config(read<uint16_t>(1));
            snprintf(buf, bufsize, "PREFS - %s", config.toString().c_str());
            break;
        }
        case OP_HELLO:
        {
            uint8_t caps = read<uint8_t>(2);
            snprintf(buf, bufsize, "HELLO - version 0x%02X, caps: (%s,%s)",
                read<uint8_t>(1),
                (caps & karere::kClientCanWebrtc) ? "webrtc" : "nowebrtc",
                (caps & karere::kClientIsMobile) ? "mobile" : "desktop");
            break;
        }
        case OP_ADDPEERS:
        {
            snprintf(buf, bufsize, "ADDPEERS - %u peers", read<uint32_t>(1));
            break;
        }
        case OP_DELPEERS:
        {
            snprintf(buf, bufsize, "DELPEERS - %u peers", read<uint32_t>(1));
            break;
        }
        default:
        {
            snprintf(buf, bufsize, "%s", opcodeName());
            break;
        }
    }
    buf[bufsize-1] = 0; //terminate, just in case
}

void Client::login()
{
    sendCommand(Command(OP_HELLO) + (uint8_t)kProtoVersion+mCapabilities);

    if (mPrefsAckWait)
    {
        sendPrefs();
    }
    sendUserActive((time(NULL) - mTsLastUserActivity) < mConfig.mAutoawayTimeout, true);
    pushPeers();
}

bool Client::sendUserActive(bool active, bool force)
{
    if ((active == mLastSentUserActive) && !force)
        return true;
    bool sent = sendCommand(Command(OP_USERACTIVE) + (uint8_t)(active ? 1 : 0));
    if (!sent)
        return false;
    mLastSentUserActive = active;
    return true;
}

bool Client::sendPrefs()
{
    mPrefsAckWait = true;
    configChanged();
    return sendCommand(Command(OP_PREFS) + mConfig.toCode());
}

void Client::configChanged()
{
    CALL_LISTENER(onPresenceConfigChanged, mConfig, mPrefsAckWait);
}

void Config::fromCode(uint16_t code)
{
    mPresence = (code & 3) + karere::Presence::kOffline;
    mPersist = !!(code & 4);
    mAutoawayActive = !(code & 8);
    mAutoawayTimeout = code >> 4;
    if (mAutoawayTimeout > 600)
        mAutoawayTimeout = (600+(mAutoawayTimeout-600)*60);
}

uint16_t Config::toCode() const
{
    return ((mPresence.code() - karere::Presence::kOffline) & 3)
          | (mPersist ? 4 : 0)
          | (mAutoawayActive ? 0 : 8)
          | (((mAutoawayTimeout > 600)
               ? (600+(mAutoawayTimeout-600)/60)
               : mAutoawayTimeout)
            << 4);
}

Client::~Client()
{
    reset();
    CALL_LISTENER(onDestroy); //we don't delete because it may have its own idea of its lifetime (i.e. it could be a GUI class)
}

#define READ_ID(varname, offset)\
    assert(offset==pos-base); Id varname(buf.read<uint64_t>(pos)); pos+=sizeof(uint64_t)
#define READ_CHATID(offset)\
    assert(offset==pos-base); chatid = buf.read<uint64_t>(pos); pos+=sizeof(uint64_t)

#define READ_32(varname, offset)\
    assert(offset==pos-base); uint32_t varname(buf.read<uint32_t>(pos)); pos+=4
#define READ_16(varname, offset)\
    assert(offset==pos-base); uint16_t varname(buf.read<uint16_t>(pos)); pos+=2
#define READ_8(varname, offset)\
    assert(offset==pos-base); uint8_t varname(buf.read<uint8_t>(pos)); pos+=1

void Client::wsHandleMsgCb(char *data, size_t len)
{
    mTsLastRecv = time(NULL);
    mTsLastPingSent = 0;
    handleMessage(StaticBuffer(data, len));
}

// inbound command processing
void Client::handleMessage(const StaticBuffer& buf)
{
    size_t pos = 0;
//IMPORTANT: Increment pos before calling the command handler, because the handler may throw, in which
//case the next iteration will not advance and will execute the same command again, resulting in
//infinite loop
    while (pos < buf.dataSize())
    {
      char opcode = buf.buf()[pos];
      try
      {
        pos++;
#ifndef NDEBUG
        size_t base = pos;
#endif
        switch (opcode)
        {
            case OP_KEEPALIVE:
            {
                PRESENCED_LOG_DEBUG("recv KEEPALIVE");
                break;
            }
            case OP_PEERSTATUS:
            {
                READ_8(pres, 0);
                READ_ID(userid, 1);
                PRESENCED_LOG_DEBUG("recv PEERSTATUS - user '%s' with presence %s",
                    ID_CSTR(userid), Presence::toString(pres));
                CALL_LISTENER(onPresenceChange, userid, pres);
                break;
            }
            case OP_PREFS:
            {
                if (mConnState < kLoggedIn)
                    notifyLoggedIn();
                READ_16(prefs, 0);
                if (mPrefsAckWait && prefs == mConfig.toCode()) //ack
                {
                    PRESENCED_LOG_DEBUG("recv PREFS - server ack to the prefs we sent(0x%x)", prefs);
                }
                else
                {
                    mConfig.fromCode(prefs);
                    if (mPrefsAckWait)
                    {
                        PRESENCED_LOG_DEBUG("recv other PREFS while waiting for our PREFS ack, cancelling our send.\nPrefs: %s",
                          mConfig.toString().c_str());
                    }
                    else
                    {
                        PRESENCED_LOG_DEBUG("recv PREFS from another client: %s", mConfig.toString().c_str());
                    }
                }
                mPrefsAckWait = false;
                configChanged();
                break;
            }
            default:
            {
                PRESENCED_LOG_ERROR("Unknown opcode %d, ignoring all subsequent commands", opcode);
                return;
            }
        }
      }
      catch(BufferRangeError& e)
      {
          PRESENCED_LOG_ERROR("Buffer bound check error while parsing %s:\n\t%s\n\tAborting command processing", Command::opcodeToStr(opcode), e.what());
          return;
      }
      catch(std::exception& e)
      {
          PRESENCED_LOG_ERROR("Exception while processing incoming %s: %s", Command::opcodeToStr(opcode), e.what());
          return;
      }
    }
}

void Client::setConnState(ConnState newState)
{
    if (newState == mConnState)
        return;
    mConnState = newState;
#ifndef LOG_LISTENER_CALLS
    PRESENCED_LOG_DEBUG("Connection state changed to %s", connStateToStr(mConnState));
#endif
    //dont use CALL_LISTENER because we need more intelligent logging
    try
    {
        mListener->onConnStateChange(mConnState);
    }
    catch(...){}
}
void Client::addPeer(karere::Id peer)
{
    int result = mCurrentPeers.insert(peer);
    if (result == 1) //refcount = 1, wasnt there before
    {
        sendCommand(Command(OP_ADDPEERS)+(uint32_t)(1)+peer);
    }
}
void Client::removePeer(karere::Id peer, bool force)
{
    auto it = mCurrentPeers.find(peer);
    if (it == mCurrentPeers.end())
    {
        PRESENCED_LOG_DEBUG("removePeer: Unknown peer %s", peer.toString().c_str());
        return;
    }
    if (--it->second > 0)
    {
        if (!force)
        {
            return;
        }
        else
        {
            PRESENCED_LOG_DEBUG("removePeer: Forcing delete of peer %s with refcount > 0", peer.toString().c_str());
        }
    }
    else //refcount reched zero
    {
        assert(it->second == 0);
    }
    mCurrentPeers.erase(it);
    sendCommand(Command(OP_DELPEERS)+(uint32_t)(1)+peer);
}
}<|MERGE_RESOLUTION|>--- conflicted
+++ resolved
@@ -221,16 +221,11 @@
             })
             .fail([this](const promise::Error& err)
             {
-<<<<<<< HEAD
-                mConnectPromise.reject(err.msg(), err.code(), err.type());
-                mLoginPromise.reject(err.msg(), err.code(), err.type());
-=======
                 if (err.type() == ERRTYPE_MEGASDK)
                 {
                     mConnectPromise.reject(err.msg(), err.code(), err.type());
                     mLoginPromise.reject(err.msg(), err.code(), err.type());
                 }
->>>>>>> 93753022
             });
             
             return mConnectPromise
