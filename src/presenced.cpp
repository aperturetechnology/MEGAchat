#include "presenced.h"
#include "chatClient.h"

using namespace std;
using namespace promise;
using namespace karere;

#define ID_CSTR(id) id.toString().c_str()
#define PRESENCED_LOG_LISTENER_CALLS

#ifdef PRESENCED_LOG_LISTENER_CALLS
    #define LOG_LISTENER_CALL(fmtString,...) PRESENCED_LOG_DEBUG(fmtString, ##__VA_ARGS__)
#else
    #define LOG_LISTENER_CALL(...)
#endif

#define CALL_LISTENER(methodName,...)                                                           \
    do {                                                                                        \
      try {                                                                                     \
          LOG_LISTENER_CALL("Calling Listener::" #methodName "()");                       \
          mListener->methodName(__VA_ARGS__);                                                   \
      } catch(std::exception& e) {                                                              \
          PRESENCED_LOG_WARNING("Exception thrown from Listener::" #methodName "():\n%s", e.what());\
      }                                                                                         \
    } while(0)

namespace presenced
{

Client::Client(MyMegaApi *api, karere::Client *client, Listener& listener, uint8_t caps)
: mApi(api), mKarereClient(client), mListener(&listener), mCapabilities(caps),
  mDNScache(mKarereClient->websocketIO->mDnsCache)
{}

::promise::Promise<void>
Client::connect(const std::string& url, IdRefMap&& currentPeers, const Config& config)
{
    mConfig = config;
    mCurrentPeers = std::move(currentPeers);
    mUrl.parse(url);

    return reconnect();
}

void Client::pushPeers()
{
    std::vector<karere::Id> peers;

    for (auto& peer: mCurrentPeers)
    {
        peers.push_back(peer.first);
    }

    updatePeers(peers, OP_SNSETPEERS);
}

void Client::wsConnectCb()
{
    setConnState(kConnected);
}

void Client::wsCloseCb(int errcode, int errtype, const char *preason, size_t /*reason_len*/)
{
    onSocketClose(errcode, errtype, preason);
}
    
void Client::onSocketClose(int errcode, int errtype, const std::string& reason)
{
    PRESENCED_LOG_WARNING("Socket close on IP %s. Reason: %s", mTargetIp.c_str(), reason.c_str());

    auto oldState = mConnState;
    setConnState(kDisconnected);

    assert(oldState != kDisconnected);

    usingipv6 = !usingipv6;
    mTargetIp.clear();

    if (oldState >= kConnected)
<<<<<<< HEAD
    {
        PRESENCED_LOG_DEBUG("Socket close at state kLoggedIn");

        assert(!mRetryCtrl);
        reconnect(); //start retry controller
    }
    else // (mConState < kConnected) --> tell retry controller that the connect attempt failed
    {
=======
    {
        PRESENCED_LOG_DEBUG("Socket close at state kLoggedIn");

        assert(!mRetryCtrl);
        reconnect(); //start retry controller
    }
    else // (mConState < kConnected) --> tell retry controller that the connect attempt failed
    {
>>>>>>> 6a0b764c
        PRESENCED_LOG_DEBUG("Socket close and state is not kStateConnected (but %s), start retry controller", connStateToStr(oldState));

        assert(mRetryCtrl);
        assert(!mConnectPromise.succeeded());
        if (!mConnectPromise.done())
        {
            mConnectPromise.reject(reason, errcode, errtype);
        }
    }
}

std::string Config::toString() const
{
    std::string result;
    result.reserve(64);
    result.append("pres: ").append(mPresence.toString())
          .append(", persist: ").append(mPersist ? "1" : "0")
          .append(", aaActive: ").append(mAutoawayActive ? "1" : "0")
          .append(", aaTimeout: ").append(std::to_string(mAutoawayTimeout))
          .append(", hideLastGreen: ").append(mLastGreenVisible ? "0" : "1");
    return result;
}

bool Client::setPresence(Presence pres)
{
    if (pres == mConfig.mPresence)
        return true;

    PRESENCED_LOG_DEBUG("setPresence(): %s -> %s", mConfig.mPresence.toString(), pres.toString());

    mConfig.mPresence = pres;
<<<<<<< HEAD
    signalActivity(true);
=======
>>>>>>> 6a0b764c
    return sendPrefs();
}

bool Client::setPersist(bool enable)
{
    if (enable == mConfig.mPersist)
        return true;

    PRESENCED_LOG_DEBUG("setPersist(): %d -> %d", (int)mConfig.mPersist, (int)enable);

    mConfig.mPersist = enable;
    return sendPrefs();
}

bool Client::setLastGreenVisible(bool enable)
{
    if (enable == mConfig.mLastGreenVisible)
        return true;

    mConfig.mLastGreenVisible = enable;
    return sendPrefs();
}

bool Client::requestLastGreen(Id userid)
{
    return sendCommand(Command(OP_LASTGREEN) + userid);
}

bool Client::setAutoaway(bool enable, time_t timeout)
{
    if (enable == mConfig.mAutoawayActive && timeout == mConfig.mAutoawayTimeout)
        return true;

    if (enable)
    {
        mConfig.mPersist = false;
        mConfig.mPresence = Presence::kOnline;
    }

    mConfig.mAutoawayTimeout = timeout;
    mConfig.mAutoawayActive = enable;
    return sendPrefs();
}

bool Client::autoAwayInEffect()
{
    return mConfig.mPresence.isValid() && mConfig.mAutoawayActive;
}

void Client::signalActivity()
{
    if (!mConfig.mPresence.isValid())
    {
<<<<<<< HEAD
        PRESENCED_LOG_WARNING("signalActivity(): the current configuration is yet received, cannot be changed");
=======
        PRESENCED_LOG_DEBUG("signalActivity(): the current configuration is yet received, cannot be changed");
        return;
    }
    if (!mConfig.mAutoawayActive)
    {
        PRESENCED_LOG_WARNING("signalActivity(): autoaway is disabled, no need to signal user's activity");
>>>>>>> 6a0b764c
        return;
    }

    mTsLastUserActivity = time(NULL);
<<<<<<< HEAD

    if (mConfig.mPresence == Presence::kAway)
    {
        sendUserActive(false);
    }
    else if (mConfig.mPresence != Presence::kOffline)
    {
        sendUserActive(true, force);
    }
=======
    sendUserActive(true);
>>>>>>> 6a0b764c
}

void Client::abortRetryController()
{
    if (!mRetryCtrl)
    {
        return;
    }

    assert(!isOnline());

    PRESENCED_LOG_DEBUG("Reconnection was aborted");
    mRetryCtrl->abort();
    mRetryCtrl.reset();
}

Promise<void>
Client::reconnect()
{
    assert(!mHeartbeatEnabled);
    assert(!mRetryCtrl);
    try
    {
        if (mConnState >= kResolving) //would be good to just log and return, but we have to return a promise
            return ::promise::Error(std::string("Already connecting/connected"));

        if (!mUrl.isValid())
            return ::promise::Error("Current URL is not valid");

        setConnState(kResolving);

        // if there were an existing retry in-progress, abort it first or it will kick in after its backoff
        abortRetryController();

        // create a new retry controller and return its promise for reconnection
        auto wptr = weakHandle();
        mRetryCtrl.reset(createRetryController("presenced", [this](size_t attemptNo, DeleteTrackable::Handle wptr) -> Promise<void>
        {
            if (wptr.deleted())
            {
                PRESENCED_LOG_DEBUG("Reconnect attempt initiated, but presenced client was deleted.");
                return ::promise::_Void();
            }

            setConnState(kDisconnected);
            mConnectPromise = Promise<void>();

            string ipv4, ipv6;
            bool cachedIPs = mDNScache.get(mUrl.host, ipv4, ipv6);

            setConnState(kResolving);
            PRESENCED_LOG_DEBUG("Resolving hostname %s...", mUrl.host.c_str());

            auto retryCtrl = mRetryCtrl.get();
            int statusDNS = wsResolveDNS(mKarereClient->websocketIO, mUrl.host.c_str(),
                         [wptr, cachedIPs, this, retryCtrl, attemptNo](int statusDNS, std::vector<std::string> &ipsv4, std::vector<std::string> &ipsv6)
            {
                if (wptr.deleted())
                {
                    PRESENCED_LOG_DEBUG("DNS resolution completed, but presenced client was deleted.");
                    return;
                }
                if (!mRetryCtrl)
                {
                    PRESENCED_LOG_DEBUG("DNS resolution completed but ignored: connection is already established using cached IP");
                    assert(isOnline());
                    assert(cachedIPs);
                    return;
                }
                if (mRetryCtrl.get() != retryCtrl)
                {
                    PRESENCED_LOG_DEBUG("DNS resolution completed but ignored: a newer retry has already started");
                    return;
                }
                if (mRetryCtrl->currentAttemptNo() != attemptNo)
                {
                    PRESENCED_LOG_DEBUG("DNS resolution completed but ignored: a newer attempt is already started (old: %d, new: %d)",
                                     attemptNo, mRetryCtrl->currentAttemptNo());
                    return;
                }

                if (statusDNS < 0 || (ipsv4.empty() && ipsv6.empty()))
                {
                    if (isOnline() && cachedIPs)
                    {
                        assert(false);  // this case should be handled already at: if (!mRetryCtrl)
                        PRESENCED_LOG_WARNING("DNS error, but connection is established. Relaying on cached IPs...");
                        return;
                    }

                    if (statusDNS < 0)
                    {
                        PRESENCED_LOG_ERROR("Async DNS error in presenced. Error code: %d", statusDNS);
                    }
                    else
                    {
                        PRESENCED_LOG_ERROR("Async DNS error in presenced. Empty set of IPs");
                    }

                    assert(!isOnline());
                    onSocketClose(0, 0, "Async DNS error (presenced)");
                    return;
                }

                if (!cachedIPs) // connect required DNS lookup
                {
                    PRESENCED_LOG_DEBUG("Hostname resolved by first time. Connecting...");

                    mDNScache.set(mUrl.host,
                                  ipsv4.size() ? ipsv4.at(0) : "",
                                  ipsv6.size() ? ipsv6.at(0) : "");
                    doConnect();
                    return;
                }

                if (mDNScache.isMatch(mUrl.host, ipsv4, ipsv6))
                {
                    PRESENCED_LOG_DEBUG("DNS resolve matches cached IPs.");
                }
                else
                {
                    // update DNS cache
                    bool ret = mDNScache.set(mUrl.host,
                                             ipsv4.size() ? ipsv4.at(0) : "",
                                             ipsv6.size() ? ipsv6.at(0) : "");
                    assert(!ret);

                    PRESENCED_LOG_WARNING("DNS resolve doesn't match cached IPs. Forcing reconnect...");
                    onSocketClose(0, 0, "DNS resolve doesn't match cached IPs (presenced)");
                }
            });

            // immediate error at wsResolveDNS()
            if (statusDNS < 0)
            {
                string errStr = "Immediate DNS error in presenced. Error code: "+std::to_string(statusDNS);
                PRESENCED_LOG_ERROR("%s", errStr.c_str());

                assert(mConnState == kResolving);
                assert(!mConnectPromise.done());

                // reject promise, so the RetryController starts a new attempt
                mConnectPromise.reject(errStr, statusDNS, kErrorTypeGeneric);
            }
            else if (cachedIPs) // if wsResolveDNS() failed immediately, very likely there's
            // no network connetion, so it's futile to attempt to connect
            {
                doConnect();
            }
            
            return mConnectPromise
            .then([wptr, this]()
            {
                if (wptr.deleted())
                    return;

                assert(isOnline());
                mTsLastPingSent = 0;
                mTsLastRecv = time(NULL);
                mHeartbeatEnabled = true;
                login();
            });

        }, wptr, mKarereClient->appCtx, nullptr, 0, 0, KARERE_RECONNECT_DELAY_MAX, KARERE_RECONNECT_DELAY_INITIAL));

        return static_cast<Promise<void>&>(mRetryCtrl->start());
    }

    KR_EXCEPTION_TO_PROMISE(kPromiseErrtype_presenced);
}
    
bool Client::sendKeepalive(time_t now)
{
    mTsLastPingSent = now ? now : time(NULL);
    return sendCommand(Command(OP_KEEPALIVE));
}

void Client::updatePeers(const vector<Id> &peers, uint8_t command)
{
    assert(command == OP_SNADDPEERS || command == OP_SNDELPEERS || command == OP_SNSETPEERS);

    if ((command == OP_SNADDPEERS || command == OP_SNDELPEERS) && peers.empty())
    {
        PRESENCED_LOG_DEBUG("updatePeers: no peers to update the list");
        return;
    }

    assert(peers.size());
    const char *buf = mApi->sdk.getSequenceNumber();
    Id scsn(buf, strlen(buf));
    delete [] buf;
    size_t numPeers = peers.size();
    size_t totalSize = sizeof(uint64_t) + sizeof(uint32_t) + sizeof(uint64_t) * numPeers;

    Command cmd(command, totalSize);
    cmd.append<uint64_t>(scsn.val);
    cmd.append<uint32_t>(numPeers);
    for (unsigned int i = 0; i < numPeers; i++)
    {
        cmd.append<uint64_t>(peers[i].val);
    }

    sendCommand(std::move(cmd));
}

void Client::heartbeat()
{
    // if a heartbeat is received but we are already offline...
    if (!mHeartbeatEnabled)
        return;

    auto now = time(NULL);
<<<<<<< HEAD
    if (autoAwayInEffect() && (now - mTsLastUserActivity > mConfig.mAutoawayTimeout) && !mKarereClient->isCallInProgress())
    {
        sendUserActive(false);
=======
    if (autoAwayInEffect()
            && mLastSentUserActive
            && (now - mTsLastUserActivity > mConfig.mAutoawayTimeout)
            && !mKarereClient->isCallInProgress())
    {
            sendUserActive(false);
>>>>>>> 6a0b764c
    }

    bool needReconnect = false;
    if (now - mTsLastSend > kKeepaliveSendInterval)
    {
        if (!sendKeepalive(now))
        {
            PRESENCED_LOG_WARNING("Failed to send keepalive, reconnecting...");
            needReconnect = true;
        }
    }
    else if (mTsLastPingSent)
    {
        if (now - mTsLastPingSent > kKeepaliveReplyTimeout)
        {
            PRESENCED_LOG_WARNING("Timed out waiting for KEEPALIVE response, reconnecting...");
            needReconnect = true;
        }
    }
    else if (now - mTsLastRecv >= kKeepaliveSendInterval)
    {
        if (!sendKeepalive(now))
        {
            PRESENCED_LOG_WARNING("Failed to send keepalive, reconnecting...");
            needReconnect = true;
        }
    }
    if (needReconnect)
    {
        setConnState(kDisconnected);
        abortRetryController();
        reconnect();
    }
}

void Client::disconnect()
{
    setConnState(kDisconnected);
}

void Client::doConnect()
{
    string ipv4, ipv6;
    bool cachedIPs = mDNScache.get(mUrl.host, ipv4, ipv6);
    assert(cachedIPs);
    mTargetIp = (usingipv6 && ipv6.size()) ? ipv6 : ipv4;

    setConnState(kConnecting);
    PRESENCED_LOG_DEBUG("Connecting to presenced using the IP: %s", mTargetIp.c_str());

    bool rt = wsConnect(mKarereClient->websocketIO, mTargetIp.c_str(),
          mUrl.host.c_str(),
          mUrl.port,
          mUrl.path.c_str(),
          mUrl.isSecure);

    if (!rt)    // immediate failure --> try the other IP family (if available)
    {
        PRESENCED_LOG_DEBUG("Connection to presenced failed using the IP: %s", mTargetIp.c_str());

        string oldTargetIp = mTargetIp;
        mTargetIp.clear();
        if (oldTargetIp == ipv6 && ipv4.size())
        {
            mTargetIp = ipv4;
        }
        else if (oldTargetIp == ipv4 && ipv6.size())
        {
            mTargetIp = ipv6;
        }

        if (mTargetIp.size())
        {
            PRESENCED_LOG_DEBUG("Retrying using the IP: %s", mTargetIp.c_str());
            if (wsConnect(mKarereClient->websocketIO, mTargetIp.c_str(),
                          mUrl.host.c_str(),
                          mUrl.port,
                          mUrl.path.c_str(),
                          mUrl.isSecure))
            {
                return;
            }
            PRESENCED_LOG_DEBUG("Connection to presenced failed using the IP: %s", mTargetIp.c_str());
        }

        onSocketClose(0, 0, "Websocket error on wsConnect (presenced)");
    }
}

void Client::retryPendingConnection(bool disconnect)
{
    if (mUrl.isValid())
    {
        if (disconnect)
        {
            PRESENCED_LOG_WARNING("retryPendingConnection: forced reconnection!");

            setConnState(kDisconnected);
            abortRetryController();
            reconnect();
        }
        else if (mRetryCtrl && mRetryCtrl->state() == rh::State::kStateRetryWait)
        {
            PRESENCED_LOG_WARNING("retryPendingConnection: abort backoff and reconnect immediately");

            assert(!isOnline());
            assert(!mHeartbeatEnabled);

            mRetryCtrl->restart();
        }
        else
        {
            PRESENCED_LOG_WARNING("retryPendingConnection: ignored (currently connecting/connected, no forced disconnect was requested)");
        }
    }
    else
    {
        PRESENCED_LOG_WARNING("No valid URL provided to retry pending connections");
    }
}

bool Client::sendBuf(Buffer&& buf)
{
    if (!isOnline())
        return false;
    
    bool rc = wsSendMessage(buf.buf(), buf.dataSize());
    buf.free();  //just in case, as it's content is xor-ed with the websock datamask so it's unusable
    mTsLastSend = time(NULL);
    return rc && isOnline();
}
    
bool Client::sendCommand(Command&& cmd)
{
    if (krLoggerWouldLog(krLogChannel_presenced, krLogLevelDebug))
        logSend(cmd);
    bool result = sendBuf(std::move(cmd));
    if (!result)
        PRESENCED_LOG_DEBUG("  Can't send, we are offline");
    return result;
}

bool Client::sendCommand(const Command& cmd)
{
    Buffer buf(cmd.buf(), cmd.dataSize());
    if (krLoggerWouldLog(krLogChannel_presenced, krLogLevelDebug))
        logSend(cmd);
    auto result = sendBuf(std::move(buf));
    if (!result)
        PRESENCED_LOG_DEBUG("  Can't send, we are offline");
    return result;
}
void Client::logSend(const Command& cmd)
{
    char buf[512];
    cmd.toString(buf, 512);
    krLoggerLog(krLogChannel_presenced, krLogLevelDebug, "send %s\n", buf);
}

//only for sent commands
void Command::toString(char* buf, size_t bufsize) const
{
    auto op = opcode();
    switch (op)
    {
        case OP_USERACTIVE:
        {
            auto code = read<uint8_t>(1);
            snprintf(buf, bufsize, "USERACTIVE - %d", code);
            break;
        }
        case OP_PREFS:
        {
            Config config(read<uint16_t>(1));
            snprintf(buf, bufsize, "PREFS - %s", config.toString().c_str());
            break;
        }
        case OP_HELLO:
        {
            uint8_t caps = read<uint8_t>(2);
            snprintf(buf, bufsize, "HELLO - version 0x%02X, caps: (%s,%s,%s)",
                read<uint8_t>(1),
                (caps & karere::kClientCanWebrtc) ? "webrtc" : "nowebrtc",
                (caps & karere::kClientIsMobile) ? "mobile" : "desktop",
                (caps & karere::kClientSupportLastGreen ? "last-green" : "no-last-green"));
            break;
        }
        case OP_SNADDPEERS:
        {
            Id sn = read<uint64_t>(1);
            uint32_t numPeers = read<uint32_t>(9);
            string tmpString;
            tmpString.append("SNADDPEERS - scsn: ");
            tmpString.append(ID_CSTR(sn));
            tmpString.append(" num_peers: ");
            tmpString.append(to_string(numPeers));
            tmpString.append((numPeers == 1) ? " peer: " :  " peers: ");
            for (unsigned int i = 0; i < numPeers; i++)
            {
                Id peerId = read<uint64_t>(13+i*8);
                tmpString.append(ID_CSTR(peerId));
                if (i + 1 < numPeers)
                    tmpString.append(", ");
            }
            snprintf(buf, bufsize, "%s", tmpString.c_str());
            break;
        }
        case OP_SNDELPEERS:
        {
            Id sn = read<uint64_t>(1);
            uint32_t numPeers = read<uint32_t>(9);
            string tmpString;
            tmpString.append("SNDELPEERS - scsn: ");
            tmpString.append(ID_CSTR(sn));
            tmpString.append(" num_peers: ");
            tmpString.append(to_string(numPeers));
            tmpString.append((numPeers == 1) ? " peer: " :  " peers: ");
            for (unsigned int i = 0; i < numPeers; i++)
            {
                Id peerId = read<uint64_t>(13+i*8);
                tmpString.append(ID_CSTR(peerId));
                if (i + 1 < numPeers)
                    tmpString.append(", ");
            }
            snprintf(buf, bufsize, "%s", tmpString.c_str());
            break;
        }
        case OP_LASTGREEN:
        {
            Id user = read<uint64_t>(1);
            string tmpString;
            tmpString.append("LASTGREEN - ");
            tmpString.append(ID_CSTR(user));
            if (size() > 9)
            {
                uint16_t lastGreen = read<uint16_t>(9);
                tmpString.append(" Last green: ");
                tmpString.append(to_string(lastGreen));
            }
            snprintf(buf, bufsize, "%s", tmpString.c_str());
            break;
        }
        case OP_SNSETPEERS:
        {
            Id sn = read<uint64_t>(1);
            uint32_t numPeers = read<uint32_t>(9);
            string tmpString;
            tmpString.append("SNSETPEERS - scsn: ");
            tmpString.append(ID_CSTR(sn));
            tmpString.append(" num_peers: ");
            tmpString.append(to_string(numPeers));
            if (numPeers)
            {
                tmpString.append((numPeers == 1) ? " peer: " :  " peers: ");
            }
            for (unsigned int i = 0; i < numPeers; i++)
            {
                Id peerId = read<uint64_t>(13+i*8);
                tmpString.append(ID_CSTR(peerId));
                if (i + 1 < numPeers)
                    tmpString.append(", ");
            }
            snprintf(buf, bufsize, "%s", tmpString.c_str());
            break;
        }
        default:
        {
            snprintf(buf, bufsize, "%s", opcodeName());
            break;
        }
    }
    buf[bufsize-1] = 0; //terminate, just in case
}

void Client::login()
{
    // login to presenced indicating capabilities of the client
    sendCommand(Command(OP_HELLO) + (uint8_t)kProtoVersion + mCapabilities);

    // if reconnecting and the PREFS's changes are not acknowledge yet... retry
    if (mPrefsAckWait)
    {
        sendPrefs();
    }

<<<<<<< HEAD
    // signal whether the user is active or inactive
    bool isActive = ((time(NULL) - mTsLastUserActivity) < mConfig.mAutoawayTimeout);
    sendUserActive(isActive, true);

=======
>>>>>>> 6a0b764c
    // send the list of peers allowed to see the own presence's status
    pushPeers();
}

bool Client::sendUserActive(bool active, bool force)
{
    if ((active == mLastSentUserActive) && !force)
    {
        PRESENCED_LOG_DEBUG("Tried to change user-active to the current state: %d", (int)mLastSentUserActive);
        return true;
    }

    bool sent = sendCommand(Command(OP_USERACTIVE) + (uint8_t)(active ? 1 : 0));
    if (!sent)
    {
        return false;
    }

    mLastSentUserActive = active;
    return true;
}

bool Client::sendPrefs()
{
    mPrefsAckWait = true;
    configChanged();
    return sendCommand(Command(OP_PREFS) + mConfig.toCode());
}

void Client::configChanged()
{
    CALL_LISTENER(onPresenceConfigChanged, mConfig, mPrefsAckWait);
}

void Config::fromCode(uint16_t code)
{
    mPresence = (code & 3) + karere::Presence::kOffline;
    mPersist = !!(code & 4);
    mAutoawayActive = !(code & 8);
    mAutoawayTimeout = (code & ~Config::kLastGreenVisibleMask) >> 4;
    if (mAutoawayTimeout > 600) // if longer than 10 minutes, use 10m + number of minutes (in seconds)
    {
        mAutoawayTimeout = 600 + (mAutoawayTimeout - 600) * 60;
    }
    mLastGreenVisible = !(code & Config::kLastGreenVisibleMask);
}

uint16_t Config::toCode() const
{
    uint32_t autoawayTimeout = mAutoawayTimeout;
    if (autoawayTimeout > 600)  // if longer than 10 minutes, convert into 10m (in seconds) + number of minutes
    {
        autoawayTimeout = 600 + (mAutoawayTimeout - 600) / 60;
    }

    return ((mPresence.code() - karere::Presence::kOffline) & 3)
          | (mPersist ? 4 : 0)
          | (mAutoawayActive ? 0 : 8)
          | (autoawayTimeout << 4)
          | (mLastGreenVisible ? 0 : Config::kLastGreenVisibleMask);
}

Client::~Client()
{
    disconnect();
    CALL_LISTENER(onDestroy); //we don't delete because it may have its own idea of its lifetime (i.e. it could be a GUI class)
}

#define READ_ID(varname, offset)\
    assert(offset==pos-base); Id varname(buf.read<uint64_t>(pos)); pos+=sizeof(uint64_t)
#define READ_CHATID(offset)\
    assert(offset==pos-base); chatid = buf.read<uint64_t>(pos); pos+=sizeof(uint64_t)

#define READ_32(varname, offset)\
    assert(offset==pos-base); uint32_t varname(buf.read<uint32_t>(pos)); pos+=4
#define READ_16(varname, offset)\
    assert(offset==pos-base); uint16_t varname(buf.read<uint16_t>(pos)); pos+=2
#define READ_8(varname, offset)\
    assert(offset==pos-base); uint8_t varname(buf.read<uint8_t>(pos)); pos+=1

void Client::wsHandleMsgCb(char *data, size_t len)
{
    mTsLastRecv = time(NULL);
    mTsLastPingSent = 0;
    handleMessage(StaticBuffer(data, len));
}

// inbound command processing
void Client::handleMessage(const StaticBuffer& buf)
{
    size_t pos = 0;
//IMPORTANT: Increment pos before calling the command handler, because the handler may throw, in which
//case the next iteration will not advance and will execute the same command again, resulting in
//infinite loop
    while (pos < buf.dataSize())
    {
      char opcode = buf.buf()[pos];
      try
      {
        pos++;
#ifndef NDEBUG
        size_t base = pos;
#endif
        switch (opcode)
        {
            case OP_KEEPALIVE:
            {
                PRESENCED_LOG_DEBUG("recv KEEPALIVE");
                break;
            }
            case OP_PEERSTATUS:
            {
                READ_8(pres, 0);
                READ_ID(userid, 1);
                PRESENCED_LOG_DEBUG("recv PEERSTATUS - user '%s' with presence %s",
                    ID_CSTR(userid), Presence::toString(pres));
                CALL_LISTENER(onPresenceChange, userid, pres);
                break;
            }
            case OP_PREFS:
            {
                bool loginCompleted = false;
                if (mConnState < kLoggedIn)
                {
                    loginCompleted = true;
                    setConnState(kLoggedIn);
                }

                READ_16(prefs, 0);
                if (mPrefsAckWait && prefs == mConfig.toCode()) //ack
                {
                    PRESENCED_LOG_DEBUG("recv PREFS - server ack to the prefs we sent (%s)", mConfig.toString().c_str());
                }
                else
                {
                    mConfig.fromCode(prefs);
                    if (mPrefsAckWait)
                    {
                        PRESENCED_LOG_DEBUG("recv other PREFS while waiting for our PREFS ack, cancelling our send.\nPrefs: %s",
                          mConfig.toString().c_str());
                    }
                    else if (loginCompleted)
                    {
                        PRESENCED_LOG_DEBUG("recv PREFS from server (initial config): %s", mConfig.toString().c_str());
                        if (autoAwayInEffect())
                        {
                            // signal whether the user is active or inactive
                            bool isActive = ((time(NULL) - mTsLastUserActivity) < mConfig.mAutoawayTimeout);
                            sendUserActive(isActive, true);
                        }
                    }
                    else
                    {
                        PRESENCED_LOG_DEBUG("recv PREFS from another client: %s", mConfig.toString().c_str());
                    }
                }
                mPrefsAckWait = false;
                configChanged();
                break;
            }
            case OP_LASTGREEN:
            {
                READ_ID(userid, 0);
                READ_16(lastGreen, 8);
                PRESENCED_LOG_DEBUG("recv LASTGREEN - user '%s' last green %d", ID_CSTR(userid), lastGreen);
                CALL_LISTENER(onPresenceLastGreenUpdated, userid, lastGreen);
                break;
            }
            default:
            {
                PRESENCED_LOG_ERROR("Unknown opcode %d, ignoring all subsequent commands", opcode);
                return;
            }
        }
      }
      catch(BufferRangeError& e)
      {
          PRESENCED_LOG_ERROR("Buffer bound check error while parsing %s:\n\t%s\n\tAborting command processing", Command::opcodeToStr(opcode), e.what());
          return;
      }
      catch(std::exception& e)
      {
          PRESENCED_LOG_ERROR("Exception while processing incoming %s: %s", Command::opcodeToStr(opcode), e.what());
          return;
      }
    }
}

void Client::setConnState(ConnState newState)
{
    if (newState == mConnState)
    {
        PRESENCED_LOG_DEBUG("Tried to change connection state to the current state: %s", connStateToStr(newState));
        return;
    }
    else
    {
        PRESENCED_LOG_DEBUG("Connection state change: %s --> %s", connStateToStr(mConnState), connStateToStr(newState));
        mConnState = newState;
    }

    CALL_LISTENER(onConnStateChange, mConnState);

    if (newState == kDisconnected)
    {
        mHeartbeatEnabled = false;

        // if a socket is opened, close it immediately
        if (wsIsConnected())
        {
            wsDisconnect(true);
        }

        // if connect-timer is running, it must be reset (kResolving --> kDisconnected)
        if (mConnectTimer)
        {
            cancelTimeout(mConnectTimer, mKarereClient->appCtx);
            mConnectTimer = 0;
        }

        // start a timer to ensure the connection is established after kConnectTimeout. Otherwise, reconnect
        auto wptr = weakHandle();
        mConnectTimer = setTimeout([this, wptr]()
        {
            if (wptr.deleted())
                return;

            mConnectTimer = 0;

            PRESENCED_LOG_DEBUG("Reconnection attempt has not succeed after %d. Reconnecting...", kConnectTimeout);
            mKarereClient->api.callIgnoreResult(&::mega::MegaApi::sendEvent, 99005, "Reconnection timed out (presenced)");

            retryPendingConnection(true);

        }, kConnectTimeout * 1000, mKarereClient->appCtx);

        // if disconnected, we don't really know the presence status anymore
        for (auto it = mCurrentPeers.begin(); it != mCurrentPeers.end(); it++)
        {
            CALL_LISTENER(onPresenceChange, it->first, Presence::kInvalid);
        }
        CALL_LISTENER(onPresenceChange, mKarereClient->myHandle(), Presence::kInvalid);
    }
    else if (mConnState == kConnected)
    {
        PRESENCED_LOG_DEBUG("Presenced connected to %s", mTargetIp.c_str());

        mDNScache.connectDone(mUrl.host, mTargetIp);
        assert(!mConnectPromise.done());
        mConnectPromise.resolve();
        mRetryCtrl.reset();

        if (mConnectTimer)
        {
            cancelTimeout(mConnectTimer, mKarereClient->appCtx);
            mConnectTimer = 0;
        }
    }
}
void Client::addPeer(karere::Id peer)
{
    int result = mCurrentPeers.insert(peer);
    if (result == 1) //refcount = 1, wasnt there before
    {
        std::vector<karere::Id> peers;
        peers.push_back(peer);
        updatePeers(peers, OP_SNADDPEERS);
    }
}
void Client::removePeer(karere::Id peer, bool force)
{
    auto it = mCurrentPeers.find(peer);
    if (it == mCurrentPeers.end())
    {
        PRESENCED_LOG_DEBUG("removePeer: Unknown peer %s", ID_CSTR(peer));
        return;
    }
    if (--it->second > 0)
    {
        if (!force)
        {
            return;
        }
        else
        {
            PRESENCED_LOG_DEBUG("removePeer: Forcing delete of peer %s with refcount > 0", ID_CSTR(peer));
        }
    }
    else //refcount reched zero
    {
        assert(it->second == 0);
    }

    mCurrentPeers.erase(it);
    std::vector<karere::Id> peers;
    peers.push_back(peer);
    updatePeers(peers, OP_SNDELPEERS);
}
}<|MERGE_RESOLUTION|>--- conflicted
+++ resolved
@@ -77,7 +77,6 @@
     mTargetIp.clear();
 
     if (oldState >= kConnected)
-<<<<<<< HEAD
     {
         PRESENCED_LOG_DEBUG("Socket close at state kLoggedIn");
 
@@ -86,16 +85,6 @@
     }
     else // (mConState < kConnected) --> tell retry controller that the connect attempt failed
     {
-=======
-    {
-        PRESENCED_LOG_DEBUG("Socket close at state kLoggedIn");
-
-        assert(!mRetryCtrl);
-        reconnect(); //start retry controller
-    }
-    else // (mConState < kConnected) --> tell retry controller that the connect attempt failed
-    {
->>>>>>> 6a0b764c
         PRESENCED_LOG_DEBUG("Socket close and state is not kStateConnected (but %s), start retry controller", connStateToStr(oldState));
 
         assert(mRetryCtrl);
@@ -127,10 +116,6 @@
     PRESENCED_LOG_DEBUG("setPresence(): %s -> %s", mConfig.mPresence.toString(), pres.toString());
 
     mConfig.mPresence = pres;
-<<<<<<< HEAD
-    signalActivity(true);
-=======
->>>>>>> 6a0b764c
     return sendPrefs();
 }
 
@@ -184,33 +169,17 @@
 {
     if (!mConfig.mPresence.isValid())
     {
-<<<<<<< HEAD
-        PRESENCED_LOG_WARNING("signalActivity(): the current configuration is yet received, cannot be changed");
-=======
         PRESENCED_LOG_DEBUG("signalActivity(): the current configuration is yet received, cannot be changed");
         return;
     }
     if (!mConfig.mAutoawayActive)
     {
         PRESENCED_LOG_WARNING("signalActivity(): autoaway is disabled, no need to signal user's activity");
->>>>>>> 6a0b764c
         return;
     }
 
     mTsLastUserActivity = time(NULL);
-<<<<<<< HEAD
-
-    if (mConfig.mPresence == Presence::kAway)
-    {
-        sendUserActive(false);
-    }
-    else if (mConfig.mPresence != Presence::kOffline)
-    {
-        sendUserActive(true, force);
-    }
-=======
     sendUserActive(true);
->>>>>>> 6a0b764c
 }
 
 void Client::abortRetryController()
@@ -423,18 +392,12 @@
         return;
 
     auto now = time(NULL);
-<<<<<<< HEAD
-    if (autoAwayInEffect() && (now - mTsLastUserActivity > mConfig.mAutoawayTimeout) && !mKarereClient->isCallInProgress())
-    {
-        sendUserActive(false);
-=======
     if (autoAwayInEffect()
             && mLastSentUserActive
             && (now - mTsLastUserActivity > mConfig.mAutoawayTimeout)
             && !mKarereClient->isCallInProgress())
     {
             sendUserActive(false);
->>>>>>> 6a0b764c
     }
 
     bool needReconnect = false;
@@ -720,13 +683,6 @@
         sendPrefs();
     }
 
-<<<<<<< HEAD
-    // signal whether the user is active or inactive
-    bool isActive = ((time(NULL) - mTsLastUserActivity) < mConfig.mAutoawayTimeout);
-    sendUserActive(isActive, true);
-
-=======
->>>>>>> 6a0b764c
     // send the list of peers allowed to see the own presence's status
     pushPeers();
 }
