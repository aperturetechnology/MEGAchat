#include "presenced.h"
#include "chatClient.h"

using namespace std;
using namespace promise;
using namespace karere;

#define ID_CSTR(id) id.toString().c_str()
#define PRESENCED_LOG_LISTENER_CALLS

#ifdef PRESENCED_LOG_LISTENER_CALLS
    #define LOG_LISTENER_CALL(fmtString,...) PRESENCED_LOG_DEBUG(fmtString, ##__VA_ARGS__)
#else
    #define LOG_LISTENER_CALL(...)
#endif

#define CALL_LISTENER(methodName,...)                                                           \
    do {                                                                                        \
      try {                                                                                     \
          LOG_LISTENER_CALL("Calling Listener::" #methodName "()");                       \
          mListener->methodName(__VA_ARGS__);                                                   \
      } catch(std::exception& e) {                                                              \
          PRESENCED_LOG_WARNING("Exception thrown from Listener::" #methodName "():\n%s", e.what());\
      }                                                                                         \
    } while(0)

namespace presenced
{

Client::Client(MyMegaApi *api, karere::Client *client, Listener& listener, uint8_t caps)
: mApi(api), mKarereClient(client), mListener(&listener), mCapabilities(caps),
  mDNScache(mKarereClient->websocketIO->mDnsCache)
{}

::promise::Promise<void>
Client::connect(const std::string& url, IdRefMap&& currentPeers, const Config& config)
{
    mConfig = config;
    mCurrentPeers = std::move(currentPeers);
    mUrl.parse(url);

    return reconnect();
}

void Client::pushPeers()
{
    std::vector<karere::Id> peers;

    for (auto& peer: mCurrentPeers)
    {
        peers.push_back(peer.first);
    }

    updatePeers(peers, true);
}

void Client::wsConnectCb()
{
    setConnState(kConnected);
}

void Client::wsCloseCb(int errcode, int errtype, const char *preason, size_t /*reason_len*/)
{
    onSocketClose(errcode, errtype, preason);
}
    
void Client::onSocketClose(int errcode, int errtype, const std::string& reason)
{
    PRESENCED_LOG_WARNING("Socket close on IP %s. Reason: %s", mTargetIp.c_str(), reason.c_str());

    auto oldState = mConnState;
    setConnState(kDisconnected);

    assert(oldState != kDisconnected);

    usingipv6 = !usingipv6;
    mTargetIp.clear();

    if (oldState == kConnected)
    {
        PRESENCED_LOG_DEBUG("Socket close at state kLoggedIn");

        assert(!mRetryCtrl);
        reconnect(); //start retry controller
    }
    else // (mConState < kConnected) --> tell retry controller that the connect attempt failed
    {
        PRESENCED_LOG_DEBUG("Socket close and state is not kStateConnected (but %s), start retry controller", connStateToStr(oldState));

        assert(mRetryCtrl);
        assert(!mConnectPromise.succeeded());
        if (!mConnectPromise.done())
        {
            mConnectPromise.reject(reason, errcode, errtype);
        }
    }
}

std::string Config::toString() const
{
    std::string result;
    result.reserve(64);
    result.append("pres: ").append(mPresence.toString())
          .append(", persist: ").append(mPersist ? "1" : "0")
          .append(", aaActive: ").append(mAutoawayActive ? "1" : "0")
          .append(", aaTimeout: ").append(std::to_string(mAutoawayTimeout))
          .append(", hideLastGreen: ").append(mLastGreenVisible ? "0" : "1");
    return result;
}

bool Client::setPresence(Presence pres)
{
    if (pres == mConfig.mPresence)
        return true;

    PRESENCED_LOG_DEBUG("setPresence(): %s -> %s", mConfig.mPresence.toString(), pres.toString());

    mConfig.mPresence = pres;
    signalActivity(true);
    return sendPrefs();
}

bool Client::setPersist(bool enable)
{
    if (enable == mConfig.mPersist)
        return true;

    PRESENCED_LOG_DEBUG("setPersist(): %d -> %d", (int)mConfig.mPersist, (int)enable);

    mConfig.mPersist = enable;
    signalActivity(true);
    return sendPrefs();
}

bool Client::setLastGreenVisible(bool enable)
{
    if (enable == mConfig.mLastGreenVisible)
        return true;
    mConfig.mLastGreenVisible = enable;
    signalActivity(true);
    return sendPrefs();
}

bool Client::requestLastGreen(Id userid)
{
    return sendCommand(Command(OP_LASTGREEN) + userid);
}

bool Client::setAutoaway(bool enable, time_t timeout)
{
    if (enable)
    {
        mConfig.mPersist = false;
    }

    mConfig.mAutoawayTimeout = timeout;
    mConfig.mAutoawayActive = enable;
    signalActivity(true);
    return sendPrefs();
}

bool Client::autoAwayInEffect()
{
    return mConfig.mPresence.isValid()    // don't want to change to away from default status
            && !mConfig.mPersist
            && mConfig.mPresence == Presence::kOnline
            && mConfig.mAutoawayTimeout
<<<<<<< HEAD
            && mConfig.mAutoawayActive
            && !mKarereClient->isCallInProgress();
=======
            && mConfig.mAutoawayActive;
>>>>>>> cf6f997d
}

void Client::signalActivity(bool force)
{
    if (!mConfig.mPresence.isValid())
    {
        PRESENCED_LOG_WARNING("signalActivity(): the current configuration is yet received, cannot be changed");
        return;
    }

    mTsLastUserActivity = time(NULL);

    if (mConfig.mPresence == Presence::kAway)
    {
        sendUserActive(false);
    }
    else if (mConfig.mPresence != Presence::kOffline)
    {
        sendUserActive(true, force);
    }
}

void Client::abortRetryController()
{
    if (!mRetryCtrl)
    {
        return;
    }

    assert(!isOnline());

    PRESENCED_LOG_DEBUG("Reconnection was aborted");
    mRetryCtrl->abort();
    mRetryCtrl.reset();
}

Promise<void>
Client::reconnect()
{
    assert(!mHeartbeatEnabled);
    assert(!mRetryCtrl);
    try
    {
        if (mConnState >= kResolving) //would be good to just log and return, but we have to return a promise
            return ::promise::Error(std::string("Already connecting/connected"));

        if (!mUrl.isValid())
            return ::promise::Error("Current URL is not valid");

        setConnState(kResolving);

        // if there were an existing retry in-progress, abort it first or it will kick in after its backoff
        abortRetryController();

        // create a new retry controller and return its promise for reconnection
        auto wptr = weakHandle();
        mRetryCtrl.reset(createRetryController("presenced", [this](size_t attemptNo, DeleteTrackable::Handle wptr) -> Promise<void>
        {
            if (wptr.deleted())
            {
                PRESENCED_LOG_DEBUG("Reconnect attempt initiated, but presenced client was deleted.");
                return ::promise::_Void();
            }

            setConnState(kDisconnected);
            mConnectPromise = Promise<void>();

            string ipv4, ipv6;
            bool cachedIPs = mDNScache.get(mUrl.host, ipv4, ipv6);

            setConnState(kResolving);
            PRESENCED_LOG_DEBUG("Resolving hostname %s...", mUrl.host.c_str());

            auto retryCtrl = mRetryCtrl.get();
            int statusDNS = wsResolveDNS(mKarereClient->websocketIO, mUrl.host.c_str(),
                         [wptr, cachedIPs, this, retryCtrl, attemptNo](int statusDNS, std::vector<std::string> &ipsv4, std::vector<std::string> &ipsv6)
            {
                if (wptr.deleted())
                {
                    PRESENCED_LOG_DEBUG("DNS resolution completed, but presenced client was deleted.");
                    return;
                }
                if (!mRetryCtrl)
                {
                    PRESENCED_LOG_DEBUG("DNS resolution completed but ignored: connection is already established using cached IP");
                    assert(isOnline());
                    assert(cachedIPs);
                    return;
                }
                if (mRetryCtrl.get() != retryCtrl)
                {
                    PRESENCED_LOG_DEBUG("DNS resolution completed but ignored: a newer retry has already started");
                    return;
                }
                if (mRetryCtrl->currentAttemptNo() != attemptNo)
                {
                    PRESENCED_LOG_DEBUG("DNS resolution completed but ignored: a newer attempt is already started (old: %d, new: %d)",
                                     attemptNo, mRetryCtrl->currentAttemptNo());
                    return;
                }

                if (statusDNS < 0 || (ipsv4.empty() && ipsv6.empty()))
                {
                    if (isOnline() && cachedIPs)
                    {
                        assert(false);  // this case should be handled already at: if (!mRetryCtrl)
                        PRESENCED_LOG_WARNING("DNS error, but connection is established. Relaying on cached IPs...");
                        return;
                    }

                    if (statusDNS < 0)
                    {
                        PRESENCED_LOG_ERROR("Async DNS error in presenced. Error code: %d", statusDNS);
                    }
                    else
                    {
                        PRESENCED_LOG_ERROR("Async DNS error in presenced. Empty set of IPs");
                    }

                    assert(!isOnline());
                    onSocketClose(0, 0, "Async DNS error (presenced)");
                    return;
                }

                if (!cachedIPs) // connect required DNS lookup
                {
                    PRESENCED_LOG_DEBUG("Hostname resolved by first time. Connecting...");

                    mDNScache.set(mUrl.host,
                                  ipsv4.size() ? ipsv4.at(0) : "",
                                  ipsv6.size() ? ipsv6.at(0) : "");
                    doConnect();
                    return;
                }

                if (mDNScache.isMatch(mUrl.host, ipsv4, ipsv6))
                {
                    PRESENCED_LOG_DEBUG("DNS resolve matches cached IPs.");
                }
                else
                {
                    // update DNS cache
                    bool ret = mDNScache.set(mUrl.host,
                                             ipsv4.size() ? ipsv4.at(0) : "",
                                             ipsv6.size() ? ipsv6.at(0) : "");
                    assert(!ret);

                    PRESENCED_LOG_WARNING("DNS resolve doesn't match cached IPs. Forcing reconnect...");
                    onSocketClose(0, 0, "DNS resolve doesn't match cached IPs (presenced)");
                }
            });

            // immediate error at wsResolveDNS()
            if (statusDNS < 0)
            {
                string errStr = "Immediate DNS error in presenced. Error code: "+std::to_string(statusDNS);
                PRESENCED_LOG_ERROR("%s", errStr.c_str());

                assert(mConnState == kResolving);
                assert(!mConnectPromise.done());

                // reject promise, so the RetryController starts a new attempt
                mConnectPromise.reject(errStr, statusDNS, kErrorTypeGeneric);
            }
            else if (cachedIPs) // if wsResolveDNS() failed immediately, very likely there's
            // no network connetion, so it's futile to attempt to connect
            {
                doConnect();
            }
            
            return mConnectPromise
            .then([wptr, this]()
            {
                if (wptr.deleted())
                    return;

                assert(isOnline());
                mTsLastPingSent = 0;
                mTsLastRecv = time(NULL);
                mHeartbeatEnabled = true;
                login();
            });

        }, wptr, mKarereClient->appCtx, nullptr, 0, 0, KARERE_RECONNECT_DELAY_MAX, KARERE_RECONNECT_DELAY_INITIAL));

        return static_cast<Promise<void>&>(mRetryCtrl->start());
    }

    KR_EXCEPTION_TO_PROMISE(kPromiseErrtype_presenced);
}
    
bool Client::sendKeepalive(time_t now)
{
    mTsLastPingSent = now ? now : time(NULL);
    return sendCommand(Command(OP_KEEPALIVE));
}

void Client::updatePeers(const vector<Id> &peers, bool addOrRemove)
{
    if (addOrRemove && peers.empty())
    {
        PRESENCED_LOG_DEBUG("updatePeers: no peers to allow to see the presence status");
        return;
    }

    assert(peers.size());
    const char *buf = mApi->sdk.getSequenceNumber();
    Id scsn(buf, strlen(buf));
    delete [] buf;
    size_t numPeers = peers.size();
    size_t totalSize = sizeof(uint64_t) + sizeof(uint32_t) + sizeof(uint64_t) * numPeers;

    Command cmd(addOrRemove ? OP_SNADDPEERS : OP_SNDELPEERS, totalSize);
    cmd.append<uint64_t>(scsn.val);
    cmd.append<uint32_t>(numPeers);
    for (unsigned int i = 0; i < numPeers; i++)
    {
        cmd.append<uint64_t>(peers[i].val);
    }

    sendCommand(std::move(cmd));
}

void Client::heartbeat()
{
    // if a heartbeat is received but we are already offline...
    if (!mHeartbeatEnabled)
        return;

    auto now = time(NULL);
<<<<<<< HEAD
    if (autoAwayInEffect() && (now - mTsLastUserActivity > mConfig.mAutoawayTimeout))
=======
    if (autoAwayInEffect() && !karereClient->isCallInProgress())
>>>>>>> cf6f997d
    {
        sendUserActive(false);
    }

    bool needReconnect = false;
    if (now - mTsLastSend > kKeepaliveSendInterval)
    {
        if (!sendKeepalive(now))
        {
            PRESENCED_LOG_WARNING("Failed to send keepalive, reconnecting...");
            needReconnect = true;
        }
    }
    else if (mTsLastPingSent)
    {
        if (now - mTsLastPingSent > kKeepaliveReplyTimeout)
        {
            PRESENCED_LOG_WARNING("Timed out waiting for KEEPALIVE response, reconnecting...");
            needReconnect = true;
        }
    }
    else if (now - mTsLastRecv >= kKeepaliveSendInterval)
    {
        if (!sendKeepalive(now))
        {
            PRESENCED_LOG_WARNING("Failed to send keepalive, reconnecting...");
            needReconnect = true;
        }
    }
    if (needReconnect)
    {
        setConnState(kDisconnected);
        abortRetryController();
        reconnect();
    }
}

void Client::disconnect()
{
    setConnState(kDisconnected);
}

void Client::doConnect()
{
    string ipv4, ipv6;
    bool cachedIPs = mDNScache.get(mUrl.host, ipv4, ipv6);
    assert(cachedIPs);
    mTargetIp = (usingipv6 && ipv6.size()) ? ipv6 : ipv4;

    setConnState(kConnecting);
    PRESENCED_LOG_DEBUG("Connecting to presenced using the IP: %s", mTargetIp.c_str());

    bool rt = wsConnect(mKarereClient->websocketIO, mTargetIp.c_str(),
          mUrl.host.c_str(),
          mUrl.port,
          mUrl.path.c_str(),
          mUrl.isSecure);

    if (!rt)    // immediate failure --> try the other IP family (if available)
    {
        PRESENCED_LOG_DEBUG("Connection to presenced failed using the IP: %s", mTargetIp.c_str());

        string oldTargetIp = mTargetIp;
        mTargetIp.clear();
        if (oldTargetIp == ipv6 && ipv4.size())
        {
            mTargetIp = ipv4;
        }
        else if (oldTargetIp == ipv4 && ipv6.size())
        {
            mTargetIp = ipv6;
        }

        if (mTargetIp.size())
        {
            PRESENCED_LOG_DEBUG("Retrying using the IP: %s", mTargetIp.c_str());
            if (wsConnect(mKarereClient->websocketIO, mTargetIp.c_str(),
                          mUrl.host.c_str(),
                          mUrl.port,
                          mUrl.path.c_str(),
                          mUrl.isSecure))
            {
                return;
            }
            PRESENCED_LOG_DEBUG("Connection to presenced failed using the IP: %s", mTargetIp.c_str());
        }

        onSocketClose(0, 0, "Websocket error on wsConnect (presenced)");
    }
}

void Client::retryPendingConnection(bool disconnect)
{
    if (mUrl.isValid())
    {
        if (disconnect)
        {
            PRESENCED_LOG_WARNING("retryPendingConnection: forced reconnection!");

            setConnState(kDisconnected);
            abortRetryController();
            reconnect();
        }
        else if (mRetryCtrl && mRetryCtrl->state() == rh::State::kStateRetryWait)
        {
            PRESENCED_LOG_WARNING("retryPendingConnection: abort backoff and reconnect immediately");

            assert(!isOnline());
            assert(!mHeartbeatEnabled);

            mRetryCtrl->restart();
        }
        else
        {
            PRESENCED_LOG_WARNING("retryPendingConnection: ignored (currently connecting/connected, no forced disconnect was requested)");
        }
    }
    else
    {
        PRESENCED_LOG_WARNING("No valid URL provided to retry pending connections");
    }
}

bool Client::sendBuf(Buffer&& buf)
{
    if (!isOnline())
        return false;
    
    bool rc = wsSendMessage(buf.buf(), buf.dataSize());
    buf.free();  //just in case, as it's content is xor-ed with the websock datamask so it's unusable
    mTsLastSend = time(NULL);
    return rc && isOnline();
}
    
bool Client::sendCommand(Command&& cmd)
{
    if (krLoggerWouldLog(krLogChannel_presenced, krLogLevelDebug))
        logSend(cmd);
    bool result = sendBuf(std::move(cmd));
    if (!result)
        PRESENCED_LOG_DEBUG("  Can't send, we are offline");
    return result;
}

bool Client::sendCommand(const Command& cmd)
{
    Buffer buf(cmd.buf(), cmd.dataSize());
    if (krLoggerWouldLog(krLogChannel_presenced, krLogLevelDebug))
        logSend(cmd);
    auto result = sendBuf(std::move(buf));
    if (!result)
        PRESENCED_LOG_DEBUG("  Can't send, we are offline");
    return result;
}
void Client::logSend(const Command& cmd)
{
    char buf[512];
    cmd.toString(buf, 512);
    krLoggerLog(krLogChannel_presenced, krLogLevelDebug, "send %s\n", buf);
}

//only for sent commands
void Command::toString(char* buf, size_t bufsize) const
{
    auto op = opcode();
    switch (op)
    {
        case OP_USERACTIVE:
        {
            auto code = read<uint8_t>(1);
            snprintf(buf, bufsize, "USERACTIVE - %d", code);
            break;
        }
        case OP_PREFS:
        {
            Config config(read<uint16_t>(1));
            snprintf(buf, bufsize, "PREFS - %s", config.toString().c_str());
            break;
        }
        case OP_HELLO:
        {
            uint8_t caps = read<uint8_t>(2);
            snprintf(buf, bufsize, "HELLO - version 0x%02X, caps: (%s,%s,%s)",
                read<uint8_t>(1),
                (caps & karere::kClientCanWebrtc) ? "webrtc" : "nowebrtc",
                (caps & karere::kClientIsMobile) ? "mobile" : "desktop",
                (caps & karere::kClientSupportLastGreen ? "last-green" : "no-last-green"));
            break;
        }
        case OP_SNADDPEERS:
        {
            Id sn = read<uint64_t>(1);
            uint32_t numPeers = read<uint32_t>(9);
            string tmpString;
            tmpString.append("SNADDPEERS - scsn: ");
            tmpString.append(ID_CSTR(sn));
            tmpString.append(" num_peers: ");
            tmpString.append(to_string(numPeers));
            tmpString.append((numPeers == 1) ? " peer: " :  " peers: ");
            for (unsigned int i = 0; i < numPeers; i++)
            {
                Id peerId = read<uint64_t>(13+i*8);
                tmpString.append(ID_CSTR(peerId));
                if (i + 1 < numPeers)
                    tmpString.append(", ");
            }
            snprintf(buf, bufsize, "%s", tmpString.c_str());
            break;
        }
        case OP_SNDELPEERS:
        {
            Id sn = read<uint64_t>(1);
            uint32_t numPeers = read<uint32_t>(9);
            string tmpString;
            tmpString.append("SNDELPEERS - scsn: ");
            tmpString.append(ID_CSTR(sn));
            tmpString.append(" num_peers: ");
            tmpString.append(to_string(numPeers));
            tmpString.append((numPeers == 1) ? " peer: " :  " peers: ");
            for (unsigned int i = 0; i < numPeers; i++)
            {
                Id peerId = read<uint64_t>(13+i*8);
                tmpString.append(ID_CSTR(peerId));
                if (i + 1 < numPeers)
                    tmpString.append(", ");
            }
            snprintf(buf, bufsize, "%s", tmpString.c_str());
            break;
        }
        case OP_LASTGREEN:
        {
            Id user = read<uint64_t>(1);
            string tmpString;
            tmpString.append("LASTGREEN - ");
            tmpString.append(ID_CSTR(user));
            if (size() > 9)
            {
                uint16_t lastGreen = read<uint16_t>(9);
                tmpString.append(" Last green: ");
                tmpString.append(to_string(lastGreen));
            }
            snprintf(buf, bufsize, "%s", tmpString.c_str());
            break;
        }
        default:
        {
            snprintf(buf, bufsize, "%s", opcodeName());
            break;
        }
    }
    buf[bufsize-1] = 0; //terminate, just in case
}

void Client::login()
{
    // login to presenced indicating capabilities of the client
    sendCommand(Command(OP_HELLO) + (uint8_t)kProtoVersion + mCapabilities);

    // if reconnecting and the PREFS's changes are not acknowledge yet... retry
    if (mPrefsAckWait)
    {
        sendPrefs();
    }

    // signal whether the user is active or inactive
    bool isActive = ((time(NULL) - mTsLastUserActivity) < mConfig.mAutoawayTimeout);
    sendUserActive(isActive, true);

    // send the list of peers allowed to see the own presence's status
    pushPeers();
}

bool Client::sendUserActive(bool active, bool force)
{
    if ((active == mLastSentUserActive) && !force)
    {
        PRESENCED_LOG_DEBUG("Tried to change user-active to the current state: %d", (int)mLastSentUserActive);
        return true;
    }

    bool sent = sendCommand(Command(OP_USERACTIVE) + (uint8_t)(active ? 1 : 0));
    if (!sent)
    {
        return false;
    }

    mLastSentUserActive = active;
    return true;
}

bool Client::sendPrefs()
{
    mPrefsAckWait = true;
    configChanged();
    return sendCommand(Command(OP_PREFS) + mConfig.toCode());
}

void Client::configChanged()
{
    CALL_LISTENER(onPresenceConfigChanged, mConfig, mPrefsAckWait);
}

void Config::fromCode(uint16_t code)
{
    mPresence = (code & 3) + karere::Presence::kOffline;
    mPersist = !!(code & 4);
    mAutoawayActive = !(code & 8);
    mAutoawayTimeout = (code & ~Config::kLastGreenVisibleMask) >> 4;
    if (mAutoawayTimeout > 600) // if longer than 10 minutes, use 10m + number of minutes (in seconds)
    {
        mAutoawayTimeout = 600 + (mAutoawayTimeout - 600) * 60;
    }
    mLastGreenVisible = !(code & Config::kLastGreenVisibleMask);
}

uint16_t Config::toCode() const
{
    uint32_t autoawayTimeout = mAutoawayTimeout;
    if (autoawayTimeout > 600)  // if longer than 10 minutes, convert into 10m (in seconds) + number of minutes
    {
        autoawayTimeout = 600 + (mAutoawayTimeout - 600) / 60;
    }

    return ((mPresence.code() - karere::Presence::kOffline) & 3)
          | (mPersist ? 4 : 0)
          | (mAutoawayActive ? 0 : 8)
          | (autoawayTimeout << 4)
          | (mLastGreenVisible ? 0 : Config::kLastGreenVisibleMask);
}

Client::~Client()
{
    disconnect();
    CALL_LISTENER(onDestroy); //we don't delete because it may have its own idea of its lifetime (i.e. it could be a GUI class)
}

#define READ_ID(varname, offset)\
    assert(offset==pos-base); Id varname(buf.read<uint64_t>(pos)); pos+=sizeof(uint64_t)
#define READ_CHATID(offset)\
    assert(offset==pos-base); chatid = buf.read<uint64_t>(pos); pos+=sizeof(uint64_t)

#define READ_32(varname, offset)\
    assert(offset==pos-base); uint32_t varname(buf.read<uint32_t>(pos)); pos+=4
#define READ_16(varname, offset)\
    assert(offset==pos-base); uint16_t varname(buf.read<uint16_t>(pos)); pos+=2
#define READ_8(varname, offset)\
    assert(offset==pos-base); uint8_t varname(buf.read<uint8_t>(pos)); pos+=1

void Client::wsHandleMsgCb(char *data, size_t len)
{
    mTsLastRecv = time(NULL);
    mTsLastPingSent = 0;
    handleMessage(StaticBuffer(data, len));
}

// inbound command processing
void Client::handleMessage(const StaticBuffer& buf)
{
    size_t pos = 0;
//IMPORTANT: Increment pos before calling the command handler, because the handler may throw, in which
//case the next iteration will not advance and will execute the same command again, resulting in
//infinite loop
    while (pos < buf.dataSize())
    {
      char opcode = buf.buf()[pos];
      try
      {
        pos++;
#ifndef NDEBUG
        size_t base = pos;
#endif
        switch (opcode)
        {
            case OP_KEEPALIVE:
            {
                PRESENCED_LOG_DEBUG("recv KEEPALIVE");
                break;
            }
            case OP_PEERSTATUS:
            {
                READ_8(pres, 0);
                READ_ID(userid, 1);
                PRESENCED_LOG_DEBUG("recv PEERSTATUS - user '%s' with presence %s",
                    ID_CSTR(userid), Presence::toString(pres));
                CALL_LISTENER(onPresenceChange, userid, pres);
                break;
            }
            case OP_PREFS:
            {
                bool loginCompleted = false;
                if (mConnState < kLoggedIn)
                {
                    loginCompleted = true;
                    setConnState(kLoggedIn);
                }

                READ_16(prefs, 0);
                if (mPrefsAckWait && prefs == mConfig.toCode()) //ack
                {
                    PRESENCED_LOG_DEBUG("recv PREFS - server ack to the prefs we sent (%s)", mConfig.toString().c_str());
                }
                else
                {
                    mConfig.fromCode(prefs);
                    if (mPrefsAckWait)
                    {
                        PRESENCED_LOG_DEBUG("recv other PREFS while waiting for our PREFS ack, cancelling our send.\nPrefs: %s",
                          mConfig.toString().c_str());
                    }
                    else if (loginCompleted)
                    {
                        PRESENCED_LOG_DEBUG("recv PREFS from server (initial config): %s", mConfig.toString().c_str());
                    }
                    else
                    {
                        PRESENCED_LOG_DEBUG("recv PREFS from another client: %s", mConfig.toString().c_str());
                    }
                }
                mPrefsAckWait = false;
                configChanged();
                break;
            }
            case OP_LASTGREEN:
            {
                READ_ID(userid, 0);
                READ_16(lastGreen, 8);
                PRESENCED_LOG_DEBUG("recv LASTGREEN - user '%s' last green %d", ID_CSTR(userid), lastGreen);
                CALL_LISTENER(onPresenceLastGreenUpdated, userid, lastGreen);
                break;
            }
            default:
            {
                PRESENCED_LOG_ERROR("Unknown opcode %d, ignoring all subsequent commands", opcode);
                return;
            }
        }
      }
      catch(BufferRangeError& e)
      {
          PRESENCED_LOG_ERROR("Buffer bound check error while parsing %s:\n\t%s\n\tAborting command processing", Command::opcodeToStr(opcode), e.what());
          return;
      }
      catch(std::exception& e)
      {
          PRESENCED_LOG_ERROR("Exception while processing incoming %s: %s", Command::opcodeToStr(opcode), e.what());
          return;
      }
    }
}

void Client::setConnState(ConnState newState)
{
    if (newState == mConnState)
    {
        PRESENCED_LOG_DEBUG("Tried to change connection state to the current state: %s", connStateToStr(newState));
        return;
    }
    else
    {
        PRESENCED_LOG_DEBUG("Connection state change: %s --> %s", connStateToStr(mConnState), connStateToStr(newState));
        mConnState = newState;
    }

    CALL_LISTENER(onConnStateChange, mConnState);

    if (newState == kDisconnected)
    {
        mHeartbeatEnabled = false;

        // if a socket is opened, close it immediately
        if (wsIsConnected())
        {
            wsDisconnect(true);
        }

        // if connect-timer is running, it must be reset (kResolving --> kDisconnected)
        if (mConnectTimer)
        {
            cancelTimeout(mConnectTimer, mKarereClient->appCtx);
            mConnectTimer = 0;
        }

        // start a timer to ensure the connection is established after kConnectTimeout. Otherwise, reconnect
        auto wptr = weakHandle();
        mConnectTimer = setTimeout([this, wptr]()
        {
            if (wptr.deleted())
                return;

            mConnectTimer = 0;

            PRESENCED_LOG_DEBUG("Reconnection attempt has not succeed after %d. Reconnecting...", kConnectTimeout);
            mKarereClient->api.callIgnoreResult(&::mega::MegaApi::sendEvent, 99005, "Reconnection timed out (presenced)");

            retryPendingConnection(true);

        }, kConnectTimeout * 1000, mKarereClient->appCtx);

        // if disconnected, we don't really know the presence status anymore
        for (auto it = mCurrentPeers.begin(); it != mCurrentPeers.end(); it++)
        {
            CALL_LISTENER(onPresenceChange, it->first, Presence::kInvalid);
        }
        CALL_LISTENER(onPresenceChange, mKarereClient->myHandle(), Presence::kInvalid);
    }
    else if (mConnState == kConnected)
    {
        PRESENCED_LOG_DEBUG("Presenced connected to %s", mTargetIp.c_str());

        mDNScache.connectDone(mUrl.host, mTargetIp);
        assert(!mConnectPromise.done());
        mConnectPromise.resolve();
        mRetryCtrl.reset();

        if (mConnectTimer)
        {
            cancelTimeout(mConnectTimer, mKarereClient->appCtx);
            mConnectTimer = 0;
        }
    }
}
void Client::addPeer(karere::Id peer)
{
    int result = mCurrentPeers.insert(peer);
    if (result == 1) //refcount = 1, wasnt there before
    {
        std::vector<karere::Id> peers;
        peers.push_back(peer);
        updatePeers(peers, true);
    }
}
void Client::removePeer(karere::Id peer, bool force)
{
    auto it = mCurrentPeers.find(peer);
    if (it == mCurrentPeers.end())
    {
        PRESENCED_LOG_DEBUG("removePeer: Unknown peer %s", peer.toString().c_str());
        return;
    }
    if (--it->second > 0)
    {
        if (!force)
        {
            return;
        }
        else
        {
            PRESENCED_LOG_DEBUG("removePeer: Forcing delete of peer %s with refcount > 0", peer.toString().c_str());
        }
    }
    else //refcount reched zero
    {
        assert(it->second == 0);
    }

    mCurrentPeers.erase(it);
    std::vector<karere::Id> peers;
    peers.push_back(peer);
    updatePeers(peers, false);
}
}<|MERGE_RESOLUTION|>--- conflicted
+++ resolved
@@ -165,12 +165,7 @@
             && !mConfig.mPersist
             && mConfig.mPresence == Presence::kOnline
             && mConfig.mAutoawayTimeout
-<<<<<<< HEAD
-            && mConfig.mAutoawayActive
-            && !mKarereClient->isCallInProgress();
-=======
             && mConfig.mAutoawayActive;
->>>>>>> cf6f997d
 }
 
 void Client::signalActivity(bool force)
@@ -401,11 +396,7 @@
         return;
 
     auto now = time(NULL);
-<<<<<<< HEAD
-    if (autoAwayInEffect() && (now - mTsLastUserActivity > mConfig.mAutoawayTimeout))
-=======
-    if (autoAwayInEffect() && !karereClient->isCallInProgress())
->>>>>>> cf6f997d
+    if (autoAwayInEffect() && (now - mTsLastUserActivity > mConfig.mAutoawayTimeout) && !mKarereClient->isCallInProgress())
     {
         sendUserActive(false);
     }
