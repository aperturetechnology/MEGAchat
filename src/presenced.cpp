#include "presenced.h"
#include "chatClient.h"

using namespace std;
using namespace promise;
using namespace karere;

#define ID_CSTR(id) id.toString().c_str()
#define PRESENCED_LOG_LISTENER_CALLS

#ifdef PRESENCED_LOG_LISTENER_CALLS
    #define LOG_LISTENER_CALL(fmtString,...) PRESENCED_LOG_DEBUG(fmtString, ##__VA_ARGS__)
#else
    #define LOG_LISTENER_CALL(...)
#endif

#define CALL_LISTENER(methodName,...)                                                           \
    do {                                                                                        \
      try {                                                                                     \
          LOG_LISTENER_CALL("Calling Listener::" #methodName "()");                       \
          mListener->methodName(__VA_ARGS__);                                                   \
      } catch(std::exception& e) {                                                              \
          PRESENCED_LOG_WARNING("Exception thrown from Listener::" #methodName "():\n%s", e.what());\
      }                                                                                         \
    } while(0)

namespace presenced
{

Client::Client(MyMegaApi *api, karere::Client *client, Listener& listener, uint8_t caps)
: mApi(api), mKarereClient(client), mListener(&listener), mCapabilities(caps),
  mDNScache(mKarereClient->websocketIO->mDnsCache)
{}

::promise::Promise<void>
Client::connect(const std::string& url, IdRefMap&& currentPeers, const Config& config)
{
    mConfig = config;
    mCurrentPeers = std::move(currentPeers);
    mUrl.parse(url);

    return reconnect();
}

void Client::pushPeers()
{
    std::vector<karere::Id> peers;

    for (auto& peer: mCurrentPeers)
    {
        peers.push_back(peer.first);
    }

    updatePeers(peers, true);
}

void Client::wsConnectCb()
{
    setConnState(kConnected);
}

void Client::wsCloseCb(int errcode, int errtype, const char *preason, size_t /*reason_len*/)
{
    onSocketClose(errcode, errtype, preason);
}
    
void Client::onSocketClose(int errcode, int errtype, const std::string& reason)
{
    PRESENCED_LOG_WARNING("Socket close on IP %s. Reason: %s", mTargetIp.c_str(), reason.c_str());

    auto oldState = mConnState;
    setConnState(kDisconnected);

    assert(oldState != kDisconnected);

    usingipv6 = !usingipv6;
    mTargetIp.clear();

    if (oldState == kConnected)
    {
        PRESENCED_LOG_DEBUG("Socket close at state kLoggedIn");

        assert(!mRetryCtrl);
        reconnect(); //start retry controller
    }
    else // (mConState < kConnected) --> tell retry controller that the connect attempt failed
    {
        PRESENCED_LOG_DEBUG("Socket close and state is not kStateConnected (but %s), start retry controller", connStateToStr(oldState));

        assert(mRetryCtrl);
        assert(!mConnectPromise.succeeded());
        if (!mConnectPromise.done())
        {
            mConnectPromise.reject(reason, errcode, errtype);
        }
    }
}

std::string Config::toString() const
{
    std::string result;
    result.reserve(64);
    result.append("pres: ").append(mPresence.toString())
          .append(", persist: ").append(mPersist ? "1" : "0")
          .append(", aaActive: ").append(mAutoawayActive ? "1" : "0")
          .append(", aaTimeout: ").append(std::to_string(mAutoawayTimeout))
          .append(", hideLastGreen: ").append(mLastGreenVisible ? "0" : "1");
    return result;
}

bool Client::setPresence(Presence pres)
{
    if (pres == mConfig.mPresence)
        return true;

    PRESENCED_LOG_DEBUG("setPresence(): %s -> %s", mConfig.mPresence.toString(), pres.toString());

    mConfig.mPresence = pres;
<<<<<<< HEAD
=======
    signalActivity(true);
>>>>>>> 5b1db8a1
    return sendPrefs();
}

bool Client::setPersist(bool enable)
{
    if (enable == mConfig.mPersist)
        return true;

<<<<<<< HEAD
=======
    PRESENCED_LOG_DEBUG("setPersist(): %d -> %d", (int)mConfig.mPersist, (int)enable);

>>>>>>> 5b1db8a1
    mConfig.mPersist = enable;
    return sendPrefs();
}

bool Client::setLastGreenVisible(bool enable)
{
    if (enable == mConfig.mLastGreenVisible)
        return true;

    mConfig.mLastGreenVisible = enable;
    return sendPrefs();
}

bool Client::requestLastGreen(Id userid)
{
    return sendCommand(Command(OP_LASTGREEN) + userid);
}

bool Client::setAutoaway(bool enable, time_t timeout)
{
    if (enable == mConfig.mAutoawayActive && timeout == mConfig.mAutoawayTimeout)
        return true;

    if (enable)
    {
        mConfig.mPersist = false;
        mConfig.mPresence = Presence::kOnline;
    }

    mConfig.mAutoawayTimeout = timeout;
    mConfig.mAutoawayActive = enable;
    return sendPrefs();
}

bool Client::autoAwayInEffect()
{
    return mConfig.mPresence.isValid() && mConfig.mAutoawayActive;
}

void Client::signalActivity()
{
    if (!mConfig.mPresence.isValid())
    {
<<<<<<< HEAD
        PRESENCED_LOG_DEBUG("signalActivity(): the current configuration is yet received, cannot be changed");
        return;
    }
    if (!mConfig.mAutoawayActive)
    {
        PRESENCED_LOG_WARNING("signalActivity(): autoaway is disabled, no need to signal user's activity");
        return;
    }

    mTsLastUserActivity = time(NULL);
    sendUserActive(true);
=======
        PRESENCED_LOG_WARNING("signalActivity(): the current configuration is yet received, cannot be changed");
        return;
    }

    mTsLastUserActivity = time(NULL);

    if (mConfig.mPresence == Presence::kAway)
    {
        sendUserActive(false);
    }
    else if (mConfig.mPresence != Presence::kOffline)
    {
        sendUserActive(true, force);
    }
>>>>>>> 5b1db8a1
}

void Client::abortRetryController()
{
    if (!mRetryCtrl)
    {
        return;
    }

    assert(!isOnline());

    PRESENCED_LOG_DEBUG("Reconnection was aborted");
    mRetryCtrl->abort();
    mRetryCtrl.reset();
}

Promise<void>
Client::reconnect()
{
    assert(!mHeartbeatEnabled);
    assert(!mRetryCtrl);
    try
    {
        if (mConnState >= kResolving) //would be good to just log and return, but we have to return a promise
            return ::promise::Error(std::string("Already connecting/connected"));

        if (!mUrl.isValid())
            return ::promise::Error("Current URL is not valid");

        setConnState(kResolving);

        // if there were an existing retry in-progress, abort it first or it will kick in after its backoff
        abortRetryController();

        // create a new retry controller and return its promise for reconnection
        auto wptr = weakHandle();
        mRetryCtrl.reset(createRetryController("presenced", [this](size_t attemptNo, DeleteTrackable::Handle wptr) -> Promise<void>
        {
            if (wptr.deleted())
            {
                PRESENCED_LOG_DEBUG("Reconnect attempt initiated, but presenced client was deleted.");
                return ::promise::_Void();
            }

            setConnState(kDisconnected);
            mConnectPromise = Promise<void>();

            string ipv4, ipv6;
            bool cachedIPs = mDNScache.get(mUrl.host, ipv4, ipv6);

            setConnState(kResolving);
            PRESENCED_LOG_DEBUG("Resolving hostname %s...", mUrl.host.c_str());

            auto retryCtrl = mRetryCtrl.get();
            int statusDNS = wsResolveDNS(mKarereClient->websocketIO, mUrl.host.c_str(),
                         [wptr, cachedIPs, this, retryCtrl, attemptNo](int statusDNS, std::vector<std::string> &ipsv4, std::vector<std::string> &ipsv6)
            {
                if (wptr.deleted())
                {
                    PRESENCED_LOG_DEBUG("DNS resolution completed, but presenced client was deleted.");
                    return;
                }
                if (!mRetryCtrl)
                {
                    PRESENCED_LOG_DEBUG("DNS resolution completed but ignored: connection is already established using cached IP");
                    assert(isOnline());
                    assert(cachedIPs);
                    return;
                }
                if (mRetryCtrl.get() != retryCtrl)
                {
                    PRESENCED_LOG_DEBUG("DNS resolution completed but ignored: a newer retry has already started");
                    return;
                }
                if (mRetryCtrl->currentAttemptNo() != attemptNo)
                {
                    PRESENCED_LOG_DEBUG("DNS resolution completed but ignored: a newer attempt is already started (old: %d, new: %d)",
                                     attemptNo, mRetryCtrl->currentAttemptNo());
                    return;
                }

                if (statusDNS < 0 || (ipsv4.empty() && ipsv6.empty()))
                {
                    if (isOnline() && cachedIPs)
                    {
                        assert(false);  // this case should be handled already at: if (!mRetryCtrl)
                        PRESENCED_LOG_WARNING("DNS error, but connection is established. Relaying on cached IPs...");
                        return;
                    }

                    if (statusDNS < 0)
                    {
                        PRESENCED_LOG_ERROR("Async DNS error in presenced. Error code: %d", statusDNS);
                    }
                    else
                    {
                        PRESENCED_LOG_ERROR("Async DNS error in presenced. Empty set of IPs");
                    }

                    assert(!isOnline());
                    onSocketClose(0, 0, "Async DNS error (presenced)");
                    return;
                }

                if (!cachedIPs) // connect required DNS lookup
                {
                    PRESENCED_LOG_DEBUG("Hostname resolved by first time. Connecting...");

                    mDNScache.set(mUrl.host,
                                  ipsv4.size() ? ipsv4.at(0) : "",
                                  ipsv6.size() ? ipsv6.at(0) : "");
                    doConnect();
                    return;
                }

                if (mDNScache.isMatch(mUrl.host, ipsv4, ipsv6))
                {
                    PRESENCED_LOG_DEBUG("DNS resolve matches cached IPs.");
                }
                else
                {
                    // update DNS cache
                    bool ret = mDNScache.set(mUrl.host,
                                             ipsv4.size() ? ipsv4.at(0) : "",
                                             ipsv6.size() ? ipsv6.at(0) : "");
                    assert(!ret);

                    PRESENCED_LOG_WARNING("DNS resolve doesn't match cached IPs. Forcing reconnect...");
                    onSocketClose(0, 0, "DNS resolve doesn't match cached IPs (presenced)");
                }
            });

            // immediate error at wsResolveDNS()
            if (statusDNS < 0)
            {
                string errStr = "Immediate DNS error in presenced. Error code: "+std::to_string(statusDNS);
                PRESENCED_LOG_ERROR("%s", errStr.c_str());

                assert(mConnState == kResolving);
                assert(!mConnectPromise.done());

                // reject promise, so the RetryController starts a new attempt
                mConnectPromise.reject(errStr, statusDNS, kErrorTypeGeneric);
            }
            else if (cachedIPs) // if wsResolveDNS() failed immediately, very likely there's
            // no network connetion, so it's futile to attempt to connect
            {
                doConnect();
            }
            
            return mConnectPromise
            .then([wptr, this]()
            {
                if (wptr.deleted())
                    return;

                assert(isOnline());
                mTsLastPingSent = 0;
                mTsLastRecv = time(NULL);
                mHeartbeatEnabled = true;
                login();
            });

        }, wptr, mKarereClient->appCtx, nullptr, 0, 0, KARERE_RECONNECT_DELAY_MAX, KARERE_RECONNECT_DELAY_INITIAL));

        return static_cast<Promise<void>&>(mRetryCtrl->start());
    }

    KR_EXCEPTION_TO_PROMISE(kPromiseErrtype_presenced);
}
    
bool Client::sendKeepalive(time_t now)
{
    mTsLastPingSent = now ? now : time(NULL);
    return sendCommand(Command(OP_KEEPALIVE));
}

void Client::updatePeers(const vector<Id> &peers, bool addOrRemove)
{
    if (addOrRemove && peers.empty())
    {
        PRESENCED_LOG_DEBUG("updatePeers: no peers to allow to see the presence status");
        return;
    }

    assert(peers.size());
    const char *buf = mApi->sdk.getSequenceNumber();
    Id scsn(buf, strlen(buf));
    delete [] buf;
    size_t numPeers = peers.size();
    size_t totalSize = sizeof(uint64_t) + sizeof(uint32_t) + sizeof(uint64_t) * numPeers;

    Command cmd(addOrRemove ? OP_SNADDPEERS : OP_SNDELPEERS, totalSize);
    cmd.append<uint64_t>(scsn.val);
    cmd.append<uint32_t>(numPeers);
    for (unsigned int i = 0; i < numPeers; i++)
    {
        cmd.append<uint64_t>(peers[i].val);
    }

    sendCommand(std::move(cmd));
}

void Client::heartbeat()
{
    // if a heartbeat is received but we are already offline...
    if (!mHeartbeatEnabled)
        return;

    auto now = time(NULL);
<<<<<<< HEAD
    if (autoAwayInEffect()
            && mLastSentUserActive
            && (now - mTsLastUserActivity > mConfig.mAutoawayTimeout)
            && !karereClient->isCallInProgress())
    {
            sendUserActive(false);
=======
    if (autoAwayInEffect() && (now - mTsLastUserActivity > mConfig.mAutoawayTimeout) && !mKarereClient->isCallInProgress())
    {
        sendUserActive(false);
>>>>>>> 5b1db8a1
    }

    bool needReconnect = false;
    if (now - mTsLastSend > kKeepaliveSendInterval)
    {
        if (!sendKeepalive(now))
        {
            PRESENCED_LOG_WARNING("Failed to send keepalive, reconnecting...");
            needReconnect = true;
        }
    }
    else if (mTsLastPingSent)
    {
        if (now - mTsLastPingSent > kKeepaliveReplyTimeout)
        {
            PRESENCED_LOG_WARNING("Timed out waiting for KEEPALIVE response, reconnecting...");
            needReconnect = true;
        }
    }
    else if (now - mTsLastRecv >= kKeepaliveSendInterval)
    {
        if (!sendKeepalive(now))
        {
            PRESENCED_LOG_WARNING("Failed to send keepalive, reconnecting...");
            needReconnect = true;
        }
    }
    if (needReconnect)
    {
        setConnState(kDisconnected);
        abortRetryController();
        reconnect();
    }
}

void Client::disconnect()
{
    setConnState(kDisconnected);
}

void Client::doConnect()
{
    string ipv4, ipv6;
    bool cachedIPs = mDNScache.get(mUrl.host, ipv4, ipv6);
    assert(cachedIPs);
    mTargetIp = (usingipv6 && ipv6.size()) ? ipv6 : ipv4;

    setConnState(kConnecting);
    PRESENCED_LOG_DEBUG("Connecting to presenced using the IP: %s", mTargetIp.c_str());

    bool rt = wsConnect(mKarereClient->websocketIO, mTargetIp.c_str(),
          mUrl.host.c_str(),
          mUrl.port,
          mUrl.path.c_str(),
          mUrl.isSecure);

    if (!rt)    // immediate failure --> try the other IP family (if available)
    {
        PRESENCED_LOG_DEBUG("Connection to presenced failed using the IP: %s", mTargetIp.c_str());

        string oldTargetIp = mTargetIp;
        mTargetIp.clear();
        if (oldTargetIp == ipv6 && ipv4.size())
        {
            mTargetIp = ipv4;
        }
        else if (oldTargetIp == ipv4 && ipv6.size())
        {
            mTargetIp = ipv6;
        }

        if (mTargetIp.size())
        {
            PRESENCED_LOG_DEBUG("Retrying using the IP: %s", mTargetIp.c_str());
            if (wsConnect(mKarereClient->websocketIO, mTargetIp.c_str(),
                          mUrl.host.c_str(),
                          mUrl.port,
                          mUrl.path.c_str(),
                          mUrl.isSecure))
            {
                return;
            }
            PRESENCED_LOG_DEBUG("Connection to presenced failed using the IP: %s", mTargetIp.c_str());
        }

        onSocketClose(0, 0, "Websocket error on wsConnect (presenced)");
    }
}

void Client::retryPendingConnection(bool disconnect)
{
    if (mUrl.isValid())
    {
        if (disconnect)
        {
            PRESENCED_LOG_WARNING("retryPendingConnection: forced reconnection!");

            setConnState(kDisconnected);
            abortRetryController();
            reconnect();
        }
        else if (mRetryCtrl && mRetryCtrl->state() == rh::State::kStateRetryWait)
        {
            PRESENCED_LOG_WARNING("retryPendingConnection: abort backoff and reconnect immediately");

            assert(!isOnline());
            assert(!mHeartbeatEnabled);

            mRetryCtrl->restart();
        }
        else
        {
            PRESENCED_LOG_WARNING("retryPendingConnection: ignored (currently connecting/connected, no forced disconnect was requested)");
        }
    }
    else
    {
        PRESENCED_LOG_WARNING("No valid URL provided to retry pending connections");
    }
}

bool Client::sendBuf(Buffer&& buf)
{
    if (!isOnline())
        return false;
    
    bool rc = wsSendMessage(buf.buf(), buf.dataSize());
    buf.free();  //just in case, as it's content is xor-ed with the websock datamask so it's unusable
    mTsLastSend = time(NULL);
    return rc && isOnline();
}
    
bool Client::sendCommand(Command&& cmd)
{
    if (krLoggerWouldLog(krLogChannel_presenced, krLogLevelDebug))
        logSend(cmd);
    bool result = sendBuf(std::move(cmd));
    if (!result)
        PRESENCED_LOG_DEBUG("  Can't send, we are offline");
    return result;
}

bool Client::sendCommand(const Command& cmd)
{
    Buffer buf(cmd.buf(), cmd.dataSize());
    if (krLoggerWouldLog(krLogChannel_presenced, krLogLevelDebug))
        logSend(cmd);
    auto result = sendBuf(std::move(buf));
    if (!result)
        PRESENCED_LOG_DEBUG("  Can't send, we are offline");
    return result;
}
void Client::logSend(const Command& cmd)
{
    char buf[512];
    cmd.toString(buf, 512);
    krLoggerLog(krLogChannel_presenced, krLogLevelDebug, "send %s\n", buf);
}

//only for sent commands
void Command::toString(char* buf, size_t bufsize) const
{
    auto op = opcode();
    switch (op)
    {
        case OP_USERACTIVE:
        {
            auto code = read<uint8_t>(1);
            snprintf(buf, bufsize, "USERACTIVE - %d", code);
            break;
        }
        case OP_PREFS:
        {
            Config config(read<uint16_t>(1));
            snprintf(buf, bufsize, "PREFS - %s", config.toString().c_str());
            break;
        }
        case OP_HELLO:
        {
            uint8_t caps = read<uint8_t>(2);
            snprintf(buf, bufsize, "HELLO - version 0x%02X, caps: (%s,%s,%s)",
                read<uint8_t>(1),
                (caps & karere::kClientCanWebrtc) ? "webrtc" : "nowebrtc",
                (caps & karere::kClientIsMobile) ? "mobile" : "desktop",
                (caps & karere::kClientSupportLastGreen ? "last-green" : "no-last-green"));
            break;
        }
        case OP_SNADDPEERS:
        {
            Id sn = read<uint64_t>(1);
            uint32_t numPeers = read<uint32_t>(9);
            string tmpString;
            tmpString.append("SNADDPEERS - scsn: ");
            tmpString.append(ID_CSTR(sn));
            tmpString.append(" num_peers: ");
            tmpString.append(to_string(numPeers));
            tmpString.append((numPeers == 1) ? " peer: " :  " peers: ");
            for (unsigned int i = 0; i < numPeers; i++)
            {
                Id peerId = read<uint64_t>(13+i*8);
                tmpString.append(ID_CSTR(peerId));
                if (i + 1 < numPeers)
                    tmpString.append(", ");
            }
            snprintf(buf, bufsize, "%s", tmpString.c_str());
            break;
        }
        case OP_SNDELPEERS:
        {
            Id sn = read<uint64_t>(1);
            uint32_t numPeers = read<uint32_t>(9);
            string tmpString;
            tmpString.append("SNDELPEERS - scsn: ");
            tmpString.append(ID_CSTR(sn));
            tmpString.append(" num_peers: ");
            tmpString.append(to_string(numPeers));
            tmpString.append((numPeers == 1) ? " peer: " :  " peers: ");
            for (unsigned int i = 0; i < numPeers; i++)
            {
                Id peerId = read<uint64_t>(13+i*8);
                tmpString.append(ID_CSTR(peerId));
                if (i + 1 < numPeers)
                    tmpString.append(", ");
            }
            snprintf(buf, bufsize, "%s", tmpString.c_str());
            break;
        }
        case OP_LASTGREEN:
        {
            Id user = read<uint64_t>(1);
            string tmpString;
            tmpString.append("LASTGREEN - ");
            tmpString.append(ID_CSTR(user));
            if (size() > 9)
            {
                uint16_t lastGreen = read<uint16_t>(9);
                tmpString.append(" Last green: ");
                tmpString.append(to_string(lastGreen));
            }
            snprintf(buf, bufsize, "%s", tmpString.c_str());
            break;
        }
        default:
        {
            snprintf(buf, bufsize, "%s", opcodeName());
            break;
        }
    }
    buf[bufsize-1] = 0; //terminate, just in case
}

void Client::login()
{
    // login to presenced indicating capabilities of the client
    sendCommand(Command(OP_HELLO) + (uint8_t)kProtoVersion + mCapabilities);

    // if reconnecting and the PREFS's changes are not acknowledge yet... retry
    if (mPrefsAckWait)
    {
        sendPrefs();
    }

<<<<<<< HEAD
=======
    // signal whether the user is active or inactive
    bool isActive = ((time(NULL) - mTsLastUserActivity) < mConfig.mAutoawayTimeout);
    sendUserActive(isActive, true);

    // send the list of peers allowed to see the own presence's status
>>>>>>> 5b1db8a1
    pushPeers();
}

bool Client::sendUserActive(bool active, bool force)
{
    if ((active == mLastSentUserActive) && !force)
    {
        PRESENCED_LOG_DEBUG("Tried to change user-active to the current state: %d", (int)mLastSentUserActive);
        return true;
    }

    bool sent = sendCommand(Command(OP_USERACTIVE) + (uint8_t)(active ? 1 : 0));
    if (!sent)
    {
        return false;
    }

    mLastSentUserActive = active;
    return true;
}

bool Client::sendPrefs()
{
    mPrefsAckWait = true;
    configChanged();
    return sendCommand(Command(OP_PREFS) + mConfig.toCode());
}

void Client::configChanged()
{
    CALL_LISTENER(onPresenceConfigChanged, mConfig, mPrefsAckWait);
}

void Config::fromCode(uint16_t code)
{
    mPresence = (code & 3) + karere::Presence::kOffline;
    mPersist = !!(code & 4);
    mAutoawayActive = !(code & 8);
    mAutoawayTimeout = (code & ~Config::kLastGreenVisibleMask) >> 4;
    if (mAutoawayTimeout > 600) // if longer than 10 minutes, use 10m + number of minutes (in seconds)
    {
        mAutoawayTimeout = 600 + (mAutoawayTimeout - 600) * 60;
    }
    mLastGreenVisible = !(code & Config::kLastGreenVisibleMask);
}

uint16_t Config::toCode() const
{
    uint32_t autoawayTimeout = mAutoawayTimeout;
    if (autoawayTimeout > 600)  // if longer than 10 minutes, convert into 10m (in seconds) + number of minutes
    {
        autoawayTimeout = 600 + (mAutoawayTimeout - 600) / 60;
    }

    return ((mPresence.code() - karere::Presence::kOffline) & 3)
          | (mPersist ? 4 : 0)
          | (mAutoawayActive ? 0 : 8)
          | (autoawayTimeout << 4)
          | (mLastGreenVisible ? 0 : Config::kLastGreenVisibleMask);
}

Client::~Client()
{
    disconnect();
    CALL_LISTENER(onDestroy); //we don't delete because it may have its own idea of its lifetime (i.e. it could be a GUI class)
}

#define READ_ID(varname, offset)\
    assert(offset==pos-base); Id varname(buf.read<uint64_t>(pos)); pos+=sizeof(uint64_t)
#define READ_CHATID(offset)\
    assert(offset==pos-base); chatid = buf.read<uint64_t>(pos); pos+=sizeof(uint64_t)

#define READ_32(varname, offset)\
    assert(offset==pos-base); uint32_t varname(buf.read<uint32_t>(pos)); pos+=4
#define READ_16(varname, offset)\
    assert(offset==pos-base); uint16_t varname(buf.read<uint16_t>(pos)); pos+=2
#define READ_8(varname, offset)\
    assert(offset==pos-base); uint8_t varname(buf.read<uint8_t>(pos)); pos+=1

void Client::wsHandleMsgCb(char *data, size_t len)
{
    mTsLastRecv = time(NULL);
    mTsLastPingSent = 0;
    handleMessage(StaticBuffer(data, len));
}

// inbound command processing
void Client::handleMessage(const StaticBuffer& buf)
{
    size_t pos = 0;
//IMPORTANT: Increment pos before calling the command handler, because the handler may throw, in which
//case the next iteration will not advance and will execute the same command again, resulting in
//infinite loop
    while (pos < buf.dataSize())
    {
      char opcode = buf.buf()[pos];
      try
      {
        pos++;
#ifndef NDEBUG
        size_t base = pos;
#endif
        switch (opcode)
        {
            case OP_KEEPALIVE:
            {
                PRESENCED_LOG_DEBUG("recv KEEPALIVE");
                break;
            }
            case OP_PEERSTATUS:
            {
                READ_8(pres, 0);
                READ_ID(userid, 1);
                PRESENCED_LOG_DEBUG("recv PEERSTATUS - user '%s' with presence %s",
                    ID_CSTR(userid), Presence::toString(pres));
                CALL_LISTENER(onPresenceChange, userid, pres);
                break;
            }
            case OP_PREFS:
            {
                bool loginCompleted = false;
                if (mConnState < kLoggedIn)
                {
                    loginCompleted = true;
                    setConnState(kLoggedIn);
                }

                READ_16(prefs, 0);
                if (mPrefsAckWait && prefs == mConfig.toCode()) //ack
                {
                    PRESENCED_LOG_DEBUG("recv PREFS - server ack to the prefs we sent (%s)", mConfig.toString().c_str());
                }
                else
                {
                    mConfig.fromCode(prefs);
                    if (mPrefsAckWait)
                    {
                        PRESENCED_LOG_DEBUG("recv other PREFS while waiting for our PREFS ack, cancelling our send.\nPrefs: %s",
                          mConfig.toString().c_str());
                    }
                    else if (loginCompleted)
                    {
                        PRESENCED_LOG_DEBUG("recv PREFS from server (initial config): %s", mConfig.toString().c_str());
                        if (autoAwayInEffect())
                        {
                            // signal whether the user is active or inactive
                            bool isActive = ((time(NULL) - mTsLastUserActivity) < mConfig.mAutoawayTimeout);
                            sendUserActive(isActive, true);
                        }
                    }
                    else
                    {
                        PRESENCED_LOG_DEBUG("recv PREFS from another client: %s", mConfig.toString().c_str());
                    }
                }
                mPrefsAckWait = false;
                configChanged();
                break;
            }
            case OP_LASTGREEN:
            {
                READ_ID(userid, 0);
                READ_16(lastGreen, 8);
                PRESENCED_LOG_DEBUG("recv LASTGREEN - user '%s' last green %d", ID_CSTR(userid), lastGreen);
                CALL_LISTENER(onPresenceLastGreenUpdated, userid, lastGreen);
                break;
            }
            default:
            {
                PRESENCED_LOG_ERROR("Unknown opcode %d, ignoring all subsequent commands", opcode);
                return;
            }
        }
      }
      catch(BufferRangeError& e)
      {
          PRESENCED_LOG_ERROR("Buffer bound check error while parsing %s:\n\t%s\n\tAborting command processing", Command::opcodeToStr(opcode), e.what());
          return;
      }
      catch(std::exception& e)
      {
          PRESENCED_LOG_ERROR("Exception while processing incoming %s: %s", Command::opcodeToStr(opcode), e.what());
          return;
      }
    }
}

void Client::setConnState(ConnState newState)
{
    if (newState == mConnState)
    {
        PRESENCED_LOG_DEBUG("Tried to change connection state to the current state: %s", connStateToStr(newState));
        return;
    }
    else
    {
        PRESENCED_LOG_DEBUG("Connection state change: %s --> %s", connStateToStr(mConnState), connStateToStr(newState));
        mConnState = newState;
    }

    CALL_LISTENER(onConnStateChange, mConnState);

    if (newState == kDisconnected)
    {
        mHeartbeatEnabled = false;

        // if a socket is opened, close it immediately
        if (wsIsConnected())
        {
            wsDisconnect(true);
        }

        // if connect-timer is running, it must be reset (kResolving --> kDisconnected)
        if (mConnectTimer)
        {
            cancelTimeout(mConnectTimer, mKarereClient->appCtx);
            mConnectTimer = 0;
        }

        // start a timer to ensure the connection is established after kConnectTimeout. Otherwise, reconnect
        auto wptr = weakHandle();
        mConnectTimer = setTimeout([this, wptr]()
        {
            if (wptr.deleted())
                return;

            mConnectTimer = 0;

            PRESENCED_LOG_DEBUG("Reconnection attempt has not succeed after %d. Reconnecting...", kConnectTimeout);
            mKarereClient->api.callIgnoreResult(&::mega::MegaApi::sendEvent, 99005, "Reconnection timed out (presenced)");

            retryPendingConnection(true);

        }, kConnectTimeout * 1000, mKarereClient->appCtx);

        // if disconnected, we don't really know the presence status anymore
        for (auto it = mCurrentPeers.begin(); it != mCurrentPeers.end(); it++)
        {
            CALL_LISTENER(onPresenceChange, it->first, Presence::kInvalid);
        }
        CALL_LISTENER(onPresenceChange, mKarereClient->myHandle(), Presence::kInvalid);
    }
    else if (mConnState == kConnected)
    {
        PRESENCED_LOG_DEBUG("Presenced connected to %s", mTargetIp.c_str());

        mDNScache.connectDone(mUrl.host, mTargetIp);
        assert(!mConnectPromise.done());
        mConnectPromise.resolve();
        mRetryCtrl.reset();

        if (mConnectTimer)
        {
            cancelTimeout(mConnectTimer, mKarereClient->appCtx);
            mConnectTimer = 0;
        }
    }
}
void Client::addPeer(karere::Id peer)
{
    int result = mCurrentPeers.insert(peer);
    if (result == 1) //refcount = 1, wasnt there before
    {
        std::vector<karere::Id> peers;
        peers.push_back(peer);
        updatePeers(peers, true);
    }
}
void Client::removePeer(karere::Id peer, bool force)
{
    auto it = mCurrentPeers.find(peer);
    if (it == mCurrentPeers.end())
    {
        PRESENCED_LOG_DEBUG("removePeer: Unknown peer %s", peer.toString().c_str());
        return;
    }
    if (--it->second > 0)
    {
        if (!force)
        {
            return;
        }
        else
        {
            PRESENCED_LOG_DEBUG("removePeer: Forcing delete of peer %s with refcount > 0", peer.toString().c_str());
        }
    }
    else //refcount reched zero
    {
        assert(it->second == 0);
    }

    mCurrentPeers.erase(it);
    std::vector<karere::Id> peers;
    peers.push_back(peer);
    updatePeers(peers, false);
}
}<|MERGE_RESOLUTION|>--- conflicted
+++ resolved
@@ -116,10 +116,6 @@
     PRESENCED_LOG_DEBUG("setPresence(): %s -> %s", mConfig.mPresence.toString(), pres.toString());
 
     mConfig.mPresence = pres;
-<<<<<<< HEAD
-=======
-    signalActivity(true);
->>>>>>> 5b1db8a1
     return sendPrefs();
 }
 
@@ -128,11 +124,8 @@
     if (enable == mConfig.mPersist)
         return true;
 
-<<<<<<< HEAD
-=======
     PRESENCED_LOG_DEBUG("setPersist(): %d -> %d", (int)mConfig.mPersist, (int)enable);
 
->>>>>>> 5b1db8a1
     mConfig.mPersist = enable;
     return sendPrefs();
 }
@@ -176,7 +169,6 @@
 {
     if (!mConfig.mPresence.isValid())
     {
-<<<<<<< HEAD
         PRESENCED_LOG_DEBUG("signalActivity(): the current configuration is yet received, cannot be changed");
         return;
     }
@@ -188,22 +180,6 @@
 
     mTsLastUserActivity = time(NULL);
     sendUserActive(true);
-=======
-        PRESENCED_LOG_WARNING("signalActivity(): the current configuration is yet received, cannot be changed");
-        return;
-    }
-
-    mTsLastUserActivity = time(NULL);
-
-    if (mConfig.mPresence == Presence::kAway)
-    {
-        sendUserActive(false);
-    }
-    else if (mConfig.mPresence != Presence::kOffline)
-    {
-        sendUserActive(true, force);
-    }
->>>>>>> 5b1db8a1
 }
 
 void Client::abortRetryController()
@@ -414,18 +390,12 @@
         return;
 
     auto now = time(NULL);
-<<<<<<< HEAD
     if (autoAwayInEffect()
             && mLastSentUserActive
             && (now - mTsLastUserActivity > mConfig.mAutoawayTimeout)
-            && !karereClient->isCallInProgress())
+            && !mKarereClient->isCallInProgress())
     {
             sendUserActive(false);
-=======
-    if (autoAwayInEffect() && (now - mTsLastUserActivity > mConfig.mAutoawayTimeout) && !mKarereClient->isCallInProgress())
-    {
-        sendUserActive(false);
->>>>>>> 5b1db8a1
     }
 
     bool needReconnect = false;
@@ -688,14 +658,7 @@
         sendPrefs();
     }
 
-<<<<<<< HEAD
-=======
-    // signal whether the user is active or inactive
-    bool isActive = ((time(NULL) - mTsLastUserActivity) < mConfig.mAutoawayTimeout);
-    sendUserActive(isActive, true);
-
     // send the list of peers allowed to see the own presence's status
->>>>>>> 5b1db8a1
     pushPeers();
 }
 
