#include "presenced.h"
#include "chatClient.h"

using namespace std;
using namespace promise;
using namespace karere;

#define ID_CSTR(id) id.toString().c_str()
#define PRESENCED_LOG_LISTENER_CALLS

#ifdef PRESENCED_LOG_LISTENER_CALLS
    #define LOG_LISTENER_CALL(fmtString,...) PRESENCED_LOG_DEBUG(fmtString, ##__VA_ARGS__)
#else
    #define LOG_LISTENER_CALL(...)
#endif

#define CALL_LISTENER(methodName,...)                                                           \
    do {                                                                                        \
      try {                                                                                     \
          LOG_LISTENER_CALL("Calling Listener::" #methodName "()");                       \
          mListener->methodName(__VA_ARGS__);                                                   \
      } catch(std::exception& e) {                                                              \
          PRESENCED_LOG_WARNING("Exception thrown from Listener::" #methodName "():\n%s", e.what());\
      }                                                                                         \
    } while(0)


namespace presenced
{

    Client::Client(MyMegaApi *api, karere::Client *client, Listener& listener, uint8_t caps)
: mListener(&listener), karereClient(client), mApi(api), mCapabilities(caps)
{
}

promise::Promise<void>
Client::connect(const std::string& url, Id myHandle, IdRefMap&& currentPeers,
    const Config& config)
{
    mMyHandle = myHandle;
    mConfig = config;
    mCurrentPeers = std::move(currentPeers);
    return reconnect(url);
}

void Client::pushPeers()
{
    Command cmd(OP_ADDPEERS, 4 + mCurrentPeers.size()*8);
    cmd.append<uint32_t>(mCurrentPeers.size());
    for (auto& peer: mCurrentPeers)
    {
        cmd.append<uint64_t>(peer.first);
    }
    if (cmd.dataSize() > 1)
    {
        sendCommand(std::move(cmd));
    }
}

void Client::wsConnectCb()
{
<<<<<<< HEAD
    CHATD_LOG_DEBUG("Presenced connected");
=======
    PRESENCED_LOG_DEBUG("Presenced connected");
>>>>>>> 2d9337ed
    setConnState(kConnected);
    mConnectPromise.resolve();
}
    
void Client::notifyLoggedIn()
{
    assert(mConnState < kLoggedIn);
    assert(mConnectPromise.succeeded());
    assert(!mLoginPromise.done());
    setConnState(kLoggedIn);
    mLoginPromise.resolve();
}

void Client::wsCloseCb(int errcode, int errtype, const char *preason, size_t reason_len)
{
    onSocketClose(errcode, errtype, preason);
}
    
void Client::onSocketClose(int errcode, int errtype, const std::string& reason)
{
    PRESENCED_LOG_WARNING("Socket close, reason: %s", reason.c_str());
    
    mHeartbeatEnabled = false;
    
    if (mConnState == kDisconnected)
        return;

    if (mConnState < kLoggedIn) //tell retry controller that the connect attempt failed
    {
        assert(!mLoginPromise.succeeded());
        if (!mConnectPromise.done())
        {
            mConnectPromise.reject(reason, errcode, errtype);
        }
        if (!mLoginPromise.done())
        {
            mLoginPromise.reject(reason, errcode, errtype);
        }
    }
    else
    {
        setConnState(kDisconnected);
        reconnect(); //start retry controller
    }
}

std::string Config::toString() const
{
    std::string result;
    result.reserve(64);
    result.append("pres: ").append(mPresence.toString())
          .append(", persist: ").append(mPersist ? "1":"0")
          .append(", aaActive: ").append(mAutoawayActive ? "1":"0")
          .append(", aaTimeout: ").append(std::to_string(mAutoawayTimeout));
    return result;
}

bool Client::setPresence(Presence pres)
{
    if (pres == mConfig.mPresence)
        return true;
    mConfig.mPresence = pres;
    auto ret = sendPrefs();
    signalActivity(true);
    PRESENCED_LOG_DEBUG("setPresence-> %s", pres.toString());
    return ret;
}

bool Client::setPersist(bool enable)
{
    if (enable == mConfig.mPersist)
        return true;
    mConfig.mPersist = enable;
    signalActivity(true);
    return sendPrefs();
}

bool Client::setAutoaway(bool enable, time_t timeout)
{
    if (enable)
    {
        mConfig.mPersist = false;
    }
    mConfig.mAutoawayTimeout = timeout;
    mConfig.mAutoawayActive = enable;
    signalActivity(true);
    return sendPrefs();
}

bool Client::autoAwayInEffect()
{
    return mConfig.mPresence.isValid()    // don't want to change to away from default status
            && !mConfig.mPersist
            && mConfig.mPresence != Presence::kOffline
            && mConfig.mPresence != Presence::kAway
            && mConfig.mAutoawayTimeout
            && mConfig.mAutoawayActive;
}

void Client::signalActivity(bool force)
{
    if (!mConfig.mPresence.isValid())
        return;

    mTsLastUserActivity = time(NULL);
    if (mConfig.mPresence == Presence::kAway)
        sendUserActive(false);
    else if (mConfig.mPresence != Presence::kOffline)
        sendUserActive(true, force);
}

Promise<void>
Client::reconnect(const std::string& url)
{
    assert(!mHeartbeatEnabled);
    try
    {
        if (mConnState >= kConnecting) //would be good to just log and return, but we have to return a promise
            return promise::Error("Already connecting/connected");
        if (!url.empty())
        {
            mUrl.parse(url);
        }
        else
        {
            if (!mUrl.isValid())
                return promise::Error("No valid URL provided and current URL is not valid");
        }

        setConnState(kResolving);
<<<<<<< HEAD
        return retry("presenced", [this](int no)
=======
        auto wptr = weakHandle();
        return retry("presenced", [this](int no, DeleteTrackable::Handle wptr)
>>>>>>> 2d9337ed
        {
            if (wptr.deleted())
            {
                PRESENCED_LOG_DEBUG("Reconnect attempt initiated, but presenced client was deleted.");

                promise::Promise<void> pms = Promise<void>();
                pms.resolve();
                return pms;
            }

            reset();
            mConnectPromise = Promise<void>();
            mLoginPromise = Promise<void>();
<<<<<<< HEAD
=======

            setConnState(kResolving);
>>>>>>> 2d9337ed
            PRESENCED_LOG_DEBUG("Resolving hostmane...");

            mApi->call(&::mega::MegaApi::queryDNS, mUrl.host.c_str())
            .then([wptr, this](ReqResult result)
            {
                if (wptr.deleted())
                {
                    PRESENCED_LOG_DEBUG("DNS resolution completed, but presenced client was deleted.");
                    return;
                }
                if (mConnState != kResolving)
                {
                    PRESENCED_LOG_DEBUG("Connection state changed while resolving DNS.");
                    return;
                }

                setConnState(kConnecting);
                string ip = result->getText();
                PRESENCED_LOG_DEBUG("Connecting to presenced using the IP: %s", ip.c_str());
                bool rt = wsConnect(karereClient->websocketIO, ip.c_str(),
                          mUrl.host.c_str(),
                          mUrl.port,
                          mUrl.path.c_str(),
                          mUrl.isSecure);
                if (!rt)
                {
                    throw std::runtime_error("Websocket error on wsConnect (presenced)");
                }
            })
            .fail([this](const promise::Error& err)
            {
                if (err.type() == ERRTYPE_MEGASDK)
                {
                    mConnectPromise.reject(err.msg(), err.code(), err.type());
                    mLoginPromise.reject(err.msg(), err.code(), err.type());
                }
            });
            
            return mConnectPromise
            .then([this]()
            {
                mTsLastPingSent = 0;
                mTsLastRecv = time(NULL);
                mHeartbeatEnabled = true;
                return login();
            });
<<<<<<< HEAD
        }, karereClient->appCtx, nullptr, 0, 0, KARERE_RECONNECT_DELAY_MAX, KARERE_RECONNECT_DELAY_INITIAL);
=======
        }, wptr, karereClient->appCtx, nullptr, 0, 0, KARERE_RECONNECT_DELAY_MAX, KARERE_RECONNECT_DELAY_INITIAL);
>>>>>>> 2d9337ed
    }
    KR_EXCEPTION_TO_PROMISE(kPromiseErrtype_presenced);
}
    
bool Client::sendKeepalive(time_t now)
{
    mTsLastPingSent = now ? now : time(NULL);
    return sendCommand(Command(OP_KEEPALIVE));
}

void Client::heartbeat()
{
    // if a heartbeat is received but we are already offline...
    if (!mHeartbeatEnabled)
        return;

    auto now = time(NULL);
    if (autoAwayInEffect())
    {
        if (now - mTsLastUserActivity > mConfig.mAutoawayTimeout)
        {
            sendUserActive(false);
        }
    }

    bool needReconnect = false;
    if (now - mTsLastSend > kKeepaliveSendInterval)
    {
        if (!sendKeepalive(now))
        {
            needReconnect = true;
            PRESENCED_LOG_WARNING("Failed to send keepalive, reconnecting...");
        }
    }
    else if (mTsLastPingSent)
    {
        if (now - mTsLastPingSent > kKeepaliveReplyTimeout)
        {
            PRESENCED_LOG_WARNING("Timed out waiting for KEEPALIVE response, reconnecting...");
            needReconnect = true;
        }
    }
    else if (now - mTsLastRecv >= kKeepaliveSendInterval)
    {
        if (!sendKeepalive(now))
        {
            needReconnect = true;
            PRESENCED_LOG_WARNING("Failed to send keepalive, reconnecting...");
        }
    }
    if (needReconnect)
    {
        setConnState(kDisconnected);
        mHeartbeatEnabled = false;
        reconnect();
    }
}

void Client::disconnect() //should be graceful disconnect
{
    mHeartbeatEnabled = false;
    mTerminating = true;
    reset();
    setConnState(kDisconnected);
}

promise::Promise<void> Client::retryPendingConnection()
{
    if (mUrl.isValid())
    {
        setConnState(kDisconnected);
        mHeartbeatEnabled = false;
        PRESENCED_LOG_WARNING("Retry pending connections...");
        return reconnect();
    }
    return promise::Error("No valid URL provided to retry pending connections");
}

void Client::reset() //immediate disconnect
{
    wsDisconnect(true);
}

bool Client::sendBuf(Buffer&& buf)
{
    if (!isOnline())
        return false;
    
    bool rc = wsSendMessage(buf.buf(), buf.dataSize());
    buf.free();  //just in case, as it's content is xor-ed with the websock datamask so it's unusable
    mTsLastSend = time(NULL);
    return rc && isOnline();
}
    
bool Client::sendCommand(Command&& cmd)
{
    if (krLoggerWouldLog(krLogChannel_presenced, krLogLevelDebug))
        logSend(cmd);
    bool result = sendBuf(std::move(cmd));
    if (!result)
        PRESENCED_LOG_DEBUG("  Can't send, we are offline");
    return result;
}

bool Client::sendCommand(const Command& cmd)
{
    Buffer buf(cmd.buf(), cmd.dataSize());
    if (krLoggerWouldLog(krLogChannel_presenced, krLogLevelDebug))
        logSend(cmd);
    auto result = sendBuf(std::move(buf));
    if (!result)
        PRESENCED_LOG_DEBUG("  Can't send, we are offline");
    return result;
}
void Client::logSend(const Command& cmd)
{
    char buf[512];
    cmd.toString(buf, 512);
    krLoggerLog(krLogChannel_presenced, krLogLevelDebug, "send %s\n", buf);
}

//only for sent commands
void Command::toString(char* buf, size_t bufsize) const
{
    auto op = opcode();
    switch (op)
    {
        case OP_USERACTIVE:
        {
            auto code = read<uint8_t>(1);
            snprintf(buf, bufsize, "USERACTIVE - %d", code);
            break;
        }
        case OP_PREFS:
        {
            Config config(read<uint16_t>(1));
            snprintf(buf, bufsize, "PREFS - %s", config.toString().c_str());
            break;
        }
        case OP_HELLO:
        {
            uint8_t caps = read<uint8_t>(2);
            snprintf(buf, bufsize, "HELLO - version 0x%02X, caps: (%s,%s)",
                read<uint8_t>(1),
                (caps & karere::kClientCanWebrtc) ? "webrtc" : "nowebrtc",
                (caps & karere::kClientIsMobile) ? "mobile" : "desktop");
            break;
        }
        case OP_ADDPEERS:
        {
            snprintf(buf, bufsize, "ADDPEERS - %u peers", read<uint32_t>(1));
            break;
        }
        case OP_DELPEERS:
        {
            snprintf(buf, bufsize, "DELPEERS - %u peers", read<uint32_t>(1));
            break;
        }
        default:
        {
            snprintf(buf, bufsize, "%s", opcodeName());
            break;
        }
    }
    buf[bufsize-1] = 0; //terminate, just in case
}

void Client::login()
{
    sendCommand(Command(OP_HELLO) + (uint8_t)kProtoVersion+mCapabilities);

    if (mPrefsAckWait)
    {
        sendPrefs();
    }
    sendUserActive((time(NULL) - mTsLastUserActivity) < mConfig.mAutoawayTimeout, true);
    pushPeers();
}

bool Client::sendUserActive(bool active, bool force)
{
    if ((active == mLastSentUserActive) && !force)
        return true;
    bool sent = sendCommand(Command(OP_USERACTIVE) + (uint8_t)(active ? 1 : 0));
    if (!sent)
        return false;
    mLastSentUserActive = active;
    return true;
}

bool Client::sendPrefs()
{
    mPrefsAckWait = true;
    configChanged();
    return sendCommand(Command(OP_PREFS) + mConfig.toCode());
}

void Client::configChanged()
{
    CALL_LISTENER(onPresenceConfigChanged, mConfig, mPrefsAckWait);
}

void Config::fromCode(uint16_t code)
{
    mPresence = (code & 3) + karere::Presence::kOffline;
    mPersist = !!(code & 4);
    mAutoawayActive = !(code & 8);
    mAutoawayTimeout = code >> 4;
    if (mAutoawayTimeout > 600)
        mAutoawayTimeout = (600+(mAutoawayTimeout-600)*60);
}

uint16_t Config::toCode() const
{
    return ((mPresence.code() - karere::Presence::kOffline) & 3)
          | (mPersist ? 4 : 0)
          | (mAutoawayActive ? 0 : 8)
          | (((mAutoawayTimeout > 600)
               ? (600+(mAutoawayTimeout-600)/60)
               : mAutoawayTimeout)
            << 4);
}

Client::~Client()
{
    reset();
    CALL_LISTENER(onDestroy); //we don't delete because it may have its own idea of its lifetime (i.e. it could be a GUI class)
}

#define READ_ID(varname, offset)\
    assert(offset==pos-base); Id varname(buf.read<uint64_t>(pos)); pos+=sizeof(uint64_t)
#define READ_CHATID(offset)\
    assert(offset==pos-base); chatid = buf.read<uint64_t>(pos); pos+=sizeof(uint64_t)

#define READ_32(varname, offset)\
    assert(offset==pos-base); uint32_t varname(buf.read<uint32_t>(pos)); pos+=4
#define READ_16(varname, offset)\
    assert(offset==pos-base); uint16_t varname(buf.read<uint16_t>(pos)); pos+=2
#define READ_8(varname, offset)\
    assert(offset==pos-base); uint8_t varname(buf.read<uint8_t>(pos)); pos+=1

void Client::wsHandleMsgCb(char *data, size_t len)
{
    mTsLastRecv = time(NULL);
    mTsLastPingSent = 0;
    handleMessage(StaticBuffer(data, len));
}

// inbound command processing
void Client::handleMessage(const StaticBuffer& buf)
{
    size_t pos = 0;
//IMPORTANT: Increment pos before calling the command handler, because the handler may throw, in which
//case the next iteration will not advance and will execute the same command again, resulting in
//infinite loop
    while (pos < buf.dataSize())
    {
      char opcode = buf.buf()[pos];
      try
      {
        pos++;
#ifndef NDEBUG
        size_t base = pos;
#endif
        switch (opcode)
        {
            case OP_KEEPALIVE:
            {
                PRESENCED_LOG_DEBUG("recv KEEPALIVE");
                break;
            }
            case OP_PEERSTATUS:
            {
                READ_8(pres, 0);
                READ_ID(userid, 1);
                // READ_8(webrtc_capability, 7);
                PRESENCED_LOG_DEBUG("recv PEERSTATUS - user '%s' with presence %s",
                    ID_CSTR(userid), Presence::toString(pres));
                CALL_LISTENER(onPresenceChange, userid, pres);
                break;
            }
            case OP_PREFS:
            {
                if (mConnState < kLoggedIn)
                    notifyLoggedIn();
                READ_16(prefs, 0);
                if (mPrefsAckWait && prefs == mConfig.toCode()) //ack
                {
                    PRESENCED_LOG_DEBUG("recv PREFS - server ack to the prefs we sent(0x%x)", prefs);
                }
                else
                {
                    mConfig.fromCode(prefs);
                    if (mPrefsAckWait)
                    {
                        PRESENCED_LOG_DEBUG("recv other PREFS while waiting for our PREFS ack, cancelling our send.\nPrefs: %s",
                          mConfig.toString().c_str());
                    }
                    else
                    {
                        PRESENCED_LOG_DEBUG("recv PREFS from another client: %s", mConfig.toString().c_str());
                    }
                }
                mPrefsAckWait = false;
                configChanged();
                break;
            }
            default:
            {
                PRESENCED_LOG_ERROR("Unknown opcode %d, ignoring all subsequent commands", opcode);
                return;
            }
        }
      }
      catch(BufferRangeError& e)
      {
          PRESENCED_LOG_ERROR("Buffer bound check error while parsing %s:\n\t%s\n\tAborting command processing", Command::opcodeToStr(opcode), e.what());
          return;
      }
      catch(std::exception& e)
      {
          PRESENCED_LOG_ERROR("Exception while processing incoming %s: %s", Command::opcodeToStr(opcode), e.what());
          return;
      }
    }
}

void Client::setConnState(ConnState newState)
{
    if (newState == mConnState)
        return;
    mConnState = newState;
#ifndef LOG_LISTENER_CALLS
    PRESENCED_LOG_DEBUG("Connection state changed to %s", connStateToStr(mConnState));
#endif
    //dont use CALL_LISTENER because we need more intelligent logging
    try
    {
        mListener->onConnStateChange(mConnState);
    }
    catch(...){}
}
void Client::addPeer(karere::Id peer)
{
    int result = mCurrentPeers.insert(peer);
    if (result == 1) //refcount = 1, wasnt there before
    {
        sendCommand(Command(OP_ADDPEERS)+(uint32_t)(1)+peer);
    }
}
void Client::removePeer(karere::Id peer, bool force)
{
    auto it = mCurrentPeers.find(peer);
    if (it == mCurrentPeers.end())
    {
        PRESENCED_LOG_DEBUG("removePeer: Unknown peer %s", peer.toString().c_str());
        return;
    }
    if (--it->second > 0)
    {
        if (!force)
        {
            return;
        }
        else
        {
            PRESENCED_LOG_DEBUG("removePeer: Forcing delete of peer %s with refcount > 0", peer.toString().c_str());
        }
    }
    else //refcount reched zero
    {
        assert(it->second == 0);
    }
    mCurrentPeers.erase(it);
    sendCommand(Command(OP_DELPEERS)+(uint32_t)(1)+peer);
}
}<|MERGE_RESOLUTION|>--- conflicted
+++ resolved
@@ -59,11 +59,7 @@
 
 void Client::wsConnectCb()
 {
-<<<<<<< HEAD
-    CHATD_LOG_DEBUG("Presenced connected");
-=======
     PRESENCED_LOG_DEBUG("Presenced connected");
->>>>>>> 2d9337ed
     setConnState(kConnected);
     mConnectPromise.resolve();
 }
@@ -194,12 +190,8 @@
         }
 
         setConnState(kResolving);
-<<<<<<< HEAD
-        return retry("presenced", [this](int no)
-=======
         auto wptr = weakHandle();
         return retry("presenced", [this](int no, DeleteTrackable::Handle wptr)
->>>>>>> 2d9337ed
         {
             if (wptr.deleted())
             {
@@ -213,11 +205,8 @@
             reset();
             mConnectPromise = Promise<void>();
             mLoginPromise = Promise<void>();
-<<<<<<< HEAD
-=======
 
             setConnState(kResolving);
->>>>>>> 2d9337ed
             PRESENCED_LOG_DEBUG("Resolving hostmane...");
 
             mApi->call(&::mega::MegaApi::queryDNS, mUrl.host.c_str())
@@ -264,11 +253,7 @@
                 mHeartbeatEnabled = true;
                 return login();
             });
-<<<<<<< HEAD
-        }, karereClient->appCtx, nullptr, 0, 0, KARERE_RECONNECT_DELAY_MAX, KARERE_RECONNECT_DELAY_INITIAL);
-=======
         }, wptr, karereClient->appCtx, nullptr, 0, 0, KARERE_RECONNECT_DELAY_MAX, KARERE_RECONNECT_DELAY_INITIAL);
->>>>>>> 2d9337ed
     }
     KR_EXCEPTION_TO_PROMISE(kPromiseErrtype_presenced);
 }
