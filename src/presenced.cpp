--- conflicted
+++ resolved
@@ -682,14 +682,6 @@
 
     // send the list of peers allowed to see the own presence's status
     pushPeers();
-<<<<<<< HEAD
-
-    // signal whether the user is active or inactive
-    bool isActive = ((time(NULL) - mTsLastUserActivity) < mConfig.mAutoawayTimeout);
-    sendUserActive(isActive, true);
-
-=======
->>>>>>> 042f91ce
 }
 
 bool Client::sendUserActive(bool active, bool force)
