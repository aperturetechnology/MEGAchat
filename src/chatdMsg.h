#ifndef __CHATD_MSG_H__
#define __CHATD_MSG_H__

#include <stdint.h>
#include <string>
#include <buffer.h>
#include <memory>
#include "karereId.h"

enum
{
    CHATD_KEYID_INVALID = 0,                // used when no keyid is set
    CHATD_KEYID_UNCONFIRMED = 0xfffffffe,   // used when a new keyid has been requested. Should be kept as constant as possible and in the range of 0xffff0001 to 0xffffffff
    CHATD_KEYID_MAX = 0xffffffff,           // higher keyid allowed for unconfirmed new keys
    CHATD_KEYID_MIN = 0xffff0000            // lower keyid allowed for unconfirmed new keys
};

namespace chatd
{

typedef uint32_t KeyId;
typedef uint64_t BackRefId;

static bool isLocalKeyId(KeyId localKeyid)
{
    return (localKeyid >= CHATD_KEYID_MIN);
}

enum { kMaxBackRefs = 32 };

// command opcodes
enum Opcode
{
    /**
      * @brief
      * C->S: Must respond to a received KEEPALIVE within 30 seconds (if local user is away,
      * send KEEPALIVEAWAY).
      *
      * S->C: Initiates keepalives to the client every minute.
      */
    OP_KEEPALIVE = 0,

    /**
      * @brief
      * C->S: Subscribe to events for this chat. Client has no existing message buffer.
      * Send: <chatid> <userid> <user_priv>
      *
      * S->C: Indicates users in this chat and their privilege level as well as privilege
      * Receive: <chatid> <userid> <priv>
      */
    OP_JOIN = 1,

    /**
      * @brief
      * S->C: Received as result of HIST command. It reports an old message.
      * Receive: <chatid> <userid> <msgid> <ts_send> <ts_update> <keyid> <msglen> <msg>
      */
    OP_OLDMSG = 2,

    /**
      * @brief
      * C->S: Add new message to this chat. msgid is a temporary random 64-bit
      *    integer ("msgxid"). No two such msgxids must be generated in the same chat
      *    in the same server-time second, or only the first NEWMSG will be written.
      *
      * S->C: A different connection has added a message to the chat.
      * Receive: <chatid> <userid> <msgid> <ts_send> <ts_update> <keyid> <msglen> <msg>
      */
    OP_NEWMSG = 3,

    /**
      * @brief
      * C->S: Update existing message. Can only be updated within one hour of the physical
      *    arrival time. updatedelta must be larger than the previous updatedelta, or
      *    the MSGUPD will fail. The keyid must not change.
      *
      * S->C: A message was updated (always sent as MSGUPD). The `ts_send` is
      * zero for all updates, except when the type of message is a truncate. In that
      * case, the `ts_send` overwrites the former ts and the `ts_update` is zero.
      * Receive: <chatid> <userid> <msgid> <ts_send> <ts_update> <keyid> <msglen> <msg>
      */
    OP_MSGUPD = 4,

    /**
      * @brief
      * C->S: Indicate the last seen message so that the new message count can be
      *   managed across devices.
      * Send: <chatid> <msgid>
      *
      * S->C: The last seen message has been updated (from another device or current
      * device). Also received as part of the login process.
      * Receive: <chatid> <msgid>
      */
    OP_SEEN = 5,

    /**
      * @brief
      * C->S: Indicate the last successfully written msgid so that the "delivered"
      *   indication can be managed in 1-on-1 chats.
      * Send: <chatid> <msgid>
      *
      * S->C: The last delivered msgid was updated for this 1-on-1 chat.
      * Receive: <chatid> <msgid>
      */
    OP_RECEIVED = 6,

    /**
      * @brief Currently not implemented.
      * <chatid><timestamp>
      */
    OP_RETENTION = 7,

    /**
      * @brief
      * C->S: Requests the next -count older messages, which will be sent as a sequence
      *    of OLDMSGs, followed by a HISTDONE. Note that count is always negative.
      * Send: <chatid> <count>
      *
      * This command is sent at the following situations:
      *  1. After a JOIN command to load last messages, when no local history.
      *  2. When the app requests to load more old messages and there's no more history
      *     in the local cache (both RAM and DB).
      *  3. When the last text message is requested and not found yet.
      *
      * This command results in receiving:
      *  1. The last SEEN message, if any.
      *  2. The last RECEIVED message, if any.
      *  3. The NEWKEY to encrypt/decrypt history, if any.
      *  4. As many OLDMSGs as messages in history, up to `count`.
      *  5. A notification when HISTDONE.
      */
    OP_HIST = 8,

    /**
      * @brief <chatid> <msgid0> <msgid1>
      *
      * C->S: Request existing message range (<msgid0> is the oldest, <msgid1> the newest).
      * Responds with all messages newer than <msgid1> (if any), followed by a HISTDONE.
      *
      * @obsolete This command is obsolete, replaced by JOINRANGEHIST.
      */
    OP_RANGE = 9,

    /**
      * @brief
      * S->C: The NEWMSG with msgxid was successfully written and now has the permanent
      *    msgid.
      * Receive: <msgxid> <msgid>
      */
    OP_NEWMSGID = 10,

    /**
      * @brief
      * S->C: The previously sent command with op_code has failed for a command-specific reason
      * Receive: <chatid> <generic_id> <op_code> <reason>
      *
      * Server can reject:
      *  - JOIN: the user doesn't participate in the chatroom
      *  - NEWMSG: no write-access or participants have changed
      *  - MSGUPD | MSGUPDX: participants have changed or the message is too old
      */
    OP_REJECT = 11,

    /**
      * @brief BROADCAST <chatid> <userid> <broadcasttype>
      *
      * It's a command that it is sent by user in a chat and it's received by rest of users.
      *
      * C->S: Used to inform all users in `chatid` that about certain type of event.
      * S->C: Informs the client that `userid` in `chatid` about certain type of event.
      *
      * Valid broadcast types:
      *     1 --> means user-is-typing
      */
    OP_BROADCAST = 12,

    /**
      * @brief
      * S->C: Receive as result of HIST command, it notifies the end of history fetch.
      * Receive: <chatid>
      *
      * @note There may be more history in server, but the HIST <count> is already satisfied.
      */
    OP_HISTDONE = 13,

    /**
      * @brief
      * C->S: Add new key to repository. Payload format is (userid.8 keylen.2 key)*
      * Send: <chatid> <keyxid> <payload>
      *
      * S->C: Key notification. Payload format is (userid.8 keyid.4 keylen.2 key)*
      * Receive: <chatid> <keyid> <payload>
      *
      * Note that <keyxid> should be constant. Valid range: [0xFFFF0001 - 0xFFFFFFFF]
      * Note that ( chatid, userid, keyid ) is unique. Neither ( chatid, keyid ) nor
      * ( userid, keyid ) are unique!
      * Note that <keyxid> is per connection. It does not survive a reconnection.
      */
    OP_NEWKEY = 17,

    /**
      * @brief
      * S->C: Signal the final <keyid> for a newly allocated key.
      * After a HIST, a keyid=0 is received.
      * Receive: <chatid> <keyxid> <keyid>
      */
    OP_NEWKEYID = 18,

    /**
      * @brief
      * C->S: Subscribe to events for this chat, indicating the existing message range
      *    (msgid0 is the oldest, msgid1 the newest). Responds with all messages newer
      *    than msgid1 (if any) as NEWMSG, followed by a HISTDONE.
      * Send: <chatid> <msgid0> <msgid1>
      */
    OP_JOINRANGEHIST = 19,

    /**
      * @brief
      * C->S: Update existing message. Can only be updated within one hour of the physical
      *    arrival time. updatedelta must be larger than the previous updatedelta, or
      *    the MSGUPD will fail. The keyid must not change.
      *
      * Send: <chatid> <userid> <msgxid> <timestamp> <updatedelta> <key(x)id> <payload>
      */
    OP_MSGUPDX = 20,

    /**
      * @brief
      * S->C: The NEWMSG with msgxid had been written previously, informs of the permanent
      *     msgid.
      * Receive: <msgxid> <msgid>
      */
    OP_MSGID = 21,

    /**
      * @brief The unique identifier per-client, per-shard. The id is different for each shard.
      *
      * C->S: It sends a seed to generate the unique client id. The seed is 64 bits length.
      * The seed can be the same for all shards.
      * Send: <seed>
      *
      * S->C: It receives the client id generated by server using the seed. It is different for each
      * shard, despite the provided seed for each shard were the same. Client id is 32 bits length.
      * Receive: <clientid>
      *
      * */
    OP_CLIENTID = 24,

    /**
      * @brief  <chatid> <userid> <clientid> <payload-len> <payload>
      *
      * C->S: send to specified recipient(s)
      * S->C: delivery from specified sender
      */
    OP_RTMSG_BROADCAST = 25,

    /**
      * @brief  <chatid> <userid> <clientid> <payload-len> <payload>
      *
      * C->S: send to specified recipient(s)
      * S->C: delivery from specified sender
      */
    OP_RTMSG_USER = 26,

    /**
      * @brief  <chatid> <userid> <clientid> <payload-len> <payload>
      *
      * C->S: send to specified recipient(s)
      * S->C: delivery from specified sender
      */
    OP_RTMSG_ENDPOINT = 27,

    /**
      * @brief  <chatid> <userid> <clientid>
      *
      * C->S: register / keepalive participation in channel's call (max interval: 5 s)
      * S->C: notify all clients of someone having joined the call (sent immediately after a chatd connection is established)
      *
      * If there are less than two parties pinging INCALL in a 1:1 chat with CALLDATA having its connected flag set,
      * the call is considered terminated, and an `ENDCALL` is broadcast.
      * @note that chatd does not parse CALLDATA yet, so the above is not enforced (yet).
      */
    OP_INCALL = 28,

    /**
      * @brief  <chatid> <userid> <clientid>
      *
      * C->S: device has left call
      * S->C: notify all clients of someone having left the call
      */
    OP_ENDCALL = 29,

    /**
      * @brief
      *
      * C->S: Must respond to a received KEEPALIVE within 30 seconds. If local user is away,
      * send KEEPALIVEAWAY
      */
    OP_KEEPALIVEAWAY = 30,

    /**
      * @brief <chatid> <userid> <clientid> <payload-Len> <payload>
      *
      * C->S: set/update call data (gets broadcast to all people in the chat)
      * S->C: notify call data changes (sent immediately after a chatd connection is established
      *     and additionally after JOIN, for those unknown chatrooms at the moment the chatd connection is established
      *
      */
    OP_CALLDATA = 31,

    /**
      * @brief <randomToken>
      *
      * C->S: send an echo packet with 1byte payload. Server will respond with the
      * same byte in return.
      *
      * This command helps to detect a broken socket when it silently dies.
      */
    OP_ECHO = 32,

    /**
      * @brief <chatid> <userid> <msgid> <unicodechar32le>
      *
      * User add a reaction to message
      */
    OP_ADDREACTION = 33,

    /**
      ** @brief <chatid> <userid> <msgid> <unicodechar32le>
      *
      * User delete a reaction to message
      */
    OP_DELREACTION = 34,

    /**
      * @brief
      * C->S: Subscribe to events for this chat in preview mode. Client has no existing message buffer.
      * Send: <public_handle.6> <userid.8> <user_priv>.
      *
      * @note chatd indicates users in this chat and their privilege level as well as privilege via the
      * standard OP_JOIN.
      */
    OP_HANDLEJOIN = 36,

    /**
      * @brief
      * C->S: Subscribe to events for this chat in preview mode, indicating the existing message range
      *    (msgid0 is the oldest, msgid1 the newest). Responds with all messages newer
      *    than msgid1 (if any) as NEWMSG, followed by a HISTDONE.
      * Send: <public_handle.6> <msgid0> <msgid1>
      */
    OP_HANDLEJOINRANGEHIST = 37,

    /**
      ** @brief <chatid>
      *
      * C->S: ping server to ensure client is up to date for the specified chatid
      * S->C: response to the ping initiated by client
      */
    OP_SYNC = 38,

    /**
      ** @brief <chatid> <callDuration.4>
      *
      * S->C: inform about call duration in seconds for a call that exists before we get online.
      * It is sent before any INCALL or CALLDATA.
      */
    OP_CALLTIME = 42,

    /**
      ** @brief
      *
      * C->S: Add new message to this chat. msgid is a temporary random 64-bit
      *    integer ("msgxid"). No two such msgxids must be generated in the same chat
      *    in the same server-time second, or only the first NEWNODEMSG will be written.
      *
      *    This opcode must be used, instead of OP_NEWMSG, to send messages that include
      *    node/s attachment/s (type kMsgNodeAttachment). Messages sent with this opcode
      *    will behave exactly as the ones sent with OP_NEWMSG, but chatd will mark them
      *    as attachments. In result, client can use OP_NODEHIST to retrieve messages of
      *    this type.
      */
    OP_NEWNODEMSG = 44,

    /**
      * @brief
      * C->S: Requests the count older attach messages from msgid, which will be sent as a sequence
      *    of OLDMSGs, followed by a HISTDONE.
      * Send: <chatid> <msgid> <count>
      */
    OP_NODEHIST = 45,

    /**
      ** @brief <chatid> <count>
      *
      * S->C: inform about any change in the number of users in preview mode in a chat.
      * It is sent after any change in the number of previewers or when the chat link
      * has been invalidated.
      *
      * Receive <chatid> <count>
      */
    OP_NUMBYHANDLE = 46,

    /**
      ** @brief <public_handle.6> <userid> <user_priv>
      *
      * C->S: inform chatd that user has left the preview in order to update
      * the number of previewers.
      *
      * Send: <public_handle.6> <userid.8> <user_priv.1>
      */
    OP_HANDLELEAVE = 47,

    OP_LAST = OP_HANDLELEAVE
};

// privilege levels
enum Priv: signed char
{
    PRIV_INVALID = -10,
    PRIV_NOCHANGE = -2,
    PRIV_NOTPRESENT = -1,
    PRIV_RDONLY = 0,
    PRIV_FULL = 2,
    PRIV_OPER = 3
};

class Message: public Buffer
{
public:
    enum Type: uint8_t
    {
<<<<<<< HEAD
        kMsgInvalid             = 0x00,
        kMsgNormal              = 0x01,
        kMsgManagementLowest    = 0x02,
        kMsgAlterParticipants   = 0x02,
        kMsgTruncate            = 0x03,
        kMsgPrivChange          = 0x04,
        kMsgChatTitle           = 0x05,
        kMsgCallEnd             = 0x06,
        kMsgCallStarted         = 0x07,
        kMsgPublicHandleCreate  = 0x08,
        kMsgPublicHandleDelete  = 0x09,
        kMsgSetPrivateMode      = 0x0A,
        kMsgManagementHighest   = 0x0A,
        kMsgOffset              = 0x55,   // Offset between old message types and new message types
        kMsgUserFirst           = 0x65,
        kMsgAttachment          = 0x65,   // Old value  kMsgAttachment        = 0x10
        kMsgRevokeAttachment    = 0x66,   // Old value  kMsgRevokeAttachment  = 0x11
        kMsgContact             = 0x67,   // Old value  kMsgContact           = 0x12
        kMsgContainsMeta        = 0x68    // Old value  kMsgContainsMeta      = 0x13
=======
        kMsgInvalid           = 0x00,
        kMsgNormal            = 0x01,
        kMsgManagementLowest  = 0x02,
        kMsgAlterParticipants = 0x02,
        kMsgTruncate          = 0x03,
        kMsgPrivChange        = 0x04,
        kMsgChatTitle         = 0x05,
        kMsgCallEnd           = 0x06,
        kMsgManagementHighest = 0x06,
        kMsgOffset            = 0x55,   // Offset between old message types and new message types
        kMsgUserFirst         = 0x65,
        kMsgAttachment        = 0x65,   // kMsgNormal's subtype = 0x10
        kMsgRevokeAttachment  = 0x66,   // kMsgNormal's subtype = 0x11
        kMsgContact           = 0x67,   // kMsgNormal's subtype = 0x12
        kMsgContainsMeta      = 0x68,   // kMsgNormal's subtype = 0x13
        kMsgVoiceClip         = 0x69    // kMsgNormal's subtype = 0x14
>>>>>>> 611577d1
    };
    enum Status
    {
        kSending, ///< Message has not been sent or is not yet confirmed by the server
        kSendingManual, ///< Message is too old to auto-retry sending, or group composition has changed. User must explicitly confirm re-sending. All further messages queued for sending also need confirmation
        kServerReceived, ///< Message confirmed by server, but not yet delivered to recepient(s)
        kServerRejected, ///< Message is rejected by server for some reason (editing too old message for example)
        kDelivered, ///< Peer confirmed message receipt. Used only for 1on1 chats
        kLastOwnMessageStatus = kDelivered, //if a status is <= this, we created the msg, oherwise not
        kNotSeen, ///< User hasn't read this message yet
        kSeen ///< User has read this message
    };
    enum { kFlagForceNonText = 0x01 };

    enum EncryptionStatus
    {
        kNotEncrypted        = 0,    /// Message already decrypted
        kEncryptedPending    = 1,    /// Message pending to be decrypted (transient)
        kEncryptedNoKey      = 2,    /// Key not found for the message (permanent failure)
        kEncryptedSignature  = 3,    /// Signature verification failure (permanent failure)
        kEncryptedMalformed  = 4,    /// Malformed/corrupted data in the message (permanent failure)
        kEncryptedNoType     = 5     /// Management message of unknown type (transient, not supported by the app yet)
        // if type of management message is unknown, it would be stored encrypted and will not be decrypted
        // even if the library adds support to the new type (unless the message is reloaded from server)
    };

    /** @brief Info recorder in a management message.
     * When a message is a management message, _and_ it needs to carry additional
     * info besides the standard fields (such as sender), the additional data
     * is put inside the message body, laid out as this structure. This is done
     * locally, and has nothing to do with the format of the management message
     * on the wire (where it us usually encoded via TLV). Note that not all management
     * messages need this additional data - for example, a history truncate message
     * has info only about the user that truncated the history, whose handle is contained
     * in the userid property of the Message object, so truncate messages are empty and
     * don't contain a ManagementInfo structure.
     */
    struct ManagementInfo
    {
        /** @brief The affected user.
         * In case of:
         * \c kMsgPrivChange - the user whose privilege changed
         * \c kMsgAlterParticipants - the user who was added/or excluded from the chatroom
         */
        karere::Id target;

        /** In case of:
         * \c kMsgPrivChange - the new privilege of the user whose handle is in \c target
         * \c kMsgAlterParticipants - this is used as a flag to specify whether the user
         * was:
         * - removed - the value is \c PRIV_NOTPRESENT
         * - added - the value of \c PRIV_NOCHANGE
         */
        Priv privilege = PRIV_INVALID;
    };

    class CallEndedInfo
    {
        public:
        karere::Id callid;
        uint8_t termCode = 0;
        uint32_t duration = 0;
        std::vector<karere::Id> participants;

        static CallEndedInfo *fromBuffer(const char *buffer, size_t len)
        {
            CallEndedInfo *info = new CallEndedInfo;
            size_t numParticipants;
            unsigned int lenCallid = sizeof (info->callid);
            unsigned int lenDuration = sizeof (info->duration);
            unsigned int lenTermCode = sizeof (info->termCode);
            unsigned int lenNumParticipants = sizeof (numParticipants);
            unsigned int lenId = sizeof (karere::Id);

            if (!buffer || len < (lenCallid + lenDuration + lenTermCode + lenNumParticipants))
            {
                return NULL;
            }

            unsigned int position = 0;
            memcpy(&info->callid, &buffer[position], lenCallid);
            position += lenCallid;
            memcpy(&info->duration, &buffer[position], lenDuration);
            position += lenDuration;
            memcpy(&info->termCode, &buffer[position], lenTermCode);
            position += lenTermCode;
            memcpy(&numParticipants, &buffer[position], lenNumParticipants);
            position += lenNumParticipants;

            if (len < (position + (lenId * numParticipants)))
            {
                delete info;
                return NULL;
            }

            for (size_t i = 0; i < numParticipants; i++)
            {
                karere::Id id;
                memcpy(&id, &buffer[position], lenId);
                position += lenId;
                info->participants.push_back(id);
            }

            return info;
        }
    };

private:
    //avoid setting the id and flag pairs one by one by making them accessible only by setId(Id,bool)
    karere::Id mId;
    bool mIdIsXid = false;

protected:
    uint8_t mIsEncrypted = kNotEncrypted;

public:
    karere::Id userid;
    uint32_t ts;
    uint16_t updated;
    KeyId keyid;
    unsigned char type;
    BackRefId backRefId = 0;
    std::vector<BackRefId> backRefs;
    mutable void* userp;
    mutable uint8_t userFlags = 0;
    bool richLinkRemoved = 0;

    karere::Id id() const { return mId; }
    void setId(karere::Id aId, bool isXid) { mId = aId; mIdIsXid = isXid; }
    bool isSending() const { return mIdIsXid; }

    bool isLocalKeyid() const { return isLocalKeyId(keyid); }

    uint8_t isEncrypted() const { return mIsEncrypted; }
    bool isPendingToDecrypt() const { return (mIsEncrypted == kEncryptedPending); }
    // true if message is valid, but permanently undecryptable (not transient like unknown types or keyid not found)
    bool isUndecryptable() const { return (mIsEncrypted == kEncryptedMalformed || mIsEncrypted == kEncryptedSignature); }
    void setEncrypted(uint8_t encrypted) { mIsEncrypted = encrypted; }

    explicit Message(karere::Id aMsgid, karere::Id aUserid, uint32_t aTs, uint16_t aUpdated,
          Buffer&& buf, bool aIsSending=false, KeyId aKeyid=CHATD_KEYID_INVALID,
          unsigned char aType=kMsgNormal, void* aUserp=nullptr)
      :Buffer(std::forward<Buffer>(buf)), mId(aMsgid), mIdIsXid(aIsSending), userid(aUserid),
          ts(aTs), updated(aUpdated), keyid(aKeyid), type(aType), userp(aUserp){}

    explicit Message(karere::Id aMsgid, karere::Id aUserid, uint32_t aTs, uint16_t aUpdated,
            const char* msg, size_t msglen, bool aIsSending=false,
            KeyId aKeyid=CHATD_KEYID_INVALID, unsigned char aType=kMsgInvalid, void* aUserp=nullptr)
        :Buffer(msg, msglen), mId(aMsgid), mIdIsXid(aIsSending), userid(aUserid), ts(aTs),
            updated(aUpdated), keyid(aKeyid), type(aType), userp(aUserp){}

    Message(const Message& msg)
        : Buffer(msg.buf(), msg.dataSize()), mId(msg.id()), mIdIsXid(msg.mIdIsXid), mIsEncrypted(msg.mIsEncrypted),
          userid(msg.userid), ts(msg.ts), updated(msg.updated), keyid(msg.keyid), type(msg.type), backRefId(msg.backRefId),
          backRefs(msg.backRefs), userp(msg.userp), userFlags(msg.userFlags), richLinkRemoved(msg.richLinkRemoved)
    {}

    /** @brief Returns the ManagementInfo structure contained within the message
     * content. Throws if the message is not a management message, or if the
     * size of the message contents is smaller than the size of ManagementInfo,
     * but otherwise does not guarentee that the data inside the message
     * is actually a ManagementInfo structure
     */
    ManagementInfo mgmtInfo() { throwIfNotManagementMsg(); return read<ManagementInfo>(0); }

    /** @brief A \c const version of mgmtInfo() */
    const ManagementInfo mgmtInfo() const { throwIfNotManagementMsg(); return read<ManagementInfo>(0); }

    /** @brief Allocated a ManagementInfo structure in the message's buffer,
     * and writes the contents of the provided structure. The message contents
     * *must* be empty when the method is called.
     */
    void createMgmtInfo(const ManagementInfo& src)
    {
        assert(empty());
        append(&src, sizeof(src));
    }

    void createCallEndedInfo(const CallEndedInfo& src)
    {
        assert(empty());
        append(&src.callid, sizeof(src.callid));
        append(&src.duration, sizeof(src.duration));
        append(&src.termCode, sizeof(src.termCode));
        size_t numParticipants = src.participants.size();
        append(&numParticipants, sizeof(numParticipants));
        for (size_t i = 0; i < numParticipants; i++)
        {
            append(&src.participants[i], sizeof(src.participants[i]));
        }
    }

    static const char* statusToStr(unsigned status)
    {
        return (status > kSeen) ? "(invalid status)" : statusNames[status];
    }
    StaticBuffer backrefBuf() const
    {
        return backRefs.empty()
            ?StaticBuffer(nullptr, 0)
            :StaticBuffer((const char*)&backRefs[0], backRefs.size()*8);
    }

    /** @brief Creates a human readable string that describes the management
     * message. Used for debugging
     */
    std::string managementInfoToString() const; //implementation is in strongelope.cpp, as the management info is created there

    /** @brief Returns whether this message is a management message. */
    bool isManagementMessage() const
    {
        return (keyid == 0) && !isSending();    // msgs in sending status use keyid=CHATD_KEYID_INVALID (0)
    }
    bool isManagementMessageKnownType()
    {
        return (isManagementMessage()
                && type >= Message::kMsgManagementLowest
                && type <= Message::kMsgManagementHighest);
    }
    bool isOwnMessage(karere::Id myHandle) const { return (userid == myHandle); }
    bool isDeleted() const { return (updated && !size()); } // returns false for truncate (update = 0)
    bool isValidLastMessage() const
    {
        return (!isDeleted()                        // skip deleted messages (keep truncates)
                && type != kMsgRevokeAttachment     // skip revokes
                && type != kMsgInvalid              // skip (still) encrypted messages
                && (!mIsEncrypted                   // include decrypted messages
                    || isUndecryptable()));         // or undecryptable messages due to permantent error
    }
    // conditions to consider unread messages should match the
    // ones in ChatdSqliteDb::getUnreadMsgCountAfterIdx()
    bool isValidUnread(karere::Id myHandle) const
    {
        return (!isOwnMessage(myHandle)             // exclude own messages
                && !isDeleted()                     // exclude deleted messages
                && (!mIsEncrypted                   // include decrypted messages
                    || isUndecryptable())           // or undecryptable messages due to permantent error
                && (type == kMsgNormal              // exclude any unknown type (not shown in the apps)
                    || type == kMsgAttachment
                    || type == kMsgContact
                    || type == kMsgContainsMeta
                    || type == kMsgVoiceClip)
                );
    }

    /** @brief Convert attachment etc. special messages to text */
    std::string toText() const
    {
        if (empty())
            return std::string();

        if (type == kMsgNormal)
            return std::string(buf(), dataSize());

        //special messages have a 2-byte binary prefix
        assert(dataSize() > 2);
        return std::string(buf()+2, dataSize()-2);
    }

    /** @brief Throws an exception if this is not a management message. */
    void throwIfNotManagementMsg() const { if (!isManagementMessage()) throw std::runtime_error("Not a management message"); }

    static bool hasUrl(const std::string &text, std::string &url);
    static bool parseUrl(const std::string &url);
    static void removeUnnecessaryLastCharacters(std::string& buf);
    static void removeUnnecessaryFirstCharacters(std::string& buf);
    static bool isValidEmail(const std::string &buf);

protected:
    static const char* statusNames[];
    friend class Chat;
};

class Command: public Buffer
{
private:
    Command(const Command&) = delete;
protected:
    Command(uint8_t opcode, uint8_t reserve, uint8_t payloadSize=0)
    : Buffer(reserve, payloadSize+1) { write(0, opcode); }
    Command(const char* data, size_t size): Buffer(data, size){}
public:
    enum { kBroadcastUserTyping = 1,  kBroadcastUserStopTyping = 2};
    Command(): Buffer(){}
    Command(Command&& other)
    : Buffer(std::forward<Buffer>(other))
    { assert(!other.buf() && !other.bufSize() && !other.dataSize()); }

    explicit Command(uint8_t opcode, size_t reserve=64)
    : Buffer(reserve) { write(0, opcode); }

    template<class T>
    Command&& operator+(const T& val)
    {
        append(val);
        return std::move(*this);
    }
    Command&& operator+(karere::Id id)
    {
        append(id.val);
        return std::move(*this);
    }
    Command&& operator+(const Buffer& msg)
    {
        append<uint32_t>(msg.dataSize());
        append(msg.buf(), msg.dataSize());
        return std::move(*this);
    }
    bool isMessage() const
    {
        auto op = opcode();
        return ((op == OP_NEWMSG) || (op == OP_NEWNODEMSG)|| (op == OP_MSGUPD) || (op == OP_MSGUPDX));
    }
    uint8_t opcode() const { return read<uint8_t>(0); }
    static const char* opcodeToStr(uint8_t opcode);
    const char* opcodeName() const { return opcodeToStr(opcode()); }
    static std::string toString(const StaticBuffer& data);
    virtual std::string toString() const;
    virtual ~Command(){}
};

/**
 * @brief The KeyCommand class represents a `NEWKEY` command for chatd.
 *
 * It inherits from Buffer and the structure of the byte-sequence is:
 *      opcode.1 + chatid.8 + keyid.4 + keyblobslen.4 + keyblobs.keylen
 *
 * The keyblobs follow the structure:
 *      userid.8 + keylen.2 + key.keylen
 *
 * Additionally, the KeyCommand stores the given local keyid, which is used
 * internally. The keyid encoded in the command is always hardwire to the
 * constant value CHATD_KEYID_UNCONFIRMED.
 */
class KeyCommand: public Command
{
private:
    KeyId mLocalKeyid;

public:
    explicit KeyCommand(karere::Id chatid, KeyId aLocalkeyid, size_t reserve=128)
    : Command(OP_NEWKEY, reserve), mLocalKeyid(aLocalkeyid)
    {
        assert(isLocalKeyId(mLocalKeyid));

        KeyId keyid = CHATD_KEYID_UNCONFIRMED;
        append(chatid.val).append<KeyId>(keyid).append<uint32_t>(0); //last is length of keys payload, initially empty
    }

    KeyId localKeyid() const { return mLocalKeyid; }
    KeyId keyId() const { return read<KeyId>(9); }
    void setChatId(karere::Id aChatId) { write<uint64_t>(1, aChatId.val); }
    void setKeyId(KeyId keyid) { write(9, keyid); }
    void addKey(karere::Id userid, void* keydata, uint16_t keylen)
    {
        assert(keydata && (keylen != 0));
        uint32_t& payloadSize = mapRef<uint32_t>(13);
        payloadSize+=(10+keylen); //userid.8+len.2+keydata.keylen
        append<uint64_t>(userid.val).append<uint16_t>(keylen);
        append(keydata, keylen);
    }

    std::shared_ptr<Buffer> getKeyByUserId (karere::Id userId)
    {
        karere::Id receiver;
        const char *pos = buf() + 17;
        const char *end = buf() + dataSize();

        //Pick the version of the unified key encrypted for us
        while (pos < end)
        {
            receiver = Buffer::alignSafeRead<uint64_t>(pos);
            pos+=8;
            uint16_t keylen = *(uint16_t*)(pos);
            pos+=2;
            if (receiver == userId)
                break;
            pos+=keylen;
        }

        if (pos >= end)
            throw std::runtime_error("Error getting a version of the encryption key encrypted to us");
        if (end-pos < 16)
            throw std::runtime_error("Unexpected key entry length - must be 26 bytes, but is "+std::to_string(end-pos)+" bytes");

        auto buf = std::make_shared<Buffer>(16);
        buf->assign(pos, 16);
        return buf;
    }

    bool hasKeys() const { return dataSize() > 17; }
    uint32_t keybloblen() const { return read<uint32_t>(13); }
    StaticBuffer keyblob() const
    {
        auto len = keybloblen();
        return StaticBuffer(readPtr(17, len), len);
    }
    void setKeyBlobs(const char* keyblob, uint32_t len)
    {
        write(13, len);
        memcpy(writePtr(17, len), keyblob, len);
        setDataSize(17 + len);
    }

    void clearKeys() { setDataSize(17); }
    virtual std::string toString() const;
};

//we need that special class because we may update key ids after keys get confirmed,
//so in case of NEWMSG with keyxid, if the client reconnects between key confirm and
//NEWMSG send, the NEWMSG would not use the no longer valid keyxid, but a real key id
class MsgCommand: public Command
{
public:
    explicit MsgCommand(uint8_t opcode, karere::Id chatid, karere::Id userid,
        karere::Id msgid, uint32_t ts, uint16_t updated, KeyId keyid=CHATD_KEYID_INVALID)
    :Command(opcode)
    {
        write(1, chatid.val);write(9, userid.val);write(17, msgid.val);write(25, ts);
        write(29, updated);write(31, keyid);write(35, 0); //msglen
    }
    MsgCommand(size_t reserve): Command(reserve) {} //for loading the buffer
    karere::Id msgid() const { return read<uint64_t>(17); }
    karere::Id userId() const { return read<uint64_t>(9); }
    void setId(karere::Id aMsgid) { write(17, aMsgid.val); }
    KeyId keyId() const { return read<KeyId>(31); }
    void setKeyId(KeyId aKeyid) { write(31, aKeyid); }
    StaticBuffer msg() const
    {
        auto len = msglen();
        return StaticBuffer(readPtr(39, len), len);
    }
    uint32_t msglen() const { return read<uint32_t>(35); }
    uint16_t updated() const { return read<uint16_t>(29); }
    uint32_t ts() const { return read<uint32_t>(25); }
    void clearMsg()
    {
        if (msglen() > 0)
            memset(buf()+39, 0, msglen()); //clear old message memory
        write(35, (uint32_t)0);
    }
    void setMsg(const char* msg, uint32_t msglen)
    {
        write(35, msglen);
        memcpy(writePtr(39, msglen), msg, msglen);
    }
    void updateMsgSize()
    {
        write<uint32_t>(35, dataSize()-39);
    }
};

//for exception message purposes
static inline std::string operator+(const char* str, karere::Id id)
{
    std::string result(str);
    result.append(id.toString());
    return result;
}
static inline std::string& operator+(std::string&& str, karere::Id id)
{
    str.append(id.toString());
    return str;
}

enum ChatState
{
    kChatStateOffline = 0,
    kChatStateConnecting,       // connecting to chatd (resolve DNS, open socket...)
    kChatStateJoining,          // connection to chatd is established, logging in
    kChatStateOnline            // login completed (HISTDONE received for JOIN/JOINRANGEHIST)
};

static inline const char* chatStateToStr(unsigned state)
{
    static const char* chatStates[] =
    { "Offline", "Connecting", "Joining", "Online"};

    if (state > chatd::kChatStateOnline)
        return "(unkown state)";
    else
        return chatStates[state];
}

static inline const char* privToString(Priv priv)
{
    switch (priv)
    {
    case PRIV_NOCHANGE:
        return "No change";
    case PRIV_NOTPRESENT:
        return "Not present";
    case PRIV_RDONLY:
        return "READONLY";
    case PRIV_FULL:
        return "READ_WRITE";
    case PRIV_OPER:
        return "OPERATOR";
    default:
        return "(unknown privilege)";
    }
}
}
#endif<|MERGE_RESOLUTION|>--- conflicted
+++ resolved
@@ -431,7 +431,6 @@
 public:
     enum Type: uint8_t
     {
-<<<<<<< HEAD
         kMsgInvalid             = 0x00,
         kMsgNormal              = 0x01,
         kMsgManagementLowest    = 0x02,
@@ -447,28 +446,11 @@
         kMsgManagementHighest   = 0x0A,
         kMsgOffset              = 0x55,   // Offset between old message types and new message types
         kMsgUserFirst           = 0x65,
-        kMsgAttachment          = 0x65,   // Old value  kMsgAttachment        = 0x10
-        kMsgRevokeAttachment    = 0x66,   // Old value  kMsgRevokeAttachment  = 0x11
-        kMsgContact             = 0x67,   // Old value  kMsgContact           = 0x12
-        kMsgContainsMeta        = 0x68    // Old value  kMsgContainsMeta      = 0x13
-=======
-        kMsgInvalid           = 0x00,
-        kMsgNormal            = 0x01,
-        kMsgManagementLowest  = 0x02,
-        kMsgAlterParticipants = 0x02,
-        kMsgTruncate          = 0x03,
-        kMsgPrivChange        = 0x04,
-        kMsgChatTitle         = 0x05,
-        kMsgCallEnd           = 0x06,
-        kMsgManagementHighest = 0x06,
-        kMsgOffset            = 0x55,   // Offset between old message types and new message types
-        kMsgUserFirst         = 0x65,
-        kMsgAttachment        = 0x65,   // kMsgNormal's subtype = 0x10
-        kMsgRevokeAttachment  = 0x66,   // kMsgNormal's subtype = 0x11
-        kMsgContact           = 0x67,   // kMsgNormal's subtype = 0x12
-        kMsgContainsMeta      = 0x68,   // kMsgNormal's subtype = 0x13
-        kMsgVoiceClip         = 0x69    // kMsgNormal's subtype = 0x14
->>>>>>> 611577d1
+        kMsgAttachment          = 0x65,   // kMsgNormal's subtype = 0x10
+        kMsgRevokeAttachment    = 0x66,   // kMsgNormal's subtype = 0x11
+        kMsgContact             = 0x67,   // kMsgNormal's subtype = 0x12
+        kMsgContainsMeta        = 0x68,   // kMsgNormal's subtype = 0x13
+        kMsgVoiceClip           = 0x69    // kMsgNormal's subtype = 0x14
     };
     enum Status
     {
