#ifndef __CHATD_MSG_H__
#define __CHATD_MSG_H__

#include <stdint.h>
#include <string>
#include <buffer.h>
#include "karereId.h"

enum { CHATD_KEYID_INVALID = 0, CHATD_KEYID_UNCONFIRMED = 0xffffffff };

namespace chatd
{

typedef uint32_t KeyId;
typedef uint64_t BackRefId;
typedef uint32_t ClientId;

enum { kMaxBackRefs = 32 };

// command opcodes
enum Opcode
{
    OP_KEEPALIVE = 0,

    /**
      * @brief It must be the very first command to send, so the user actually join the chatroom.
      *
      * Send: <chatid> <userid> <user_priv>
      * @note user_priv is usually Priv::PRIV_NOCHANGE, so chatd replies with the actual privilege.
      *
      * Receive: <chatid> <userid> <priv>
      * @note a JOIN is received per user, with its corresponding privilege
      *
      */
    OP_JOIN = 1,

    /**
      * @brief Received as result of HIST command. It reports an old message.
      *
      * Receive: <chatid> <userid> <msgid> <ts_send> <ts_update> <keyid> <msglen> <msg>
      */
    OP_OLDMSG = 2,

    /**
      * @brief Received as result of HIST command. It reports a new message.
      *
      * Receive: <chatid> <userid> <msgid> <ts_send> <ts_update> <keyid> <msglen> <msg>
      */
    OP_NEWMSG = 3,

    /**
      * @brief Received as result of HIST command. It reports the edition of an existing message.
      *
      * Receive: <chatid> <userid> <msgid> <ts_send> <ts_update> <keyid> <msglen> <msg>
      */
    OP_MSGUPD = 4,

    /**
      * @brief Received as result of HIST comand. It reports the last seen message id
      *
      * Receive: <chatid> <msgid>
      *
      */
    OP_SEEN = 5,

    /**
      * @brief It notifies about reception of a message
      *
      * Send: <chatid> <msgid>
      *
      * Receive: <chatid> <msgid>
      *
      */
    OP_RECEIVED = 6,

    OP_RETENTION = 7,

    /**
      * @brief Usually sent immediately after JOIN, it retrieves history from the chatroom.
      *
      * Send: <chatid> <count>
      * @note count is usually a negative number to fetch old history, possitive for new history.
      *
      * This command results in receiving:
      *  - the last SEEN message
      *  - the last RECEIVED message
      *  - the NEWKEY to encrypt/decrypt history
      *  - zero or more OLDMSG
      *  - a notification when HISTDONE
      *
      */
    OP_HIST = 8,

    OP_RANGE = 9,
    OP_NEWMSGID = 10,

    /**
      * @brief Received when the server rejects a command
      *
      * Received: <chatid> <generic_id> <op_code> <reason>
      *
      * Server can reject:
      *  - JOIN: the user doesn't participate in the chatroom
      *  - NEWMSG | MSGUPD | MSGUPDX: participants have changed or the message is too old
      */
    OP_REJECT = 11,

    OP_BROADCAST = 12,

    /**
      * @brief Received as result of HIST command, it notifies the end of history fetch.
      *
      * Receive: <chatid>
      *
      * @note There may be more history in server, but the HIST <count> is already satisfied.
      *
      */
    OP_HISTDONE = 13,

    /**
      * @brief Received when there's a new key for the chatroom.
      *
      * Send: <chatid> <keyid> <keylen> <key>
      * @note keyid is currently not used for any purpose.
      *
      */
    OP_NEWKEY = 17,
    OP_KEYID = 18,
    OP_JOINRANGEHIST = 19,  /// <chatid> <oldest_known_msgid> <newest_known_msgid>
    OP_MSGUPDX = 20,
    OP_MSGID = 21,
    OP_CLIENTID = 24,
    OP_RTMSG_BROADCAST = 25,
    OP_RTMSG_USER = 26,
    OP_RTMSG_ENDPOINT = 27,
    OP_KEEPALIVEAWAY = 30,
    OP_LAST = OP_KEEPALIVEAWAY
};

// privilege levels
enum Priv: signed char
{
    PRIV_INVALID = -10,
    PRIV_NOCHANGE = -2,
    PRIV_NOTPRESENT = -1,
    PRIV_RDONLY = 0,
    PRIV_FULL = 2,
    PRIV_OPER = 3
};

class Message: public Buffer
{
public:
    enum: uint8_t
    {
        kMsgInvalid           = 0x00,
        kMsgNormal            = 0x01,
        kMsgManagementLowest  = 0x02,
        kMsgAlterParticipants = 0x02,
        kMsgTruncate          = 0x03,
        kMsgPrivChange        = 0x04,
        kMsgChatTitle         = 0x05,
        kMsgManagementHighest = 0x05,
        kMsgUserFirst         = 0x10,
        kMsgAttachment        = 0x10,
        kMsgRevokeAttachment  = 0x11,
        kMsgContact           = 0x12

    };
    enum Status
    {
        kSending, //< Message has not been sent or is not yet confirmed by the server
        kSendingManual, //< Message is too old to auto-retry sending, or group composition has changed. User must explicitly confirm re-sending. All further messages queued for sending also need confirmation
        kServerReceived, //< Message confirmed by server, but not yet delivered to recepient(s)
        kServerRejected, //< Message is rejected by server for some reason (editing too old message for example)
        kDelivered, //< Peer confirmed message receipt. Used only for 1on1 chats
        kLastOwnMessageStatus = kDelivered, //if a status is <= this, we created the msg, oherwise not
        kNotSeen, //< User hasn't read this message yet
        kSeen //< User has read this message
    };
    enum { kFlagForceNonText = 0x01 };
    /** @brief Info recorder in a management message.
     * When a message is a management message, _and_ it needs to carry additional
     * info besides the standard fields (such as sender), the additional data
     * is put inside the message body, laid out as this structure. This is done
     * locally, and has nothing to do with the format of the management message
     * on the wire (where it us usually encoded via TLV). Note that not all management
     * messages need this additional data - for example, a history truncate message
     * has info only about the user that truncated the history, whose handle is contained
     * in the userid property of the Message object, so truncate messages are empty and
     * don't contain a ManagementInfo structure.
     */
    struct ManagementInfo
    {
        /** @brief The affected user.
         * In case of:
         * \c kMsgPrivChange - the user whose privilege changed
         * \c kMsgAlterParticipants - the user who was added/or excluded from the chatroom
         */
        karere::Id target;

        /** In case of:
         * \c kMsgPrivChange - the new privilege of the user whose handle is in \c target
         * \c kMsgAlterParticipants - this is used as a flag to specify whether the user
         * was:
         * - removed - the value is \c PRIV_NOTPRESENT
         * - added - the value of \c PRIV_NOCHANGE
         */
        Priv privilege = PRIV_INVALID;
    };

private:
//avoid setting the id and flag pairs one by one by making them accessible only by setXXX(Id,bool)
    karere::Id mId;
    bool mIdIsXid = false;
protected:
    uint8_t mIsEncrypted = 0; //0 = not encrypted, 1 = encrypted, 2 = encrypted, there was a decrypt error
    uint8_t mFlags = 0;
public:
    karere::Id userid;
    uint32_t ts;
    uint16_t updated;
    uint32_t keyid;
    unsigned char type;
    BackRefId backRefId;
    std::vector<BackRefId> backRefs;
    mutable void* userp;
    mutable uint8_t userFlags = 0;
    karere::Id id() const { return mId; }
    bool isSending() const { return mIdIsXid; }
    uint8_t isEncrypted() const { return mIsEncrypted; }
    void setEncrypted(uint8_t encrypted) { mIsEncrypted = encrypted; }
    void setId(karere::Id aId, bool isXid) { mId = aId; mIdIsXid = isXid; }
    explicit Message(karere::Id aMsgid, karere::Id aUserid, uint32_t aTs, uint16_t aUpdated,
          Buffer&& buf, bool aIsSending=false, KeyId aKeyid=CHATD_KEYID_INVALID,
          unsigned char aType=kMsgNormal, void* aUserp=nullptr)
      :Buffer(std::forward<Buffer>(buf)), mId(aMsgid), mIdIsXid(aIsSending), userid(aUserid),
          ts(aTs), updated(aUpdated), keyid(aKeyid), type(aType), userp(aUserp){}
    explicit Message(karere::Id aMsgid, karere::Id aUserid, uint32_t aTs, uint16_t aUpdated,
            const char* msg, size_t msglen, bool aIsSending=false,
            KeyId aKeyid=CHATD_KEYID_INVALID, unsigned char aType=kMsgInvalid, void* aUserp=nullptr)
        :Buffer(msg, msglen), mId(aMsgid), mIdIsXid(aIsSending), userid(aUserid), ts(aTs),
            updated(aUpdated), keyid(aKeyid), type(aType), userp(aUserp){}

    /** @brief Returns the ManagementInfo structure contained within the message
     * content. Throws if the message is not a management message, or if the
     * size of the message contents is smaller than the size of ManagementInfo,
     * but otherwise does not guarentee that the data inside the message
     * is actually a ManagementInfo structure
     */
    ManagementInfo mgmtInfo() { throwIfNotManagementMsg(); return read<ManagementInfo>(0); }

    /** @brief A \c const version of mgmtInfo() */
    const ManagementInfo mgmtInfo() const { throwIfNotManagementMsg(); return read<ManagementInfo>(0); }

    /** @brief Allocated a ManagementInfo structure in the message's buffer,
     * and writes the contents of the provided structure. The message contents
     * *must* be empty when the method is called.
     * @returns A reference to the newly created and filled ManagementInfo structure */
    ManagementInfo& createMgmtInfo(const ManagementInfo& src)
    {
        assert(empty());
        append(&src, sizeof(src));
        return *reinterpret_cast<ManagementInfo*>(buf());
    }

    static const char* statusToStr(unsigned status)
    {
        return (status > kSeen) ? "(invalid status)" : statusNames[status];
    }
    void generateRefId();
    StaticBuffer backrefBuf() const
    {
        return backRefs.empty()
            ?StaticBuffer(nullptr, 0)
            :StaticBuffer((const char*)&backRefs[0], backRefs.size()*8);
    }

    /** @brief Creates a human readable string that describes the management
     * message. Used for debugging
     */
    std::string managementInfoToString() const; //implementation is in strongelope.cpp, as the management info is created there

    /** @brief Returns whether this message is a management message. */
    bool isManagementMessage() const { return type >= kMsgManagementLowest && type <= kMsgManagementHighest; }
    bool isText() const
    {
        return (!empty()                                // skip deleted messages
                && ((mFlags & kFlagForceNonText) == 0)  // only want text messages
                && (type == kMsgNormal                  // include normal messages
                    || type == kMsgAttachment           // include node-attachment messages
                    || type == kMsgContact));           // include contact-attachment messages
    }

    /** @brief Convert attachment etc. special messages to text */
    std::string toText() const
    {
        if (empty())
            return std::string();

        if (type == kMsgNormal)
            return std::string(buf(), dataSize());

        //special messages have a 2-byte binary prefix
        assert(dataSize() > 2);
        return std::string(buf()+2, dataSize()-2);
    }

    /** @brief Throws an exception if this is not a management message. */
    void throwIfNotManagementMsg() const { if (!isManagementMessage()) throw std::runtime_error("Not a management message"); }
protected:
    static const char* statusNames[];
    friend class Chat;
};

class Command: public Buffer
{
private:
    Command(const Command&) = delete;
protected:
    Command(uint8_t opcode, uint8_t reserve, uint8_t dataSize)
    : Buffer(reserve, dataSize) { write(0, opcode); }
    Command(const char* data, size_t size): Buffer(data, size){}
public:
    enum { kBroadcastUserTyping = 1 };
    Command(): Buffer(){}
    Command(Command&& other)
    : Buffer(std::forward<Buffer>(other))
    { assert(!other.buf() && !other.bufSize() && !other.dataSize()); }

    explicit Command(uint8_t opcode, size_t reserve=64)
    : Buffer(reserve) { write(0, opcode); }

    template<class T>
    Command&& operator+(const T& val)
    {
        append(val);
        return std::move(*this);
    }
    Command&& operator+(karere::Id id)
    {
        append(id.val);
        return std::move(*this);
    }
    Command&& operator+(const Buffer& msg)
    {
        append<uint32_t>(msg.dataSize());
        append(msg.buf(), msg.dataSize());
        return std::move(*this);
    }
    bool isMessage() const
    {
        auto op = opcode();
        return ((op == OP_NEWMSG) || (op == OP_MSGUPD) || (op == OP_MSGUPDX));
    }
    uint8_t opcode() const { return read<uint8_t>(0); }
    static const char* opcodeToStr(uint8_t opcode);
    const char* opcodeName() const { return opcodeToStr(opcode()); }
<<<<<<< HEAD
    virtual std::string toString() const;
=======
<<<<<<< HEAD
    static const char* opcodeToStr(uint8_t code);
    virtual std::string toString() const;
=======
>>>>>>> develop
>>>>>>> 2d96dc79
    virtual ~Command(){}
};

class KeyCommand: public Command
{
public:
    explicit KeyCommand(karere::Id chatid, uint32_t keyid=CHATD_KEYID_UNCONFIRMED,
        size_t reserve=128)
    : Command(OP_NEWKEY, reserve)
    {
        append(chatid.val).append<uint32_t>(keyid).append<uint32_t>(0); //last is length of keys payload, initially empty
    }
    KeyCommand(): Command(){} //for db loading
    KeyId keyId() const { return read<uint32_t>(9); }
    void setChatId(karere::Id aChatId) { write<uint64_t>(1, aChatId.val); }
    void setKeyId(uint32_t keyid) { write(9, keyid); }
    void addKey(karere::Id userid, void* keydata, uint16_t keylen)
    {
        assert(keydata && (keylen != 0));
        uint32_t& payloadSize = mapRef<uint32_t>(13);
        payloadSize+=(10+keylen); //userid.8+len.2+keydata.keylen
        append<uint64_t>(userid.val).append<uint16_t>(keylen);
        append(keydata, keylen);
    }
    bool hasKeys() const { return dataSize() > 17; }
    void clearKeys() { setDataSize(17); } //opcode.1+chatid.8+keyid.4+length.4
    virtual std::string toString() const;
};

//we need that special class because we may update key ids after keys get confirmed,
//so in case of NEWMSG with keyxid, if the client reconnects between key confirm and
//NEWMSG send, the NEWMSG would not use the no longer valid keyxid, but a real key id
class MsgCommand: public Command
{
public:
    explicit MsgCommand(uint8_t opcode, karere::Id chatid, karere::Id userid,
        karere::Id msgid, uint32_t ts, uint16_t updated, KeyId keyid=CHATD_KEYID_INVALID)
    :Command(opcode)
    {
        write(1, chatid.val);write(9, userid.val);write(17, msgid.val);write(25, ts);
        write(29, updated);write(31, keyid);write(35, 0); //msglen
    }
    MsgCommand(size_t reserve): Command(reserve) {} //for loading the buffer
    karere::Id msgid() const { return read<uint64_t>(17); }
    void setId(karere::Id aMsgid) { write(17, aMsgid.val); }
    KeyId keyId() const { return read<KeyId>(31); }
    void setKeyId(KeyId aKeyid) { write(31, aKeyid); }
    StaticBuffer msg() const
    {
        auto len = msglen();
        return StaticBuffer(readPtr(39, len), len);
    }
    uint32_t msglen() const { return read<uint32_t>(35); }
    uint16_t updated() const { return read<uint16_t>(29); }
    void clearMsg()
    {
        if (msglen() > 0)
            memset(buf()+39, 0, msglen()); //clear old message memory
        write(35, (uint32_t)0);
    }
    void setMsg(const char* msg, uint32_t msglen)
    {
        write(35, msglen);
        memcpy(writePtr(39, msglen), msg, msglen);
    }
    void updateMsgSize()
    {
        write<uint32_t>(35, dataSize()-39);
    }
    virtual std::string toString() const;
};

<<<<<<< HEAD
class RtMessageComposer: public Command
{
protected:
    using Command::read; // hide all read/write methods, as they will include the
    using Command::write; // whole command, not the payload
public:
    enum { kHdrLen = 23 };
    /** Creates an RtMessage as a base for derived classes (with userid/clientid)
=======
class RtMessage: public Command
{
public:
    typedef uint8_t Type;
    enum: Type { kQueryBit = 0x80 };
    typedef uint32_t QueryId;
protected:
    uint8_t mHdrLen;
    /** Crates an RtMessage as a base for derived classes (with userid/clientid)
>>>>>>> 2d96dc79
     * @param opcode The chatd command opcode. Can be OP_RTMSG_BROADCAST,
     * OP_RTMSG_USER, OP_RTMSG_CLIENT
     * @param type The payload-specific type. This is the first byte of the payload
     * @param reserve How much bytes to reserve in the buffer for the payload data.
     * This does not include the payload type byte.
     * @param hdrlen The length of the header. This is used to calculate the data
     * length field from the total buffer length. Does not include the payload type byte,
     * which is part of the payload data.
     */
<<<<<<< HEAD
    RtMessageComposer(uint8_t opcode, Type type, uint16_t reserve=32)
    : Command(opcode, kHdrLen+1+reserve)
    {
        //(opcode.1 chatid.8 userid.8 clientid.4 len.2) (type.1 data.(len-1))
        //              ^                                          ^
        //          header.23                             payload.len
        setDataSize(kHdrLen+1);
        append<uint8_t>(kHdrLen, type);
        updateLenField();
    }
    void updateLenField()
    {
        assert(dataSize()-kHdrLen >= 1);
        Buffer::write<uint16_t>(kHdrLen-2, dataSize()-kHdrLen);
    }
    void setChatid(karere::Id chatid) { Buffer::write<uint64_t>(1, chatid.val); }
    void setUserid(karere::Id userid) { Buffer::write<uint64_t>(9, userid.val); }
    void setClientid(uint32_t clientid) { Buffer::write<uint32_t>(17, clientid); }
public:
    template <class T, bool check=true, typename=typename std::enable_if<std::is_pod<T>::value>::type>
    const T& payloadRead(size_t offset) const
    {
        return Buffer::read<T>(kHdrLen+1+offset);
=======
    RtMessage(uint8_t opcode, Type type, uint16_t reserve, unsigned char hdrlen)
        : Command(opcode, hdrlen+1+reserve, hdrlen), mHdrLen(hdrlen)
    {
        //(opcode.1 chatid.8 [userid.8 [clientid.4]] len.2) (type.1 data.(len-1))
        //              ^                                          ^
        //          header.hdrlen                             payload.len
        assert(mHdrLen >= 11); //the minimum one is for RTMSG_BROADCAST and is 11
        Buffer::write<uint8_t, false>(0, opcode);
        Buffer::write<uint8_t, false>(11, type);
        //chatid and payload length are unknown at this point, we only reserve the space for them
    }
    RtMessage(const char* data, size_t dataSize, uint8_t hdrlen)
        : Command(data, dataSize), mHdrLen(hdrlen){} //sanity check is done in the RtMessageWithEndpoint, as it is the only one that can be instantiated from raw data
    void updateLenField()
    {
        Buffer::write<uint16_t, false>(mHdrLen-2, dataSize()-mHdrLen);
    }
    void updateChatidField(karere::Id chatid)
    {
        Buffer::write<uint64_t, false>(1, chatid.val);
    }
    using Command::read; //hide all read methods, as they will read the whole command, not the payload
    using Command::write;
public:
    RtMessage(Type type, uint16_t reserve): RtMessage(OP_RTMSG_BROADCAST, type, reserve, 11){}
    Type type() const { return read<uint8_t, false>(mHdrLen); }
    uint8_t hdrLen() const { return mHdrLen; }
    void finalizeFields(karere::Id chatid)
    {
        updateLenField(); updateChatidField(chatid);
    }
    template <class T, bool check=true, typename=typename std::enable_if<std::is_pod<T>::value>::type>
    const T& payloadRead(size_t offset) const
    {
        return Buffer::read<T, check>(mHdrLen+1+offset);
>>>>>>> 2d96dc79
    }
    template<class T, bool check=true, typename=typename std::enable_if<std::is_pod<T>::value>::type>
    void payloadWrite(size_t offset, T val)
    {
<<<<<<< HEAD
        write<T>(offset+kHdrLen+1, val);
=======
        write<T,check>(offset+mHdrLen+1, val);
>>>>>>> 2d96dc79
    }
    const char* payloadReadPtr(size_t offset, size_t len)
    {
        return Buffer::readPtr(mHdrLen+1+offset, len);
    }
<<<<<<< HEAD
    const char* payloadPtr() const { return buf()+kHdrLen+1; }
    const char* payloadPtr(uint16_t offset) const
    {
        auto dataOfs = kHdrLen+1+offset;
        if (dataOfs >= dataSize())
            throw std::runtime_error("RtMessage::payloadPtr: offset "+std::to_string(offset)+" points past end of data (dataSize="+std::to_string(dataSize())+")");
        return buf()+offset;
    }
    size_t payloadSize() const { return dataSize()-kHdrLen-1; }
    bool hasPayload() const { return payloadSize() > 0; }
=======
    const char* payloadPtr() const { return buf()+mHdrLen+1; }
    template <bool check=true>
    const char* payloadPtr(uint16_t offset) const
    {
        auto dataOfs = mHdrLen+1+offset;
        if (check && (dataOfs >= dataSize()))
            throw std::runtime_error("RtMessage::payloadPtr: offset "+std::to_string(offset)+" points past end of data (dataSize="+std::to_string(dataSize())+")");
        return buf()+offset;
    }
    size_t payloadSize() const { return dataSize()-mHdrLen-1; }
    bool hasPayload() const { return payloadSize() > 0; }
};

class RtMessageWithUser: public RtMessage
{
public:
    struct Key
    {
        Type type;
        karere::Id userid;
        bool operator<(Key other) const
        {
            if (type != other.type)
                return type < other.type;
            else
                return userid < other.userid;
        }
        Key(Type aType, karere::Id aId)
        : type(aType), userid(aId){}
    };
protected:
    RtMessageWithUser(uint8_t opcode, Type type, karere::Id userid,
        uint16_t reserve, uint8_t hdrlen)
        :RtMessage(opcode, type, reserve, hdrlen)
    {
        //(opcode.1 chatid.8 userid.8 len.2) (type.1 data.len)
        assert(mHdrLen >= 19);
        Buffer::write<uint64_t>(9, userid.val);
    }
    RtMessageWithUser(const char* data, size_t dataSize, uint8_t hdrlen)
        :RtMessage(data, dataSize, hdrlen){}
public:
    karere::Id userid() const { return read<uint64_t, false>(9); }
    RtMessageWithUser(Type type, karere::Id userid, uint16_t reserve)
        :RtMessageWithUser(OP_RTMSG_USER, type, userid, reserve, 19){}
};

class RtMessageWithEndpoint: public RtMessageWithUser
{
public:
    struct Key: public RtMessageWithUser::Key
    {
        ClientId clientid;
        bool operator<(Key other) const
        {
            if (type != other.type)
                return type < other.type;
            if (userid != other.userid)
                return userid < other.userid;
            return clientid < other.clientid;
        }
        Key(Type aType, karere::Id aId, ClientId aClientId)
            :RtMessageWithUser::Key(aType, aId), clientid(aClientId){}
    };
    ClientId clientid() const { return read<uint32_t, false>(17); }
    QueryId queryId() const
    {
        if ((type() & kQueryBit) == 0)
            throw std::runtime_error("Message is not a query");
        return read<QueryId>(1);
    }
    RtMessageWithEndpoint(Type aType, karere::Id aUserid, ClientId aClientid, uint16_t reserve)
        :RtMessageWithUser(OP_RTMSG_ENDPOINT, aType, aUserid, reserve, 23)
    {
        //(opcode.1 chatid.8 userid.8 clientid.4 len.2) (type.1 payload.len)
        Buffer::write<uint32_t>(17, aClientid);
    }

    //parses received message buffers
    RtMessageWithEndpoint(const char* data, size_t dataSize)
        :RtMessageWithUser(data, dataSize, 23)
    {
        if (dataSize < 24) //header.23 + type.1
            throw std::runtime_error("RtMessageWithEndpoint: Data is smaller than header size");
#ifndef NDEBUG
        assert(opcode() == OP_RTMSG_ENDPOINT); //guaranteed by code (the receive function's switch() statement)
        auto payloadLen = read<uint16_t>(21);
        assert(payloadLen == dataSize-23); //this should be guaranteed by the code - the buffer size is calculated from the payload length field
#endif
    }
>>>>>>> 2d96dc79
};

//for exception message purposes
static inline std::string operator+(const char* str, karere::Id id)
{
    std::string result(str);
    result.append(id.toString());
    return result;
}
static inline std::string& operator+(std::string&& str, karere::Id id)
{
    str.append(id.toString());
    return str;
}

enum ChatState
{kChatStateOffline = 0, kChatStateConnecting, kChatStateJoining, kChatStateOnline};
static inline const char* chatStateToStr(unsigned state)
{
    static const char* chatStates[] =
    { "Offline", "Connecting", "Joining", "Online"};

    if (state > chatd::kChatStateOnline)
        return "(unkown state)";
    else
        return chatStates[state];
}

static inline const char* privToString(Priv priv)
{
    switch (priv)
    {
    case PRIV_NOCHANGE:
        return "No change";
    case PRIV_NOTPRESENT:
        return "Not present";
    case PRIV_RDONLY:
        return "READONLY";
    case PRIV_FULL:
        return "READ_WRITE";
    case PRIV_OPER:
        return "OPERATOR";
    default:
        return "(unknown privilege)";
    }
}
}
#endif<|MERGE_RESOLUTION|>--- conflicted
+++ resolved
@@ -356,15 +356,9 @@
     uint8_t opcode() const { return read<uint8_t>(0); }
     static const char* opcodeToStr(uint8_t opcode);
     const char* opcodeName() const { return opcodeToStr(opcode()); }
-<<<<<<< HEAD
     virtual std::string toString() const;
-=======
-<<<<<<< HEAD
     static const char* opcodeToStr(uint8_t code);
     virtual std::string toString() const;
-=======
->>>>>>> develop
->>>>>>> 2d96dc79
     virtual ~Command(){}
 };
 
@@ -437,7 +431,6 @@
     virtual std::string toString() const;
 };
 
-<<<<<<< HEAD
 class RtMessageComposer: public Command
 {
 protected:
@@ -446,17 +439,6 @@
 public:
     enum { kHdrLen = 23 };
     /** Creates an RtMessage as a base for derived classes (with userid/clientid)
-=======
-class RtMessage: public Command
-{
-public:
-    typedef uint8_t Type;
-    enum: Type { kQueryBit = 0x80 };
-    typedef uint32_t QueryId;
-protected:
-    uint8_t mHdrLen;
-    /** Crates an RtMessage as a base for derived classes (with userid/clientid)
->>>>>>> 2d96dc79
      * @param opcode The chatd command opcode. Can be OP_RTMSG_BROADCAST,
      * OP_RTMSG_USER, OP_RTMSG_CLIENT
      * @param type The payload-specific type. This is the first byte of the payload
@@ -466,7 +448,6 @@
      * length field from the total buffer length. Does not include the payload type byte,
      * which is part of the payload data.
      */
-<<<<<<< HEAD
     RtMessageComposer(uint8_t opcode, Type type, uint16_t reserve=32)
     : Command(opcode, kHdrLen+1+reserve)
     {
@@ -490,58 +471,16 @@
     const T& payloadRead(size_t offset) const
     {
         return Buffer::read<T>(kHdrLen+1+offset);
-=======
-    RtMessage(uint8_t opcode, Type type, uint16_t reserve, unsigned char hdrlen)
-        : Command(opcode, hdrlen+1+reserve, hdrlen), mHdrLen(hdrlen)
-    {
-        //(opcode.1 chatid.8 [userid.8 [clientid.4]] len.2) (type.1 data.(len-1))
-        //              ^                                          ^
-        //          header.hdrlen                             payload.len
-        assert(mHdrLen >= 11); //the minimum one is for RTMSG_BROADCAST and is 11
-        Buffer::write<uint8_t, false>(0, opcode);
-        Buffer::write<uint8_t, false>(11, type);
-        //chatid and payload length are unknown at this point, we only reserve the space for them
-    }
-    RtMessage(const char* data, size_t dataSize, uint8_t hdrlen)
-        : Command(data, dataSize), mHdrLen(hdrlen){} //sanity check is done in the RtMessageWithEndpoint, as it is the only one that can be instantiated from raw data
-    void updateLenField()
-    {
-        Buffer::write<uint16_t, false>(mHdrLen-2, dataSize()-mHdrLen);
-    }
-    void updateChatidField(karere::Id chatid)
-    {
-        Buffer::write<uint64_t, false>(1, chatid.val);
-    }
-    using Command::read; //hide all read methods, as they will read the whole command, not the payload
-    using Command::write;
-public:
-    RtMessage(Type type, uint16_t reserve): RtMessage(OP_RTMSG_BROADCAST, type, reserve, 11){}
-    Type type() const { return read<uint8_t, false>(mHdrLen); }
-    uint8_t hdrLen() const { return mHdrLen; }
-    void finalizeFields(karere::Id chatid)
-    {
-        updateLenField(); updateChatidField(chatid);
-    }
-    template <class T, bool check=true, typename=typename std::enable_if<std::is_pod<T>::value>::type>
-    const T& payloadRead(size_t offset) const
-    {
-        return Buffer::read<T, check>(mHdrLen+1+offset);
->>>>>>> 2d96dc79
     }
     template<class T, bool check=true, typename=typename std::enable_if<std::is_pod<T>::value>::type>
     void payloadWrite(size_t offset, T val)
     {
-<<<<<<< HEAD
         write<T>(offset+kHdrLen+1, val);
-=======
-        write<T,check>(offset+mHdrLen+1, val);
->>>>>>> 2d96dc79
     }
     const char* payloadReadPtr(size_t offset, size_t len)
     {
         return Buffer::readPtr(mHdrLen+1+offset, len);
     }
-<<<<<<< HEAD
     const char* payloadPtr() const { return buf()+kHdrLen+1; }
     const char* payloadPtr(uint16_t offset) const
     {
@@ -552,98 +491,6 @@
     }
     size_t payloadSize() const { return dataSize()-kHdrLen-1; }
     bool hasPayload() const { return payloadSize() > 0; }
-=======
-    const char* payloadPtr() const { return buf()+mHdrLen+1; }
-    template <bool check=true>
-    const char* payloadPtr(uint16_t offset) const
-    {
-        auto dataOfs = mHdrLen+1+offset;
-        if (check && (dataOfs >= dataSize()))
-            throw std::runtime_error("RtMessage::payloadPtr: offset "+std::to_string(offset)+" points past end of data (dataSize="+std::to_string(dataSize())+")");
-        return buf()+offset;
-    }
-    size_t payloadSize() const { return dataSize()-mHdrLen-1; }
-    bool hasPayload() const { return payloadSize() > 0; }
-};
-
-class RtMessageWithUser: public RtMessage
-{
-public:
-    struct Key
-    {
-        Type type;
-        karere::Id userid;
-        bool operator<(Key other) const
-        {
-            if (type != other.type)
-                return type < other.type;
-            else
-                return userid < other.userid;
-        }
-        Key(Type aType, karere::Id aId)
-        : type(aType), userid(aId){}
-    };
-protected:
-    RtMessageWithUser(uint8_t opcode, Type type, karere::Id userid,
-        uint16_t reserve, uint8_t hdrlen)
-        :RtMessage(opcode, type, reserve, hdrlen)
-    {
-        //(opcode.1 chatid.8 userid.8 len.2) (type.1 data.len)
-        assert(mHdrLen >= 19);
-        Buffer::write<uint64_t>(9, userid.val);
-    }
-    RtMessageWithUser(const char* data, size_t dataSize, uint8_t hdrlen)
-        :RtMessage(data, dataSize, hdrlen){}
-public:
-    karere::Id userid() const { return read<uint64_t, false>(9); }
-    RtMessageWithUser(Type type, karere::Id userid, uint16_t reserve)
-        :RtMessageWithUser(OP_RTMSG_USER, type, userid, reserve, 19){}
-};
-
-class RtMessageWithEndpoint: public RtMessageWithUser
-{
-public:
-    struct Key: public RtMessageWithUser::Key
-    {
-        ClientId clientid;
-        bool operator<(Key other) const
-        {
-            if (type != other.type)
-                return type < other.type;
-            if (userid != other.userid)
-                return userid < other.userid;
-            return clientid < other.clientid;
-        }
-        Key(Type aType, karere::Id aId, ClientId aClientId)
-            :RtMessageWithUser::Key(aType, aId), clientid(aClientId){}
-    };
-    ClientId clientid() const { return read<uint32_t, false>(17); }
-    QueryId queryId() const
-    {
-        if ((type() & kQueryBit) == 0)
-            throw std::runtime_error("Message is not a query");
-        return read<QueryId>(1);
-    }
-    RtMessageWithEndpoint(Type aType, karere::Id aUserid, ClientId aClientid, uint16_t reserve)
-        :RtMessageWithUser(OP_RTMSG_ENDPOINT, aType, aUserid, reserve, 23)
-    {
-        //(opcode.1 chatid.8 userid.8 clientid.4 len.2) (type.1 payload.len)
-        Buffer::write<uint32_t>(17, aClientid);
-    }
-
-    //parses received message buffers
-    RtMessageWithEndpoint(const char* data, size_t dataSize)
-        :RtMessageWithUser(data, dataSize, 23)
-    {
-        if (dataSize < 24) //header.23 + type.1
-            throw std::runtime_error("RtMessageWithEndpoint: Data is smaller than header size");
-#ifndef NDEBUG
-        assert(opcode() == OP_RTMSG_ENDPOINT); //guaranteed by code (the receive function's switch() statement)
-        auto payloadLen = read<uint16_t>(21);
-        assert(payloadLen == dataSize-23); //this should be guaranteed by the code - the buffer size is calculated from the payload length field
-#endif
-    }
->>>>>>> 2d96dc79
 };
 
 //for exception message purposes
