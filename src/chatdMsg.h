--- conflicted
+++ resolved
@@ -369,29 +369,6 @@
     OP_CALLTIME = 42,
 
     /**
-<<<<<<< HEAD
-      ** @brief <chatid> <count>
-      *
-      * S->C: inform about any change in the number of users in preview mode in a chat.
-      * It is sent after any change in the number of previewers or when the chat link
-      * has been invalidated.
-      *
-      * Receive <chatid> <count>
-      */
-    OP_NUMBYHANDLE = 46,
-
-    /**
-      ** @brief <public_handle.6> <userid> <user_priv>
-      *
-      * C->S: inform chatd that user has left the preview in order to update
-      * the number of previewers.
-      *
-      * Send: <public_handle.6> <userid.8> <user_priv.1>
-      */
-    OP_HANDLELEAVE = 47,
-
-    OP_LAST = OP_HANDLELEAVE
-=======
       ** @brief
       *
       * C->S: Add new message to this chat. msgid is a temporary random 64-bit
@@ -406,8 +383,28 @@
       */
     OP_NEWNODEMSG = 44,
 
-    OP_LAST = OP_CALLTIME
->>>>>>> 9a357a7a
+    /**
+      ** @brief <chatid> <count>
+      *
+      * S->C: inform about any change in the number of users in preview mode in a chat.
+      * It is sent after any change in the number of previewers or when the chat link
+      * has been invalidated.
+      *
+      * Receive <chatid> <count>
+      */
+    OP_NUMBYHANDLE = 46,
+
+    /**
+      ** @brief <public_handle.6> <userid> <user_priv>
+      *
+      * C->S: inform chatd that user has left the preview in order to update
+      * the number of previewers.
+      *
+      * Send: <public_handle.6> <userid.8> <user_priv.1>
+      */
+    OP_HANDLELEAVE = 47,
+
+    OP_LAST = OP_HANDLELEAVE
 };
 
 // privilege levels
@@ -426,7 +423,6 @@
 public:
     enum Type: uint8_t
     {
-<<<<<<< HEAD
         kMsgInvalid             = 0x00,
         kMsgNormal              = 0x01,
         kMsgManagementLowest    = 0x02,
@@ -440,28 +436,12 @@
         kMsgPublicHandleDelete  = 0x09,
         kMsgSetPrivateMode      = 0x0A,
         kMsgManagementHighest   = 0x0A,
-        kMsgUserFirst           = 0x10,
-        kMsgAttachment          = 0x10,
-        kMsgRevokeAttachment    = 0x11,
-        kMsgContact             = 0x12,
-        kMsgContainsMeta        = 0x13
-=======
-        kMsgInvalid           = 0x00,
-        kMsgNormal            = 0x01,
-        kMsgManagementLowest  = 0x02,
-        kMsgAlterParticipants = 0x02,
-        kMsgTruncate          = 0x03,
-        kMsgPrivChange        = 0x04,
-        kMsgChatTitle         = 0x05,
-        kMsgCallEnd           = 0x06,
-        kMsgManagementHighest = 0x06,
-        kMsgOffset            = 0x55,   // Offset between old message types and new message types
-        kMsgUserFirst         = 0x65,
-        kMsgAttachment        = 0x65,   // Old value  kMsgAttachment        = 0x10
-        kMsgRevokeAttachment  = 0x66,   // Old value  kMsgRevokeAttachment  = 0x11
-        kMsgContact           = 0x67,   // Old value  kMsgContact           = 0x12
-        kMsgContainsMeta      = 0x68    // Old value  kMsgContainsMeta      = 0x13
->>>>>>> 9a357a7a
+        kMsgOffset              = 0x55,   // Offset between old message types and new message types
+        kMsgUserFirst           = 0x65,
+        kMsgAttachment          = 0x65,   // Old value  kMsgAttachment        = 0x10
+        kMsgRevokeAttachment    = 0x66,   // Old value  kMsgRevokeAttachment  = 0x11
+        kMsgContact             = 0x67,   // Old value  kMsgContact           = 0x12
+        kMsgContainsMeta        = 0x68    // Old value  kMsgContainsMeta      = 0x13
     };
     enum Status
     {
