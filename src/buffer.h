--- conflicted
+++ resolved
@@ -65,15 +65,6 @@
                 std::to_string(offset+len-mDataSize)+" bytes past buffer end");
         return mBuf+offset;
     }
-<<<<<<< HEAD
-    template <class T, bool check=true>
-    T& read(size_t offset) const
-    {
-        if (check)
-            return *((T*)(readPtr(offset, sizeof(T))));
-        else
-            return *((T*)(mBuf+offset));
-=======
     template <class T>
     T read(size_t offset) const
     {
@@ -89,23 +80,15 @@
 #else
         return *((T*)ptr);
 #endif
->>>>>>> abe72190
     }
     template <class T, bool check=true>
     void read(size_t offset, std::vector<T>& output, int count)
     {
-<<<<<<< HEAD
-        size_t endOffset = offset+count*sizeof(T);
-        if (check && (endOffset >= dataSize()))
-            throw std::runtime_error("read(vector): Requested to read beyond data end");
-        output.insert(output.end(), *(T*)(mBuf+offset));
-=======
         T* end = (T*)(mBuf+offset+count*sizeof(T));
         for (T* pitem = (T*)(mBuf+offset); pitem < end; pitem++)
         {
             output.push_back(alignSafeRead<T>(pitem));
         }
->>>>>>> abe72190
     }
     template <class T, bool check=true>
     void read(size_t offset, std::vector<T>& output)
