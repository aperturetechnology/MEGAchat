--- conflicted
+++ resolved
@@ -582,7 +582,6 @@
     presenced::Client& presenced() { return mPresencedClient; }
     bool contactsLoaded() const { return mContactsLoaded; }
     bool connected() const { return mConnected; }
-    bool hasInitError() const { return mInitState >= kInitErrFirst; }
     std::vector<std::shared_ptr<::mega::MegaTextChatList>> mInitialChats;
     /** @endcond PRIVATE */
 
@@ -658,14 +657,9 @@
      * @note In any case, if there is no existing karere session cache,
      * offline operation is not possible.
      */
-<<<<<<< HEAD
-    void init(const char* sid);
-    unsigned char initState() const { return mInitState; }
-=======
     InitState init(const char* sid);
     InitState initState() const { return mInitState; }
     bool hasInitError() const { return mInitState >= kInitErrFirst; }
->>>>>>> e781a56b
     const char* initStateStr() const { return initStateToStr(mInitState); }
     static const char* initStateToStr(unsigned char state);
 
@@ -742,23 +736,13 @@
     /** @brief Our password */
     std::string mPassword;
     /** @brief Client's contact list */
-<<<<<<< HEAD
     presenced::Client mPresencedClient;
     std::string mPresencedUrl;
-    unsigned char mInitState = kInitCreated;
     UserAttrCache::Handle mOwnNameAttrHandle;
     megaHandle mHeartbeatTimer = 0;
     void heartbeat();
-    void setInitState(unsigned char newState);
-=======
-    XmppContactList mXmppContactList;
-    typedef FallbackServerProvider<HostPortServerInfo> XmppServerProvider;
-    std::unique_ptr<XmppServerProvider> mXmppServerProvider;
-    std::unique_ptr<rh::IRetryController> mReconnectController;
-    xmpp_ts mLastPingTs = 0;
     InitState mInitState = kInitCreated;
     void setInitState(InitState newState);
->>>>>>> e781a56b
     std::string dbPath(const std::string& sid) const;
     bool openDb(const std::string& sid);
     void createDb();
