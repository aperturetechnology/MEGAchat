--- conflicted
+++ resolved
@@ -67,11 +67,7 @@
     bool mIsArchived;
     std::string mTitleString;
     void notifyTitleChanged();
-<<<<<<< HEAD
     void notifyChatModeChanged();
-    bool syncRoomPropertiesWithApi(const ::mega::MegaTextChat& chat);
-=======
->>>>>>> 9315d0a2
     void switchListenerToApp();
     void createChatdChat(const karere::SetOfIds& initialUsers); //We can't do the join in the ctor, as chatd may fire callbcks synchronously from join(), and the derived class will not be constructed at that point.
     void notifyExcludedFromChat();
@@ -116,11 +112,9 @@
     /** @brief Whether this chatroom is archived or not */
     bool isArchived() const { return mIsArchived; }
 
-<<<<<<< HEAD
-=======
+    /** @brief True if there's a call in progress */
     bool isCallInProgress() const;
 
->>>>>>> 9315d0a2
     /** @brief The websocket url that is used to connect to chatd for that chatroom. Contains an authentication token */
     const std::string& url() const { return mUrl; }
 
@@ -287,8 +281,8 @@
         std::string mName;
         std::string mEmail;
         Presence mPresence;
-        void subscribeForNameChanges();
         promise::Promise<void> mNameResolved;
+
     public:
         Member(GroupChatRoom& aRoom, const uint64_t& user, chatd::Priv aPriv);
         ~Member();
@@ -321,20 +315,13 @@
     std::string mEncryptedTitle; //holds the encrypted title until we create the strongvelope module
     IApp::IGroupChatListItem* mRoomGui;
     promise::Promise<void> mMemberNamesResolved;
-<<<<<<< HEAD
     uint64_t mPublicHandle;
     bool mPublicChat;
     bool mPreviewMode;
     int mNumPeers = 0; //Only for public chats in preview mode
 
-    void syncRoomPropertiesWithApi(const mega::MegaTextChat &chat);
-    bool syncMembers(const UserPrivMap& users);
-    static UserPrivMap& apiMembersToMap(const mega::MegaTextChat& chat, UserPrivMap& membs);
     void setChatPrivateMode();
-    bool syncMembers(const mega::MegaTextChat& chat);
-=======
     bool syncMembers(const mega::MegaTextChat& chat);   
->>>>>>> 9315d0a2
     void loadTitleFromDb();
     promise::Promise<void> decryptTitle();
     void clearTitle();
@@ -362,26 +349,15 @@
                 bool aIsArchived, const std::string& title, const std::string &unifiedKey);
 
     GroupChatRoom(ChatRoomList& parent, const uint64_t& chatid,
-<<<<<<< HEAD
                 unsigned char aShard, chatd::Priv aOwnPriv, uint32_t ts,
                 bool aIsArchived, const std::string& title, bool aPublicChat,
                 const uint64_t &publicHandle, bool previewMode, const std::string& unifiedKey, int aNumPeers, std::string aUrl);
-
-
-
-=======
-                  unsigned char aShard, chatd::Priv aOwnPriv, uint32_t ts,
-                  bool aIsArchived, const std::string& title);
->>>>>>> 9315d0a2
     ~GroupChatRoom();
+
 public:
 //chatd::Listener
     virtual void onUserJoin(Id userid, chatd::Priv priv);
     virtual void onUserLeave(Id userid);
-<<<<<<< HEAD
-    virtual void onUnreadChanged();
-=======
->>>>>>> 9315d0a2
 //====
     /** @endcond PRIVATE */
 
