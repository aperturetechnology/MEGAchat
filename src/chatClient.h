#ifndef CHATCLIENT_H
#define CHATCLIENT_H

#include "karereCommon.h"
#include "sdkApi.h"
#include <memory>
#include <map>
#include <type_traits>
#include <retryHandler.h>
#include "userAttrCache.h"
#include <db.h>
#include "chatd.h"
#include "presenced.h"
#include "IGui.h"
#include "net/websocketsIO.h"
#include <base/trackDelete.h>
#include "rtcModule/webrtc.h"

namespace mega { class MegaTextChat; class MegaTextChatList; }

namespace strongvelope { class ProtocolHandler; }

struct sqlite3;
class Buffer;

#define ID_CSTR(id) Id(id).toString().c_str()

namespace karere
{
namespace rh { class IRetryController; }

/** @brief
 * Utulity function to create an application directory, suitable for desktop systems.
 * It reads the env variable KRDIR for a path to the app dir, and if not present,
 * defaults to '~/.karere'.
 */
KARERE_IMPEXP const std::string& createAppDir(const char* dirname=".karere", const char* envVarName="KRDIR");

class TextModule;
class ChatRoom;
class GroupChatRoom;
class Contact;
class ContactList;

typedef std::map<Id, chatd::Priv> UserPrivMap;
class ChatRoomList;

/** @brief An abstract class representing a chatd chatroom. It has two
 * descendants - \c PeerChatRoom, representing a 1on1 chatroom,
 * and \c GroupChatRoom, representing a group chat room. This class also
 * serves as a chat event handler for the chatroom, until the application creates
 * one via \c IApp::createChatHandler()
 */
class ChatRoom: public chatd::Listener, public DeleteTrackable
{
    //@cond PRIVATE
public:
    ChatRoomList& parent;
protected:
    IApp::IChatHandler* mAppChatHandler = nullptr;
    uint64_t mChatid;
    std::string mUrl;
    unsigned char mShardNo;
    bool mIsGroup;
    chatd::Priv mOwnPriv;
    chatd::Chat* mChat = nullptr;
    bool mIsInitializing = true;
    uint32_t mCreationTs;
    bool mIsArchived;
    std::string mTitleString;
    bool mHasTitle;
    void notifyTitleChanged();
    void notifyChatModeChanged();
    void switchListenerToApp();
    void createChatdChat(const karere::SetOfIds& initialUsers, bool isPublic = false,
            std::shared_ptr<std::string> unifiedKey = nullptr, int isUnifiedKeyEncrypted = false, const karere::Id = karere::Id::inval() ); //We can't do the join in the ctor, as chatd may fire callbcks synchronously from join(), and the derived class will not be constructed at that point.
    void notifyExcludedFromChat();
    void notifyRejoinedChat();
    bool syncOwnPriv(chatd::Priv priv);
    bool syncArchive(bool aIsArchived);
    void onMessageTimestamp(uint32_t ts);
    ApiPromise requestGrantAccess(mega::MegaNode *node, mega::MegaHandle userHandle);
    ApiPromise requestRevokeAccess(mega::MegaNode *node, mega::MegaHandle userHandle);

public:
    virtual bool previewMode() const { return false; }
    virtual bool publicChat() const { return false; }
    virtual uint64_t getPublicHandle() const { return Id::null(); }
    virtual unsigned int getNumPreviewers() const { return 0; }
    virtual bool syncWithApi(const mega::MegaTextChat& chat) = 0;
    virtual IApp::IChatListItem* roomGui() = 0;
    /** @endcond PRIVATE */

    /** @brief The text that will be displayed on the chat list for that chat */
    virtual const std::string &titleString() const  { return mTitleString; }

    /** @brief Returns whether the chatroom has a title set. If not, then
      * its title string will be composed from the first names of the room members.
      * This method will return false for PeerChatRoom, only GroupChatRoom are
      * capable to have a custom title.
      */
    virtual bool hasTitle() const { return mHasTitle; }

    /** @brief Connects to the chatd chatroom */
    virtual void connect(const char *url = NULL) = 0;

    ChatRoom(ChatRoomList& parent, const uint64_t& chatid, bool isGroup,
             unsigned char shard, chatd::Priv ownPriv, uint32_t ts, bool isArchived,
             const std::string& aTitle=std::string());

    virtual ~ChatRoom(){}

    /** @brief returns the chatd::Chat chat object associated with the room */
    chatd::Chat& chat() { return *mChat; }

    /** @brief returns the chatd::Chat chat object associated with the room */
    const chatd::Chat& chat() const { return *mChat; }

    /** @brief The chatid of the chatroom */
    const uint64_t& chatid() const { return mChatid; }

    /** @brief Whether this chatroom is a groupchat or 1on1 chat */
    bool isGroup() const { return mIsGroup; }

    /** @brief Whether this chatroom is archived or not */
    bool isArchived() const { return mIsArchived; }

    /** @brief True if there's a call in progress */
    bool isCallInProgress() const;

    /** @brief The websocket url that is used to connect to chatd for that chatroom. Contains an authentication token */
    const std::string& url() const { return mUrl; }

    /** @brief The chatd shart number for that chatroom */
    unsigned char shardNo() const { return mShardNo; }

    /** @brief Our own privilege within this chat */
    chatd::Priv ownPriv() const { return mOwnPriv; }

    /** @brief Whether we are currently member of the chatroom (for group
      * chats), or we are contacts with the peer (for 1on1 chats)
      */
    bool isActive() const { return mIsGroup ? (mOwnPriv != chatd::PRIV_NOTPRESENT) : true; }

    /** @brief The online state reported by chatd for that chatroom */
    chatd::ChatState chatdOnlineState() const { return mChat->onlineState(); }

    /** @brief send a notification to the chatroom that the user is typing. */
    virtual void sendTypingNotification() { mChat->sendTypingNotification(); }

    /** @brief send a notification to the chatroom that the user has stopped typing. */
    virtual void sendStopTypingNotification() { mChat->sendStopTypingNotification(); }

    void sendSync() { mChat->sendSync(); }

    /** @brief The application-side event handler that receives events from
     * the chatd chatroom and events about title, online status and unread
     * message count change.
     */
    IApp::IChatHandler* appChatHandler() { return mAppChatHandler; }

    /** @brief Attaches an app-provided event handler to the chatroom
     * The handler must forward some events to the chatroom in order to
     * have the chat list item still receive events. The events that need
     * to be forwarded are:
     * \c onUserJoin, \c onUserLeave, \c onUnreadChanged,
     * \c onOnlineStateChange, \c onRecvNewMessage, \c onRecvHistoryMessage.
     * @param handler The application-provided chat event handler.
     * The chatroom object does not take owhership of the handler,
     * so, on removal, the app should take care to free it if needed.
     */
    void setAppChatHandler(IApp::IChatHandler* handler);

    /** @brief Removes the application-supplied chat event handler from the
     * room. It is up to the aplication to destroy it if needed.
     */
    void removeAppChatHandler();

    /** @brief Whether the chatroom object is currently being
     * constructed.
     */
    bool isInitializing() const { return mIsInitializing; }

    bool hasChatHandler() const;

#ifndef KARERE_DISABLE_WEBRTC
    /** @brief Initiates a webrtc call in the chatroom
     *  @param av Whether to initially send video and/or audio
     */
    virtual rtcModule::ICall& mediaCall(AvFlags av, rtcModule::ICallHandler& handler);
#endif

    //chatd::Listener implementation
    virtual void init(chatd::Chat& messages, chatd::DbInterface *&dbIntf);
    virtual void onLastTextMessageUpdated(const chatd::LastTextMsg& msg);
    virtual void onLastMessageTsUpdated(uint32_t ts);
    virtual void onExcludedFromRoom() {}
    virtual void onOnlineStateChange(chatd::ChatState state);
    virtual void onMsgOrderVerificationFail(const chatd::Message& msg, chatd::Idx idx, const std::string& errmsg);

    virtual void onRecvNewMessage(chatd::Idx idx, chatd::Message& msg, chatd::Message::Status status);
    virtual void onMessageEdited(const chatd::Message& msg, chatd::Idx idx);
    virtual void onMessageStatusChange(chatd::Idx idx, chatd::Message::Status newStatus, const chatd::Message& msg);
    virtual void onUnreadChanged();
    virtual void onPreviewersUpdate();

    //IApp::IChatHandler implementation
    virtual void onArchivedChanged(bool archived);

    promise::Promise<void> truncateHistory(karere::Id msgId);
    promise::Promise<void> archiveChat(bool archive);

    virtual promise::Promise<void> requesGrantAccessToNodes(mega::MegaNodeList *nodes) = 0;
    virtual promise::Promise<void> requestRevokeAccessToNode(mega::MegaNode *node) = 0;
};
/** @brief Represents a 1on1 chatd chatroom */
class PeerChatRoom: public ChatRoom
{
protected:
    uint64_t mPeer;
    chatd::Priv mPeerPriv;
    std::string mEmail;
    Contact *mContact;
    // mRoomGui must be the last member, since when we initialize it,
    // we call into the app and pass our this pointer, so all other members
    // must be initialized
    IApp::IPeerChatListItem* mRoomGui;
    friend class ContactList;
    IApp::IPeerChatListItem* addAppItem();
    virtual bool syncWithApi(const mega::MegaTextChat& chat);
    bool syncPeerPriv(chatd::Priv priv);
    static uint64_t getSdkRoomPeer(const ::mega::MegaTextChat& chat);
    static chatd::Priv getSdkRoomPeerPriv(const ::mega::MegaTextChat& chat);
    void initWithChatd();
    virtual void connect(const char *url = NULL);
    UserAttrCache::Handle mUsernameAttrCbId;
    void updateTitle(const std::string& title);
    friend class Contact;
    friend class ChatRoomList;
    PeerChatRoom(ChatRoomList& parent, const uint64_t& chatid,
            unsigned char shard, chatd::Priv ownPriv, const uint64_t& peer,
            chatd::Priv peerPriv, uint32_t ts, bool aIsArchived);
    PeerChatRoom(ChatRoomList& parent, const mega::MegaTextChat& room);
    ~PeerChatRoom();

public:
    virtual IApp::IChatListItem* roomGui() { return mRoomGui; }
    /** @brief The userid of the other person in the 1on1 chat */
    uint64_t peer() const { return mPeer; }
    chatd::Priv peerPrivilege() const { return mPeerPriv; }

    /**
     * @brief The contact object representing the peer of the 1on1 chat.
     * @note Returns nullptr when the 1on1 chat is with a user who canceled the account
     */
    Contact *contact() const { return mContact; }

    /** @brief The screen email address of the peer */
    virtual const std::string& email() const { return mEmail; }

    void initContact(const uint64_t& peer);

/** @cond PRIVATE */
    //chatd::Listener interface
    virtual void onUserJoin(Id userid, chatd::Priv priv);
    virtual void onUserLeave(Id userid);
/** @endcond */

    virtual promise::Promise<void> requesGrantAccessToNodes(mega::MegaNodeList *nodes);
    virtual promise::Promise<void> requestRevokeAccessToNode(mega::MegaNode *node);
};

/** @brief Represents a chatd chatroom that is a groupchat */
class GroupChatRoom: public ChatRoom
{
public:
    /** @brief Represents a single chatroom member */
    class Member
    {
    protected:
        GroupChatRoom& mRoom;
        uint64_t mHandle;
        chatd::Priv mPriv;
        UserAttrCache::Handle mNameAttrCbHandle;
        UserAttrCache::Handle mEmailAttrCbHandle;
        std::string mName;
        std::string mEmail;
        Presence mPresence;
        promise::Promise<void> mNameResolved;

    public:
        Member(GroupChatRoom& aRoom, const uint64_t& user, chatd::Priv aPriv);
        ~Member();

        /** @brief The current display name of the member */
        const std::string& name() const { return mName; }

        /** @brief The user's email. This is obtainable even if the user is not
         * in our contactlist
         */
        const std::string& email() const { return mEmail; }

        /** @brief The current privilege of the member within the groupchat */
        chatd::Priv priv() const { return mPriv; }

        /** @brief The presence of the peer */
        Presence presence() const { return mPresence; }

        promise::Promise<void> nameResolved() const;
        friend class GroupChatRoom;
    };
    /**
     * @brief A map that holds all the members of a group chat room, keyed by the userid */
    typedef std::map<uint64_t, Member*> MemberMap;

    /** @cond PRIVATE */
protected:
    MemberMap mPeers;
    std::string mEncryptedTitle; //holds the encrypted title until we create the strongvelope module
    IApp::IGroupChatListItem* mRoomGui;
    promise::Promise<void> mMemberNamesResolved;

    int mNumPeers = 0; //Only for public chats in preview mode

    void setChatPrivateMode();
    bool syncMembers(const mega::MegaTextChat& chat);   
    void loadTitleFromDb();
    promise::Promise<void> decryptTitle();
    void clearTitle();
    promise::Promise<void> addMember(uint64_t userid, chatd::Priv priv, bool saveToDb);
    bool removeMember(uint64_t userid);
    void updatePeerPresence(uint64_t peer, Presence pres);
    virtual bool syncWithApi(const mega::MegaTextChat &chat);
    IApp::IGroupChatListItem* addAppItem();
    virtual IApp::IChatListItem* roomGui() { return mRoomGui; }
    void deleteSelf(); //<Deletes the room from db and then immediately destroys itself (i.e. delete this)
    void makeTitleFromMemberNames();
    void initWithChatd(bool isPublic, std::shared_ptr<std::string> unifiedKey, int isUnifiedKeyEncrypted, Id ph = Id::inval());
    void setRemoved();
    virtual void connect(const char *url = NULL);
    promise::Promise<void> memberNamesResolved() const;
    void initChatTitle(std::string &title);

    friend class ChatRoomList;
    friend class Member;
    friend class Client;

    GroupChatRoom(ChatRoomList& parent, const mega::MegaTextChat& chat);

    GroupChatRoom(ChatRoomList& parent, const uint64_t& chatid,
                unsigned char aShard, chatd::Priv aOwnPriv, uint32_t ts,
                bool aIsArchived, const std::string& title, bool publicChat, std::shared_ptr<std::string> unifiedKey, int isUnifiedKeyEncrypted);

    GroupChatRoom(ChatRoomList& parent, const uint64_t& chatid,
                unsigned char aShard, chatd::Priv aOwnPriv, uint32_t ts,
                bool aIsArchived, const std::string& title,
                const uint64_t publicHandle, std::shared_ptr<std::string> unifiedKey, int aNumPeers, std::string aUrl);
    ~GroupChatRoom();

public:
//chatd::Listener
    virtual void onUserJoin(Id userid, chatd::Priv priv);
    virtual void onUserLeave(Id userid);
//====
    /** @endcond PRIVATE */

    /** @brief Returns the map of the users in the chatroom, except our own user */
    const MemberMap& peers() const { return mPeers; }


    /** @brief Removes the specifid user from the chatroom. You must have
     * operator privileges to do that.
     * @note Do not use this method to exclude yourself. Instead, call leave()
     * @param user The handle of the user to remove from the chatroom.
     * @returns A void promise, which will fail if the MegaApi request fails.
     */
    promise::Promise<void> excludeMember(uint64_t user);

    /**
     * @brief Removes yourself from the chatroom.
     * @returns A void promise, which will fail if the MegaApi request fails.
     */
    promise::Promise<void> leave();

    /** TODO
     * @brief setTitle
     * @param title
     * @returns A void promise, which will fail if the MegaApi request fails.
     */
    promise::Promise<void> setTitle(const std::string& title);

    /** TODO
     * @brief invite
     * @param userid
     * @param priv
     * @returns A void promise, which will fail if the MegaApi request fails.
     */
    promise::Promise<void> invite(uint64_t userid, chatd::Priv priv);

    /** TODO
     * @brief setPrivilege
     * @param userid
     * @param priv
     * @returns A void promise, which will fail if the MegaApi request fails.
     */
    promise::Promise<void> setPrivilege(karere::Id userid, chatd::Priv priv);

    /** TODO
     *
     */
    promise::Promise<void> autojoinPublicChat(uint64_t ph);

    virtual promise::Promise<void> requesGrantAccessToNodes(mega::MegaNodeList *nodes);
    virtual promise::Promise<void> requestRevokeAccessToNode(mega::MegaNode *node);
    virtual void enablePreview(uint64_t ph);
    virtual bool publicChat() const;
    virtual uint64_t getPublicHandle() const;
    virtual unsigned int getNumPreviewers() const;

    virtual bool previewMode() const;

    promise::Promise<std::shared_ptr<std::string>> unifiedKey();

    int getNumPeers() const;
    void handleTitleChange(const std::string &title);
};

/** @brief Represents all chatd chatrooms that we are members of at the moment,
 * keyed by the chatid of the chatroom. This object can be obtained
 * via \c Client::chats
 */
class ChatRoomList: public std::map<uint64_t, ChatRoom*> //don't use shared_ptr here as we want to be able to immediately delete a chatroom once the API tells us it's deleted
{
/** @cond PRIVATE */
public:
    Client& mKarereClient;
    void addMissingRoomsFromApi(const mega::MegaTextChatList& rooms, karere::SetOfIds& chatids);
    ChatRoom* addRoom(const mega::MegaTextChat &room);
    void removeRoomPreview(Id chatid);
    ChatRoomList(Client& aClient);
    ~ChatRoomList();
    void loadFromDb();
    void previewCleanup(karere::Id chatid);
    void onChatsUpdate(mega::MegaTextChatList& chats);
/** @endcond PRIVATE */
};

/** @brief Represents a karere contact. Also handles presence change events. */
class Contact: public karere::DeleteTrackable
{
    friend class ContactList;
    friend class PeerChatRoom;
/** @cond PRIVATE */
protected:
    ContactList& mClist;
    Presence mPresence;
    uint64_t mUserid;
    PeerChatRoom* mChatRoom;
    UserAttrCache::Handle mUsernameAttrCbId;
    std::string mEmail;
    int64_t mSince;
    std::string mTitleString;
    int mVisibility;
    IApp::IContactListHandler* mAppClist; //cached, because we often need to check if it's null
    IApp::IContactListItem* mDisplay; //must be after mTitleString because it will read it
    bool mIsInitializing = true;
    void updateTitle(const std::string& str);
    void notifyTitleChanged();
    void setChatRoom(PeerChatRoom& room);
    void attachChatRoom(PeerChatRoom& room);
    void updatePresence(Presence pres);
public:
    Contact(ContactList& clist, const uint64_t& userid, const std::string& email,
            int visibility, int64_t since, PeerChatRoom* room = nullptr);
    ~Contact();
/** @endcond PRIVATE */

    /** @brief The contactlist object which this contact is member of */
    ContactList& contactList() const { return mClist; }

    /** @brief Returns the 1on1 chatroom with this contact, if one exists.
     * Otherwise returns NULL
     */
    PeerChatRoom* chatRoom() { return mChatRoom; }
    /** @brief The \c IApp::IContactListItem that is associated with this
     * contact. Can be NULL if there is no IContactListHandler or it returned
     * NULL from \c addContactListItem()
     */
    IApp::IContactListItem* appItem() const { return mDisplay; }

    /** @brief Creates a 1on1 chatroom with this contact, if one does not exist,
     * otherwise returns the existing one.
     * @returns a promise containing the 1on1 chatroom object
     */
    promise::Promise<ChatRoom *> createChatRoom();

    /** @brief Returns the current screen name of this contact. It is not pure std::string. It has binary layout
      * First byte indicate first name length
      */
    const std::string& titleString() const { return mTitleString; }

    /** @brief Returns the userid of this contact */
    uint64_t userId() const { return mUserid; }

    /** @brief Returns the email of this contact */
    const std::string& email() const { return mEmail; }

    /** @brief Returns the time since this contact was added */
    int64_t since() const { return mSince; }

    /** @brief The visibility of this contact, as returned by
     * mega::MegaUser::getVisibility(). If it is \c MegaUser::VISIBILITY_HIDDEN,
     * then this contact is not a contact anymore, but kept in the contactlist
     * to be able to access archived chat history etc.
     */
    int visibility() const { return mVisibility; }

    /** @brief The presence of the contact */
    Presence presence() const { return mPresence; }
    bool isInitializing() const { return mIsInitializing; }
    /** @cond PRIVATE */
    void onVisibilityChanged(int newVisibility);
    void updateAllOnlineDisplays(Presence pres)
    {
        if (mDisplay)
            mDisplay->onPresenceChanged(pres);
    }
};

/** @brief This is the karere contactlist class. It maps user ids
 * to Contact objects
 */
class ContactList: public std::map<uint64_t, Contact*>
{
    friend class Client;
protected:
    void removeUser(iterator it);
    void onPresenceChanged(Id userid, Presence pres);
    void setAllOffline();
public:
    /** @brief The Client object that this contactlist belongs to */
    Client& client;

    /** @brief Returns the contact object from the specified XMPP jid if one exists,
     * otherwise returns NULL
     */
    Contact* contactFromJid(const std::string& jid) const;
    Contact* contactFromUserId(uint64_t userid) const;
    Contact* contactFromEmail(const std::string& email) const;

    /** @cond PRIVATE */
    ContactList(Client& aClient);
    ~ContactList();
    void loadFromDb();
    bool addUserFromApi(mega::MegaUser& user);
    void onUserAddRemove(mega::MegaUser& user); //called for actionpackets
    promise::Promise<void> removeContactFromServer(uint64_t userid);
    void syncWithApi(mega::MegaUserList& users);
    IApp::IContactListItem& attachRoomToContact(const uint64_t& userid, PeerChatRoom &room);
    void onContactOnlineState(const std::string& jid);
    const std::string* getUserEmail(uint64_t userid) const;
    bool isExContact(karere::Id userid);
    /** @endcond */
};

/** @brief The karere Client object. Create an instance to use Karere.
 *
 *  A sequence of how the client has to be initialized:
 *  1. create a new MegaApi instance of the Mega SDK
 *  2. create a new karere::Client instance and pass it the Mega SDK instance
 *  3. Call MegaApi::login() and wait for completion
 *  4. Call MegaApi::fetchnodes() and wait for completion
 *     [at this stage, cloud storage apps show the main GUI, but apps with
 *      with chat enabled are not ready to be shown yet]
 *  5. Call karere::Client::init() to initialize the chat engine.
 *     [at this stage, a chat-enabled app can load chatrooms and history
 *      from the local karere cache db, and can operate in offline mode]
 *  6. Call karere::Client::connect() and wait for completion
 *  7. The app is ready to operate
 */
class Client: public rtcModule::IGlobalHandler,
              public ::mega::MegaGlobalListener,
              public ::mega::MegaRequestListener,
              public presenced::Listener,
              public karere::DeleteTrackable
{
public:
    enum ConnState { kDisconnected = 0, kConnecting, kConnected };

public:
    enum { kInitErrorType = 0x9e9a1417 }; //should resemble 'megainit'

    enum InitState: uint8_t
    {
        /** The client has just been created. \c init() has not been called yet */
        kInitCreated = 0,

         /** \c init() has been called with no \c sid. The client is waiting
         * for the completion of a full fetchnodes from the SDK on a new session.
         */
        kInitWaitingNewSession,

        /** \c init() has been called with a \c sid, there is a valid cache for that
         * \sid, and the client is successfully initialized for offline operation */
        kInitHasOfflineSession,

        /** Karere has sucessfully initialized and the SDK/API is online.
         * Note that the karere client itself (chat, presence) is not online.
         * It has to be explicitly connected via \c connect()
         */
        kInitHasOnlineSession,

        /** \c Karere has sucessfully initialized in anonymous mode */
        kInitAnonymousMode,

        /** Client has disconnected and terminated */
        kInitTerminated,

        /** The first init state error code. All values equal or greater than this
         * represent error states
         */
        kInitErrFirst,

        /** Unspecified init error */
        kInitErrGeneric = kInitErrFirst,

        /** There was not valid database for the sid specified to \c init().
         * This error is recoverable - the client will signal it, but then will
         * behave like it starts with a new session. However, the application must
         * be aware of this condition in order to tell the SDK to do a full fetchnodes,
         * and receive all actionpackets again, so that karere can have a chance
         * to initialize its state from scratch
         */
        kInitErrNoCache,

        /** A problem was fund while initializing from a seemingly valid karere cache.
         * This error is not recoverable. The client is probably in a bogus state,
         * and the client instance should be destroyed. A possible recovery scenario
         * is to delete the karere cache file, create and init a new client instance
         * with the same sid. Then, login the SDK with full fetchnodes.
         * In that case, the recoverable kInitErrNoCache will occur but
         * karere will continue by creating the cache from scratch.
         */
        kInitErrCorruptCache,

        /** The session given to init() was different than the session with which
         * the SDK was initialized
         */
        kInitErrSidMismatch,

        /** init() has already been called on that client instance */
        kInitErrAlready,

        /** The session has expired or has been closed. */
        kInitErrSidInvalid
    };

    enum
    {
        kHeartbeatTimeout = 10000     /// Timeout for heartbeats (ms)
    };

    /** @brief Convenience aliases for the \c force flag in \c setPresence() */
    enum: bool { kSetPresOverride = true, kSetPresDynamic = false };

    std::string mAppDir;
    WebsocketsIO *websocketIO;  // network-layer interface
    void *appCtx;               // app's context
    MyMegaApi api;              // MegaApi's instance
    IApp& app;                  // app's interface
    SqliteDb db;                // db-layer interface

    std::unique_ptr<chatd::Client> mChatdClient;

#ifndef KARERE_DISABLE_WEBRTC
    std::unique_ptr<rtcModule::IRtcModule> rtc;
#endif

    char mMyPrivCu25519[32] = {0};
    char mMyPrivEd25519[32] = {0};
    char mMyPrivRsa[1024] = {0};
    unsigned short mMyPrivRsaLen = 0;
    char mMyPubRsa[512] = {0};
    unsigned short mMyPubRsaLen = 0;

    IApp::ILoginDialog::Handle mLoginDlg;

    /** @brief The contact list of the client */
    std::unique_ptr<ContactList> contactList;

    /** @brief The list of chats that we are member of */
    std::unique_ptr<ChatRoomList> chats;

<<<<<<< HEAD
    megaHandle mSyncTimer = 0;              // to wait for reception of SYNCs
    int mSyncCount = -1;                     // to track if all chats returned SYNC
    promise::Promise<void> mSyncPromise;    // resolved only when up to date    
=======
    // timer for receiving acknowledge of SYNCs
    megaHandle mSyncTimer = 0;

    // to track if all chats returned SYNC
    int mSyncCount = -1;

    // resolved only when up to date
    promise::Promise<void> mSyncPromise;

    IApp::ILoginDialog::Handle mLoginDlg;
>>>>>>> 68bc82ff

protected:
    Id mMyHandle = Id::null(); //mega::UNDEF
    std::string mMyName = std::string("\0", 1);
    std::string mMyEmail;
    uint64_t mMyIdentity = 0; // seed for CLIENTID
    std::unique_ptr<UserAttrCache> mUserAttrCache;
    UserAttrCache::Handle mOwnNameAttrHandle;

    std::string mSid;
    std::string mLastScsn;
    InitState mInitState = kInitCreated;
    ConnState mConnState = kDisconnected;
    bool mContactsLoaded = false;

    // resolved when fetchnodes is completed
    promise::Promise<void> mSessionReadyPromise;

    // resolved when connection to presenced is established
    promise::Promise<void> mConnectPromise;

    Presence mOwnPresence = Presence::kInvalid;
    presenced::Client mPresencedClient;
    std::string mPresencedUrl;

    megaHandle mHeartbeatTimer = 0;

public:

    /**
     * @brief Creates a karere Client.
     *
     * @param sdk The Mega SDK instance that this client will use.
     * @param app The IApp interface that the client will use to access
     * services/objects implemented by the application.
     * @param pres The initial presence that will be set when we log in.
     * @param existingCache Whether the karere cache db exists and karere should
     * try to use it, or not. If \c true is specified but the db is unreadable or
     * inconsistent, karere will behave as if \c false was specified - will
     * delete the karere.db file and re-create it from scratch.
     */
    Client(::mega::MegaApi& sdk, WebsocketsIO *websocketsIO, IApp& app, const std::string& appDir,
           uint8_t caps, void *ctx = NULL);

    virtual ~Client();

    const Id myHandle() const { return mMyHandle; }
    const std::string& myName() const { return mMyName; }
    const std::string& myEmail() const { return mMyEmail; }
    uint64_t myIdentity() const { return mMyIdentity; }
    UserAttrCache& userAttrCache() const { return *mUserAttrCache; }

    ConnState connState() const { return mConnState; }
    bool connected() const { return mConnState == kConnected; }
    bool contactsLoaded() const { return mContactsLoaded; }

    Presence ownPresence() const { return mOwnPresence; }
    presenced::Client& presenced() { return mPresencedClient; }

    /**
     * @brief Performs karere-only login, assuming the Mega SDK is already logged in
     * with an existing session.
     */
    void initWithDbSession(const char* sid);

    InitState initWithAnonymousSession();

    /**
     * @brief Performs karere-only login, assuming the Mega SDK is already logged
     * in with a new session
     */
    promise::Promise<void> initWithNewSession(const char* sid, const std::string& scsn,
        const std::shared_ptr<::mega::MegaUserList>& contactList,
        const std::shared_ptr<::mega::MegaTextChatList>& chatList);

    /**
     * @brief This function returns basic information about a public chat, to be able to open it in preview mode.
     * The information returned by this function includes: the chatid, the connection url, the encrypted title,
     * and the number of participants.
     *
     * @return The chatid, the connection url, the encrypted title, and the number of participants.
     */
    promise::Promise<ReqResult> openChatPreview(uint64_t publicHandle, const std::string &key);

    /**
     * @brief This function allows to create a public chat room. This function should be called after call openChatPreview with createChat flag set to true
     * to avoid that openChatPreview creates the chat room
     */
    void createPublicChatRoom(uint64_t chatId, uint64_t ph, int shard, int numPeers, const std::string &decryptedTitle, std::shared_ptr<std::string> unifiedKey, const std::string &url, uint32_t ts);

    /**
     * @brief This function returns the decrypted title of a chat. We must provide the decrypt key.
     * @return The decrypted title of the chat
     */
    promise::Promise<std::string> decryptChatTitle(uint64_t chatId, const std::string &key, const std::string &encTitle);

    /** @brief This function invalidates the current public handle and set the chat mode to private
     */
    promise::Promise<void> setPublicChatToPrivate(karere::Id chatid);

    /** @brief This function creates a public handle if not exists
     */
    promise::Promise<uint64_t> getPublicHandle(karere::Id chatid, bool createifmissing);

    /** @brief This function invalidates the current public handle
     */
    promise::Promise<uint64_t> deleteChatLink(karere::Id chatid);

    /**
     * @brief Initializes karere, opening or creating the local db cache
     * @param sid - an optional session id to restore from. If one is specified
     * (sid is not \c NULL), the client will try to initialize for offline work
     * from an existing karere cache for that sid. If loading the local cache was
     * successful, the client will transition to \c kInitHasOfflineSession.
     * If a karere cache for that sid does not exist or is not valid, the client
     * will signal its init state as \c kInitErrNoCache and then continue
     * to \c kInitWaitingNewSession, effectively behaving as if a new session
     * is being created by the SDK (see the \c NULL-sid case below).
     * The app, upon seeing \c kInitErrNoCache must do the complete version of the
     * \c fetchnodes operation, and not the fast one that fetches only newly queued
     * actionpackets. This is in order to replay all actionpackets and associated
     * events, so that karere can rebuild its cache from scratch, as if this was
     * a new session.
     * If \c sid is \c NULL, then the client will transition to \c kInitWaitingForNewSession,
     * and wait for a fetchnodes completion from the SDK. Then it will initialize
     * its state and cache from scratch, from information provided by the SDK.
     * In both cases, when fetchnodes completes, the client will transition to
     * \c kInitHasOnlineSession.
     * @note In any case, if there is no existing karere session cache,
     * offline operation is not possible.
     */
    InitState init(const char* sid);
    InitState initState() const { return mInitState; }
    bool hasInitError() const { return mInitState >= kInitErrFirst; }
    const char* initStateStr() const { return initStateToStr(mInitState); }
    static const char* initStateToStr(unsigned char state);
    const char* connStateStr() const { return connStateToStr(mConnState); }
    static const char* connStateToStr(ConnState state);

    /** @brief Does the actual connection to chatd and presenced. Assumes the
     * Mega SDK is already logged in. This must be called after
     * \c initNewSession() or \c initExistingSession() completes
     * @param pres The presence which should be set. This is a forced presence,
     * i.e. it will be preserved even if the client disconnects. To disable
     * setting such a forced presence and assume whatever presence was last used,
     * and/or use only dynamic presence, set this param to \c Presence::kClear
     * @param isInBackground In case the app requests to connect from a service in
     * background, it should not send KEEPALIVE, but KEEPALIVEAWAY. Hence, it will
     * avoid to tell chatd that the client is active.
     */
    promise::Promise<void> connect(Presence pres=Presence::kClear, bool isInBackground = false);

    /** @brief Disconnects the client from chatd and presenced */
    void disconnect();

    /**
     * @brief Retry pending connections to chatd and presenced
     * @return A promise to track the result of the action.
     */
    void retryPendingConnections(bool disconnect);

    /**
     * @brief A convenience method that logs in the Mega SDK and then inits
     * karere. This can be used when building a standalone chat app where there
     * is no app code that logs in the Mega SDK.
     * @param sid - The mega session id with which to log in the SDK and init
     * karere. If it is NULL, then a new SDK session is created.
     */
    promise::Promise<void> loginSdkAndInit(const char* sid);

    /** @brief Notifies the client that network connection is down */
    void notifyNetworkOffline();

    /** @brief Notifies the client that internet connection is again available */
    void notifyNetworkOnline();
    /** @brief Call this when the app goes into background, so that it notifies
     * the servers to enable PUSH notifications
     */
    void notifyUserIdle();
    /** @brief Call this when the app goes into foreground, so that push notifications
     * are disabled
     */
    void notifyUserActive();

    void startKeepalivePings();

    /** Terminates the karere client, logging it out, hanging up calls,
     * and cleaning up state
     * @param deleteDb - if set to \c true, deletes the local cache db.
     */
    void terminate(bool deleteDb=false);

    /**
    * @brief set user's chat presence.
    * Set user's presence state
    *
    * @param force Forces re-setting the presence, even if the current presence
    * is the same. Normally is \c false
    */
    promise::Promise<void> setPresence(const Presence pres);

    /** @brief Creates a group chatroom with the specified peers, privileges
     * and title.
     * @param peers A vector of userhandle and privilege pairs for each of
     * the peer users. Our own handle is implicitly added to the groupchat
     * with operator privilega
     * @param title The title of the group chat. If set to an empty string,
     * no title will be set and the room will be shown with the names of
     * the participants.
     */
    promise::Promise<karere::Id>
    createGroupChat(std::vector<std::pair<uint64_t, chatd::Priv>> peers, bool publicchat, const char *title = NULL);

    /** If true, every write to DB is immediately written to disk. If false, it works with transactions and changes
     * require a call to db.commit() */
    void setCommitEach(bool commitEach);
    void saveDb();  // forces a commit

    bool isCallInProgress(karere::Id chatid = karere::Id::inval()) const;
#ifndef KARERE_DISABLE_WEBRTC
    virtual rtcModule::ICallHandler* onCallIncoming(rtcModule::ICall& call, karere::AvFlags av);
#endif

    promise::Promise<void> pushReceived(Id chatid);
    void onSyncReceived(karere::Id chatid); // called upon SYNC reception

    void dumpChatrooms(::mega::MegaTextChatList& chatRooms);
    void dumpContactList(::mega::MegaUserList& clist);

    bool anonymousMode() const;
    bool isChatRoomOpened(Id chatid);

protected:
    void heartbeat();
    void setInitState(InitState newState);

    // db-related methods
    std::string dbPath(const std::string& sid) const;
    bool openDb(const std::string& sid);
    void createDb();
    void wipeDb(const std::string& sid);
    void createDbSchema();

    // initialization of own handle/email/identity/keys/contacts...
    karere::Id getMyHandleFromDb();
    karere::Id getMyHandleFromSdk();
    std::string getMyEmailFromDb();
    std::string getMyEmailFromSdk();
    uint64_t getMyIdentityFromDb();
    promise::Promise<void> loadOwnKeysFromApi();
    void loadOwnKeysFromDb();
    void loadContactListFromApi();
    void loadContactListFromApi(::mega::MegaUserList& contactList);

    strongvelope::ProtocolHandler* newStrongvelope(karere::Id chatid, bool isPublic,
            std::shared_ptr<std::string> unifiedKey, int isUnifiedKeyEncrypted, karere::Id ph);

    // connection-related methods
    void connectToChatd(bool isInBackground);
    promise::Promise<void> connectToPresenced(Presence pres);
    promise::Promise<void> connectToPresencedWithUrl(const std::string& url, Presence forcedPres);
    promise::Promise<int> initializeContactList();

    /** @brief A convenience method to log in the associated Mega SDK instance,
     *  using IApp::ILoginDialog to ask the user/app for credentials. This
     * method is to be used in a standalone chat app where the SDK instance is not
     * logged by other code, like for example the qt test app. THe reason this
     * method does not just accept a user and pass but rather calls back into
     * ILoginDialog is to be able to update the login progress via ILoginDialog,
     * and to save the app the management of the dialog, retries in case of
     * bad credentials etc. This is just a convenience method.
     */
    promise::Promise<void> sdkLoginNewSession();

    /** @brief A convenience method to log the sdk in using an existing session,
     * identified by \c sid. This is to be used in a standalone chat app where
     * there is no existing code that logs in the Mega SDK instance.
     */
    promise::Promise<void> sdkLoginExistingSession(const char* sid);
    bool checkSyncWithSdkDb(const std::string& scsn, ::mega::MegaUserList& clist, ::mega::MegaTextChatList& chats);
    void commit(const std::string& scsn);

    /** @brief Does the actual connect, once the SDK is online.
     * connect() waits for the mCanConnect promise to be resolved and then calls
     * this method
     */
    promise::Promise<void> doConnect(Presence pres, bool isInBackground);
    void setConnState(ConnState newState);

    // mega::MegaGlobalListener interface, called by worker thread
    virtual void onChatsUpdate(mega::MegaApi*, mega::MegaTextChatList* rooms);
    virtual void onUsersUpdate(mega::MegaApi*, mega::MegaUserList* users);
    virtual void onEvent(::mega::MegaApi* api, ::mega::MegaEvent* event);

    // MegaRequestListener interface
    virtual void onRequestFinish(::mega::MegaApi* apiObj, ::mega::MegaRequest *request, ::mega::MegaError* e);

    // presenced listener interface
    virtual void onConnStateChange(presenced::Client::ConnState state);
    virtual void onPresenceChange(Id userid, Presence pres);
    virtual void onPresenceConfigChanged(const presenced::Config& state, bool pending);
    virtual void onPresenceLastGreenUpdated(karere::Id userid, uint16_t lastGreen);

    //==
    friend class ChatRoom;
    friend class ChatRoomList;
};

}
#endif // CHATCLIENT_H<|MERGE_RESOLUTION|>--- conflicted
+++ resolved
@@ -683,19 +683,12 @@
     char mMyPubRsa[512] = {0};
     unsigned short mMyPubRsaLen = 0;
 
-    IApp::ILoginDialog::Handle mLoginDlg;
-
     /** @brief The contact list of the client */
     std::unique_ptr<ContactList> contactList;
 
     /** @brief The list of chats that we are member of */
     std::unique_ptr<ChatRoomList> chats;
 
-<<<<<<< HEAD
-    megaHandle mSyncTimer = 0;              // to wait for reception of SYNCs
-    int mSyncCount = -1;                     // to track if all chats returned SYNC
-    promise::Promise<void> mSyncPromise;    // resolved only when up to date    
-=======
     // timer for receiving acknowledge of SYNCs
     megaHandle mSyncTimer = 0;
 
@@ -706,7 +699,6 @@
     promise::Promise<void> mSyncPromise;
 
     IApp::ILoginDialog::Handle mLoginDlg;
->>>>>>> 68bc82ff
 
 protected:
     Id mMyHandle = Id::null(); //mega::UNDEF
