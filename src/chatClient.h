#ifndef CHATCLIENT_H
#define CHATCLIENT_H
#include "karereCommon.h"
#include "sdkApi.h"
#include "contactList.h"
#include "karereEventObjects.h"
#include "rtcModule/IRtcModule.h"
#include <memory>
#include <map>
#include <type_traits>
#include <retryHandler.h>
#include <serverListProviderForwards.h>
#include "userAttrCache.h"
#include "chatd.h"
#include "IGui.h"

namespace strophe { class Connection; }
<<<<<<< HEAD

namespace mega { namespace rh { class IRetryController; } class MegaTextChat; class MegaTextChatList; }
=======
>>>>>>> 31b9cc63
namespace strongvelope { class ProtocolHandler; }

struct sqlite3;
class Buffer;

namespace karere
{
namespace rh { class IRetryController; }

/** @brief
 * The application implementor must define this function to create the application
 * directory in case it does not exist, and return the path to it.
 * The reason this function is provided at link time (rather than programmatically
 * setting it during run time), is that it is needed by the logger, and the logger
 * is initialized before main() is entered.
 */

    KR_WEAKSYM(std::string getAppDir());
/** @brief
 * Builtin implementation of getAppDir() suoitable for desktop systems
 * It reads the env variable KRDIR for a path to the app dir, and if not present,
 * defaults to '~/.karere'.
 */
KARERE_IMPEXP const std::string& createAppDir(const char* dirname=".karere", const char* envVarName="KRDIR");

class TextModule;
class ChatRoom;
class GroupChatRoom;
class Contact;
class ContactList;

typedef std::map<Id, chatd::Priv> UserPrivMap;
class ChatRoomList;

class ChatRoom: public chatd::Listener
{
public:
    ChatRoomList& parent;
protected:
    IGui::IChatWindow* mChatWindow = nullptr;
    uint64_t mChatid;
    std::string mUrl;
    unsigned char mShardNo;
    bool mIsGroup;
    chatd::Priv mOwnPriv;
    chatd::Chat* mChat = nullptr;
    bool syncRoomPropertiesWithApi(const ::mega::MegaTextChat& chat);
    void switchListenerToChatWindow();
    void chatdJoin(const karere::SetOfIds& initialUsers); //We can't do the join in the ctor, as chatd may fire callbcks synchronously from join(), and the derived class will not be constructed at that point.
public:
    virtual bool syncWithApi(const mega::MegaTextChat& chat) = 0;
    virtual IGui::IContactGui& contactGui() = 0;
    virtual const std::string& titleString() const = 0;
    virtual Presence presence() const = 0;
    ChatRoom(ChatRoomList& parent, const uint64_t& chatid, bool isGroup, const std::string& url,
             unsigned char shard, chatd::Priv ownPriv);
    virtual ~ChatRoom(){}
    const uint64_t& chatid() const { return mChatid; }
    bool isGroup() const { return mIsGroup; }
    const std::string& url() const { return mUrl; }
    unsigned char shardNo() const { return mShardNo; }
    chatd::Priv ownPriv() const { return mOwnPriv; }
    chatd::ChatState chatdOnlineState() const { return mChat->onlineState(); }
    IGui::IChatWindow& chatWindow(); /// < creates the windows if not already created
    bool hasChatWindow() const { return mChatWindow != nullptr; }
    //chatd::Listener implementation
    virtual void init(chatd::Chat& messages, chatd::DbInterface *&dbIntf);
    virtual void onRecvNewMessage(chatd::Idx, chatd::Message&, chatd::Message::Status);
    virtual void onMessageStatusChange(chatd::Idx idx, chatd::Message::Status newStatus, const chatd::Message &msg);
//    virtual void onHistoryTruncated();
};
class PeerChatRoom: public ChatRoom
{
protected:
    uint64_t mPeer;
    chatd::Priv mPeerPriv;
    Contact* mContact = nullptr;
    void setContact(Contact& contact) { mContact = &contact; }
    friend class ContactList;
    inline Presence calculatePresence(Presence pres) const;
public:
    PeerChatRoom(ChatRoomList& parent, const uint64_t& chatid, const std::string& url,
            unsigned char shard, chatd::Priv ownPriv, const uint64_t& peer, chatd::Priv peerPriv);
    PeerChatRoom(ChatRoomList& parent, const mega::MegaTextChat& room);
    const uint64_t peer() const { return mPeer; }
    const Contact& contact() const { return *mContact; }
    bool syncOwnPriv(chatd::Priv priv);
    bool syncPeerPriv(chatd::Priv priv);
    virtual bool syncWithApi(const mega::MegaTextChat& chat);
    virtual IGui::IContactGui& contactGui();
    virtual const std::string& titleString() const;
    void updatePresence();
    virtual Presence presence() const;
    void join();
//chatd::Listener interface
    virtual void onUserJoin(Id userid, chatd::Priv priv);
    virtual void onUserLeave(Id userid);
    virtual void onOnlineStateChange(chatd::ChatState state);
    virtual void onUnreadChanged();
};

class GroupChatRoom: public ChatRoom
{
protected:
    class Member
    {
        GroupChatRoom& mRoom;
        std::string mName;
        chatd::Priv mPriv;
        uint64_t mNameAttrCbHandle;
    public:
        Member(GroupChatRoom& aRoom, const uint64_t& user, chatd::Priv aPriv);
        ~Member();
        const std::string& name() const { return mName; }
        chatd::Priv priv() const { return mPriv; }
        friend class GroupChatRoom;
    };
    typedef std::map<uint64_t, Member*> MemberMap;
    MemberMap mPeers;
    IGui::IContactGui* mContactGui = nullptr;
    std::string mTitleString;
    bool mHasUserTitle = false;
    void syncRoomPropertiesWithApi(const mega::MegaTextChat &chat);
    bool syncMembers(const UserPrivMap& users);
    static UserPrivMap& apiMembersToMap(const mega::MegaTextChat& chat, UserPrivMap& membs);
    void loadUserTitle();
    void updateAllOnlineDisplays(Presence pres);
    friend class Member;
public:
    GroupChatRoom(ChatRoomList& parent, const mega::MegaTextChat& chat, const std::string& userTitle);
    GroupChatRoom(ChatRoomList& parent, const uint64_t& chatid, const std::string& aUrl,
                  unsigned char aShard, chatd::Priv aOwnPriv, const std::string& title);
    ~GroupChatRoom();
    const MemberMap& peers() const { return mPeers; }
    void addMember(const uint64_t& userid, chatd::Priv priv, bool saveToDb);
    bool removeMember(const uint64_t& userid);
    void setUserTitle(const std::string& title);
    void deleteSelf(); //<Deletes the room from db and then immediately destroys itself (i.e. delete this)
    void leave();
    promise::Promise<void> invite(uint64_t userid, chatd::Priv priv);
    virtual bool syncWithApi(const mega::MegaTextChat &chat);
    virtual IGui::IContactGui& contactGui() { return *mContactGui; }
    virtual const std::string& titleString() const { return mTitleString; }
    virtual Presence presence() const
    {
        return (mChat->onlineState() == chatd::kChatStateOnline)? Presence::kOnline:Presence::kOffline;
    }
    void updateTitle()
    {
        if (mHasUserTitle)
            return;
        mTitleString.clear();
        for (auto& m: mPeers)
        {
            auto& name = m.second->mName;
            if (name.size() <= 1)
                mTitleString.append("...,");
            else
                mTitleString.append(name.c_str()+1, name.size()-1).append(", ");
        }
        if (!mTitleString.empty())
            mTitleString.resize(mTitleString.size()-2); //truncate last ", "

        if (mContactGui) //doesn't exist during construction
            mContactGui->updateTitle(mTitleString);
        if(mChatWindow)
            mChatWindow->updateTitle(mTitleString);
    }
    void join();
//chatd::Listener
    void onUserJoin(Id userid, chatd::Priv priv);
    void onUserLeave(Id userid);
    void onOnlineStateChange(chatd::ChatState);

};
class ChatRoomList: public std::map<uint64_t, ChatRoom*> //don't use shared_ptr here as we want to be able to immediately delete a chatroom once the API tells us it's deleted
{
protected:
public:
    Client& client;
    void syncRoomsWithApi(const mega::MegaTextChatList& rooms);
    ChatRoom& addRoom(const mega::MegaTextChat &room, const std::string& groupRoomTitle="");
    bool removeRoom(const uint64_t& chatid);
    ChatRoomList(Client& aClient);
    ~ChatRoomList();
    void loadFromDb();
    void onChatsUpdate(const std::shared_ptr<mega::MegaTextChatList>& chats);
};

class Contact: public IPresenceListener
{
protected:
    ContactList& mClist;
    uint64_t mUserid;
    PeerChatRoom* mChatRoom;
    uint64_t mUsernameAttrCbId;
    std::string mEmail;
    int64_t mSince;
    std::string mTitleString;
    int mVisibility;
    IGui::IContactGui* mDisplay; //must be after mTitleString because it will read it
    std::shared_ptr<XmppContact> mXmppContact; //after constructor returns, we are guaranteed to have this set to a vaild instance
    void updateTitle(const std::string& str);
    void setChatRoom(PeerChatRoom& room);
public:
    Contact(ContactList& clist, const uint64_t& userid, const std::string& email,
            int visibility, int64_t since, PeerChatRoom* room = nullptr);
    ~Contact();
    ContactList& contactList() { return mClist; }
    XmppContact& xmppContact() { return *mXmppContact; }
    PeerChatRoom* chatRoom() { return mChatRoom; }
    promise::Promise<ChatRoom *> createChatRoom();
    const std::string& titleString() const { return mTitleString; }
    IGui::IContactGui& gui() { return *mDisplay; }
    uint64_t userId() const { return mUserid; }
    const std::string& email() const { return mEmail; }
    const std::string& jid() const { return mXmppContact->bareJid(); }
    int64_t since() const { return mSince; }
    virtual void onPresence(Presence pres)
    {
        if (mChatRoom && (mChatRoom->chatdOnlineState() != chatd::kChatStateOnline))
            pres = Presence::kOffline;
        updateAllOnlineDisplays(pres);
    }
    void onVisibilityChanged(int newVisibility)
    {
        mVisibility = newVisibility;
        mDisplay->onVisibilityChanged(newVisibility);
    }
    void updateAllOnlineDisplays(Presence pres)
    {
            mDisplay->updateOnlineIndication(pres);
            if (mChatRoom)
                mChatRoom->updatePresence();
    }
    int visibility() const { return mVisibility; }
    friend class ContactList;
};

class ContactList: public std::map<uint64_t, Contact*>
{
protected:
    void removeUser(iterator it);
    void removeUser(uint64_t userid);
public:
    Client& client;
    ContactList(Client& aClient);
    ~ContactList();
    bool addUserFromApi(mega::MegaUser& user);
    void onUserAddRemove(mega::MegaUser& user); //called for actionpackets
    promise::Promise<void> removeContactFromServer(uint64_t userid);
    void syncWithApi(mega::MegaUserList& users);
    IGui::IContactGui* attachRoomToContact(const uint64_t& userid, PeerChatRoom &room);
    Contact* contactFromJid(const std::string& jid) const;
    void onContactOnlineState(const std::string& jid);
    const std::string* getUserEmail(uint64_t userid) const;
};

class Client: public rtcModule::IGlobalEventHandler, mega::MegaGlobalListener
{
protected:
    std::string mAppDir;
public:
    sqlite3* db = nullptr;
    std::shared_ptr<strophe::Connection> conn;
    std::unique_ptr<chatd::Client> chatd;
    MyMegaApi api;
    //we use IPtr smart pointers instead of std::unique_ptr because we want to delete not via the
    //destructor, but via a destroy() method. This is to support cross-DLL loading of plugins,
    //where operator delete would try to deallocate memory via the memory manager/runtime of the caller,
    //which is often not the one that allocated that memory (usually the DLL allocates the object).
    //Calling a function defined in the DLL that in turn calls the destructor ensures that operator
    //delete is called from code inside the DLL, i.e. in the runtime where the class is implemented,
    //operates and was allocated
    rtcModule::IRtcModule* rtc = nullptr;
    bool isTerminating = false;
    unsigned mReconnectConnStateHandler = 0;
    std::function<void()> onChatdReady;
    UserAttrCache userAttrCache;
    IGui& gui;
    std::unique_ptr<ContactList> contactList;
    std::unique_ptr<ChatRoomList> chats;
    char mMyPrivCu25519[32] = {0};
    char mMyPrivEd25519[32] = {0};
    char mMyPrivRsa[1024] = {0};
    unsigned short mMyPrivRsaLen = 0;
    char mMyPubRsa[512] = {0};
    unsigned short mMyPubRsaLen = 0;
    std::unique_ptr<IGui::ILoginDialog> mLoginDlg;
    bool isLoggedIn() const { return mIsLoggedIn; }
    const Id myHandle() const { return mMyHandle; }
    const std::string& myName() const { return mMyName; }
    static uint64_t useridFromJid(const std::string& jid);
    std::string getUsername() const
    {
        return strophe::getNodeFromJid(conn->fullOrBareJid());
    }
    std::string getResource() const /// < Get resource of current connection.
    {
        return strophe::getResourceFromJid(conn->fullJid());
    }
    /**
    * @Get a unique nickname based on current connection.
    * @returns {string} nickname based on current connection.
    */
    std::string getNickname() const { return getUsername() + "__" + getResource(); }

    /**
     * @brief Initialize the contact list.
     *
     * This performs a request to xmpp roster server and fetch the contact list.
     * Contact list also registers a contact presence handler to update the list itself based on received presence messages.
     */
    Client(::mega::MegaApi& sdk, IGui& gui, Presence pres);
    virtual ~Client();
    void registerRtcHandler(rtcModule::IEventHandler* rtcHandler);
    promise::Promise<ReqResult> sdkLoginNewSession();
    promise::Promise<ReqResult> sdkLoginExistingSession(const std::string& sid);
    promise::Promise<void> loginExistingSession();
    promise::Promise<void> loginNewSession();
    promise::Promise<void> initWithSdk();
    strongvelope::ProtocolHandler* newStrongvelope(karere::Id chatid);
//    bool loginDialogDisplayed() const { return mLoginDlg.operator bool(); }
    /** @brief Notifies the client that internet connection is again available */
    void notifyNetworkOffline();
    /** @brief Notifies the client that network connection is down */
    void notifyNetworkOnline();
    void startKeepalivePings();
    promise::Promise<void> terminate();
    /**
     * @brief Ping a target peer to check whether he/she is alive
     * @param [peerJid] {const char*} peer's Jid. If NULL, then no 'to'
     * attribute will be included in the stanza, effectively sending the ping to the server
     * @param [intervalSec] {int} optional with default value as 100, interval in seconds to do ping.
     *
     * This performs a xmpp ping request to xmpp server and check whether the target user is alive or not.
     */
    strophe::StanzaPromise pingPeer(const char* peerJid);
    /**
    * @brief set user's chat presence.
    * set user's presence state, which can be one of online, busy, away, online
    */
    promise::Promise<void> setPresence(const Presence pres, bool always = false);
    XmppContactList& xmppContactList()
    {
        return mXmppContactList;
    }
protected:
    Id mMyHandle = mega::UNDEF;
    std::string mSid;
    std::string mMyName;

    Presence mOwnPresence;
    bool mIsLoggedIn = false;
    /** our own email address */
    std::string mEmail;
    /** our password */
    std::string mPassword;
    /** client's contact list */
    XmppContactList mXmppContactList;
    typedef FallbackServerProvider<HostPortServerInfo> XmppServerProvider;
    std::unique_ptr<XmppServerProvider> mXmppServerProvider;
    std::unique_ptr<rh::IRetryController> mReconnectController;
    xmpp_ts mLastPingTs = 0;
    sqlite3* openDb();
    promise::Promise<void> postLoginInit();
    void loadOwnUserHandle();
    void loadOwnUserHandleFromDb(bool verifyWithSdk=true);
    karere::Id getMyHandleFromSdk();
    promise::Promise<void> loadOwnKeysFromApi();
    void loadOwnKeysFromDb();
    void setupXmppReconnectHandler();
    promise::Promise<void> connectXmpp(const std::shared_ptr<HostPortServerInfo>& server);
    void setupXmppHandlers();
    promise::Promise<int> initializeContactList();
    /**
     * @brief send response to ping request.
     *
     * This performs an xmpp response to the received xmpp ping request.
     */
    void sendPong(const std::string& peerJid, const std::string& messageId);
    void dumpChatrooms(::mega::MegaTextChatList& chatRooms);
    void dumpContactList(::mega::MegaUserList& clist);
    //rtcModule::IGlobalEventHandler interface
    virtual rtcModule::IEventHandler* onIncomingCallRequest(
            const std::shared_ptr<rtcModule::ICallAnswer> &call);
    virtual void discoAddFeature(const char *feature);
    //mega::MegaGlobalListener interface, called by worker thread
    virtual void onChatsUpdate(mega::MegaApi*, mega::MegaTextChatList* rooms);
    virtual void onUsersUpdate(mega::MegaApi*, mega::MegaUserList* users);
    virtual void onContactRequestsUpdate(mega::MegaApi*, mega::MegaContactRequestList* reqs);
};

inline Presence PeerChatRoom::calculatePresence(Presence pres) const
{
    if (mChat && mChat->onlineState() != chatd::kChatStateOnline)
        return Presence::kOffline;
    return pres;
}

}
#endif // CHATCLIENT_H<|MERGE_RESOLUTION|>--- conflicted
+++ resolved
@@ -15,11 +15,9 @@
 #include "IGui.h"
 
 namespace strophe { class Connection; }
-<<<<<<< HEAD
-
-namespace mega { namespace rh { class IRetryController; } class MegaTextChat; class MegaTextChatList; }
-=======
->>>>>>> 31b9cc63
+
+namespace mega { class MegaTextChat; class MegaTextChatList; }
+
 namespace strongvelope { class ProtocolHandler; }
 
 struct sqlite3;
