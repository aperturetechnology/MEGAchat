--- conflicted
+++ resolved
@@ -132,17 +132,8 @@
      */
     void removeAppChatHandler();
 
-    /**
-     * @brief Returns whether appChatHandler exists. Call this method before
-     * \c appChatHandler() if you don't want to create such a handler
-     * in case it does not exist
-     */
-<<<<<<< HEAD
-    bool hasAppChatHandler() const { return mAppChatHandler != nullptr; }
-
-=======
     virtual promise::Promise<void> mediaCall(AvFlags av) = 0;
->>>>>>> 1f564af2
+
     //chatd::Listener implementation
     virtual void init(chatd::Chat& messages, chatd::DbInterface *&dbIntf);
     virtual void onRecvNewMessage(chatd::Idx, chatd::Message&, chatd::Message::Status);
