#ifndef CHATCLIENT_H
#define CHATCLIENT_H

#include "karereCommon.h"
#include "sdkApi.h"
#include <memory>
#include <map>
#include <type_traits>
#include <retryHandler.h>
#include "userAttrCache.h"
#include <db.h>
#include "chatd.h"
#include "presenced.h"
#include "IGui.h"
#include "net/websocketsIO.h"
#include <base/trackDelete.h>
#include "rtcModule/webrtc.h"

namespace mega { class MegaTextChat; class MegaTextChatList; }

namespace strongvelope { class ProtocolHandler; }

struct sqlite3;
class Buffer;

namespace karere
{
namespace rh { class IRetryController; }

/** @brief
 * Utulity function to create an application directory, suitable for desktop systems.
 * It reads the env variable KRDIR for a path to the app dir, and if not present,
 * defaults to '~/.karere'.
 */
KARERE_IMPEXP const std::string& createAppDir(const char* dirname=".karere", const char* envVarName="KRDIR");

class TextModule;
class ChatRoom;
class GroupChatRoom;
class Contact;
class ContactList;

typedef std::map<Id, chatd::Priv> UserPrivMap;
class ChatRoomList;

/** @brief An abstract class representing a chatd chatroom. It has two
 * descendants - \c PeerChatRoom, representing a 1on1 chatroom,
 * and \c GroupChatRoom, representing a group chat room. This class also
 * serves as a chat event handler for the chatroom, until the application creates
 * one via \c IApp::createChatHandler()
 */
class ChatRoom: public chatd::Listener, public DeleteTrackable
{
    //@cond PRIVATE
public:
    ChatRoomList& parent;
protected:
    IApp::IChatHandler* mAppChatHandler = nullptr;
    uint64_t mChatid;
    std::string mUrl;
    unsigned char mShardNo;
    bool mIsGroup;
    chatd::Priv mOwnPriv;
    chatd::Chat* mChat = nullptr;
    bool mIsInitializing = true;
    std::string mTitleString;
    uint32_t mCreationTs;
    void notifyTitleChanged();
    bool syncRoomPropertiesWithApi(const ::mega::MegaTextChat& chat);
    void switchListenerToApp();
    void createChatdChat(const karere::SetOfIds& initialUsers); //We can't do the join in the ctor, as chatd may fire callbcks synchronously from join(), and the derived class will not be constructed at that point.
    void notifyExcludedFromChat();
    void notifyRejoinedChat();
    bool syncOwnPriv(chatd::Priv priv);
    void onMessageTimestamp(uint32_t ts);
    ApiPromise requestGrantAccess(mega::MegaNode *node, mega::MegaHandle userHandle);
    ApiPromise requestRevokeAccess(mega::MegaNode *node, mega::MegaHandle userHandle);

public:
    virtual bool previewMode() const { return false; }
    virtual bool publicChat() const { return false; }
    virtual bool syncWithApi(const mega::MegaTextChat& chat) = 0;
    virtual IApp::IChatListItem* roomGui() = 0;
    /** @endcond PRIVATE */

    /** @brief The text that will be displayed on the chat list for that chat */
    virtual const char *titleString() const = 0;

    /** @brief Connects to the chatd chatroom */
    virtual void connect() = 0;

    ChatRoom(ChatRoomList& parent, const uint64_t& chatid, bool isGroup,
             unsigned char shard, chatd::Priv ownPriv, uint32_t ts,
             const std::string& aTitle=std::string());

    virtual ~ChatRoom(){}

    /** @brief returns the chatd::Chat chat object associated with the room */
    chatd::Chat& chat() { return *mChat; }

    /** @brief returns the chatd::Chat chat object associated with the room */
    const chatd::Chat& chat() const { return *mChat; }

    /** @brief The chatid of the chatroom */
    const uint64_t& chatid() const { return mChatid; }

    /** @brief Whether this chatroom is a groupchat or 1on1 chat */
    bool isGroup() const { return mIsGroup; }

    /** @brief The websocket url that is used to connect to chatd for that chatroom. Contains an authentication token */
    const std::string& url() const { return mUrl; }

    /** @brief The chatd shart number for that chatroom */
    unsigned char shardNo() const { return mShardNo; }

    /** @brief Our own privilege within this chat */
    chatd::Priv ownPriv() const { return mOwnPriv; }

    /** @brief Whether we are currently member of the chatroom (for group
      * chats), or we are contacts with the peer (for 1on1 chats)
      */
    bool isActive() const { return mIsGroup ? (mOwnPriv != chatd::PRIV_NOTPRESENT) : true; }

    /** @brief The online state reported by chatd for that chatroom */
    chatd::ChatState chatdOnlineState() const { return mChat->onlineState(); }

    /** @brief send a notification to the chatroom that the user is typing. */
    virtual void sendTypingNotification() { mChat->sendTypingNotification(); }

    /** @brief send a notification to the chatroom that the user has stopped typing. */
    virtual void sendStopTypingNotification() { mChat->sendStopTypingNotification(); }

    void sendSync() { mChat->sendSync(); }

    /** @brief The application-side event handler that receives events from
     * the chatd chatroom and events about title, online status and unread
     * message count change.
     */
    IApp::IChatHandler* appChatHandler() { return mAppChatHandler; }

    /** @brief Attaches an app-provided event handler to the chatroom
     * The handler must forward some events to the chatroom in order to
     * have the chat list item still receive events. The events that need
     * to be forwarded are:
     * \c onUserJoin, \c onUserLeave, \c onUnreadChanged,
     * \c onOnlineStateChange, \c onRecvNewMessage, \c onRecvHistoryMessage.
     * @param handler The application-provided chat event handler.
     * The chatroom object does not take owhership of the handler,
     * so, on removal, the app should take care to free it if needed.
     */
    void setAppChatHandler(IApp::IChatHandler* handler);

    /** @brief Removes the application-supplied chat event handler from the
     * room. It is up to the aplication to destroy it if needed.
     */
    void removeAppChatHandler();

    /** @brief Whether the chatroom object is currently being
     * constructed.
     */
    bool isInitializing() const { return mIsInitializing; }

    bool hasChatHandler() const;

#ifndef KARERE_DISABLE_WEBRTC
    /** @brief Initiates a webrtc call in the chatroom
     *  @param av Whether to initially send video and/or audio
     */
    virtual rtcModule::ICall& mediaCall(AvFlags av, rtcModule::ICallHandler& handler);
#endif

    //chatd::Listener implementation
    virtual void init(chatd::Chat& messages, chatd::DbInterface *&dbIntf);
    virtual void onLastTextMessageUpdated(const chatd::LastTextMsg& msg);
    virtual void onLastMessageTsUpdated(uint32_t ts);
    virtual void onExcludedFromRoom() {}
    virtual void onOnlineStateChange(chatd::ChatState state);
    virtual void onMsgOrderVerificationFail(const chatd::Message& msg, chatd::Idx idx, const std::string& errmsg);

    virtual void onRecvNewMessage(chatd::Idx idx, chatd::Message& msg, chatd::Message::Status status);
    virtual void onMessageEdited(const chatd::Message& msg, chatd::Idx idx);
    virtual void onMessageStatusChange(chatd::Idx idx, chatd::Message::Status newStatus, const chatd::Message& msg);

    promise::Promise<void> truncateHistory(karere::Id msgId);

    virtual promise::Promise<void> requesGrantAccessToNodes(mega::MegaNodeList *nodes) = 0;
    virtual promise::Promise<void> requestRevokeAccessToNode(mega::MegaNode *node) = 0;
};
/** @brief Represents a 1on1 chatd chatroom */
class PeerChatRoom: public ChatRoom
{
protected:
    uint64_t mPeer;
    chatd::Priv mPeerPriv;
    std::string mEmail;
    Contact *mContact;
    // mRoomGui must be the last member, since when we initialize it,
    // we call into the app and pass our this pointer, so all other members
    // must be initialized
    IApp::IPeerChatListItem* mRoomGui;
    friend class ContactList;
    IApp::IPeerChatListItem* addAppItem();
    virtual bool syncWithApi(const mega::MegaTextChat& chat);
    bool syncPeerPriv(chatd::Priv priv);
    static uint64_t getSdkRoomPeer(const ::mega::MegaTextChat& chat);
    static chatd::Priv getSdkRoomPeerPriv(const ::mega::MegaTextChat& chat);
    void initWithChatd();
    virtual void connect();
    UserAttrCache::Handle mUsernameAttrCbId;
    void updateTitle(const std::string& title);
    friend class Contact;
    friend class ChatRoomList;
    PeerChatRoom(ChatRoomList& parent, const uint64_t& chatid,
            unsigned char shard, chatd::Priv ownPriv, const uint64_t& peer,
            chatd::Priv peerPriv, uint32_t ts);
    PeerChatRoom(ChatRoomList& parent, const mega::MegaTextChat& room);
    ~PeerChatRoom();

public:
    virtual IApp::IChatListItem* roomGui() { return mRoomGui; }
    /** @brief The userid of the other person in the 1on1 chat */
    uint64_t peer() const { return mPeer; }
    chatd::Priv peerPrivilege() const { return mPeerPriv; }

    /**
     * @brief The contact object representing the peer of the 1on1 chat.
     * @note Returns nullptr when the 1on1 chat is with a user who canceled the account
     */
    Contact *contact() const { return mContact; }

    /** @brief The screen name of the peer */
    virtual const char *titleString() const;

    /** @brief Returns a string <fistname length><fistname><lastname>. It has binary layout
      * First byte indicate first name length
      */
    const std::string& completeTitleString() const;


    /** @brief The screen email address of the peer */
    virtual const std::string& email() const { return mEmail; }

    void initContact(const uint64_t& peer);

/** @cond PRIVATE */
    //chatd::Listener interface
    virtual void onUserJoin(Id userid, chatd::Priv priv);
    virtual void onUserLeave(Id userid);
    virtual void onUnreadChanged();
/** @endcond */

    virtual promise::Promise<void> requesGrantAccessToNodes(mega::MegaNodeList *nodes);
    virtual promise::Promise<void> requestRevokeAccessToNode(mega::MegaNode *node);
};

/** @brief Represents a chatd chatroom that is a groupchat */
class GroupChatRoom: public ChatRoom
{
public:
    /** @brief Represents a single chatroom member */
    class Member
    {
    protected:
        GroupChatRoom& mRoom;
        uint64_t mHandle;
        chatd::Priv mPriv;
        UserAttrCache::Handle mNameAttrCbHandle;
        UserAttrCache::Handle mEmailAttrCbHandle;
        std::string mName;
        std::string mEmail;
        Presence mPresence;
        void subscribeForNameChanges();
        promise::Promise<void> mNameResolved;
    public:
        Member(GroupChatRoom& aRoom, const uint64_t& user, chatd::Priv aPriv);
        ~Member();

        /** @brief The current display name of the member */
        const std::string& name() const { return mName; }

        /** @brief The user's email. This is obtainable even if the user is not
         * in our contactlist
         */
        const std::string& email() const { return mEmail; }

        /** @brief The current privilege of the member within the groupchat */
        chatd::Priv priv() const { return mPriv; }

        /** @brief The presence of the peer */
        Presence presence() const { return mPresence; }

        promise::Promise<void> nameResolved() const;
        friend class GroupChatRoom;
    };
    /**
     * @brief A map that holds all the members of a group chat room, keyed by the userid */
    typedef std::map<uint64_t, Member*> MemberMap;

    /** @cond PRIVATE */
protected:
    MemberMap mPeers;
    bool mHasTitle;
    std::string mEncryptedTitle; //holds the encrypted title until we create the strongvelope module
    IApp::IGroupChatListItem* mRoomGui;
    promise::Promise<void> mMemberNamesResolved;
    uint64_t mPublicHandle;
    bool mPublicChat;
    bool mPreviewMode;
    int mNumPeers = 0; //Only for public chats in preview mode

    void syncRoomPropertiesWithApi(const mega::MegaTextChat &chat);
    bool syncMembers(const UserPrivMap& users);
    static UserPrivMap& apiMembersToMap(const mega::MegaTextChat& chat, UserPrivMap& membs);
    void setChatPrivateMode();
    void loadTitleFromDb();
    promise::Promise<void> decryptTitle();
    void clearTitle();
    promise::Promise<void> addMember(uint64_t userid, chatd::Priv priv, bool saveToDb);
    bool removeMember(uint64_t userid);
    void updatePeerPresence(uint64_t peer, Presence pres);
    virtual bool syncWithApi(const mega::MegaTextChat &chat);
    IApp::IGroupChatListItem* addAppItem();
    virtual IApp::IChatListItem* roomGui() { return mRoomGui; }
    void deleteSelf(); //<Deletes the room from db and then immediately destroys itself (i.e. delete this)
    void makeTitleFromMemberNames();
    void initWithChatd();
    void setRemoved();
    virtual void connect();
    promise::Promise<void> memberNamesResolved() const;

    friend class ChatRoomList;
    friend class Member;
    friend class Client;
    GroupChatRoom(ChatRoomList& parent, const mega::MegaTextChat& chat);

    GroupChatRoom(ChatRoomList& parent, const uint64_t& chatid,
                  unsigned char aShard, chatd::Priv aOwnPriv, uint32_t ts,
                  const std::string& title, const std::string &unifiedKey);

    GroupChatRoom(ChatRoomList& parent, const uint64_t& chatid,
                      unsigned char aShard, chatd::Priv aOwnPriv, uint32_t ts,
                      const std::string& title, bool aPublicChat,
                      const uint64_t &publicHandle, bool previewMode, const std::string& unifiedKey, int aNumPeers, std::string aUrl);
    ~GroupChatRoom();
public:
//chatd::Listener
    void onUserJoin(Id userid, chatd::Priv priv);
    void onUserLeave(Id userid);
    void onUnreadChanged();
//====
    /** @endcond PRIVATE */

    /** @brief Returns the map of the users in the chatroom, except our own user */
    const MemberMap& peers() const { return mPeers; }

    /** @brief Returns whether the group chatroom has a title set. If not, then
      * its title string will be composed from the first names of the room members
      */
    bool hasTitle() const { return mHasTitle; }

    /** @brief The title of the chatroom */
    virtual const char *titleString() const { return mTitleString.c_str(); }

    /** @brief The 'presence' of the chatroom - it's actually the online state,
     * and can be only online or offline, depending on whether we are connected
     * to the chatd chatroom
     */
    virtual Presence presence() const
    {
        return (mChat->onlineState() == chatd::kChatStateOnline)
                ? Presence::kOnline
                : Presence::kOffline;
    }

    /** @brief Removes the specifid user from the chatroom. You must have
     * operator privileges to do that.
     * @note Do not use this method to exclude yourself. Instead, call leave()
     * @param user The handle of the user to remove from the chatroom.
     * @returns A void promise, which will fail if the MegaApi request fails.
     */
    promise::Promise<void> excludeMember(uint64_t user);

    /**
     * @brief Removes yourself from the chatroom.
     * @returns A void promise, which will fail if the MegaApi request fails.
     */
    promise::Promise<void> leave();

    /** TODO
     * @brief setTitle
     * @param title
     * @returns A void promise, which will fail if the MegaApi request fails.
     */
    promise::Promise<void> setTitle(const std::string& title);

    /** TODO
     * @brief invite
     * @param userid
     * @param priv
     * @returns A void promise, which will fail if the MegaApi request fails.
     */
    promise::Promise<void> invite(uint64_t userid, chatd::Priv priv);

    /** TODO
     * @brief setPrivilege
     * @param userid
     * @param priv
     * @returns A void promise, which will fail if the MegaApi request fails.
     */
    promise::Promise<void> setPrivilege(karere::Id userid, chatd::Priv priv);

    /** TODO
     *
     */
    promise::Promise<void> joinChatLink();

    virtual promise::Promise<void> requesGrantAccessToNodes(mega::MegaNodeList *nodes);
    virtual promise::Promise<void> requestRevokeAccessToNode(mega::MegaNode *node);

    virtual bool previewMode() const;
    void setPreviewMode(bool previewMode);
    uint64_t publicHandle() const;
    void setPublicHandle(const uint64_t &publicHandle);
    virtual bool publicChat() const;
    void setPublicChat(bool publicChat);

    std::string chatkey();
    int getNumPeers() const;
    void setNumPeers(int value);
};

/** @brief Represents all chatd chatrooms that we are members of at the moment,
 * keyed by the chatid of the chatroom. This object can be obtained
 * via \c Client::chats
 */
class ChatRoomList: public std::map<uint64_t, ChatRoom*> //don't use shared_ptr here as we want to be able to immediately delete a chatroom once the API tells us it's deleted
{
/** @cond PRIVATE */
public:
    Client& mKarereClient;
    void addMissingRoomsFromApi(const mega::MegaTextChatList& rooms, karere::SetOfIds& chatids);
    ChatRoom* addRoom(const mega::MegaTextChat &room);
    void removeRoom(GroupChatRoom& room);
    ChatRoomList(Client& aClient);
    ~ChatRoomList();
    void loadFromDb();
    void onChatsUpdate(mega::MegaTextChatList& chats);
/** @endcond PRIVATE */
};

/** @brief Represents a karere contact. Also handles presence change events. */
class Contact: public karere::DeleteTrackable
{
    friend class ContactList;
    friend class PeerChatRoom;
/** @cond PRIVATE */
protected:
    ContactList& mClist;
    Presence mPresence;
    uint64_t mUserid;
    PeerChatRoom* mChatRoom;
    UserAttrCache::Handle mUsernameAttrCbId;
    std::string mEmail;
    int64_t mSince;
    std::string mTitleString;
    int mVisibility;
    IApp::IContactListHandler* mAppClist; //cached, because we often need to check if it's null
    IApp::IContactListItem* mDisplay; //must be after mTitleString because it will read it
    bool mIsInitializing = true;
    void updateTitle(const std::string& str);
    void notifyTitleChanged();
    void setChatRoom(PeerChatRoom& room);
    void attachChatRoom(PeerChatRoom& room);
    void updatePresence(Presence pres);
public:
    Contact(ContactList& clist, const uint64_t& userid, const std::string& email,
            int visibility, int64_t since, PeerChatRoom* room = nullptr);
    ~Contact();
/** @endcond PRIVATE */

    /** @brief The contactlist object which this contact is member of */
    ContactList& contactList() const { return mClist; }

    /** @brief Returns the 1on1 chatroom with this contact, if one exists.
     * Otherwise returns NULL
     */
    PeerChatRoom* chatRoom() { return mChatRoom; }
    /** @brief The \c IApp::IContactListItem that is associated with this
     * contact. Can be NULL if there is no IContactListHandler or it returned
     * NULL from \c addContactListItem()
     */
    IApp::IContactListItem* appItem() const { return mDisplay; }

    /** @brief Creates a 1on1 chatroom with this contact, if one does not exist,
     * otherwise returns the existing one.
     * @returns a promise containing the 1on1 chatroom object
     */
    promise::Promise<ChatRoom *> createChatRoom();

    /** @brief Returns the current screen name of this contact. It is not pure std::string. It has binary layout
      * First byte indicate first name length
      */
    const std::string& titleString() const { return mTitleString; }

    /** @brief Returns the userid of this contact */
    uint64_t userId() const { return mUserid; }

    /** @brief Returns the email of this contact */
    const std::string& email() const { return mEmail; }

    /** @brief Returns the time since this contact was added */
    int64_t since() const { return mSince; }

    /** @brief The visibility of this contact, as returned by
     * mega::MegaUser::getVisibility(). If it is \c MegaUser::VISIBILITY_HIDDEN,
     * then this contact is not a contact anymore, but kept in the contactlist
     * to be able to access archived chat history etc.
     */
    int visibility() const { return mVisibility; }

    /** @brief The presence of the contact */
    Presence presence() const { return mPresence; }
    bool isInitializing() const { return mIsInitializing; }
    /** @cond PRIVATE */
    void onVisibilityChanged(int newVisibility);
    void updateAllOnlineDisplays(Presence pres)
    {
        if (mDisplay)
            mDisplay->onPresenceChanged(pres);
    }
};

/** @brief This is the karere contactlist class. It maps user ids
 * to Contact objects
 */
class ContactList: public std::map<uint64_t, Contact*>
{
    friend class Client;
protected:
    void removeUser(iterator it);
    void onPresenceChanged(Id userid, Presence pres);
    void setAllOffline();
public:
    /** @brief The Client object that this contactlist belongs to */
    Client& client;

    /** @brief Returns the contact object from the specified XMPP jid if one exists,
     * otherwise returns NULL
     */
    Contact* contactFromJid(const std::string& jid) const;
    Contact* contactFromUserId(uint64_t userid) const;
    Contact* contactFromEmail(const std::string& email) const;

    /** @cond PRIVATE */
    ContactList(Client& aClient);
    ~ContactList();
    void loadFromDb();
    bool addUserFromApi(mega::MegaUser& user);
    void onUserAddRemove(mega::MegaUser& user); //called for actionpackets
    promise::Promise<void> removeContactFromServer(uint64_t userid);
    void syncWithApi(mega::MegaUserList& users);
    IApp::IContactListItem& attachRoomToContact(const uint64_t& userid, PeerChatRoom &room);
    void onContactOnlineState(const std::string& jid);
    const std::string* getUserEmail(uint64_t userid) const;
    /** @endcond */
};

/** @brief The karere Client object. Create an instance to use Karere.
 *
 *  A sequence of how the client has to be initialized:
 *  1. create a new MegaApi instance of the Mega SDK
 *  2. create a new karere::Client instance and pass it the Mega SDK instance
 *  3. Call MegaApi::login() and wait for completion
 *  4. Call MegaApi::fetchnodes() and wait for completion
 *     [at this stage, cloud storage apps show the main GUI, but apps with
 *      with chat enabled are not ready to be shown yet]
 *  5. Call karere::Client::init() to initialize the chat engine.
 *     [at this stage, a chat-enabled app can load chatrooms and history
 *      from the local karere cache db, and can operate in offline mode]
 *  6. Call karere::Client::connect() and wait for completion
 *  7. The app is ready to operate
 */
class Client: public rtcModule::IGlobalHandler,
              public ::mega::MegaGlobalListener,
              public ::mega::MegaRequestListener,
              public presenced::Listener,
              public karere::DeleteTrackable
{
public:
    enum ConnState { kDisconnected = 0, kConnecting, kConnected };
<<<<<<< HEAD
/** @cond PRIVATE */
protected:
    std::string mAppDir;
//these must be before the db member, because they are initialized during the init of db member
    Id mMyHandle = Id::null(); //mega::UNDEF
    std::string mSid;
    std::unique_ptr<UserAttrCache> mUserAttrCache;
    std::string mMyEmail;
    uint64_t mMyIdentity = 0; // seed for CLIENTID
    ConnState mConnState = kDisconnected;
    promise::Promise<void> mConnectPromise;

public:
    enum { kInitErrorType = 0x9e9a1417 }; //should resemble 'megainit'
=======
>>>>>>> 6624aa03
    enum InitState: uint8_t
    {
        /** The client has just been created. \c init() has not been called yet */
        kInitCreated = 0,

         /** \c init() has been called with no \c sid. The client is waiting
         * for the completion of a full fetchnodes from the SDK on a new session.
         */
        kInitWaitingNewSession,

        /** \c init() has been called with a \c sid, there is a valid cache for that
         * \sid, and the client is successfully initialized for offline operation */
        kInitHasOfflineSession,

        /** Karere has sucessfully initialized and the SDK/API is online.
         * Note that the karere client itself (chat, presence) is not online.
         * It has to be explicitly connected via \c connect()
         */
        kInitHasOnlineSession,

        /** Client has disconnected and terminated */
        kInitTerminated,

        /** The first init state error code. All values equal or greater than this
         * represent error states
         */
        kInitErrFirst,

        /** Unspecified init error */
        kInitErrGeneric = kInitErrFirst,

        /** There was not valid database for the sid specified to \c init().
         * This error is recoverable - the client will signal it, but then will
         * behave like it starts with a new session. However, the application must
         * be aware of this condition in order to tell the SDK to do a full fetchnodes,
         * and receive all actionpackets again, so that karere can have a chance
         * to initialize its state from scratch
         */
        kInitErrNoCache,

        /** A problem was fund while initializing from a seemingly valid karere cache.
         * This error is not recoverable. The client is probably in a bogus state,
         * and the client instance should be destroyed. A possible recovery scenario
         * is to delete the karere cache file, create and init a new client instance
         * with the same sid. Then, login the SDK with full fetchnodes.
         * In that case, the recoverable kInitErrNoCache will occur but
         * karere will continue by creating the cache from scratch.
         */
        kInitErrCorruptCache,

        /** The session given to init() was different than the session with which
         * the SDK was initialized
         */
        kInitErrSidMismatch,

        /** init() has already been called on that client instance */
        kInitErrAlready,

        /** The session has expired or has been closed. */
        kInitErrSidInvalid
    };

    /** @brief Convenience aliases for the \c force flag in \c setPresence() */
    enum: bool { kSetPresOverride = true, kSetPresDynamic = false };

    std::string mAppDir;        // must be before db member because it's used during the init of db member
    WebsocketsIO *websocketIO;  // network-layer interface
    void *appCtx;               // app's context
    MyMegaApi api;              // MegaApi's instance
    IApp& app;                  // app's interface
    SqliteDb db;                // db-layer interface

    std::unique_ptr<chatd::Client> mChatdClient;

#ifndef KARERE_DISABLE_WEBRTC
    std::unique_ptr<rtcModule::IRtcModule> rtc;
#endif

    char mMyPrivCu25519[32] = {0};
    char mMyPrivEd25519[32] = {0};
    char mMyPrivRsa[1024] = {0};
    unsigned short mMyPrivRsaLen = 0;
    char mMyPubRsa[512] = {0};
    unsigned short mMyPubRsaLen = 0;
<<<<<<< HEAD
    IApp::ILoginDialog::Handle mLoginDlg;
    std::map <uint64_t, uint64_t> mPhToChatId;

    UserAttrCache& userAttrCache() const { return *mUserAttrCache; }
    presenced::Client& presenced() { return mPresencedClient; }
    bool contactsLoaded() const { return mContactsLoaded; }
    ConnState connState() const { return mConnState; }
    bool connected() const { return mConnState == kConnected; }
    /** @endcond PRIVATE */
=======
>>>>>>> 6624aa03

    /** @brief The contact list of the client */
    std::unique_ptr<ContactList> contactList;

    /** @brief The list of chats that we are member of */
    std::unique_ptr<ChatRoomList> chats;

    megaHandle mSyncTimer = 0;              // to wait for reception of SYNCs
    int mSyncCount = -1;                     // to track if all chats returned SYNC
    promise::Promise<void> mSyncPromise;    // resolved only when up to date

    IApp::ILoginDialog::Handle mLoginDlg;

protected:

    Id mMyHandle = Id::null(); //mega::UNDEF
    std::string mMyName = std::string("\0", 1);
    std::string mMyEmail;
    uint64_t mMyIdentity = 0; // seed for CLIENTID
    std::unique_ptr<UserAttrCache> mUserAttrCache;
    UserAttrCache::Handle mOwnNameAttrHandle;

    std::string mSid;
    std::string mLastScsn;
    InitState mInitState = kInitCreated;
    ConnState mConnState = kDisconnected;
    bool mContactsLoaded = false;

    // resolved when fetchnodes is completed
    promise::Promise<void> mSessionReadyPromise;

    // resolved when connection to presenced is established
    promise::Promise<void> mConnectPromise;

    Presence mOwnPresence = Presence::kInvalid;
    presenced::Client mPresencedClient;
    std::string mPresencedUrl;

    megaHandle mHeartbeatTimer = 0;

public:
    /**
     * @brief Creates a karere Client.
     *
     * @param sdk The Mega SDK instance that this client will use.
     * @param app The IApp interface that the client will use to access
     * services/objects implemented by the application.
     * @param pres The initial presence that will be set when we log in.
     * @param existingCache Whether the karere cache db exists and karere should
     * try to use it, or not. If \c true is specified but the db is unreadable or
     * inconsistent, karere will behave as if \c false was specified - will
     * delete the karere.db file and re-create it from scratch.
     */
    Client(::mega::MegaApi& sdk, WebsocketsIO *websocketsIO, IApp& app, const std::string& appDir,
           uint8_t caps, void *ctx = NULL);

    virtual ~Client();

    const Id myHandle() const { return mMyHandle; }
    const std::string& myName() const { return mMyName; }
    const std::string& myEmail() const { return mMyEmail; }
    uint64_t myIdentity() const { return mMyIdentity; }
    UserAttrCache& userAttrCache() const { return *mUserAttrCache; }

    ConnState connState() const { return mConnState; }
    bool connected() const { return mConnState == kConnected; }
    bool contactsLoaded() const { return mContactsLoaded; }

    Presence ownPresence() const { return mOwnPresence; }
    presenced::Client& presenced() { return mPresencedClient; }

    /**
     * @brief Performs karere-only login, assuming the Mega SDK is already logged in
     * with an existing session.
     */
    void initWithDbSession(const char* sid);

    /**
     * @brief Performs karere-only login, assuming the Mega SDK is already logged
     * in with a new session
     */
    promise::Promise<void> initWithNewSession(const char* sid, const std::string& scsn,
        const std::shared_ptr<::mega::MegaUserList>& contactList,
        const std::shared_ptr<::mega::MegaTextChatList>& chatList);

    // TODO: add documentation
    promise::Promise<void> loadChatLink(uint64_t publicHandle, const std::string &key);

    // TODO: add documentation
    promise::Promise<void> closeChatLink(karere::Id chatid);

    // TODO: add documentation (this function may become obsolete if API add the ph to mcf)
    promise::Promise<void> getPublicHandle(karere::Id chatid);

    uint64_t chatIdByPh(uint64_t ph)
    {
        auto it = mPhToChatId.find(ph);
        if (it != mPhToChatId.end())
        {
            return it->second;
        }
        return Id::inval();
    }

    void eraseChatIdByPh(uint64_t ph)
    {
        mPhToChatId.erase(ph);
    }

    /**
     * @brief Initializes karere, opening or creating the local db cache
     * @param sid - an optional session id to restore from. If one is specified
     * (sid is not \c NULL), the client will try to initialize for offline work
     * from an existing karere cache for that sid. If loading the local cache was
     * successful, the client will transition to \c kInitHasOfflineSession.
     * If a karere cache for that sid does not exist or is not valid, the client
     * will signal its init state as \c kInitErrNoCache and then continue
     * to \c kInitWaitingNewSession, effectively behaving as if a new session
     * is being created by the SDK (see the \c NULL-sid case below).
     * The app, upon seeing \c kInitErrNoCache must do the complete version of the
     * \c fetchnodes operation, and not the fast one that fetches only newly queued
     * actionpackets. This is in order to replay all actionpackets and associated
     * events, so that karere can rebuild its cache from scratch, as if this was
     * a new session.
     * If \c sid is \c NULL, then the client will transition to \c kInitWaitingForNewSession,
     * and wait for a fetchnodes completion from the SDK. Then it will initialize
     * its state and cache from scratch, from information provided by the SDK.
     * In both cases, when fetchnodes completes, the client will transition to
     * \c kInitHasOnlineSession.
     * @note In any case, if there is no existing karere session cache,
     * offline operation is not possible.
     */
    InitState init(const char* sid);
    InitState initState() const { return mInitState; }
    bool hasInitError() const { return mInitState >= kInitErrFirst; }
    const char* initStateStr() const { return initStateToStr(mInitState); }
    static const char* initStateToStr(unsigned char state);
    const char* connStateStr() const { return connStateToStr(mConnState); }
    static const char* connStateToStr(ConnState state);

    /** @brief Does the actual connection to chatd and presenced. Assumes the
     * Mega SDK is already logged in. This must be called after
     * \c initNewSession() or \c initExistingSession() completes
     * @param pres The presence which should be set. This is a forced presence,
     * i.e. it will be preserved even if the client disconnects. To disable
     * setting such a forced presence and assume whatever presence was last used,
     * and/or use only dynamic presence, set this param to \c Presence::kClear
     * @param isInBackground In case the app requests to connect from a service in
     * background, it should not send KEEPALIVE, but KEEPALIVEAWAY. Hence, it will
     * avoid to tell chatd that the client is active.
     */
    promise::Promise<void> connect(Presence pres=Presence::kClear, bool isInBackground = false);

    /** @brief Disconnects the client from chatd and presenced */
    void disconnect();

    /**
     * @brief Retry pending connections to chatd and presenced
     * @return A promise to track the result of the action.
     */
    promise::Promise<void> retryPendingConnections();

    /**
     * @brief A convenience method that logs in the Mega SDK and then inits
     * karere. This can be used when building a standalone chat app where there
     * is no app code that logs in the Mega SDK.
     * @param sid - The mega session id with which to log in the SDK and init
     * karere. If it is NULL, then a new SDK session is created.
     */
    promise::Promise<void> loginSdkAndInit(const char* sid);

    /** @brief Notifies the client that network connection is down */
    void notifyNetworkOffline();

    /** @brief Notifies the client that internet connection is again available */
    void notifyNetworkOnline();
    /** @brief Call this when the app goes into background, so that it notifies
     * the servers to enable PUSH notifications
     */
    void notifyUserIdle();
    /** @brief Call this when the app goes into foreground, so that push notifications
     * are disabled
     */
    void notifyUserActive();

    void startKeepalivePings();

    /** Terminates the karere client, logging it out, hanging up calls,
     * and cleaning up state
     * @param deleteDb - if set to \c true, deletes the local cache db.
     */
    void terminate(bool deleteDb=false);

    /**
    * @brief set user's chat presence.
    * Set user's presence state
    *
    * @param force Forces re-setting the presence, even if the current presence
    * is the same. Normally is \c false
    */
    promise::Promise<void> setPresence(const Presence pres);

    /** @brief Creates a group chatroom with the specified peers, privileges
     * and title.
     * @param peers A vector of userhandle and privilege pairs for each of
     * the peer users. Our own handle is implicitly added to the groupchat
     * with operator privilega
     * @param title The title of the group chat. If set to an empty string,
     * no title will be set and the room will be shown with the names of
     * the participants.
     */
    promise::Promise<karere::Id>
<<<<<<< HEAD
    createGroupChat(std::vector<std::pair<uint64_t, chatd::Priv>> peers, bool publicchat, const char *title = NULL);
=======
    createGroupChat(std::vector<std::pair<uint64_t, chatd::Priv>> peers);

>>>>>>> 6624aa03
    void setCommitMode(bool commitEach);
    void saveDb();  // forces a commit

    bool isCallInProgress() const;
#ifndef KARERE_DISABLE_WEBRTC
    virtual rtcModule::ICallHandler* onCallIncoming(rtcModule::ICall& call, karere::AvFlags av);
#endif

    promise::Promise<void> pushReceived();
    void onSyncReceived(karere::Id chatid); // called upon SYNC reception

    void dumpChatrooms(::mega::MegaTextChatList& chatRooms);
    void dumpContactList(::mega::MegaUserList& clist);

protected:
    void heartbeat();
    void setInitState(InitState newState);

    // db-related methods
    std::string dbPath(const std::string& sid) const;
    bool openDb(const std::string& sid);
    void createDb();
    void wipeDb(const std::string& sid);
    void createDbSchema();

    // initialization of own handle/email/identity/keys/contacts...
    karere::Id getMyHandleFromDb();
    karere::Id getMyHandleFromSdk();
    std::string getMyEmailFromDb();
    std::string getMyEmailFromSdk();
    uint64_t getMyIdentityFromDb();
    promise::Promise<void> loadOwnKeysFromApi();
    void loadOwnKeysFromDb();
    void loadContactListFromApi();
    void loadContactListFromApi(::mega::MegaUserList& contactList);

    strongvelope::ProtocolHandler* newStrongvelope(karere::Id chatid);

    // connection-related methods
    void connectToChatd(bool isInBackground);
    promise::Promise<void> connectToPresenced(Presence pres);
    promise::Promise<void> connectToPresencedWithUrl(const std::string& url, Presence forcedPres);
    promise::Promise<int> initializeContactList();

    /** @brief A convenience method to log in the associated Mega SDK instance,
     *  using IApp::ILoginDialog to ask the user/app for credentials. This
     * method is to be used in a standalone chat app where the SDK instance is not
     * logged by other code, like for example the qt test app. THe reason this
     * method does not just accept a user and pass but rather calls back into
     * ILoginDialog is to be able to update the login progress via ILoginDialog,
     * and to save the app the management of the dialog, retries in case of
     * bad credentials etc. This is just a convenience method.
     */
    promise::Promise<void> sdkLoginNewSession();

    /** @brief A convenience method to log the sdk in using an existing session,
     * identified by \c sid. This is to be used in a standalone chat app where
     * there is no existing code that logs in the Mega SDK instance.
     */
    promise::Promise<void> sdkLoginExistingSession(const char* sid);
    bool checkSyncWithSdkDb(const std::string& scsn, ::mega::MegaUserList& clist, ::mega::MegaTextChatList& chats);
    void commit(const std::string& scsn);

    /** @brief Does the actual connect, once the SDK is online.
     * connect() waits for the mCanConnect promise to be resolved and then calls
     * this method
     */
    promise::Promise<void> doConnect(Presence pres, bool isInBackground);
    void setConnState(ConnState newState);

    // mega::MegaGlobalListener interface, called by worker thread
    virtual void onChatsUpdate(mega::MegaApi*, mega::MegaTextChatList* rooms);
    virtual void onUsersUpdate(mega::MegaApi*, mega::MegaUserList* users);
    virtual void onEvent(::mega::MegaApi* api, ::mega::MegaEvent* event);

    // MegaRequestListener interface
    virtual void onRequestFinish(::mega::MegaApi* apiObj, ::mega::MegaRequest *request, ::mega::MegaError* e);

    // presenced listener interface
    virtual void onConnStateChange(presenced::Client::ConnState state);
    virtual void onPresenceChange(Id userid, Presence pres);
    virtual void onPresenceConfigChanged(const presenced::Config& state, bool pending);

    //==
    friend class ChatRoom;
    friend class ChatRoomList;
};

}
#endif // CHATCLIENT_H<|MERGE_RESOLUTION|>--- conflicted
+++ resolved
@@ -588,23 +588,10 @@
 {
 public:
     enum ConnState { kDisconnected = 0, kConnecting, kConnected };
-<<<<<<< HEAD
-/** @cond PRIVATE */
-protected:
-    std::string mAppDir;
-//these must be before the db member, because they are initialized during the init of db member
-    Id mMyHandle = Id::null(); //mega::UNDEF
-    std::string mSid;
-    std::unique_ptr<UserAttrCache> mUserAttrCache;
-    std::string mMyEmail;
-    uint64_t mMyIdentity = 0; // seed for CLIENTID
-    ConnState mConnState = kDisconnected;
-    promise::Promise<void> mConnectPromise;
 
 public:
     enum { kInitErrorType = 0x9e9a1417 }; //should resemble 'megainit'
-=======
->>>>>>> 6624aa03
+
     enum InitState: uint8_t
     {
         /** The client has just been created. \c init() has not been called yet */
@@ -670,7 +657,6 @@
     /** @brief Convenience aliases for the \c force flag in \c setPresence() */
     enum: bool { kSetPresOverride = true, kSetPresDynamic = false };
 
-    std::string mAppDir;        // must be before db member because it's used during the init of db member
     WebsocketsIO *websocketIO;  // network-layer interface
     void *appCtx;               // app's context
     MyMegaApi api;              // MegaApi's instance
@@ -689,18 +675,9 @@
     unsigned short mMyPrivRsaLen = 0;
     char mMyPubRsa[512] = {0};
     unsigned short mMyPubRsaLen = 0;
-<<<<<<< HEAD
+
     IApp::ILoginDialog::Handle mLoginDlg;
-    std::map <uint64_t, uint64_t> mPhToChatId;
-
-    UserAttrCache& userAttrCache() const { return *mUserAttrCache; }
-    presenced::Client& presenced() { return mPresencedClient; }
-    bool contactsLoaded() const { return mContactsLoaded; }
-    ConnState connState() const { return mConnState; }
-    bool connected() const { return mConnState == kConnected; }
-    /** @endcond PRIVATE */
-=======
->>>>>>> 6624aa03
+    std::map <uint64_t, uint64_t> mPhToChatId;   
 
     /** @brief The contact list of the client */
     std::unique_ptr<ContactList> contactList;
@@ -710,12 +687,10 @@
 
     megaHandle mSyncTimer = 0;              // to wait for reception of SYNCs
     int mSyncCount = -1;                     // to track if all chats returned SYNC
-    promise::Promise<void> mSyncPromise;    // resolved only when up to date
-
-    IApp::ILoginDialog::Handle mLoginDlg;
+    promise::Promise<void> mSyncPromise;    // resolved only when up to date    
 
 protected:
-
+    std::string mAppDir;
     Id mMyHandle = Id::null(); //mega::UNDEF
     std::string mMyName = std::string("\0", 1);
     std::string mMyEmail;
@@ -913,12 +888,8 @@
      * the participants.
      */
     promise::Promise<karere::Id>
-<<<<<<< HEAD
     createGroupChat(std::vector<std::pair<uint64_t, chatd::Priv>> peers, bool publicchat, const char *title = NULL);
-=======
-    createGroupChat(std::vector<std::pair<uint64_t, chatd::Priv>> peers);
-
->>>>>>> 6624aa03
+
     void setCommitMode(bool commitEach);
     void saveDb();  // forces a commit
 
