--- conflicted
+++ resolved
@@ -618,11 +618,7 @@
     std::unique_ptr<chatd::Client> chatd;
     bool isInBackground = false;
     MyMegaApi api;
-<<<<<<< HEAD
     unsigned mReconnectConnStateHandler = 0;
-=======
-    rtcModule::IRtcModule* rtc = nullptr;
->>>>>>> 8a267d6e
     IApp& app;
     char mMyPrivCu25519[32] = {0};
     char mMyPrivEd25519[32] = {0};
@@ -800,7 +796,7 @@
     promise::Promise<karere::Id>
     createGroupChat(std::vector<std::pair<uint64_t, chatd::Priv>> peers);
 
-<<<<<<< HEAD
+    void commit();  // forces a commit
     bool isCallInProgress() const;
 #ifndef KARERE_DISABLE_WEBRTC
     std::unique_ptr<rtcModule::IRtcModule> rtc;
@@ -808,9 +804,6 @@
     virtual bool onAnotherCall(rtcModule::ICall& existingCall, karere::Id userid);
     virtual bool isGroupChat(karere::Id chatid);
 #endif
-=======
-    void commit();  // forces a commit
->>>>>>> 8a267d6e
 
 /** @cond PRIVATE */
     void dumpChatrooms(::mega::MegaTextChatList& chatRooms);
