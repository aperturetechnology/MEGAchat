--- conflicted
+++ resolved
@@ -155,7 +155,6 @@
      */
     bool isInitializing() const { return mIsInitializing; }
 
-<<<<<<< HEAD
     /**
      * @brief Updates the chatd url of the chatroom, by asking the API
      */
@@ -166,13 +165,7 @@
      */
     virtual rtcModule::ICall& mediaCall(AvFlags av, rtcModule::ICallHandler& handler);
 #endif
-=======
-    /** @brief Initiates a webrtc call in the chatroom
-     *  @param av Whether to initially send video and/or audio
-     */
-    virtual promise::Promise<void> mediaCall(AvFlags av) = 0;
-
->>>>>>> 2d9337ed
+
     //chatd::Listener implementation
     virtual void init(chatd::Chat& messages, chatd::DbInterface *&dbIntf);
     virtual void onLastTextMessageUpdated(const chatd::LastTextMsg& msg);
