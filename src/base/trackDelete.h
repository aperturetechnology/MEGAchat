--- conflicted
+++ resolved
@@ -12,37 +12,28 @@
 public:
     struct SharedData
     {
-<<<<<<< HEAD
-        int32_t mRefCount = 0;
-=======
         bool mDeleted = false;
         std::atomic<uint32_t> mRefCount;
         SharedData(): mRefCount(0) {}
->>>>>>> babe8378
     };
     class Handle
     {
     protected:
         SharedData* mData;
         Handle(SharedData* shared)
-        : mData(shared) { mData->mRefCount+=2; }
+        : mData(shared) { mData->mRefCount++; }
         Handle& operator=(Handle& other) = delete;
     public:
         Handle(const Handle& other): Handle(other.mData){}
         ~Handle()
         {
-            auto& cnt = mData->mRefCount;
-            cnt-=2;
-            if (cnt <= 1)
-            {
-                assert(cnt >= 0);
+            if (--(mData->mRefCount) <= 0)
                 delete mData;
-            }
         }
-        bool deleted() const { return mData->mRefCount & 0x01; }
+        bool deleted() const { return mData->mDeleted; }
         void throwIfDeleted() const
         {
-            if (deleted())
+            if (mData->mDeleted)
                 throw std::runtime_error("TrackDelete: Instance has been deleted");
         }
         friend class DeleteTrackable;
@@ -54,41 +45,19 @@
     Handle getDelTracker() const { return Handle(mSharedDataHandle.mData); }
     Handle weakHandle() const { return getDelTracker(); }
     DeleteTrackable(): mSharedDataHandle(new SharedData()){}
-    ~DeleteTrackable() { mSharedDataHandle.mData->mRefCount |= 0x01; }
+    ~DeleteTrackable() { mSharedDataHandle.mData->mDeleted = true; }
 };
-
-#define TDEL_ENABLE_IF_POINTER template <class C=T, class=typename std::enable_if<std::is_pointer<C>::value>::type>
-#define TDEL_ENABLE_IF_ITERATOR template <class C=T, class=typename std::enable_if<is_iterator<C>::value>::type>
 
 template <class T>
 class WeakReferenceable
 {
-private:
-    WeakReferenceable(const WeakReferenceable& other) = delete;
 protected:
-    template<typename I, typename = void>
-    struct is_iterator
-    {
-       static constexpr bool value = false;
-    };
-
-    template<typename I>
-    struct is_iterator<I, typename std::enable_if<!std::is_same<typename std::iterator_traits<T>::value_type, void>::value>::type>
-    {
-       static constexpr bool value = true;
-    };
 public:
     struct WeakRefSharedData
     {
-<<<<<<< HEAD
-        T mPtr;
-        int32_t mRefCount = 0;
-        WeakRefSharedData(T aPtr): mPtr(aPtr){}
-=======
         T* mPtr;
         std::atomic<int> mRefCount;
         WeakRefSharedData(T* aPtr): mPtr(aPtr), mRefCount(0) {}
->>>>>>> babe8378
     };
 
     class WeakRefHandle
@@ -98,24 +67,15 @@
         WeakRefHandle(WeakRefSharedData* data)
         : mData(data)
         {
-            ref();
-        }
-        void ref()
-        {
             if (mData)
-                mData->mRefCount += 2;
+                mData->mRefCount++;
         }
         void unref()
         {
             if (!mData)
                 return;
-            auto& cnt = mData->mRefCount;
-            cnt-=2;
-            if (cnt <= 1)
-            {
-                assert(cnt >= 0);
+            if (--(mData->mRefCount) <= 0)
                 delete mData;
-            }
         }
     public:
         friend class WeakReferenceable;
@@ -125,11 +85,12 @@
         {
             unref();
             mData = other.mData;
-            ref();
+            if (mData)
+                mData->mRefCount++;
             return *this;
         }
         ~WeakRefHandle() { unref(); }
-        bool isValid() const { return (mData && ((mData->mRefCount & 0x01) == 0)); }
+        bool isValid() const { return (mData && (mData->mPtr != nullptr)); }
         void reset()
         {
             unref();
@@ -141,50 +102,37 @@
                 throw std::runtime_error("WeakRefHandle::isValid: Handle is invalid or referenced object has been deleted");
         }
         static WeakRefHandle invalid() { return WeakRefHandle(); }
-
-        decltype(*(mData->mPtr))& operator*() { return *get(); }
-        const decltype(*(mData->mPtr))& operator*() const { return *get(); }
-        T get()
+        T& operator*()
         {
-            assert(isValid());
+            throwIfInvalid();
             return mData->mPtr;
         }
-        const T get() const
+        const T& operator*() const
         {
-            assert(isValid());
+            throwIfInvalid();
             return mData->mPtr;
         }
-        T operator->() { return get(); }
-        const T operator->() const { return get(); }
-        operator bool() const { return isValid(); }
+        T* weakPtr()
+        {
+            return mData ? mData->mPtr : nullptr;
+        }
+        const T* weakPtr() const
+        {
+            return mData ? mData->mPtr : nullptr;
+        }
+        T* operator->() { return weakPtr(); }
+        const T* operator->() const { return weakPtr(); }
     };
 protected:
     WeakRefHandle mWeakRefHandle;
 public:
-    //T is a pointer
-    TDEL_ENABLE_IF_POINTER
-    WeakReferenceable(T target): mWeakRefHandle(new WeakRefSharedData(target)){}
-    //T is iterator
-    TDEL_ENABLE_IF_ITERATOR
-    WeakReferenceable(): mWeakRefHandle(new WeakRefSharedData(T())){}
-
+    WeakReferenceable(T* target): mWeakRefHandle(new WeakRefSharedData(target)){}
     ~WeakReferenceable()
     {
         assert(mWeakRefHandle.isValid());
-        mWeakRefHandle.mData->mRefCount |= 0x01;
+        mWeakRefHandle.mData->mPtr = nullptr;
     }
     WeakRefHandle getWeakHandle() const { return mWeakRefHandle; }
-
-    /** @brief
-     * If the instance reference is an iterator, it is usually set after construction,
-     * when the item is inserted in the container. So we need to provide
-     * a method to set it after construction.
-     */
-    TDEL_ENABLE_IF_ITERATOR
-    void setIterator(T target)
-    {
-        mWeakRefHandle.mData->mPtr = target;
-    }
 };
 }
 
