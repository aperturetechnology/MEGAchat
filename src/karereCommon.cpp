#include "karereCommon.h"
#include "stringUtils.h"
#include "sdkApi.h"
#include "base/timers.hpp"
#include "megachatapi_impl.h"

#ifdef USE_LIBWEBSOCKETS
#include "waiter/libuvWaiter.h"
#else
#include "waiter/libeventWaiter.h"
#endif

#ifndef KARERE_DISABLE_WEBRTC
namespace rtcModule {void globalCleanup(); }
#endif

namespace karere
{
const char* gDbSchemaVersionSuffix = "3";
<<<<<<< HEAD
=======
// 2 --> +3: invalidate cached chats to reload history (so call-history msgs are fetched)

>>>>>>> de66dcbe
bool gCatchException = true;

void globalInit(void(*postFunc)(void*, void*), uint32_t options, const char* logPath, size_t logSize)
{
    if (logPath)
    {
        karere::gLogger.logToFile(logPath, logSize);
    }
    services_init(postFunc, options);
}

void globalCleanup()
{
#ifndef KARERE_DISABLE_WEBRTC
    rtcModule::globalCleanup();
#endif
    services_shutdown();
}

void RemoteLogger::log(krLogLevel level, const char* msg, size_t len, unsigned flags)
{
//WARNING:
//This is a logger callback, and can be called by worker threads.
//Also, we must not log from within this callback, because that will cause re-entrancy
//in the logger.
//Therefore, we must copy the message and return asap, without doing anything that may
//log a message.

    if (!msg)
        return;
    auto json = std::make_shared<std::string>("{\"msg\":\"");
    const char* start = strchr(msg, ']');
    if (!start)
        start = msg;
    else
        start++; //skip the closing bracket
    json->append(replaceOccurrences(std::string(start, len-(start-msg+1)), "\"", "\\\"")).append("\"}");
    *json = replaceOccurrences(*json, "\n", "\\n");
    *json = replaceOccurrences(*json, "\t", "\\t");
    std::string *aid = &mAid;
    mApi.call(&::mega::MegaApi::sendChatLogs, json->c_str(), aid->c_str())
        .fail([](const promise::Error& err)
        {
            if (err.type() == ERRTYPE_MEGASDK)
            {
                KR_LOG_WARNING("Error %d logging error message to remote server:\n%s",
                    err.code(), err.what());
            }
            return err;
        });
}

#ifdef USE_LIBWEBSOCKETS

void init_uv_timer(void *ctx, uv_timer_t *timer)
{
    uv_timer_init(((mega::LibuvWaiter *)(((megachat::MegaChatApiImpl *)ctx)->waiter))->eventloop, timer);
}

#else

eventloop *get_ev_loop(void *ctx)
{
    if (ctx)
    {
        return ((mega::LibeventWaiter *)(((megachat::MegaChatApiImpl *)ctx)->waiter))->eventloop;
    }
    else
    {
        return services_get_event_loop();
    }
}

#endif

}<|MERGE_RESOLUTION|>--- conflicted
+++ resolved
@@ -17,11 +17,8 @@
 namespace karere
 {
 const char* gDbSchemaVersionSuffix = "3";
-<<<<<<< HEAD
-=======
 // 2 --> +3: invalidate cached chats to reload history (so call-history msgs are fetched)
 
->>>>>>> de66dcbe
 bool gCatchException = true;
 
 void globalInit(void(*postFunc)(void*, void*), uint32_t options, const char* logPath, size_t logSize)
