#import <Foundation/Foundation.h>

typedef NS_ENUM (NSInteger, MEGAChatRequestType) {
    MEGAChatRequestTypeInitialize, // (Obsolete)
    MEGAChatRequestTypeConnect,
    MEGAChatRequestTypeDelete,
    MEGAChatRequestTypeLogout,
    MEGAChatRequestTypeSetOnlineStatus,
    MEGAChatRequestTypeStartChatCall,
    MEGAChatRequestTypeAnswerChatCall,
    MEGAChatRequestTypeDisableAudioVideoCall,
    MEGAChatRequestTypeHangChatCall,
    MEGAChatRequestTypeCreateChatRoom,
    MEGAChatRequestTypeRemoveFromChatRoom,
    MEGAChatRequestTypeInviteToChatRoom,
    MEGAChatRequestTypeUpdatePeerPermissions,
    MEGAChatRequestTypeEditChatRoomName,
    MEGAChatRequestTypeEditChatRoomPic,
    MEGAChatRequestTypeTruncateHistory,
    MEGAChatRequestTypeShareContact,
    MEGAChatRequestTypeGetFirstname,
    MEGAChatRequestTypeGetLastname,
    MEGAChatRequestTypeDisconnect,
    MEGAChatRequestTypeGetEmail,
    MEGAChatRequestTypeNodeMessage,
    MEGAChatRequestTypeRevokeNodeMessage,
    MEGAChatRequestTypeSetBackgroundStatus,
    MEGAChatRequestTypeRetryPendingConnections,
    MEGAChatRequestTypeSendTypingNotification,
    MEGAChatRequestTypeSignalActivity,
    MEGAChatRequestTypeSetPresencePersist,
    MEGAChatRequestTypeSetPresenceAutoaway,
    MEGAChatRequestTypeLoadAudioVideoDevices,
    MEGAChatRequestTypeArchiveChatRoom,
    MEGAChatRequestTypePushReceived,
<<<<<<< HEAD
    MEGAChatRequestTypeLoadPreview,
    MEGAChatRequestTypeChatLinkHandle,
    MEGAChatRequestTypeSetPrivateMode,
    MEGAChatRequestTypeAutojoinPublicChat
=======
    MEGAChatRequestTypeSetLastGreenVisible,
    MEGAChatRequestTypeSetLastGreen
>>>>>>> e8fd4d57
};

enum {
    audio = 0,
    video = 1
};

@class MEGAChatMessage;
@class MEGAChatPeerList;
@class MEGANodeList;
@class MEGAHandleList;

@interface MEGAChatRequest : NSObject

@property (readonly, nonatomic) MEGAChatRequestType type;
@property (readonly, nonatomic) NSString *requestString;
@property (readonly, nonatomic) NSInteger tag;
@property (readonly, nonatomic) long long number;
@property (readonly, nonatomic, getter=isFlag) BOOL flag;
@property (readonly, nonatomic) MEGAChatPeerList *megaChatPeerList;
@property (readonly, nonatomic) uint64_t chatHandle;
@property (readonly, nonatomic) uint64_t userHandle;
@property (readonly, nonatomic) NSInteger privilege;
@property (readonly, nonatomic) NSString *text;
@property (readonly, nonatomic) NSURL *link;
@property (readonly, nonatomic) MEGAChatMessage *chatMessage;
@property (readonly, nonatomic) MEGANodeList *nodeList;
@property (readonly, nonatomic) NSInteger paramType;
@property (readonly, nonatomic) MEGAHandleList *megaHandleList;

- (instancetype)clone;
- (MEGAHandleList *)megaHandleListForChat:(uint64_t)chatId;

@end<|MERGE_RESOLUTION|>--- conflicted
+++ resolved
@@ -33,15 +33,12 @@
     MEGAChatRequestTypeLoadAudioVideoDevices,
     MEGAChatRequestTypeArchiveChatRoom,
     MEGAChatRequestTypePushReceived,
-<<<<<<< HEAD
     MEGAChatRequestTypeLoadPreview,
     MEGAChatRequestTypeChatLinkHandle,
     MEGAChatRequestTypeSetPrivateMode,
     MEGAChatRequestTypeAutojoinPublicChat
-=======
     MEGAChatRequestTypeSetLastGreenVisible,
     MEGAChatRequestTypeSetLastGreen
->>>>>>> e8fd4d57
 };
 
 enum {
