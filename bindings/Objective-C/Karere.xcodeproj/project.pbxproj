--- conflicted
+++ resolved
@@ -419,12 +419,9 @@
 				77875CDB2097A80700B8340F /* MEGAChatRichPreview.h */,
                 77875CDC2097A80700B8340F /* MEGAChatRichPreview.mm */,
 				A837387A213018CB0014328D /* MEGAChatNotificationDelegate.h */,
-<<<<<<< HEAD
                 8394CF9C211992A200A1634A /* MEGAChatSession.h */,
                 8394CF9D211992A200A1634A /* MEGAChatSession.mm */,
-=======
 				A8AA1BF62195B11B00E15B60 /* MEGAChatNodeHistoryDelegate.h */,
->>>>>>> 081d9ea7
 			);
 			name = binding;
 			sourceTree = "<group>";
