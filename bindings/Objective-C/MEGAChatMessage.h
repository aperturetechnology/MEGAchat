--- conflicted
+++ resolved
@@ -17,7 +17,6 @@
 };
 
 typedef NS_ENUM(NSInteger, MEGAChatMessageType) {
-<<<<<<< HEAD
     MEGAChatMessageTypeUnknown            = -1,
     MEGAChatMessageTypeInvalid            = 0,
     MEGAChatMessageTypeNormal             = 1,
@@ -30,24 +29,10 @@
     MEGAChatMessageTypePublicHandleCreate = 8,
     MEGAChatMessageTypePublicHandleDelete = 9,
     MEGAChatMessageTypeSetPrivateMode     = 10,
-    MEGAChatMessageTypeAttachment         = 16,
-    MEGAChatMessageTypeRevokeAttachment   = 17, /// Obsolete
-    MEGAChatMessageTypeContact            = 18,
-    MEGAChatMessageTypeContainsMeta       = 19
-=======
-    MEGAChatMessageTypeUnknown           = -1,
-    MEGAChatMessageTypeInvalid           = 0,
-    MEGAChatMessageTypeNormal            = 1,
-    MEGAChatMessageTypeAlterParticipants = 2,
-    MEGAChatMessageTypeTruncate          = 3,
-    MEGAChatMessageTypePrivilegeChange   = 4,
-    MEGAChatMessageTypeChatTitle         = 5,
-    MEGAChatMessageTypeCallEnded         = 6,
     MEGAChatMessageTypeAttachment        = 101,
     MEGAChatMessageTypeRevokeAttachment  = 102, /// Obsolete
     MEGAChatMessageTypeContact           = 103,
     MEGAChatMessageTypeContainsMeta      = 104
->>>>>>> 9a357a7a
 };
 
 typedef NS_ENUM(NSInteger, MEGAChatMessageChangeType) {
