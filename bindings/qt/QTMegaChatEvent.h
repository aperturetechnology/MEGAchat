#ifndef QTMEGACHATEVENT_H
#define QTMEGACHATEVENT_H

#include <megachatapi.h>
#include <QEvent>

namespace megachat
{

class QTMegaChatEvent: public QEvent
{
public:
    enum MegaType
    {
        OnRequestStart = QEvent::User + 200,
        OnRequestUpdate,
        OnRequestFinish,
        OnRequestTemporaryError,
        OnChatListItemUpdate,
        OnChatInitStateUpdate,
        OnChatOnlineStatusUpdate,
        OnChatPresenceConfigUpdate,
        OnChatConnectionStateUpdate,
        OnChatRoomUpdate,
        OnMessageLoaded,
        OnMessageReceived,
        OnMessageUpdate,
<<<<<<< HEAD
        OnChatNotification
=======
        OnHistoryReloaded
>>>>>>> 6c1396bc
    };

    QTMegaChatEvent(MegaChatApi *megaChatApi, Type type);
    ~QTMegaChatEvent();

    MegaChatApi *getMegaChatApi();
    MegaChatRequest *getChatRequest();
    MegaChatError *getChatError();
    MegaChatListItem *getChatListItem();
    MegaChatHandle getChatHandle();
    MegaChatPresenceConfig *getPresenceConfig();
    MegaChatRoom *getChatRoom();
    MegaChatMessage *getChatMessage();
    bool getProgress();
    int getStatus();

    void setChatRequest(MegaChatRequest *request);
    void setChatError(MegaChatError *error);
    void setChatListItem(MegaChatListItem *item);
    void setChatHandle(MegaChatHandle handle);
    void setPresenceConfig(MegaChatPresenceConfig *config);
    void setChatRoom(MegaChatRoom *chat);
    void setChatMessage(MegaChatMessage *msg);
    void setProgress(bool progress);
    void setStatus(int status);

private:
    MegaChatApi *megaChatApi;
    MegaChatRequest *request;
    MegaChatError *error;
    MegaChatListItem *item;
    MegaChatHandle handle;
    MegaChatPresenceConfig *config;
    MegaChatRoom *chat;
    MegaChatMessage *msg;
    bool inProgress;
    int status;
};

}

#endif // QTMEGACHATEVENT_H<|MERGE_RESOLUTION|>--- conflicted
+++ resolved
@@ -25,11 +25,8 @@
         OnMessageLoaded,
         OnMessageReceived,
         OnMessageUpdate,
-<<<<<<< HEAD
+        OnHistoryReloaded,
         OnChatNotification
-=======
-        OnHistoryReloaded
->>>>>>> 6c1396bc
     };
 
     QTMegaChatEvent(MegaChatApi *megaChatApi, Type type);
